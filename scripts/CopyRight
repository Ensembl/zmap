#!/usr/bin/perl
# update copyright messgage in source file, sandwiched by CVS operations
# *Please* do this with no files active from cvs and a clean build expected
# mh17 03 Mar 2010
# Copyright(c) 2010 Genome Research Limited
# test data in CopyRight.txt, copy to a header first the run over it (the other file)
# to use on ZMap try:
#
#     find ~/zmap/ZMap/src -name "*.c" -exec ./CopyRight \{\} \;
#     find ~/zmap/ZMap/src -name "*.h" -exec ./CopyRight \{\} \;
#
# updated June 2011 by mh17
# now using git, so no need to operate CVS
# added use strict and stopped the torrent of complaints
# tidied the code a bit
# as a one-off removed the CVS stuff and various editing logs such as:
=begin
 * HISTORY:
 * Last edited: Mar 31 15:07 2011 (edgrif)
 * Created: Fri Feb  4 18:24:37 2005 (edgrif)
 * CVS info:   $Id: zmapCmdLineArgs.c,v 1.21 2011-05-12 13:56:25 mh17 Exp $
=cut
#
# to run this make a fresh git clone of the develop branch
# try the find commands as above
# complie and test
# do a git commit -a
# push the files back to the main repo
#
<<<<<<< HEAD
=======
# git got confused so here's a comment to fool it
>>>>>>> 09b014b2


use strict;
use warnings;




sub main
{
	my $file;
	my $many = 0;     # change more than one: good for testing

	for(my $i = $#ARGV;$i > 0;$i--)
	{
		$file = shift @ARGV;
		if($file eq "-many")
		{
			$many = 1;
		}
	}
	$file = shift @ARGV;    # we take one file arg only
	if(!$file) {      die("No file!\n"); }

	print "$file: ";

	my @time = localtime;

	my $new_date =  $time[5] + 1900;
	my $year_now = $new_date;
	my $file_date = "??";
	my $date_found = 0;
	my $date_changed = 0;
	my $lineno = 0;
	my $file_changed = 0;

	open(IFILE,$file) or die("cannot open $file\n");

	my $ofile = $file . ".tmp";         # make tmp file in same directory

	open(OFILE,"> ".$ofile) or die("cannot open $ofile\n");

	while(<IFILE>)
	{
		$lineno++;
		if($lineno < 50)
		{
			if (/HISTORY/i || /Last Edited:/i || /Created:/i || /CVS info/i)
			{
				$file_changed = 1;
				next;
			}

				# our copyright?  let's enforce nice capitalised words
			if ((!$date_found || $many) && /Copyright/ && /Genome/)
			{
				if(m/(\d+)[- ]+(\d+)/)
				{
					$date_found = 1;
					$file_date = $1. '-' .$2;

					if($1 != 2006 || $2 != $year_now)
					{
						$new_date = "2006-$year_now";
						s/(\d+)[- ]+(\d+)/$new_date/;
						$date_changed = 1;
						print "Date changed from $file_date to $new_date";
					}
				}
				elsif(m/(\d+)/)
				{
					$date_found = 1;
					$file_date = $1;
					$new_date = "2006-$year_now";
					s/(\d+)/$new_date/;
					$date_changed = 1;
					print "Date changed from $file_date to $new_date";
				}
			}

		}
		print OFILE $_;
	}

	close $ofile;

	if(!$date_found)
	{
		print "No copyright date found";
	}

	if($date_changed || $file_changed)
	{
		unlink $file or die ("Can't remove old file\n");
		rename($ofile,$file) or die("Can't update file (is now called $ofile\n");
	}
	else
	{
		unlink $ofile;

		if($date_found)
		{
			print "Copyright date was $file_date: not changed";
		}
	}
	print "\n";
}

main(@ARGV);

<|MERGE_RESOLUTION|>--- conflicted
+++ resolved
@@ -27,10 +27,6 @@
 # do a git commit -a
 # push the files back to the main repo
 #
-<<<<<<< HEAD
-=======
-# git got confused so here's a comment to fool it
->>>>>>> 09b014b2
 
 
 use strict;
@@ -76,7 +72,8 @@
 	while(<IFILE>)
 	{
 		$lineno++;
-		if($lineno < 50)
+		if($lineno < 50)lict in scripts/CopyRight
+
 		{
 			if (/HISTORY/i || /Last Edited:/i || /Created:/i || /CVS info/i)
 			{
