<head>
  <title>ZMap - Release Notes</title>
</head>


<body>
<h2>ZMap - Release Notes</h2>

<<<<<<< HEAD
<h4>Version 2.9.0</h4>
<ul>
  <li>Fix bug in start/end_not_found handling. - RT523445
  <li>Remove start/end_not_found, wrong place. - RT523445
  <li>Fix a problem creating zmap's compile date file meaning it had to be compiled twice - RT523795
</ul>

<h4>Version 2.8.0</h4>
<ul>
  <li>Fix jump column to work
  <li>Make column to column cursoring work again
  <li>Fix a bug where editing an ftp source doesn't work
  <li>Fix a bug where saved column order isn't re-loaded properly after restarting Otter
=======
<h4>Version 2.8.0</h4>
<ul>
  <li>     Fix a bug calling blixem on bam columns - RT 521742
  <li>   otter error: Otter-99-09 saving column order not working completely (rt517878)
  <li> Selecting single exons to add to a temporary feature (rt519398)
<li> Clicking on composite BAM reads should show accessions. (rt520882)
<li> Zmap map is not loading transcript anymore (rt 524700)
>>>>>>> e240c4bc
</ul>

<h4>Version 2.7.1</h4>
<ul>
  <li>RT '524700' Fix a regression introduced in 2.6.0 where some transcripts are not loading from ensembl.
</ul>


<h4>Version 2.7.0</h4>
<ul>
  <li>RT '519209' BAM colinear line colour
  <li> RT '515503'bug reading the columns stanza
  <li>RT 521742 bug calling blixem on bam columns
  <li>RT 514386 Zmap crash pfetching
  <li>RT 516368 Feature request: edit source
</ul>


<h4>Version 2.6.0</h4>
<ul>
  <li>RT516368: Add an Edit button to standalone-ZMap's main window so that you can edit sources.
  <li>Add a Filter box to the search dialog for looking up Ensembl databases/featuresets/biotypes.
  <li>RT514113: Fixed a bug with Ensembl where transcripts weren't always being loaded if their logic_name is different to the gene's logic_name.
  <li>Fixed a bug in ZMap's Create Source dialog where the incorrect text was being used for the biotypes list
</ul>

<h4>Version 2.5.2</h4>
<ul>
  <li>SIRT:515503 Fix a bug where columns in the [columns] stanza are not created unless they are also in the "columns" field in the [ZMap] stanza. This was a regression introduced in v2.4.0.
</ul>
  
<h4>Version 2.5.1</h4>
<ul>
  <li>Fix a compile error on some machines due to a missing reference to a header file
</ul>
  
<h4>Version 2.5.0</h4>
<ul>
  <li>ZMap's main window (shown when you start ZMap without arguments) now has buttons which let you easily add sources for either an Ensembl database or a file. For Ensembl sources, you can search for a list of databases/featuresets/biotypes. The public host details are provided by default, or you can enter your own host. The sources can be saved to a config file for re-use.
  <li>ZMap can now load files from ftp/http sources on startup, as well as from the Import dialog.
  <li>Changes made on the Columns dialog can now be saved to the user preferences from the File->Save menu on the dialog.
  <li>ZMap can now run Blixem on imported BAM file columns, as well as pre-configured ones.
  <li>ZMap now validates the styles hierarchy and rejects any styles with cyclic dependencies.
  <li>SIRT:501033 ZMap now supports pfetch over https.
  <li>Add VULGAR string support to zmap (under-the-hood changes only as we don't display vulgar currently.)
  <li>SIRT:501710 Fixed a bug with pfetch in zmap where a libcurl error condition was not being handled correctly.
  <li>Fixed several bugs to do with styles/column configuration:
  <ul>
    <li>the Strand Separator was being moved to the wrong position when you reorder columns
    <li>ZMap wasn't being redrawn correctly after reordering columns
    <li>all configured columns were displaying on the Columns dialog even if not loaded
    <li>transparent styles weren't working in the Edit Style dialog
    <li>assigning a style was failing for columns with more than one style
    <li>assigning a style was failing when the columns list is sorted or filtered
  </ul>
</ul>

<h4>Version 2.4.1</h4>
<ul>
  <li>Fix a bug loading BAM files that contain more than one sequence.
</ul>

<h4>Version 2.4.0</h4>
<ul>
  <li> Bug in feature filtering (keyboard shortcut) has been fixed
  <li> Bug in ZMap interface with up and down keys fixed (SIRT:495468)
  <li> User preferences in ZMap may now be saved (File->Save menu in preferences dialogue)
  <li> ZMap styles are available through the Edit menu.
  <li> Columns dialogue has been reworked for greater flexibility (see Help menu in Columns dialogue)
  <li> Numerous updates and modifications to build systems for otter and ZMap/Seqtools
</ul>

<h4>Version 2.3.0</h4>
<ul>
  <li>The Columns dialog has been reorganised into a single list of featuresets with strand-specific options.
  <li>Columns can now be dynamically reordered using the up/down buttons on the Columns dialog. The new order can be exported to a configuration file using the menu File->Export->Configuration.
  <li>Added functionality to load supporting evidence from Ensembl databases.
  <li>Added new configuration options to allow the user to specify the colour for the rubber band and ruler bar (these were hard-coded as black before, which doesn't work well on a dark background).
  <li>Added column-groups configuration option to allow multiple different groupings of columns for blixem.
  <li>Fixed a bug where column backgrounds were always being set to white after you filter a column - it now uses the configured background colour.
  <li>Fixed a bug calling blixem on certain reads which have an insertion/intron adjacent to each other. ZMap was skipping the second operator in the cigar string so the alignment was bad in blixem.
  <li>Fixed a bug where a new style was not being created when editing a featureset with a default style.
  <li>Fixed an error building zmap on machines which have an incomplete installation of mysql.
</ul>

<h4>Version 2.2.1</h4>
<ul>
  <li>Fix a bug where incorrect alignments were being exported to Blixem for alignments that contain adjacent insertions and introns.
</ul>

<h4>Version 2.2.0</h4>
<ul>
  <li>Added configuration to allow the user to specify which biotypes to load from an Ensembl database.
  <li>Style editing and export in ZMap: the user can now explicitly create a new style or edit an existing one, and export the modified styles to a file.
  <li>Configuration editing and export in ZMap: the user can now export ZMap's configuration settings to a file, including any options they have modified via the Preferences dialog.
  <li>New feature filter window offering the user much more and much easier control over filtering.
  <li>Fix major memory leaks when loading an Ensembl source, in particular when only loading a small subset of features from a database.	
  <li>(RT:468772) Fix a problem where ZMap could open Blixem on the wrong range when using the keyboard shortcut.
  <li>Fix intrusive warning messages when editing the Blixem preferences. (Warning messages could pop up about the script/config file being invalid while you were still trying to finish typing.)
  <li> Fix a bug where new features created within ZMap could be given the wrong SO term when they are exported.
  <li>Allow pipe symbol in gff text.
  <li>(RT:485716) Memory allocation error in xml handling code caused later error in freeing that memory.
</ul>

<h4>Version 2.1.0</h4>
<ul>
  <li> Editing in zmap: improve the Annotation menu options, and add a facility to export the temp feature without having to assign it to a featureset
  <li> Call pfetch from ZMap right-click menu caused a segmentation fault on mac - Corrected a couple of unsafe calls to g_free() in calling code.
  <li> (RT:485214) File import dialogue has incorrect coordinates - Code to call file import handled revcomping and mark setting incorrectly
  <li> (RT:484181) Fix a ZMap crash - string problem flagged up by the move to cpp
  <li> Fix a problem where failed columns come back as Empty
  <li> Fix intermittent crashing when loading ensembl databases
  <li> Fix a bug where ensembl features of different types could appear in the same column
  <li> Fix a bug where the source name was not being set for some ensembl features
  <li> Fixes memory leaks in ensembl server code
  <li> Fix several problems in mouse pointer handling where e.g. dragging was not being cancelled
</ul>

<h4>Version 2.0.0</h4>
<ul>
  <li>Converted code base to C++
  <li>Ensembl sources now only load the requested featuresets, if specified
  <li>Ensembl sources can now have an optional database prefix
  <li>Add logging of command line used by zmap to start a new child pipe process
  <li>Fix a bug in edit style dialog where wrong colour is set
  <li>Fix a bug for drawing transcripts
  <li>Fix a crash that could happen when overwriting a feature used as evidence for the Annotation feature
  <li>Fix several bugs with mouse click handling
</ul>

<h4>Version 1.7.0</h4>
<ul>
  <li>Display can now toggle between slice and chromosome coordinates (see ZMap/View menu)
  <li>Option to export a single feature has now been added to the right-click menu
  <li>Some generalisation of the configuration for standalone ZMap
  <li>Bug fixes to feature filtering, horizon and tooltip display
  <li>Bug fixes to feature search window 
  <li>Prototype of ensemble connection now in place
  <li>Window size on startup (on mac) has been corrected 
  
</ul>

<h4>Version 1.6.0</h4>
<ul>
  <li>Add n/N shortcut key to get nucleotide sequence for a feature
  <li>Feature filtering: a new menu feature to allow the filtering of a set of features in comparision to a selected feature in serveral ways (show mismatching introns, show mismatching exons, show matching exons, or show matching cds).
  <li>Add a column hide command for remote protocol - RT 455660
  <li>ZMap now reports a features_loaded error if no features are loaded because they have been discarded - RT 456865
  <li>Small change to clipping logic for alignment features (related to RT 417362)
  <li>Code reorganisation: move some code into a new 'gbtools' library of utility functions
  <li>Bug fix for long feature and featureset names in right-click menus - RT 463363
  <li>Fix a bug with zooming to small features - RT 462835
  <li>Fix a crash when searching for all features in all featuresets - RT 462835
  <li>Bug fix to server return codes
  <li>Bug fix where ZMap scrolls to the wrong place when selecting a search result - RT 461328
  <li>Fix to gap string parsing
  <li>Missing alignment features now correctly included in zmap - RT 417362
  <li>Fix for lasso select evidence on test release - RT 458109
  <li>Fix a bug with bumping columns with a mixture of alignment and basic features - RT 371426
  
</ul>

<h4>Version 1.5.0</h4>
<ul>
  <li> Make config file optional for blixem (SIRT:455638)
  <li> Incorrect Gap string in output GFF (SIRT:455638)
  <li> Addition of single exon selection and pasting of coords in 'CHR#:start,end' format (for codalign)
  <li> Listing features; using the right-click menus in a column, the "list features" option now works
       correctly
  <li> User output of features; use the file menu for all columns in the view, and the right-click
       menus for all features/featuresets in a given column (SIRT:398145)
  <li> Add more informative error message when features not created because of a style mismatch (SIRT:451891)
</ul>

<h4>Version 1.4.0</h4>
<ul>
  <li> Further developments to column filtering and splice highlighting
  <li> GFF output has been internally unified and tidied up (SIRT:283110)
  <li> Bug fixes and logging added to deal with slow startup problem on mac (SIRT:378314)
  <li> Fix for collision detection (SIRT:447933)
  <li> Fix for rare bug, zmap abort on exit (SIRT:437729)
  <li> Bug fix for scrolling on reselection of a search result (SIRT:430753), and 
      another zooming bug (SIRT:421191)
</ul>

<h4>Version 1.3.0</h4>
<ul>
  <li>Fix a bug where zmap was leaking memory when idle (SIRT:437717) 
  <li>Fix a bug where ZMap could sometimes log repeated text many times (RT426799)
  <li>Fix a bug with ZMap freezing (RT435980)
  <li>Fix a bug causing lowercasing of featureset names on user loading.
  <li>Fix a bug in state processing, did not clear up correctly on intermediate timeouts.
  <li>Fix bugs in handling errors, not calling zmap to clear up modal lock.
  <li>Fix install target on cygwin
</ul>

<h4>Version 1.2.0</h4>
<ul>
  <li> Splice highlighting speed improvments, and mark support
  <li> Feature editing:
  <ul>
    <li> Functionality to edit the sequence of a transcript is now complete (SIRT:425064)
    <li> Split codons around variations are highlighted
    <li> You can now set attributes such as the CDS for the temp feature before saving it to a real featureset or sending to a peer
    <li> Automatically highlight new evidence after adding it to the Annotation column
    <li> Fixed an issue with highlighted evidence being re-added to the Annotation column
  </ul>
  <li> Double click blocking fixed
  <li> Vanishing tooltips fixed
  <li> Error with loading graph-type data fixed
</ul>

<h4>Version 1.1.0</h4>
<ul>
  <li> Splice highlighting implemented (SIRT:398088)
  <li> Import of BAM/BIGWIG/GFF; output of GFF tidied up
  <li> Feature editing and annotation column; many changes and improvments
  <ul>
    <li>Warn if there are unsaved features on exit
    <li>Reverse complementing does not clear the Annotation column
    <li>You can enable annotation from the Preferences dialog
    <li>You can edit feature coords in the Create Feature dialog
    <li>You can now highlight evidence for the Annotation column
    <li>Prototype functionality added to edit the sequence of a transcript
  </ul>
  <li> Standalone ZMap can take several GFF files on command line 
  <li> Internal handling of cigar parsing completed and generalised
  <li> Input of GFF data with anonymous source ('.') allowed
</ul>

<h4>Version 1.0.0</h4>
<ul>
  <li>Implementation of zeroMQ transport layer for the remote communications protocol. Note that this is incompatible with previous versions of the protocol. Fixes several bugs including RT347901.
  <li>There is now a tooltip to give the name of a column when mouse pointer enters it (RT398144).
  <li>Fixed a bug with dumping features from the feature-search dialog.
</ul>

<h4>Version 0.23.0</h4>
<ul>
  <li>Temporary features can now be edited and saved in standalone ZMap, and exported back to GFF.
  <li>ZMap now works on Windows under Cygwin.
  <li>You can now drag features from ZMap into another application (e.g. Blixem). The dragged data is text in GFF3 format.
</ul>

<h4>Version 0.22.0</h4>
<ul>
  <li>ZMap now supports GFF version 3
  <li>ZMap can now run standalone on a GFF (v2 or v3) file without requiring any configuration files
</ul>

<h4>Version 0.21.0</h4>
<p>The following bugs in ZMap have been fixed:</p>
<ul>
  <li>graph drawing broken in several ways, e.g. log/linear style config does not work, also need "fill" mode.
  <li>incorrect coords are displayed when you select an alignment gap.
  <li>introns were being changed to deletions when passed to Blixem.
  <li>composite features are not selectable.
  <li>import dialog: the file type was not being correctly identified, and in GFF files spaces were being replaced by tabs.
  <li>off-by-one drawing/clicking errors.
</ul>

<h4>Version 0.20.0</h4>
<ul>
  <li>Information in the ZMap features window is reordered
  <li>Several feature redrawing bugs have been fixed.
</ul>

<h4>Version 0.19.0</h4>
<ul>
  <li>Prototype Annotation column in ZMap.  To turn this on, open the Columns dialog and click "Show" next to "Annotation". This will enable an Annotation submenu which will be visible when you right click.
  <li>ORF column in 3 frame translation
</ul>

<h4>Version 0.18.0</h4>
<ul>
  <li>Zmap no longer has problems redrawing when zooming with DNA shown
  <li>Fix a bug with the printing of decimal values in zmap's coordinate bar
  <li>Fix a bug where some features are too narrow
  <li>Fix an off-by-one error drawing the outline for gapped alignments
  <li>Fix crashing in Show Translation caused by pathological cases
</ul>

<h4>Version 0.17.0</h4>
<ul>
  <li>Better highlighting of zmap active window: when you split a zmap window several times it can be confusing to know which window is the 'focus' window, now the title (sequence name) for the focus window will be highlighted in red.
</Ul>

<H4>Version 0.16.0</h4>
<ul>
  <li>number of failed columns was over-reported
</ul>

<h4>Version 0.15.0</h4>
<ul>
  <li>Multiple sessions can now be opened within the same Zmap
  <li>Memory management bugs fixed in zmap
</ul>

<h4>Version 0.14.0</h4>
<ul>
  <li>Filtered columns now highlighted
  <li>Fix a bug where scroll to feature fails when zoomed in
  <li>Fix a bug where the view shifts when performing a vertical split
</ul>

</body><|MERGE_RESOLUTION|>--- conflicted
+++ resolved
@@ -6,7 +6,6 @@
 <body>
 <h2>ZMap - Release Notes</h2>
 
-<<<<<<< HEAD
 <h4>Version 2.9.0</h4>
 <ul>
   <li>Fix bug in start/end_not_found handling. - RT523445
@@ -14,13 +13,6 @@
   <li>Fix a problem creating zmap's compile date file meaning it had to be compiled twice - RT523795
 </ul>
 
-<h4>Version 2.8.0</h4>
-<ul>
-  <li>Fix jump column to work
-  <li>Make column to column cursoring work again
-  <li>Fix a bug where editing an ftp source doesn't work
-  <li>Fix a bug where saved column order isn't re-loaded properly after restarting Otter
-=======
 <h4>Version 2.8.0</h4>
 <ul>
   <li>     Fix a bug calling blixem on bam columns - RT 521742
@@ -28,7 +20,6 @@
   <li> Selecting single exons to add to a temporary feature (rt519398)
 <li> Clicking on composite BAM reads should show accessions. (rt520882)
 <li> Zmap map is not loading transcript anymore (rt 524700)
->>>>>>> e240c4bc
 </ul>
 
 <h4>Version 2.7.1</h4>
