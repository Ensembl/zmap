<head>
  <title>ZMap - Release Notes</title>
</head>


<body>
<h2>ZMap - Release Notes</h2>

<<<<<<< HEAD
=======
<h4>Version 2.11.5</h4>
<ul>
  <li>Fix a bug displaying spliced reads - RT '542750'
</ul>

>>>>>>> f005758a
<h4>Version 2.11.4</h4>
<ul>
  <li>Fix a problem where saving the configuration could write an empty file if no changes have been made.
  <li>Fix a regression from 2.11.0 where edited sources cannot be saved.
</ul>

<h4>Version 2.11.3</h4>
<ul>
  <li>Fix a potential crash in trackhub functionality caused by empty error messages.
</ul>

<h4>Version 2.11.2</h4>
<ul>
  <li>Fix a bug using trackhub support in the Otter Mac distribution due to incorrect cainfo location.
</ul>

<h4>Version 2.11.1</h4>
<ul>
  <li>Add .gff3 to list of supported filename extensions, and make extensions case-insensitive.
</ul>
  
<h4>Version 2.11.0</h4>
<ul>
  <li> Add track hub support. This uses the Ensembl Track Hub Registry. Users can search for existing track hubs in the registry, or register and view their own track hubs (requires an account on trackhubregistry.org).
  <li> Add support for Bed, bigBed, bigWig, VCF and BCF file formats.
  <li> Generalise the Import dialog so that all source types, including track hub and Ensembl sources, can be imported into an existing ZMap session as well as being created from the startup window.
  <li>
</ul>

<h4>Version 2.10.2</h4>
<ul>
  <li>RT545665: Fix a bug where incorrect coordinates were being used for some Ensembl features when the zmap range start is > 1.
</ul>

<h4>Version 2.10.1</h4>
<ul>
  <li> Fix a regression from 2.10.0
</ul>

<h4>Version 2.10.0</h4>
<ul>
  <li>RT532732 - Change all usage of coord transform calls to call fixed
  funciton, make coord translating handle slice and chromosome views</li>
</ul>

<h4>Version 2.9.0</h4>
<ul>
  <li>Fix bug in start/end_not_found handling. - RT523445
  <li>Remove start/end_not_found, wrong place. - RT523445
  <li>Fix a problem creating zmap's compile date file meaning it had to be compiled twice - RT523795
</ul>

<h4>Version 2.8.0</h4>
<ul>
  <li> Fix a bug saving the column order in zmap (rt517878)
</ul>

<h4>Version 2.7.1</h4>
<ul>
  <li>RT '524700' Fix a regression introduced in 2.6.0 where some transcripts are not loading from ensembl.
</ul>


<h4>Version 2.7.0</h4>
<ul>
  <li>RT 519209 Fix a bug where colinearity line colour is wrong for composite BAM reads.
  <li>RT 521742 Fix a bug calling blixem on bam columns.
  <li>RT 514386 Fix a bug where ZMap crashes when trying to pfetch over http.
</ul>


<h4>Version 2.6.0</h4>
<ul>
  <li>RT516368: Add an Edit button to standalone-ZMap's main window so that you can edit sources.
  <li>Add a Filter box to the search dialog for looking up Ensembl databases/featuresets/biotypes.
  <li>RT514113: Fixed a bug with Ensembl where transcripts weren't always being loaded if their logic_name is different to the gene's logic_name.
  <li>Fixed a bug in ZMap's Create Source dialog where the incorrect text was being used for the biotypes list
</ul>

<h4>Version 2.5.2</h4>
<ul>
  <li>SIRT:515503 Fix a bug where columns in the [columns] stanza are not created unless they are also in the "columns" field in the [ZMap] stanza. This was a regression introduced in v2.4.0.
</ul>
  
<h4>Version 2.5.1</h4>
<ul>
  <li>Fix a compile error on some machines due to a missing reference to a header file
</ul>
  
<h4>Version 2.5.0</h4>
<ul>
  <li>ZMap's main window (shown when you start ZMap without arguments) now has buttons which let you easily add sources for either an Ensembl database or a file. For Ensembl sources, you can search for a list of databases/featuresets/biotypes. The public host details are provided by default, or you can enter your own host. The sources can be saved to a config file for re-use.
  <li>ZMap can now load files from ftp/http sources on startup, as well as from the Import dialog.
  <li>Changes made on the Columns dialog can now be saved to the user preferences from the File->Save menu on the dialog.
  <li>ZMap can now run Blixem on imported BAM file columns, as well as pre-configured ones.
  <li>ZMap now validates the styles hierarchy and rejects any styles with cyclic dependencies.
  <li>SIRT:501033 ZMap now supports pfetch over https.
  <li>Add VULGAR string support to zmap (under-the-hood changes only as we don't display vulgar currently.)
  <li>SIRT:501710 Fixed a bug with pfetch in zmap where a libcurl error condition was not being handled correctly.
  <li>Fixed several bugs to do with styles/column configuration:
  <ul>
    <li>the Strand Separator was being moved to the wrong position when you reorder columns
    <li>ZMap wasn't being redrawn correctly after reordering columns
    <li>all configured columns were displaying on the Columns dialog even if not loaded
    <li>transparent styles weren't working in the Edit Style dialog
    <li>assigning a style was failing for columns with more than one style
    <li>assigning a style was failing when the columns list is sorted or filtered
  </ul>
</ul>

<h4>Version 2.4.1</h4>
<ul>
  <li>Fix a bug loading BAM files that contain more than one sequence.
</ul>

<h4>Version 2.4.0</h4>
<ul>
  <li> Bug in feature filtering (keyboard shortcut) has been fixed
  <li> Bug in ZMap interface with up and down keys fixed (SIRT:495468)
  <li> User preferences in ZMap may now be saved (File->Save menu in preferences dialogue)
  <li> ZMap styles are available through the Edit menu.
  <li> Columns dialogue has been reworked for greater flexibility (see Help menu in Columns dialogue)
  <li> Numerous updates and modifications to build systems for otter and ZMap/Seqtools
</ul>

<h4>Version 2.3.0</h4>
<ul>
  <li>The Columns dialog has been reorganised into a single list of featuresets with strand-specific options.
  <li>Columns can now be dynamically reordered using the up/down buttons on the Columns dialog. The new order can be exported to a configuration file using the menu File->Export->Configuration.
  <li>Added functionality to load supporting evidence from Ensembl databases.
  <li>Added new configuration options to allow the user to specify the colour for the rubber band and ruler bar (these were hard-coded as black before, which doesn't work well on a dark background).
  <li>Added column-groups configuration option to allow multiple different groupings of columns for blixem.
  <li>Fixed a bug where column backgrounds were always being set to white after you filter a column - it now uses the configured background colour.
  <li>Fixed a bug calling blixem on certain reads which have an insertion/intron adjacent to each other. ZMap was skipping the second operator in the cigar string so the alignment was bad in blixem.
  <li>Fixed a bug where a new style was not being created when editing a featureset with a default style.
  <li>Fixed an error building zmap on machines which have an incomplete installation of mysql.
</ul>

<h4>Version 2.2.1</h4>
<ul>
  <li>Fix a bug where incorrect alignments were being exported to Blixem for alignments that contain adjacent insertions and introns.
</ul>

<h4>Version 2.2.0</h4>
<ul>
  <li>Added configuration to allow the user to specify which biotypes to load from an Ensembl database.
  <li>Style editing and export in ZMap: the user can now explicitly create a new style or edit an existing one, and export the modified styles to a file.
  <li>Configuration editing and export in ZMap: the user can now export ZMap's configuration settings to a file, including any options they have modified via the Preferences dialog.
  <li>New feature filter window offering the user much more and much easier control over filtering.
  <li>Fix major memory leaks when loading an Ensembl source, in particular when only loading a small subset of features from a database.	
  <li>(RT:468772) Fix a problem where ZMap could open Blixem on the wrong range when using the keyboard shortcut.
  <li>Fix intrusive warning messages when editing the Blixem preferences. (Warning messages could pop up about the script/config file being invalid while you were still trying to finish typing.)
  <li> Fix a bug where new features created within ZMap could be given the wrong SO term when they are exported.
  <li>Allow pipe symbol in gff text.
  <li>(RT:485716) Memory allocation error in xml handling code caused later error in freeing that memory.
</ul>

<h4>Version 2.1.0</h4>
<ul>
  <li> Editing in zmap: improve the Annotation menu options, and add a facility to export the temp feature without having to assign it to a featureset
  <li> Call pfetch from ZMap right-click menu caused a segmentation fault on mac - Corrected a couple of unsafe calls to g_free() in calling code.
  <li> (RT:485214) File import dialogue has incorrect coordinates - Code to call file import handled revcomping and mark setting incorrectly
  <li> (RT:484181) Fix a ZMap crash - string problem flagged up by the move to cpp
  <li> Fix a problem where failed columns come back as Empty
  <li> Fix intermittent crashing when loading ensembl databases
  <li> Fix a bug where ensembl features of different types could appear in the same column
  <li> Fix a bug where the source name was not being set for some ensembl features
  <li> Fixes memory leaks in ensembl server code
  <li> Fix several problems in mouse pointer handling where e.g. dragging was not being cancelled
</ul>

<h4>Version 2.0.0</h4>
<ul>
  <li>Converted code base to C++
  <li>Ensembl sources now only load the requested featuresets, if specified
  <li>Ensembl sources can now have an optional database prefix
  <li>Add logging of command line used by zmap to start a new child pipe process
  <li>Fix a bug in edit style dialog where wrong colour is set
  <li>Fix a bug for drawing transcripts
  <li>Fix a crash that could happen when overwriting a feature used as evidence for the Annotation feature
  <li>Fix several bugs with mouse click handling
</ul>

<h4>Version 1.7.0</h4>
<ul>
  <li>Display can now toggle between slice and chromosome coordinates (see ZMap/View menu)
  <li>Option to export a single feature has now been added to the right-click menu
  <li>Some generalisation of the configuration for standalone ZMap
  <li>Bug fixes to feature filtering, horizon and tooltip display
  <li>Bug fixes to feature search window 
  <li>Prototype of ensemble connection now in place
  <li>Window size on startup (on mac) has been corrected 
  
</ul>

<h4>Version 1.6.0</h4>
<ul>
  <li>Add n/N shortcut key to get nucleotide sequence for a feature
  <li>Feature filtering: a new menu feature to allow the filtering of a set of features in comparision to a selected feature in serveral ways (show mismatching introns, show mismatching exons, show matching exons, or show matching cds).
  <li>Add a column hide command for remote protocol - RT 455660
  <li>ZMap now reports a features_loaded error if no features are loaded because they have been discarded - RT 456865
  <li>Small change to clipping logic for alignment features (related to RT 417362)
  <li>Code reorganisation: move some code into a new 'gbtools' library of utility functions
  <li>Bug fix for long feature and featureset names in right-click menus - RT 463363
  <li>Fix a bug with zooming to small features - RT 462835
  <li>Fix a crash when searching for all features in all featuresets - RT 462835
  <li>Bug fix to server return codes
  <li>Bug fix where ZMap scrolls to the wrong place when selecting a search result - RT 461328
  <li>Fix to gap string parsing
  <li>Missing alignment features now correctly included in zmap - RT 417362
  <li>Fix for lasso select evidence on test release - RT 458109
  <li>Fix a bug with bumping columns with a mixture of alignment and basic features - RT 371426
  
</ul>

<h4>Version 1.5.0</h4>
<ul>
  <li> Make config file optional for blixem (SIRT:455638)
  <li> Incorrect Gap string in output GFF (SIRT:455638)
  <li> Addition of single exon selection and pasting of coords in 'CHR#:start,end' format (for codalign)
  <li> Listing features; using the right-click menus in a column, the "list features" option now works
       correctly
  <li> User output of features; use the file menu for all columns in the view, and the right-click
       menus for all features/featuresets in a given column (SIRT:398145)
  <li> Add more informative error message when features not created because of a style mismatch (SIRT:451891)
</ul>

<h4>Version 1.4.0</h4>
<ul>
  <li> Further developments to column filtering and splice highlighting
  <li> GFF output has been internally unified and tidied up (SIRT:283110)
  <li> Bug fixes and logging added to deal with slow startup problem on mac (SIRT:378314)
  <li> Fix for collision detection (SIRT:447933)
  <li> Fix for rare bug, zmap abort on exit (SIRT:437729)
  <li> Bug fix for scrolling on reselection of a search result (SIRT:430753), and 
      another zooming bug (SIRT:421191)
</ul>

<h4>Version 1.3.0</h4>
<ul>
  <li>Fix a bug where zmap was leaking memory when idle (SIRT:437717) 
  <li>Fix a bug where ZMap could sometimes log repeated text many times (RT426799)
  <li>Fix a bug with ZMap freezing (RT435980)
  <li>Fix a bug causing lowercasing of featureset names on user loading.
  <li>Fix a bug in state processing, did not clear up correctly on intermediate timeouts.
  <li>Fix bugs in handling errors, not calling zmap to clear up modal lock.
  <li>Fix install target on cygwin
</ul>

<h4>Version 1.2.0</h4>
<ul>
  <li> Splice highlighting speed improvments, and mark support
  <li> Feature editing:
  <ul>
    <li> Functionality to edit the sequence of a transcript is now complete (SIRT:425064)
    <li> Split codons around variations are highlighted
    <li> You can now set attributes such as the CDS for the temp feature before saving it to a real featureset or sending to a peer
    <li> Automatically highlight new evidence after adding it to the Annotation column
    <li> Fixed an issue with highlighted evidence being re-added to the Annotation column
  </ul>
  <li> Double click blocking fixed
  <li> Vanishing tooltips fixed
  <li> Error with loading graph-type data fixed
</ul>

<h4>Version 1.1.0</h4>
<ul>
  <li> Splice highlighting implemented (SIRT:398088)
  <li> Import of BAM/BIGWIG/GFF; output of GFF tidied up
  <li> Feature editing and annotation column; many changes and improvments
  <ul>
    <li>Warn if there are unsaved features on exit
    <li>Reverse complementing does not clear the Annotation column
    <li>You can enable annotation from the Preferences dialog
    <li>You can edit feature coords in the Create Feature dialog
    <li>You can now highlight evidence for the Annotation column
    <li>Prototype functionality added to edit the sequence of a transcript
  </ul>
  <li> Standalone ZMap can take several GFF files on command line 
  <li> Internal handling of cigar parsing completed and generalised
  <li> Input of GFF data with anonymous source ('.') allowed
</ul>

<h4>Version 1.0.0</h4>
<ul>
  <li>Implementation of zeroMQ transport layer for the remote communications protocol. Note that this is incompatible with previous versions of the protocol. Fixes several bugs including RT347901.
  <li>There is now a tooltip to give the name of a column when mouse pointer enters it (RT398144).
  <li>Fixed a bug with dumping features from the feature-search dialog.
</ul>

<h4>Version 0.23.0</h4>
<ul>
  <li>Temporary features can now be edited and saved in standalone ZMap, and exported back to GFF.
  <li>ZMap now works on Windows under Cygwin.
  <li>You can now drag features from ZMap into another application (e.g. Blixem). The dragged data is text in GFF3 format.
</ul>

<h4>Version 0.22.0</h4>
<ul>
  <li>ZMap now supports GFF version 3
  <li>ZMap can now run standalone on a GFF (v2 or v3) file without requiring any configuration files
</ul>

<h4>Version 0.21.0</h4>
<p>The following bugs in ZMap have been fixed:</p>
<ul>
  <li>graph drawing broken in several ways, e.g. log/linear style config does not work, also need "fill" mode.
  <li>incorrect coords are displayed when you select an alignment gap.
  <li>introns were being changed to deletions when passed to Blixem.
  <li>composite features are not selectable.
  <li>import dialog: the file type was not being correctly identified, and in GFF files spaces were being replaced by tabs.
  <li>off-by-one drawing/clicking errors.
</ul>

<h4>Version 0.20.0</h4>
<ul>
  <li>Information in the ZMap features window is reordered
  <li>Several feature redrawing bugs have been fixed.
</ul>

<h4>Version 0.19.0</h4>
<ul>
  <li>Prototype Annotation column in ZMap.  To turn this on, open the Columns dialog and click "Show" next to "Annotation". This will enable an Annotation submenu which will be visible when you right click.
  <li>ORF column in 3 frame translation
</ul>

<h4>Version 0.18.0</h4>
<ul>
  <li>Zmap no longer has problems redrawing when zooming with DNA shown
  <li>Fix a bug with the printing of decimal values in zmap's coordinate bar
  <li>Fix a bug where some features are too narrow
  <li>Fix an off-by-one error drawing the outline for gapped alignments
  <li>Fix crashing in Show Translation caused by pathological cases
</ul>

<h4>Version 0.17.0</h4>
<ul>
  <li>Better highlighting of zmap active window: when you split a zmap window several times it can be confusing to know which window is the 'focus' window, now the title (sequence name) for the focus window will be highlighted in red.
</Ul>

<H4>Version 0.16.0</h4>
<ul>
  <li>number of failed columns was over-reported
</ul>

<h4>Version 0.15.0</h4>
<ul>
  <li>Multiple sessions can now be opened within the same Zmap
  <li>Memory management bugs fixed in zmap
</ul>

<h4>Version 0.14.0</h4>
<ul>
  <li>Filtered columns now highlighted
  <li>Fix a bug where scroll to feature fails when zoomed in
  <li>Fix a bug where the view shifts when performing a vertical split
</ul>

</body><|MERGE_RESOLUTION|>--- conflicted
+++ resolved
@@ -6,14 +6,11 @@
 <body>
 <h2>ZMap - Release Notes</h2>
 
-<<<<<<< HEAD
-=======
 <h4>Version 2.11.5</h4>
 <ul>
   <li>Fix a bug displaying spliced reads - RT '542750'
 </ul>
 
->>>>>>> f005758a
 <h4>Version 2.11.4</h4>
 <ul>
   <li>Fix a problem where saving the configuration could write an empty file if no changes have been made.
