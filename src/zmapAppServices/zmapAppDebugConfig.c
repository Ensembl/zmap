/*  File: zmapAppDebugConfig.c
 *  Author: Ed Griffiths (edgrif@sanger.ac.uk)
 *  Copyright (c) 2006-2012: Genome Research Ltd.
 *-------------------------------------------------------------------
 * ZMap is free software; you can redistribute it and/or
 * modify it under the terms of the GNU General Public License
 * as published by the Free Software Foundation; either version 2
 * of the License, or (at your option) any later version.
 *
 * This program is distributed in the hope that it will be useful,
 * but WITHOUT ANY WARRANTY; without even the implied warranty of
 * MERCHANTABILITY or FITNESS FOR A PARTICULAR PURPOSE.  See the
 * GNU General Public License for more details.
 *
 * You should have received a copy of the GNU General Public License
 * along with this program; if not, write to the Free Software
 * Foundation, Inc., 59 Temple Place - Suite 330, Boston, MA  02111-1307, USA.
 * or see the on-line version at http://www.gnu.org/copyleft/gpl.txt
 *-------------------------------------------------------------------
 * This file is part of the ZMap genome database package
 * originated by
 *      Ed Griffiths (Sanger Institute, UK) edgrif@sanger.ac.uk,
 *        Rob Storey (Sanger Institute, UK) rds@sanger.ac.uk,
 *   Malcolm Hinsley (Sanger Institute, UK) mh17@sanger.ac.uk
 *
 * Description:
 * Exported functions: See XXXXXXXXXXXXX.h
 *-------------------------------------------------------------------
 */


/* File needs renaming to be a general config getting file.... */


#include <ZMap/zmap.h>


#include <ZMap/zmapFeatureLoadDisplay.h>
#include <ZMap/zmapConfigIni.h>
#include <ZMap/zmapConfigStrings.h>

// headers for globals
#include <ZMap/zmapThreads.h>
#include <ZMap/zmapServerProtocol.h>
#include <ZMap/zmapUtilsDebug.h>


/* SHOULD MAKE THIS INTO A COVER FUNCTION FOR A MORE GENERALISED FUNCTION THAT GIVEN
 * A FLAG WILL RETURN ITS VALUE IN A UNION.... */
/* Looks in .ZMap to see if the specified debug flag is on or off.
 * Allows debugging for different parts of the application to be turned on/off
 * selectively. */

gboolean zMapUtilsConfigDebug(char *config_file)
{
  ZMapConfigIniContext context = NULL;
  gboolean result = FALSE;

  if((context = zMapConfigIniContextProvide(config_file)))
    {
      result = TRUE;
#if 0
<<<<<<< HEAD
/* very odd! calling this function fropm zmaplogging.c resulted in some limk errors !!!*/
=======
// very odd! calling this function from zmaplogging.c resulted in some link errors !!!
>>>>>>> 894bf634
      zMapConfigIniContextGetBoolean(context,
					ZMAPSTANZA_DEBUG_CONFIG,
					ZMAPSTANZA_DEBUG_CONFIG,
					ZMAPSTANZA_DEBUG_APP_THREADS, &zmap_thread_debug_G);
      zMapConfigIniContextGetBoolean(context,
                              ZMAPSTANZA_DEBUG_CONFIG,
                              ZMAPSTANZA_DEBUG_CONFIG,
                              ZMAPSTANZA_DEBUG_APP_FEATURE2STYLE, &zmap_server_feature2style_debug_G);

      zMapConfigIniContextGetBoolean(context,
                              ZMAPSTANZA_DEBUG_CONFIG,
                              ZMAPSTANZA_DEBUG_CONFIG,
                              ZMAPSTANZA_DEBUG_APP_STYLES, &zmap_server_styles_debug_G);
#endif
      zMapConfigIniContextGetBoolean(context,
                              ZMAPSTANZA_DEBUG_CONFIG,
                              ZMAPSTANZA_DEBUG_CONFIG,
                              ZMAPSTANZA_DEBUG_APP_TIMING, &zmap_timing_G);

      zMapConfigIniContextGetBoolean(context,
                              ZMAPSTANZA_DEBUG_CONFIG,
                              ZMAPSTANZA_DEBUG_CONFIG,
                              ZMAPSTANZA_DEBUG_APP_DEVELOP, &zmap_development_G);

      zMapConfigIniContextDestroy(context);
    }

  return result;
}



/* Read ZMap sequence/start/end from config file. */
gboolean zMapAppGetSequenceConfig(ZMapFeatureSequenceMap seq_map)
{
  gboolean result = FALSE ;
  ZMapConfigIniContext context;

  if ((context = zMapConfigIniContextProvide(seq_map->config_file)))
    {
      char *tmp_string  = NULL;

      if (zMapConfigIniContextGetString(context, ZMAPSTANZA_APP_CONFIG, ZMAPSTANZA_APP_CONFIG,
					ZMAPSTANZA_APP_DATASET, &tmp_string))
	{
	  /* if not supplied needs to appear in all the pipe script URLs */
	  seq_map->dataset = tmp_string;
	}

      if (zMapConfigIniContextGetString(context, ZMAPSTANZA_APP_CONFIG, ZMAPSTANZA_APP_CONFIG,
					ZMAPSTANZA_APP_SEQUENCE, &tmp_string))
	{
	  seq_map->sequence = tmp_string;
	  if (zMapConfigIniContextGetInt(context, ZMAPSTANZA_APP_CONFIG, ZMAPSTANZA_APP_CONFIG,
					 ZMAPSTANZA_APP_START, &seq_map->start))
            {
	      zMapConfigIniContextGetInt(context, ZMAPSTANZA_APP_CONFIG, ZMAPSTANZA_APP_CONFIG,
					 ZMAPSTANZA_APP_END, &seq_map->end);

	      /* possibly worth checking csname and csver at some point */
	      tmp_string = NULL;
	      zMapConfigIniContextGetString(context, ZMAPSTANZA_APP_CONFIG, ZMAPSTANZA_APP_CONFIG,
					    ZMAPSTANZA_APP_CSNAME,&tmp_string);
            }
	}

      zMapConfigIniContextDestroy(context);

      result = TRUE;
    }

  return result ;
}

<|MERGE_RESOLUTION|>--- conflicted
+++ resolved
@@ -60,11 +60,7 @@
     {
       result = TRUE;
 #if 0
-<<<<<<< HEAD
 /* very odd! calling this function fropm zmaplogging.c resulted in some limk errors !!!*/
-=======
-// very odd! calling this function from zmaplogging.c resulted in some link errors !!!
->>>>>>> 894bf634
       zMapConfigIniContextGetBoolean(context,
 					ZMAPSTANZA_DEBUG_CONFIG,
 					ZMAPSTANZA_DEBUG_CONFIG,
