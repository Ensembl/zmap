--- conflicted
+++ resolved
@@ -62,13 +62,9 @@
     {
       zMapLogFatalSysErr(status, "%s", "cond init") ;
     }
-<<<<<<< HEAD
-  
+
   thread_state->state = ZMAPTHREAD_REQUEST_INVALID ;
-=======
-
-  thread_state->state = ZMAPTHREAD_REQUEST_INIT ;
->>>>>>> 09b014b2
+
   thread_state->request = NULL ;
 
   return ;
@@ -241,13 +237,9 @@
       zMapLogFatalSysErr(status, "%s", "mutex init") ;
     }
 
-<<<<<<< HEAD
+
   thread_state->state = ZMAPTHREAD_REPLY_INVALID ;
-  
-=======
-  thread_state->state = ZMAPTHREAD_REPLY_INIT ;
-
->>>>>>> 09b014b2
+
   return ;
 }
 
