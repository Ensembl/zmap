/*  File: zmapThreads.c
 *  Author: Ed Griffiths (edgrif@sanger.ac.uk)
 *  Copyright (c) 2006-2012: Genome Research Ltd.
 *-------------------------------------------------------------------
 * ZMap is free software; you can redistribute it and/or
 * modify it under the terms of the GNU General Public License
 * as published by the Free Software Foundation; either version 2
 * of the License, or (at your option) any later version.
 *
 * This program is distributed in the hope that it will be useful,
 * but WITHOUT ANY WARRANTY; without even the implied warranty of
 * MERCHANTABILITY or FITNESS FOR A PARTICULAR PURPOSE.  See the
 * GNU General Public License for more details.
 *
 * You should have received a copy of the GNU General Public License
 * along with this program; if not, write to the Free Software
 * Foundation, Inc., 59 Temple Place - Suite 330, Boston, MA  02111-1307, USA.
 * or see the on-line version at http://www.gnu.org/copyleft/gpl.txt
 *-------------------------------------------------------------------
 * This file is part of the ZMap genome database package
 * originated by
 *      Ed Griffiths (Sanger Institute, UK) edgrif@sanger.ac.uk,
 *        Roy Storey (Sanger Institute, UK) rds@sanger.ac.uk,
 *   Malcolm Hinsley (Sanger Institute, UK) mh17@sanger.ac.uk
 *
 * Description: Code to implement communcation between a control
 *              thread and a slave thread. This code knows nothing
 *              about what it is passing, it just handles the passing
 *              and returning of data.
 *              zMapThreads routines create, issue requests to, and destroy slave threads.
 *              On creation slave threads are given a routine that they will call whenever
 *              they receive a request. This routine handles the request and returns the
 *              result to the slave thread code which forwards it to the master thread.
 *
 * Exported functions: See ZMap/zmapThread.h
 *-------------------------------------------------------------------
 */

#include <ZMap/zmap.h>

#include <stdio.h>
#include <string.h>
#include <signal.h>
#include <errno.h>

#include <ZMap/zmapUtils.h>
#include <zmapThreads_P.h>


<<<<<<< HEAD

/* zMapThreads routines create, issue requests to, and destroy slave threads.
 * On creation slave threads are given a routine that they will call whenever
 * they receive a request. This routine handles the request and returns the
 * result to the slave thread code which forwards it to the master thread.
 */




static ZMapThread createThread(ZMapThreadRequestHandlerFunc handler_func,
			       ZMapThreadTerminateHandler terminate_func, ZMapThreadDestroyHandler destroy_func) ;
static void destroyThread(ZMapThread thread) ;




/* Turn on/off all debugging messages for threads. */
gboolean zmap_thread_debug_G = FALSE ;


// 30 threads generate 'can't fork (no memory)' errors from linux
// tried using pthread_atfork() but htis has no effect
//    NB: without the child_at_fork() function this hangs, which implies something odd
// So fork() is thread safe but g_spawn_async_with_pipes() is not
// Must call zMapThreadForkLock() and zMapThreadForkUnlock() around this to serialise the calls
// as pthread_cancel() operates asynchronously then we don't have to worry about unlock on exit
// however, we can just call pthread_mutex_unlock() regardless

// NB libpfetch also call g_spwan_async()
// ZMap has a copy of that code but does not call it
// zMapViewCallBlixem()  also calls g_spawn_...
// but these operate on user command so if they fail can be retried

static pthread_mutex_t thread_fork_mutex_G;

void zMapThreadForkLock(void)
{
  static int init = 0;
  int locked;

  if(!init)
    {
      init = 1;
      pthread_mutex_init(&thread_fork_mutex_G,NULL);
      // prevent concurrent fork() calls from slave threads -> and also the main one?
      //          pthread_atfork(prepare_atfork,parent_atfork,child_atfork);
    }

  locked = !pthread_mutex_lock(&thread_fork_mutex_G);
  // NB: don't ever nest calls to this function

  zMapAssert(locked);

  return ;
}
=======
>>>>>>> 700df92b

static ZMapThread createThread(ZMapThreadRequestHandlerFunc handler_func,
			       ZMapThreadTerminateHandler terminate_func, ZMapThreadDestroyHandler destroy_func) ;
static void destroyThread(ZMapThread thread) ;

<<<<<<< HEAD
void zMapThreadForkUnlock(void)
{
  int unlocked;

  //      printf("unlock mutex\n");
  unlocked = !pthread_mutex_unlock(&thread_fork_mutex_G);
  //      zMapAssert(unlocked); /* don't assert as we call this on thread cleanup regardless of ownership */
  //      printf("mutex unlocked\n");

  return ;
}
=======

>>>>>>> 700df92b

/* Turn on/off all debugging messages for threads. */
gboolean zmap_thread_debug_G = FALSE ;

<<<<<<< HEAD
=======

/* For locking/unlocking of fork calls. */
static pthread_mutex_t thread_fork_mutex_G = PTHREAD_MUTEX_INITIALIZER ;


>>>>>>> 700df92b


/* Creates a new thread. On creation the thread will wait indefinitely until given a request,
 * on receiving the request the slave thread will forward it to the handler_func
 * supplied by the caller when the thread was created.
 *
 * handler_func   A function that the slave thread can call to handle all requests.
 * returns a thread object, all subsequent requests must be sent to this thread object.
 *  */
ZMapThread zMapThreadCreate(ZMapThreadRequestHandlerFunc handler_func,
			    ZMapThreadTerminateHandler terminate_func, ZMapThreadDestroyHandler destroy_func)
{
  ZMapThread thread ;
  pthread_t thread_id ;
  pthread_attr_t thread_attr ;
  int status = 0 ;

  zMapAssert(handler_func) ;

  thread = createThread(handler_func, terminate_func, destroy_func) ;

  /* ok to just set state here because we have not started the thread yet.... */
  zmapCondVarCreate(&(thread->request)) ;
  thread->request.state = ZMAPTHREAD_REQUEST_WAIT ;
  thread->request.request = NULL ;

  zmapVarCreate(&(thread->reply)) ;

  thread->reply.state = ZMAPTHREAD_REPLY_WAIT ;
  thread->reply.reply = NULL ;
  thread->reply.error_msg = NULL ;

  /* Set the new threads attributes so it will run "detached", we do not want anything from them.
   * when they die, we want them to go away and release their resources. */
  if (status == 0
      && (status = pthread_attr_init(&thread_attr)) != 0)
    {
      zMapLogFatalSysErr(status, "%s", "Create thread attibutes") ;
    }

  if (status == 0
      && (status = pthread_attr_setdetachstate(&thread_attr, PTHREAD_CREATE_DETACHED)) != 0)
    {
      zMapLogFatalSysErr(status, "%s", "Set thread detached attibute") ;
    }


  /* Create the new thread. */
  if (status == 0
      && (status = pthread_create(&thread_id, &thread_attr, zmapNewThread, (void *)thread)) != 0)
    {
//      zMapLogFatalSysErr(status, "%s", "Thread creation") ;
	  zMapLogWarning("Failed to create thread: %s",g_strerror(status));	/* likely out of memory */
    }

  if (status == 0)
    {
      thread->thread_id = thread_id ;
    }
  else
    {
      /* Ok to just destroy thread here as the thread was not successfully created so
       * there can be no complications with interactions with condvars in connect struct. */
      destroyThread(thread) ;
      thread = NULL ;
    }

  return thread ;
}



void zMapThreadRequest(ZMapThread thread, void *request)
{
  zmapCondVarSignal(&thread->request, ZMAPTHREAD_REQUEST_EXECUTE, request) ;

  return ;
}


gboolean zMapThreadGetReply(ZMapThread thread, ZMapThreadReply *state)
{
  gboolean got_value ;

  got_value = zmapVarGetValue(&(thread->reply), state) ;

  return got_value ;
}



void zMapThreadSetReply(ZMapThread thread, ZMapThreadReply state)
{
  zmapVarSetValue(&(thread->reply), state) ;

  return ;
}


gboolean zMapThreadGetReplyWithData(ZMapThread thread, ZMapThreadReply *state,
				  void **data, char **err_msg)
{
  gboolean got_value ;

  got_value = zmapVarGetValueWithData(&(thread->reply), state, data, err_msg) ;

  return got_value ;
}

gboolean zMapThreadExists(ZMapThread thread)
{
  gboolean exists = FALSE ;

  if (!pthread_kill(thread->thread_id, 0))
    exists = TRUE ;

  return exists ;
}


/* User must free returned string, note that we need this routine because pthread_t is defined
 * in very different ways on different systems...... */
char *zMapThreadGetThreadID(ZMapThread thread)
{
  char *thread_id = NULL ;
#ifdef LINUX
  char *format = "%ul" ;
#elif defined DARWIN
  char *format = "%p" ;
#else
  char *format = "%d" ;
#endif

  thread_id = g_strdup_printf(format, thread->thread_id) ;

  return thread_id ;
}


/* This wierd macro creates a function that will return string literals for each num in the ZMAP_XXXX_LIST's. */
ZMAP_ENUM_AS_EXACT_STRING_FUNC(zMapThreadRequest2ExactStr, ZMapThreadRequest, ZMAP_THREAD_REQUEST_LIST) ;
ZMAP_ENUM_AS_EXACT_STRING_FUNC(zMapThreadReply2ExactStr, ZMapThreadReply, ZMAP_THREAD_REPLY_LIST) ;
ZMAP_ENUM_AS_EXACT_STRING_FUNC(zMapThreadReturnCode2ExactStr, ZMapThreadReturnCode, ZMAP_THREAD_RETURNCODE_LIST) ;



/* Kill the thread by cancelling it, as this will happen asynchronously we cannot release the threads
 * resources in this call. */
void zMapThreadKill(ZMapThread thread)
{
  int status ;

  ZMAPTHREAD_DEBUG(("GUI: killing and destroying thread for thread %s\n", zMapThreadGetThreadID(thread))) ;

  /* we could signal an exit here by setting a condvar of EXIT...but that might lead to
   * deadlocks, think about this bit.. */

  /* Signal the thread to cancel it */
  if ((status = pthread_cancel(thread->thread_id)) != 0)
    {
      zMapLogFatalSysErr(status, "%s", "Thread cancel") ;
    }

  return ;
}


/* Release the threads resources, don't do this until the slave thread has gone.
 * 
 * THIS ISN'T CALLED AND DOESN'T WORK JUST NOW....WE NEED TO SORT OUT PTHREAD_CANCEL
 * PROPERLY.....
 * 
 * 
 *  */
void zMapThreadDestroy(ZMapThread thread)
{
  ZMAPTHREAD_DEBUG(("GUI: destroying thread for thread %s\n", zMapThreadGetThreadID(thread))) ;

  zmapVarDestroy(&thread->reply) ;
  zmapCondVarDestroy(&(thread->request)) ;

  g_free(thread) ;

  return ;
}




/* Two functions to lock/unlock round the spawning of a sub-process.
 * 
 * 
 *  */
// 30 threads generate 'can't fork (no memory)' errors from linux
// tried using pthread_atfork() but htis has no effect
//    NB: without the child_at_fork() function this hangs, which implies something odd
// So fork() is thread safe but g_spawn_async_with_pipes() is not
// Must call zMapThreadForkLock() and zMapThreadForkUnlock() around this to serialise the calls
// as pthread_cancel() operates asynchronously then we don't have to worry about unlock on exit
// however, we can just call pthread_mutex_unlock() regardless

// NB libpfetch also call g_spwan_async()
// ZMap has a copy of that code but does not call it
// zMapViewCallBlixem()  also calls g_spawn_...
// but these operate on user command so if they fail can be retried


// prevent concurrent fork() calls from slave threads -> and also the main one?
//          pthread_atfork(prepare_atfork,parent_atfork,child_atfork);
//void prepare_atfork(void).....DON'T KNOW WHY THIS COMMENT IS HERE.....
//
// NB: don't ever nest calls to this function
void zMapThreadForkLock(void)
{
  int locked ;


#ifdef ED_G_NEVER_INCLUDE_THIS_CODE
  /* shouldn't do this really....use the static initialisers..... */

  static gboolean init = FALSE ;


  if (!init)
    {
      init = TRUE ;
      pthread_mutex_init(&thread_fork_mutex_G,NULL) ;
    }
#endif /* ED_G_NEVER_INCLUDE_THIS_CODE */


  locked = pthread_mutex_lock(&thread_fork_mutex_G) ;

  switch (locked)
    {
    case EINVAL:
      zMapLogFatal("%s", "pthread_mutex_lock() called on a mutex which is not correctly initialised.") ;
      break ;						    /* Not zmaplogfatal terminates the process in fact. */
    case EDEADLK:
      zMapLogFatal("%s", "pthread_mutex_lock() called on a mutex which is already locked by this thread.") ;
      break ;
    default:
      break ;
    }

  return ;
}


//void parent_atfork(void).....DON'T KNOW WHY THIS COMMENT IS HERE.....
//
void zMapThreadForkUnlock(void)
{
  int unlocked ;

  unlocked = !pthread_mutex_unlock(&thread_fork_mutex_G) ;

  switch (unlocked)
    {
    case EINVAL:
      zMapLogFatal("%s", "pthread_mutex_unlock() called on a mutex which is not correctly initialised.") ;
      break ;						    /* Not zmaplogfatal terminates the process in fact. */
    case EPERM:
      zMapLogCritical("%s", "pthread_mutex_unlock() called on a mutex which this thread does not own.") ;
      break ;
    default:
      break ;
    }

  return ;
}




/*
 *                         Internal routines
 */



static ZMapThread createThread(ZMapThreadRequestHandlerFunc handler_func,
			       ZMapThreadTerminateHandler terminate_func, ZMapThreadDestroyHandler destroy_func)
{
  ZMapThread thread ;

  thread = g_new0(ZMapThreadStruct, 1) ;

  thread->handler_func = handler_func ;
  thread->terminate_func = terminate_func ;
  thread->destroy_func = destroy_func ;

  return thread ;
}


/* some care needed in using this....what about the condvars, when can they be freed ?
 * CHECK THIS ALL WORKS.... */
static void destroyThread(ZMapThread thread)
{
  /* Setting this to zero prevents subtle bugs where calling code continues
   * to try to reuse a defunct control block. */

  /* Should crash if this returns NULL, need my macros from acedb code.... */
  memset((void *)thread, 0, sizeof(ZMapThreadStruct)) ;

  g_free(thread) ;

  return ;
}<|MERGE_RESOLUTION|>--- conflicted
+++ resolved
@@ -47,16 +47,6 @@
 #include <zmapThreads_P.h>
 
 
-<<<<<<< HEAD
-
-/* zMapThreads routines create, issue requests to, and destroy slave threads.
- * On creation slave threads are given a routine that they will call whenever
- * they receive a request. This routine handles the request and returns the
- * result to the slave thread code which forwards it to the master thread.
- */
-
-
-
 
 static ZMapThread createThread(ZMapThreadRequestHandlerFunc handler_func,
 			       ZMapThreadTerminateHandler terminate_func, ZMapThreadDestroyHandler destroy_func) ;
@@ -64,80 +54,14 @@
 
 
 
-
 /* Turn on/off all debugging messages for threads. */
 gboolean zmap_thread_debug_G = FALSE ;
 
 
-// 30 threads generate 'can't fork (no memory)' errors from linux
-// tried using pthread_atfork() but htis has no effect
-//    NB: without the child_at_fork() function this hangs, which implies something odd
-// So fork() is thread safe but g_spawn_async_with_pipes() is not
-// Must call zMapThreadForkLock() and zMapThreadForkUnlock() around this to serialise the calls
-// as pthread_cancel() operates asynchronously then we don't have to worry about unlock on exit
-// however, we can just call pthread_mutex_unlock() regardless
-
-// NB libpfetch also call g_spwan_async()
-// ZMap has a copy of that code but does not call it
-// zMapViewCallBlixem()  also calls g_spawn_...
-// but these operate on user command so if they fail can be retried
-
-static pthread_mutex_t thread_fork_mutex_G;
-
-void zMapThreadForkLock(void)
-{
-  static int init = 0;
-  int locked;
-
-  if(!init)
-    {
-      init = 1;
-      pthread_mutex_init(&thread_fork_mutex_G,NULL);
-      // prevent concurrent fork() calls from slave threads -> and also the main one?
-      //          pthread_atfork(prepare_atfork,parent_atfork,child_atfork);
-    }
-
-  locked = !pthread_mutex_lock(&thread_fork_mutex_G);
-  // NB: don't ever nest calls to this function
-
-  zMapAssert(locked);
-
-  return ;
-}
-=======
->>>>>>> 700df92b
-
-static ZMapThread createThread(ZMapThreadRequestHandlerFunc handler_func,
-			       ZMapThreadTerminateHandler terminate_func, ZMapThreadDestroyHandler destroy_func) ;
-static void destroyThread(ZMapThread thread) ;
-
-<<<<<<< HEAD
-void zMapThreadForkUnlock(void)
-{
-  int unlocked;
-
-  //      printf("unlock mutex\n");
-  unlocked = !pthread_mutex_unlock(&thread_fork_mutex_G);
-  //      zMapAssert(unlocked); /* don't assert as we call this on thread cleanup regardless of ownership */
-  //      printf("mutex unlocked\n");
-
-  return ;
-}
-=======
-
->>>>>>> 700df92b
-
-/* Turn on/off all debugging messages for threads. */
-gboolean zmap_thread_debug_G = FALSE ;
-
-<<<<<<< HEAD
-=======
-
 /* For locking/unlocking of fork calls. */
 static pthread_mutex_t thread_fork_mutex_G = PTHREAD_MUTEX_INITIALIZER ;
 
 
->>>>>>> 700df92b
 
 
 /* Creates a new thread. On creation the thread will wait indefinitely until given a request,
@@ -194,9 +118,7 @@
     }
 
   if (status == 0)
-    {
-      thread->thread_id = thread_id ;
-    }
+    thread->thread_id = thread_id ;
   else
     {
       /* Ok to just destroy thread here as the thread was not successfully created so
@@ -245,16 +167,6 @@
   got_value = zmapVarGetValueWithData(&(thread->reply), state, data, err_msg) ;
 
   return got_value ;
-}
-
-gboolean zMapThreadExists(ZMapThread thread)
-{
-  gboolean exists = FALSE ;
-
-  if (!pthread_kill(thread->thread_id, 0))
-    exists = TRUE ;
-
-  return exists ;
 }
 
 
@@ -277,6 +189,7 @@
 }
 
 
+
 /* This wierd macro creates a function that will return string literals for each num in the ZMAP_XXXX_LIST's. */
 ZMAP_ENUM_AS_EXACT_STRING_FUNC(zMapThreadRequest2ExactStr, ZMapThreadRequest, ZMAP_THREAD_REQUEST_LIST) ;
 ZMAP_ENUM_AS_EXACT_STRING_FUNC(zMapThreadReply2ExactStr, ZMapThreadReply, ZMAP_THREAD_REPLY_LIST) ;
@@ -284,6 +197,8 @@
 
 
 
+
+
 /* Kill the thread by cancelling it, as this will happen asynchronously we cannot release the threads
  * resources in this call. */
 void zMapThreadKill(ZMapThread thread)
@@ -304,14 +219,15 @@
   return ;
 }
 
-
-/* Release the threads resources, don't do this until the slave thread has gone.
- * 
- * THIS ISN'T CALLED AND DOESN'T WORK JUST NOW....WE NEED TO SORT OUT PTHREAD_CANCEL
- * PROPERLY.....
- * 
- * 
- *  */
+gboolean zMapThreadExists(ZMapThread thread)
+{
+//      if(pthread_kill(thread->thread_id,0) != ESRCH)
+      if(!pthread_kill(thread->thread_id,0))
+            return(TRUE);
+      return(FALSE);
+}
+
+/* Release the threads resources, don't do this until the slave thread has gone. */
 void zMapThreadDestroy(ZMapThread thread)
 {
   ZMAPTHREAD_DEBUG(("GUI: destroying thread for thread %s\n", zMapThreadGetThreadID(thread))) ;
