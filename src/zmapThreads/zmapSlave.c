/*  File: zmapSlave.c
 *  Author: Ed Griffiths (edgrif@sanger.ac.uk)
 *  Copyright (c) 2006-2012: Genome Research Ltd.
 *-------------------------------------------------------------------
 * ZMap is free software; you can redistribute it and/or
 * modify it under the terms of the GNU General Public License
 * as published by the Free Software Foundation; either version 2
 * of the License, or (at your option) any later version.
 *
 * This program is distributed in the hope that it will be useful,
 * but WITHOUT ANY WARRANTY; without even the implied warranty of
 * MERCHANTABILITY or FITNESS FOR A PARTICULAR PURPOSE.  See the
 * GNU General Public License for more details.
 *
 * You should have received a copy of the GNU General Public License
 * along with this program; if not, write to the Free Software
 * Foundation, Inc., 59 Temple Place - Suite 330, Boston, MA  02111-1307, USA.
 * or see the on-line version at http://www.gnu.org/copyleft/gpl.txt
 *-------------------------------------------------------------------
 * This file is part of the ZMap genome database package
 * and was written by
 *      Ed Griffiths (Sanger Institute, UK) edgrif@sanger.ac.uk,
 *        Roy Storey (Sanger Institute, UK) rds@sanger.ac.uk,
 *   Malcolm Hinsley (Sanger Institute, UK) mh17@sanger.ac.uk
 *
 * Description: This code is called when a new thread is created by the
 *              zmapThread code, it loops waiting for commands from
 *              a master thread.
 *
 * Exported functions: See zmapConn_P.h
 *              
 *-------------------------------------------------------------------
 */

#include <ZMap/zmap.h>

#include <stdio.h>
#include <string.h>

/* YOU SHOULD BE AWARE THAT ON SOME PLATFORMS (E.G. ALPHAS) THERE SEEMS TO BE SOME INTERACTION
 * BETWEEN pthread.h AND gtk.h SUCH THAT IF pthread.h COMES FIRST THEN gtk.h INCLUDES GET MESSED
 * UP AND THIS FILE WILL NOT COMPILE.... */
#include <pthread.h>

#include <ZMap/zmapUtils.h>

/* With some additional calls in the zmapConn code I could get rid of the need for
 * the private header here......check this out... */
#include <zmapThreads_P.h>
#include <zmapSlave_P.h>


enum {ZMAPTHREAD_SLAVE_REQ_BUFSIZE = 512} ;


static void cleanUpThread(void *thread_args) ;


/* This is the routine that is called by the pthread_create() function, in effect
 * this is an endless loop processing requests signalled to the thread via a
 * condition variable. If this thread kills itself we will exit this routine
 * normally, if the thread is cancelled however we may exit from any thread cancellable
 * system call currently in progress or any of our cancellation points so its
 * important that the clean up routine registered with pthread_cleanup_push()
 * really does clean up properly. */
void *zmapNewThread(void *thread_args)
{
  zmapThreadCB thread_cb = NULL ;
  ZMapThread thread = (ZMapThread)thread_args ;
  ZMapRequest thread_state = &(thread->request) ;
  TIMESPEC timeout ;
  ZMapThreadRequest signalled_state ;
  ZMapThreadReturnCode slave_response =  ZMAPTHREAD_RETURNCODE_OK;
  int call_clean = 1 ;   // call the cleanup function on exit?


  ZMAPTHREAD_DEBUG(thread, "%s", "main thread routine starting....") ;

  /* We set up the thread struct and then immediately set up our pthread clean up routine
   * to catch errors, if we are cancelled before this then the clean up routine will not
   * be called. */
  thread_cb = g_new0(zmapThreadCBstruct, 1) ;
  thread_cb->thread = thread ;
  thread_cb->thread_died = FALSE ;
  thread_cb->initial_error = NULL ;
  thread_cb->slave_data = NULL ;
#ifdef ED_G_NEVER_INCLUDE_THIS_CODE
  thread_cb->server_request = ZMAPTHREAD_SERVERREQ_INVALID ;
  thread_cb->server_reply = NULL ;
#endif /* ED_G_NEVER_INCLUDE_THIS_CODE */


  pthread_cleanup_push(cleanUpThread, (void *)thread_cb) ;


#ifdef ED_G_NEVER_INCLUDE_THIS_CODE
  /* somehow doing this screws up the whole gui-slave communication bit...not sure how....
   * the slaves just die, almost all the time.... */

  /* Signal that we are ready and waiting... */
  zMapConnSetReply(thread, ZMAPTHREAD_REPLY_WAIT) ;
#endif /* ED_G_NEVER_INCLUDE_THIS_CODE */


  /* Next two calls added to fix MACOSX pthread issues */
  pthread_setcancelstate(PTHREAD_CANCEL_ENABLE, NULL) ;
  pthread_setcanceltype(PTHREAD_CANCEL_DEFERRED, NULL) ;


  while (slave_response != ZMAPTHREAD_RETURNCODE_QUIT)
    {
      void *request ;

      ZMAPTHREAD_DEBUG(thread, "%s", "about to do timed wait.") ;

      /* this will crap over performance...asking the time all the time !! */
      timeout.tv_sec = 5 ;				    /* n.b. interface seems to absolute time. */
      timeout.tv_nsec = 0 ;
      request = NULL ;
      signalled_state = zmapCondVarWaitTimed(thread_state, ZMAPTHREAD_REQUEST_WAIT, &timeout, TRUE,
					     &request) ;

      ZMAPTHREAD_DEBUG(thread, "finished condvar wait, state = %s", zMapThreadRequest2ExactStr(signalled_state)) ;

      /* pthread_testcancel fix for MACOSX */
      pthread_testcancel();

      if (signalled_state == ZMAPTHREAD_REQUEST_TIMED_OUT)
	{
	  continue ;
	}
      else if (signalled_state == ZMAPTHREAD_REQUEST_EXECUTE)
	{

	  void *reply ;
	  char *slave_error = NULL ;

	  /* Must have a request at this stage.... */
	  zMapAssert(request) ;


	  ZMAPTHREAD_DEBUG(thread, "%s", "calling server to service request....") ;

	  zMapPrintTimer(NULL, "In thread, calling handler function") ;

	  /* Call the registered slave handler function. */
	  slave_response = (*(thread->handler_func))(&(thread_cb->slave_data), request, &reply, &slave_error) ;

	  zMapPrintTimer(NULL, "In thread, returned from handler function") ;

	  ZMAPTHREAD_DEBUG(thread, "returned from server, response was %s....",
			   zMapThreadReturnCode2ExactStr(slave_response)) ;


	  /* The handling below is not now correct, if a call fails we need to kill the thread
	   * we can't cope with dangling threads....we will need to set the thread_died flag */

	  switch (slave_response)
	    {
	    case ZMAPTHREAD_RETURNCODE_OK:
	      {
		ZMAPTHREAD_DEBUG(thread, "%s", "got all data....") ;

		/* Signal that we got some data. */
		zmapVarSetValueWithData(&(thread->reply), ZMAPTHREAD_REPLY_GOTDATA, request) ;

		request = NULL ;			    /* Reset, we don't free this data. */

		break ;
	      }
	    case ZMAPTHREAD_RETURNCODE_REQFAIL:
	      {
		char *error_msg ;

		ZMAPTHREAD_DEBUG(thread, "%s", "request failed....") ;

		error_msg = g_strdup_printf("(a) %s - %s", ZMAPTHREAD_SLAVEREQUEST, slave_error) ;

		/* Signal that we failed. */
		zmapVarSetValueWithErrorAndData(&(thread->reply), ZMAPTHREAD_REPLY_REQERROR, error_msg, request) ;

		request = NULL ;

		break ;
	      }
	    case ZMAPTHREAD_RETURNCODE_TIMEDOUT:
	      {
		char *error_msg ;

		ZMAPTHREAD_DEBUG(thread, "%s", "request failed....") ;

		error_msg = g_strdup_printf("(b) %s - %s", ZMAPTHREAD_SLAVEREQUEST, slave_error) ;

		/* Signal that we failed. */
		zmapVarSetValueWithError(&(thread->reply), ZMAPTHREAD_REPLY_REQERROR, error_msg) ;

		break ;
	      }
	    case ZMAPTHREAD_RETURNCODE_BADREQ:
	      {
		char *error_msg ;


#ifdef ED_G_NEVER_INCLUDE_THIS_CODE
		connection->initial_request = NULL ;	    /* make sure there is explicitly no
							       data returned. */
#endif /* ED_G_NEVER_INCLUDE_THIS_CODE */

		ZMAPTHREAD_DEBUG(thread, "%s", "bad request....") ;

		error_msg = g_strdup_printf("(c) %s - %s", ZMAPTHREAD_SLAVEREQUEST, slave_error) ;

#ifdef ED_G_NEVER_INCLUDE_THIS_CODE
		/* Should revisit use of pthread_cancel.....for clearing up.... */

		/* not sure we need to do this...happens in the cleanup routine.... */

		/* Signal that we failed. */
		zmapVarSetValueWithError(&(thread->reply), ZMAPTHREAD_REPLY_DIED, error_msg) ;
#endif /* ED_G_NEVER_INCLUDE_THIS_CODE */

		zMapLogWarning("Bad Request: %s", error_msg) ;


		thread_cb->thread_died = TRUE ;

		thread_cb->initial_error = g_strdup(error_msg) ;

		goto clean_up ;

		break ;
	      }

	    case ZMAPTHREAD_RETURNCODE_SERVERDIED:
	      {
		char *error_msg ;

		ZMAPTHREAD_DEBUG(thread, "%s", "server died....") ;

		error_msg = g_strdup_printf("(d) %s - %s", ZMAPTHREAD_SLAVEREQUEST, slave_error) ;

<<<<<<< HEAD
		/* a misnomer, it's the server that the thread talks to */
		if (!thread_cb->thread_died)
		  zMapLogWarning("Server died: %s", error_msg) ;

=======
		if (!thread_cb->thread_died)		/* a misnomer, it's the server that the thread talks to */
		  zMapLogWarning("server died","") ;
>>>>>>> 2a6b0042
		thread_cb->thread_died = TRUE ;

		thread_cb->initial_error = g_strdup(error_msg) ;

		/* must continue on to getStatus if it's in the step list
		 * zmapServer functions will not run if status is DIED
		 */
		zmapVarSetValueWithError(&(thread->reply), ZMAPTHREAD_REPLY_DIED, error_msg) ;
		//            goto clean_up ;

		/* Try doing this....what used to go wrong ?? */
//		goto clean_up ;

		break;
	      }

	    case ZMAPTHREAD_RETURNCODE_QUIT:
	      {
		char * error_msg = "OK";

		/* this message goes to the otterlace features loaded message
		   and no error gets mangled into a string that says (Server Pipe: - null)
		   there's no obvious way to get the real exit status here
		   due to the structure of the code and data
		   its unfeasably difficult to detect a sucessful server here and we can only report
		   "(no error: ( no error ( no error)))"
		 */
		error_msg = g_strdup_printf("(e) %s - %s (%s)",
					    ZMAPTHREAD_SLAVEREQUEST, "server terminated", slave_error) ;
		zmapVarSetValueWithError(&(thread->reply), ZMAPTHREAD_REPLY_QUIT, error_msg) ;

		// we've already closed the connection and cleaned up data
		// but we still want to exit
		// don't call the cleanup function as it's there as an exception handler
		call_clean = 0 ;

		break;
	      }

	    default:
	      {
		zMapAssertNotReached() ;

		break ;
	      }

	    }
	}


      /* pthread_testcancel fix for MACOSX */
      // mh17: we could end up doing this after a QUIT, but WTH it's a race condition
      pthread_testcancel();


#ifdef ED_G_NEVER_INCLUDE_THIS_CODE
      else
	{
	  /* unknown state......... */
	  thread_cb->thread_died = TRUE ;
	  thread_cb->initial_error = g_strdup_printf("Thread received unknown state from GUI: %s",
						     zMapVarGetRequestString(signalled_state)) ;
	  goto clean_up ;
	}
#endif /* ED_G_NEVER_INCLUDE_THIS_CODE */

    }



  /* Note that once we reach here the thread will exit, the pthread_cleanup_pop(1) ensures
   * we call our cleanup routine before we exit.
   * Most times we will not get here because we will be pthread_cancel'd and go straight into
   * our clean_up routine. */

 clean_up:

  ZMAPTHREAD_DEBUG(thread, "%s", "main thread routine exitting....") ;


  /* something about 64 bit pthread needs this at the end. */
  /* cleanup_push and pop are basically fancy open and close braces so
   * there must be some code between the "clean_up:" label and this pop or it doesn't compile! */
  pthread_cleanup_pop(call_clean) ;     /* 1 => always call clean up routine */

  return thread_args ;
}


/* Gets called when:
 *  1) There is an error and the thread has to exit.
 *  2) The thread gets cancelled, can happen in any of the POSIX cancellable
 *     system calls (e.g. read, select etc.) or from anywhere we declare as a cancellation point.
 *
 * This means some care is needed in handling resources to be released, we may need to set flags
 * to remember which resources have been allocated.
 * In particular we DO NOT free the thread_cb->thread, this is done by the GUI thread
 * which created it.
 */
static void cleanUpThread(void *thread_args)
{
  zmapThreadCB thread_cb = (zmapThreadCB)thread_args ;
  ZMapThread thread = thread_cb->thread ;
  ZMapThreadReply reply ;
  gchar *error_msg = NULL ;

  zMapAssert(thread_args) ;

  ZMAPTHREAD_DEBUG(thread, "%s", "thread clean-up routine: starting....") ;


#ifdef ED_G_NEVER_INCLUDE_THIS_CODE
  /* I think this is probably a very bad idea isn't it...what if this thread didn't have the lock,
   * just seems like asking for trouble.... */

  zMapThreadForkUnlock(); // not needed, but play safe. See zmapThread.c
#endif /* ED_G_NEVER_INCLUDE_THIS_CODE */



  if (thread_cb->thread_died)
    {
      ZMAPTHREAD_DEBUG(thread, "%s", "thread clean-up routine: thread has died...") ;

      reply = ZMAPTHREAD_REPLY_DIED ;

      if (thread_cb->initial_error)
	error_msg = g_strdup(thread_cb->initial_error) ;
    }
  else
    {
      ZMAPTHREAD_DEBUG(thread, "%s", "thread clean-up routine: thread has been cancelled...") ;

      reply = ZMAPTHREAD_REPLY_CANCELLED ;

      /* If thread was cancelled we need to ensure it is terminated correctly. */
      if (thread_cb->slave_data)
	{
	  ZMapThreadReturnCode slave_response ;

	  /* Call the registered slave handler function. */
	  if ((slave_response = (*(thread->terminate_func))(&(thread_cb->slave_data), &error_msg))
	      != ZMAPTHREAD_RETURNCODE_OK)
	    {
	      ZMAPTHREAD_DEBUG(thread, "%s", "Unable to close connection to server cleanly") ;
	    }
	}
    }

  /* Now make sure thread is destroyed correctly. */
  if (thread_cb->slave_data)
    {
      ZMapThreadReturnCode slave_response ;

      ZMAPTHREAD_DEBUG(thread, "%s", "thread clean-up routine: calling slave terminate function...") ;

      /* Call the registered slave handler function. */
      if ((slave_response = (*(thread->destroy_func))(&(thread_cb->slave_data)))
	  != ZMAPTHREAD_RETURNCODE_OK)
	{
	  ZMAPTHREAD_DEBUG(thread, "%s", "thread clean-up routine: Unable to destroy connection") ;
	}
    }

  g_free(thread_cb) ;

  /* And report what happened..... */
  if (!error_msg)
    {
      ZMAPTHREAD_DEBUG(thread, "%s", "thread clean-up routine: no errors") ;

      zmapVarSetValue(&(thread->reply), reply) ;
    }
  else
    {
      ZMAPTHREAD_DEBUG(thread, "%s", "thread clean-up routine: error: %s") ;

      zmapVarSetValueWithError(&(thread->reply), reply, error_msg) ;
    }


  ZMAPTHREAD_DEBUG(thread, "%s", "thread clean-up routine exitting because....") ;

  return ;
}


<|MERGE_RESOLUTION|>--- conflicted
+++ resolved
@@ -239,15 +239,10 @@
 
 		error_msg = g_strdup_printf("(d) %s - %s", ZMAPTHREAD_SLAVEREQUEST, slave_error) ;
 
-<<<<<<< HEAD
 		/* a misnomer, it's the server that the thread talks to */
 		if (!thread_cb->thread_died)
 		  zMapLogWarning("Server died: %s", error_msg) ;
 
-=======
-		if (!thread_cb->thread_died)		/* a misnomer, it's the server that the thread talks to */
-		  zMapLogWarning("server died","") ;
->>>>>>> 2a6b0042
 		thread_cb->thread_died = TRUE ;
 
 		thread_cb->initial_error = g_strdup(error_msg) ;
