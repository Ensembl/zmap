--- conflicted
+++ resolved
@@ -137,13 +137,7 @@
 enum
   {
     NULL_TIMEOUT = 0,					    /* Turns timeouts off. */
-<<<<<<< HEAD
     DEFAULT_TIMEOUT = 10000,				    /* Standard timeout, needs testing. */
-=======
-
-    DEFAULT_TIMEOUT = 2000,				    /* Standard timeout, needs testing. */
-
->>>>>>> 2d033b41
     DEBUG_TIMEOUT = 3600000				    /* Debug timeout of an hour.... */
   } ;
 
