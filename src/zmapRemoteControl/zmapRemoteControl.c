--- conflicted
+++ resolved
@@ -373,11 +373,8 @@
       result = TRUE ;
     }
 
-<<<<<<< HEAD
   DEBUGLOGMSG(remote_control, ZMAP_REMOTECONTROL_DEBUG_VERBOSE, "%s", EXIT_TXT) ;
 
-=======
->>>>>>> 4807eba7
   return result ;
 }
 
@@ -439,12 +436,9 @@
       g_free(err_msg) ;
     }
 
-<<<<<<< HEAD
 
   DEBUGLOGMSG(remote_control, ZMAP_REMOTECONTROL_DEBUG_VERBOSE, "%s", EXIT_TXT) ;
 
-=======
->>>>>>> 4807eba7
   return result ;
 }
 
@@ -996,28 +990,17 @@
  *
  * This is the gatekeeper for ordering and processing of requests, we can only be handling
  * one request at a time and collisions and timeouts are handled here.
-<<<<<<< HEAD
- *
- * You should not the following about the general processing of state/messages:
- *
-=======
  * 
  * 
  * You should note the following about the general processing of state and messages:
  * 
->>>>>>> 4807eba7
  * If the result of an action is that we can process the next state/step immediately
  * then we leave "done" as FALSE so that we loop and process the new state.
  *
  * If the result of the action is that we will need to wait (e.g. for a reply from the peer)
  * then we set "done" to TRUE and exit this routine to be called back again in
-<<<<<<< HEAD
- * QUEUE_WATCH_INTERVAL ms by which time the reply or whatever will have happened.
- *
-=======
  * QUEUE_WATCH_INTERVAL ms by which time the reply or whatever may have happened.
  * 
->>>>>>> 4807eba7
  *  */
 static gboolean queueMonitorCB(gpointer user_data)
 {
