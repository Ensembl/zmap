--- conflicted
+++ resolved
@@ -212,18 +212,11 @@
 ZMapFeatureSource zMapViewGetFeatureSetSource(ZMapView view, GQuark f_id);
 void zMapViewSetFeatureSetSource(ZMapView view, GQuark f_id, ZMapFeatureSource src);
 GList *zmapViewGetIniSources(char *config_file, char *config_str,char **stylesfile);
-<<<<<<< HEAD
-ZMapViewConnection zMapViewRequestServer(ZMapView view, ZMapViewConnection view_conn, ZMapFeatureBlock block_orig, GList *req_featuresets,
-				   gpointer server, /* ZMapConfigSource */
-	   			   int req_start, int req_end,
-				   gboolean dna_requested, gboolean terminate, gboolean show_warning) ;
-=======
 
 gboolean zMapViewRequestServer(ZMapView view, ZMapFeatureBlock block_orig, GList *req_featuresets,
 			       gpointer server, /* ZMapConfigSource */
 			       int req_start, int req_end,
 			       gboolean dna_requested, gboolean terminate, gboolean show_warning);
->>>>>>> 2a6b0042
 
 void zMapViewShowLoadStatus(ZMapView view);
 
