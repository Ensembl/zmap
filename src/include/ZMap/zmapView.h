--- conflicted
+++ resolved
@@ -41,15 +41,11 @@
 #include <ZMap/zmapXMLHandler.h>
 #include <ZMap/zmapUrl.h>
 
-<<<<<<< HEAD
 #ifdef ED_G_NEVER_INCLUDE_THIS_CODE
 #include <ZMap/zmapRemoteCommand.h>
 #endif /* ED_G_NEVER_INCLUDE_THIS_CODE */
-
 #include <ZMap/zmapAppRemote.h>
 
-=======
->>>>>>> ccdebb96
 
 /* Opaque type, represents an instance of a ZMapView. */
 typedef struct _ZMapViewStruct *ZMapView ;
@@ -249,31 +245,19 @@
 GHashTable *zMapViewGetStyles(ZMapViewWindow view_window) ;
 ZMapWindowNavigator zMapViewGetNavigator(ZMapView view);
 int zMapViewNumWindows(ZMapViewWindow view_window) ;
-
 GList *zMapViewGetWindowList(ZMapViewWindow view_window);
 void   zMapViewSetWindowList(ZMapViewWindow view_window, GList *list);
-
-<<<<<<< HEAD
 gboolean zMapViewProcessRemoteRequest(ZMapView user_data,
 				      char *command_name, ZMapAppRemoteViewID view_id, char *request,
 				      ZMapRemoteAppReturnReplyFunc app_reply_func, gpointer app_reply_data) ;
-=======
 ZMapFeatureSequenceMap zMapViewGetSequenceMap(ZMapView zmap_view);
-
 ZMapFeatureSource zMapViewGetFeatureSetSource(ZMapView view, GQuark f_id);
 void zMapViewSetFeatureSetSource(ZMapView view, GQuark f_id, ZMapFeatureSource src);
-
-
-
 GList *zmapViewGetIniSources(char *config_file, char *config_str,char **stylesfile);
-
-
 ZMapViewConnection zMapViewRequestServer(ZMapView view, ZMapViewConnection view_conn, ZMapFeatureBlock block_orig, GList *req_featuresets,
 				   gpointer server, /* ZMapConfigSource */
 	   			   int req_start, int req_end,
 				   gboolean dna_requested, gboolean terminate);
->>>>>>> ccdebb96
-
 void zmapViewFeatureDump(ZMapViewWindow view_window, char *file) ;
 
 void zMapViewHighlightFeatures(ZMapView view,
