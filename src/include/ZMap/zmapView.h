/*  File: zmapView.h
 *  Author: Ed Griffiths (edgrif@sanger.ac.uk)
 *  Copyright (c) 2006-2012: Genome Research Ltd.
 *-------------------------------------------------------------------
 * ZMap is free software; you can redistribute it and/or
 * modify it under the terms of the GNU General Public License
 * as published by the Free Software Foundation; either version 2
 * of the License, or (at your option) any later version.
 *
 * This program is distributed in the hope that it will be useful,
 * but WITHOUT ANY WARRANTY; without even the implied warranty of
 * MERCHANTABILITY or FITNESS FOR A PARTICULAR PURPOSE.  See the
 * GNU General Public License for more details.
 *
 * You should have received a copy of the GNU General Public License
 * along with this program; if not, write to the Free Software
 * Foundation, Inc., 59 Temple Place - Suite 330, Boston, MA  02111-1307, USA.
 * or see the on-line version at http://www.gnu.org/copyleft/gpl.txt
 *-------------------------------------------------------------------
 * This file is part of the ZMap genome database package
 * originated by
 * 	Ed Griffiths (Sanger Institute, UK) edgrif@sanger.ac.uk,
 *        Roy Storey (Sanger Institute, UK) rds@sanger.ac.uk,
 *   Malcolm Hinsley (Sanger Institute, UK) mh17@sanger.ac.uk
 *
 * Description: Interface for controlling a single "view", a view
 *              comprises one or more windowsw which display data
 *              collected from one or more servers. Hence the view
 *              interface controls both windows and connections to
 *              servers.
 *
 *-------------------------------------------------------------------
 */
#ifndef ZMAPVIEW_H
#define ZMAPVIEW_H

#include <gtk/gtk.h>

#include <ZMap/zmapWindow.h>
#include <ZMap/zmapWindowNavigator.h>
#include <ZMap/zmapXMLHandler.h>
#include <ZMap/zmapUrl.h>

#ifdef ED_G_NEVER_INCLUDE_THIS_CODE
#include <ZMap/zmapRemoteCommand.h>
#endif /* ED_G_NEVER_INCLUDE_THIS_CODE */
#include <ZMap/zmapAppRemote.h>


/* Opaque type, represents an instance of a ZMapView. */
typedef struct _ZMapViewStruct *ZMapView ;


/* Opaque type, represents an instance of a ZMapView window. */
typedef struct _ZMapViewWindowStruct *ZMapViewWindow ;


/* Callers can specify callback functions which get called with ZMapView which made the call
 * and the applications own data pointer. If the callback is to made for a window event
 * then the ZMapViewWindow where the event took place will be returned as the first
 * parameter. If the callback is for an event that involves the whole view (e.g. destroy)
 * then the ZMapView where the event took place is returned. */
typedef void (*ZMapViewWindowCallbackFunc)(ZMapViewWindow view_window, void *app_data, void *view_data) ;
typedef void (*ZMapViewCallbackFunc)(ZMapView zmap_view, void *app_data, void *view_data) ;


/* Set of callback routines that allow the caller to be notified when events happen
 * to a window. */
typedef struct _ZMapViewCallbacksStruct
{
  ZMapViewWindowCallbackFunc enter ;
  ZMapViewWindowCallbackFunc leave ;
  ZMapViewCallbackFunc load_data ;
  ZMapViewWindowCallbackFunc focus ;
  ZMapViewWindowCallbackFunc select ;
  ZMapViewWindowCallbackFunc split_to_pattern;
  ZMapViewWindowCallbackFunc visibility_change ;
  ZMapViewCallbackFunc state_change ;
  ZMapViewCallbackFunc destroy ;

  ZMapRemoteAppMakeRequestFunc remote_request_func ;
  ZMapRemoteAppMakeRequestFunc remote_request_func_data ;

} ZMapViewCallbacksStruct, *ZMapViewCallbacks ;

/* The overall state of the zmapView, we need this because both the zmap window and the its threads
 * will die asynchronously so we need to block further operations while they are in this state. */
typedef enum {

  ZMAPVIEW_INIT,
  ZMAPVIEW_MAPPED,                                  /* Window(s), but no threads: can talk to otterlace */

  ZMAPVIEW_CONNECTING,                              /* Connecting threads. */
  ZMAPVIEW_CONNECTED,                               /* Threads connected, no data yet. */

  ZMAPVIEW_LOADING,                                 /* Loading data. */
  ZMAPVIEW_LOADED,                                  /* Full view. */
  ZMAPVIEW_UPDATING,                                /* after LOADED we can request more data */

  ZMAPVIEW_RESETTING,                               /* Returning to ZMAPVIEW_NOT_CONNECTED. */

  ZMAPVIEW_DYING                              /* View is dying for some reason,
                                                 cannot do anything in this state. */
} ZMapViewState ;


/* data passed back from view for destroy callback. */
typedef struct
{
  unsigned long xwid ;
} ZMapViewCallbackDestroyDataStruct, *ZMapViewCallbackDestroyData ;


typedef struct
{
  unsigned long xwid ;
  ZMapViewState state;
} ZMapViewCallbackFubarStruct, *ZMapViewCallbackFubar ;



#ifdef ED_G_NEVER_INCLUDE_THIS_CODE

/* MOVED TO zmapView_P.h */

// tried to put these into ConnectionData but as ever there's scope issues
typedef struct ZMapViewLoadFeaturesDataStructType
{
  char *err_msg;        // from the server mainly
  gchar *stderr_out;
  gint exit_code;
  int num_features;

  GList *feature_sets ;
  int start,end;        // requested coords
  gboolean status;      // load sucessful?
  unsigned long xwid ;  // X Window id for the xremote widg. */

<<<<<<< HEAD
} LoadFeaturesDataStruct, *LoadFeaturesData ;
#endif /* ED_G_NEVER_INCLUDE_THIS_CODE */

=======
} ZMapViewLoadFeaturesDataStruct, *ZMapViewLoadFeaturesData ;
>>>>>>> 700dcddc



/* Holds a sequence to be fetched and the server it should be fetched from. */
typedef struct
{
  char *sequence ;					    /* Sequence + start/end coords. */
  char *server ;					    /* Server to fetch sequence from. */
} ZMapViewSequence2ServerStruct, *ZMapViewSequence2Server ;




/* Holds structs/strings describing the selected item, this data actually comes from the
 * zmapWindow layer and is just passed on through view. */
typedef struct _ZMapViewSelectStruct
{
  ZMapWindowSelectType  type;
  ZMapFeatureDescStruct feature_desc ;
  ZMapWindowFilterStruct filter;
  char                 *secondary_text;
} ZMapViewSelectStruct, *ZMapViewSelect ;


typedef struct _ZMapViewSplittingStruct
{
  GArray *split_patterns;
  GList *touched_window_list;   /* A list of view_windows affected by the split */
}ZMapViewSplittingStruct, *ZMapViewSplitting;




void zMapViewInit(ZMapViewCallbacks callbacks) ;
ZMapViewWindow zMapViewCreate(GtkWidget *xremote_widget, GtkWidget *view_container,
			      ZMapFeatureSequenceMap sequence_map, void *app_data) ;
void zMapViewSetupNavigator(ZMapViewWindow view_window, GtkWidget *canvas_widget);
gboolean zMapViewGetDefaultWindow(ZMapAppRemoteViewID view_inout) ;
ZMapViewWindow zMapViewCopyWindow(ZMapView zmap_view, GtkWidget *parent_widget,
				  ZMapWindow copy_window, ZMapWindowLockType window_locking) ;
ZMapViewWindow zMapViewRemoveWindow(ZMapViewWindow view_window) ;
void zMapViewRedraw(ZMapViewWindow view_window) ;
gboolean zMapViewConnect(ZMapView zmap_view, char *config_str) ;
gboolean zMapViewReset(ZMapView zmap_view) ;
gboolean zMapViewReverseComplement(ZMapView zmap_view) ;
gboolean zMapViewGetRevCompStatus(ZMapView zmap_view) ;

gboolean zMapViewSessionGetAsText(ZMapViewWindow view_window, GString *session_data_inout) ;

void zMapViewZoom(ZMapView zmap_view, ZMapViewWindow view_window, double zoom) ;
char *zMapViewGetSequence(ZMapView zmap_view) ;
char *zMapViewGetSequenceName(ZMapFeatureSequenceMap sequence_map);
void zMapViewGetSourceNameTitle(ZMapView zmap_view, char **name, char **title) ;
ZMapFeatureContext zMapViewGetFeatures(ZMapView zmap_view) ;
void zMapViewGetVisible(ZMapViewWindow view_window, double *top, double *bottom) ;
ZMapViewState zMapViewGetStatus(ZMapView zmap_view) ;
GtkWidget *zMapViewGetXremote(ZMapView view) ;
char *zMapViewGetStatusStr(ZMapView view) ;
gboolean zMapViewGetFeaturesSpan(ZMapView zmap_view, int *start, int *end) ;
ZMapWindow zMapViewGetWindow(ZMapViewWindow view_window) ;
ZMapView zMapViewGetView(ZMapViewWindow view_window) ;
GHashTable *zMapViewGetStyles(ZMapViewWindow view_window) ;
ZMapWindowNavigator zMapViewGetNavigator(ZMapView view);
int zMapViewNumWindows(ZMapViewWindow view_window) ;
GList *zMapViewGetWindowList(ZMapViewWindow view_window);
void   zMapViewSetWindowList(ZMapViewWindow view_window, GList *list);
gboolean zMapViewProcessRemoteRequest(ZMapView user_data,
				      char *command_name, ZMapAppRemoteViewID view_id, char *request,
				      ZMapRemoteAppReturnReplyFunc app_reply_func, gpointer app_reply_data) ;
ZMapFeatureSequenceMap zMapViewGetSequenceMap(ZMapView zmap_view);
ZMapFeatureSource zMapViewGetFeatureSetSource(ZMapView view, GQuark f_id);
void zMapViewSetFeatureSetSource(ZMapView view, GQuark f_id, ZMapFeatureSource src);
GList *zmapViewGetIniSources(char *config_file, char *config_str,char **stylesfile);

gboolean zMapViewRequestServer(ZMapView view, ZMapFeatureBlock block_orig, GList *req_featuresets,
			       gpointer server, /* ZMapConfigSource */
			       int req_start, int req_end,
			       gboolean dna_requested, gboolean terminate, gboolean show_warning);

void zMapViewShowLoadStatus(ZMapView view);

void zmapViewFeatureDump(ZMapViewWindow view_window, char *file) ;

void zMapViewHighlightFeatures(ZMapView view,
			       ZMapViewWindow view_window, ZMapFeatureContext context, gboolean multiple);

void zMapViewReadConfigBuffer(ZMapView zmap_view, char *buffer);

char *zMapViewRemoteReceiveAccepts(ZMapView view);

void zMapViewDestroy(ZMapView zmap_view, ZMapViewWindowTree destroyed_zmap_inout) ;







/* HACK! not really to be used... */
ZMapFeatureContext zMapViewGetContextAsEmptyCopy(ZMapView do_not_use);

ZMapGuiNotebookChapter zMapViewBlixemGetConfigChapter(ZMapView view, ZMapGuiNotebook note_book_parent) ;

ZMapGuiNotebookChapter zMapViewGetPrefsChapter(ZMapView view, ZMapGuiNotebook note_book_parent);

gboolean zMapViewGetHighlightFilteredColumns(ZMapView);

void zMapViewUpdateColumnBackground(ZMapView view);

#endif /* !ZMAPVIEW_H */<|MERGE_RESOLUTION|>--- conflicted
+++ resolved
@@ -136,13 +136,7 @@
   gboolean status;      // load sucessful?
   unsigned long xwid ;  // X Window id for the xremote widg. */
 
-<<<<<<< HEAD
-} LoadFeaturesDataStruct, *LoadFeaturesData ;
-#endif /* ED_G_NEVER_INCLUDE_THIS_CODE */
-
-=======
 } ZMapViewLoadFeaturesDataStruct, *ZMapViewLoadFeaturesData ;
->>>>>>> 700dcddc
 
 
 
