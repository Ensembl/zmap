--- conflicted
+++ resolved
@@ -20,11 +20,7 @@
  * This file is part of the ZMap genome database package
  * originated by
  * 	Ed Griffiths (Sanger Institute, UK) edgrif@sanger.ac.uk,
-<<<<<<< HEAD
- *        Roy Storey (Sanger Institute, UK) rds@sanger.ac.uk
-=======
  *        Roy Storey (Sanger Institute, UK) rds@sanger.ac.uk,
->>>>>>> 8a9064e2
  *   Malcolm Hinsley (Sanger Institute, UK) mh17@sanger.ac.uk
  *
  * Description: Interface for controlling a single "view", a view
