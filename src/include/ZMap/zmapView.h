/*  File: zmapView.h
 *  Author: Ed Griffiths (edgrif@sanger.ac.uk)
 *  Copyright (c) 2006-2012: Genome Research Ltd.
 *-------------------------------------------------------------------
 * ZMap is free software; you can redistribute it and/or
 * modify it under the terms of the GNU General Public License
 * as published by the Free Software Foundation; either version 2
 * of the License, or (at your option) any later version.
 *
 * This program is distributed in the hope that it will be useful,
 * but WITHOUT ANY WARRANTY; without even the implied warranty of
 * MERCHANTABILITY or FITNESS FOR A PARTICULAR PURPOSE.  See the
 * GNU General Public License for more details.
 *
 * You should have received a copy of the GNU General Public License
 * along with this program; if not, write to the Free Software
 * Foundation, Inc., 59 Temple Place - Suite 330, Boston, MA  02111-1307, USA.
 * or see the on-line version at http://www.gnu.org/copyleft/gpl.txt
 *-------------------------------------------------------------------
 * This file is part of the ZMap genome database package
 * originated by
 * 	Ed Griffiths (Sanger Institute, UK) edgrif@sanger.ac.uk,
 *        Roy Storey (Sanger Institute, UK) rds@sanger.ac.uk,
 *   Malcolm Hinsley (Sanger Institute, UK) mh17@sanger.ac.uk
 *
 * Description: Interface for controlling a single "view", a view
 *              comprises one or more windowsw which display data
 *              collected from one or more servers. Hence the view
 *              interface controls both windows and connections to
 *              servers.
 *
 *-------------------------------------------------------------------
 */
#ifndef ZMAPVIEW_H
#define ZMAPVIEW_H

#include <gtk/gtk.h>

#include <ZMap/zmapWindow.h>
#include <ZMap/zmapWindowNavigator.h>
#include <ZMap/zmapXMLHandler.h>
#include <ZMap/zmapUrl.h>

#ifdef ED_G_NEVER_INCLUDE_THIS_CODE
#include <ZMap/zmapRemoteCommand.h>
#endif /* ED_G_NEVER_INCLUDE_THIS_CODE */
#include <ZMap/zmapAppRemote.h>


/* Opaque type, represents an instance of a ZMapView. */
typedef struct _ZMapViewStruct *ZMapView ;


/* Opaque type, represents an instance of a ZMapView window. */
typedef struct _ZMapViewWindowStruct *ZMapViewWindow ;


/* Callers can specify callback functions which get called with ZMapView which made the call
 * and the applications own data pointer. If the callback is to made for a window event
 * then the ZMapViewWindow where the event took place will be returned as the first
 * parameter. If the callback is for an event that involves the whole view (e.g. destroy)
 * then the ZMapView where the event took place is returned. */
typedef void (*ZMapViewWindowCallbackFunc)(ZMapViewWindow view_window, void *app_data, void *view_data) ;
typedef void (*ZMapViewCallbackFunc)(ZMapView zmap_view, void *app_data, void *view_data) ;


/* Set of callback routines that allow the caller to be notified when events happen
 * to a window. */
typedef struct _ZMapViewCallbacksStruct
{
  ZMapViewWindowCallbackFunc enter ;
  ZMapViewWindowCallbackFunc leave ;
  ZMapViewCallbackFunc load_data ;
  ZMapViewWindowCallbackFunc focus ;
  ZMapViewWindowCallbackFunc select ;
  ZMapViewWindowCallbackFunc split_to_pattern;
  ZMapViewWindowCallbackFunc visibility_change ;
  ZMapViewCallbackFunc state_change ;
  ZMapViewCallbackFunc destroy ;

  ZMapRemoteAppMakeRequestFunc remote_request_func ;
  ZMapRemoteAppMakeRequestFunc remote_request_func_data ;

} ZMapViewCallbacksStruct, *ZMapViewCallbacks ;

/* The overall state of the zmapView, we need this because both the zmap window and the its threads
 * will die asynchronously so we need to block further operations while they are in this state. */
typedef enum {

  ZMAPVIEW_INIT,
  ZMAPVIEW_MAPPED,                                  /* Window(s), but no threads: can talk to otterlace */

  ZMAPVIEW_CONNECTING,                              /* Connecting threads. */
  ZMAPVIEW_CONNECTED,                               /* Threads connected, no data yet. */

  ZMAPVIEW_LOADING,                                 /* Loading data. */
  ZMAPVIEW_LOADED,                                  /* Full view. */
  ZMAPVIEW_UPDATING,                                /* after LOADED we can request more data */

  ZMAPVIEW_RESETTING,                               /* Returning to ZMAPVIEW_NOT_CONNECTED. */

  ZMAPVIEW_DYING                              /* View is dying for some reason,
                                                 cannot do anything in this state. */
} ZMapViewState ;


/* data passed back from view for destroy callback. */
typedef struct
{
  unsigned long xwid ;
} ZMapViewCallbackDestroyDataStruct, *ZMapViewCallbackDestroyData ;


typedef struct
{
  unsigned long xwid ;
  ZMapViewState state;
} ZMapViewCallbackFubarStruct, *ZMapViewCallbackFubar ;



#ifdef ED_G_NEVER_INCLUDE_THIS_CODE

/* MOVED TO zmapView_P.h */

// tried to put these into ConnectionData but as ever there's scope issues
typedef struct
{
  char *err_msg;        // from the server mainly
  gchar *stderr_out;
  gint exit_code;
  int num_features;

  GList *feature_sets ;
  int start,end;        // requested coords
  gboolean status;      // load sucessful?
  unsigned long xwid ;  // X Window id for the xremote widg. */

} LoadFeaturesDataStruct, *LoadFeaturesData ;
#endif /* ED_G_NEVER_INCLUDE_THIS_CODE */




/* Holds a sequence to be fetched and the server it should be fetched from. */
typedef struct
{
  char *sequence ;					    /* Sequence + start/end coords. */
  char *server ;					    /* Server to fetch sequence from. */
} ZMapViewSequence2ServerStruct, *ZMapViewSequence2Server ;




/* Holds structs/strings describing the selected item, this data actually comes from the
 * zmapWindow layer and is just passed on through view. */
typedef struct _ZMapViewSelectStruct
{
  ZMapWindowSelectType  type;
  ZMapFeatureDescStruct feature_desc ;
  ZMapWindowFilterStruct filter;
  char                 *secondary_text;
} ZMapViewSelectStruct, *ZMapViewSelect ;


typedef struct _ZMapViewSplittingStruct
{
  GArray *split_patterns;
  GList *touched_window_list;   /* A list of view_windows affected by the split */
}ZMapViewSplittingStruct, *ZMapViewSplitting;




/* A couple of structs to hold data for a view session. */
typedef struct
{
  ZMapURLScheme scheme ;
  char *url ;
  char *protocol ;
  char *format ;

  union
  {
    struct {
      char *host ;
      int port ;
      char *database ;
    } acedb ;
    struct {
      char *path ;
    } file ;
    struct {
      char *path ;
      char *query ;
    } pipe ;
  } scheme_data ;

} ZMapViewSessionServerStruct, *ZMapViewSessionServer ;


typedef struct
{
  char *sequence ;					    /* View sequence. */


  GList *servers ;					    /* A list of ZMapViewSessionServer,
							       can be NULL. */


} ZMapViewSessionStruct, *ZMapViewSession ;


typedef struct _ZMapViewConnectionStruct *ZMapViewConnection;



void zMapViewInit(ZMapViewCallbacks callbacks) ;
ZMapViewWindow zMapViewCreate(GtkWidget *xremote_widget, GtkWidget *view_container,
			      ZMapFeatureSequenceMap sequence_map, void *app_data) ;
void zMapViewSetupNavigator(ZMapViewWindow view_window, GtkWidget *canvas_widget);
gboolean zMapViewGetDefaultWindow(ZMapAppRemoteViewID view_inout) ;
ZMapViewWindow zMapViewCopyWindow(ZMapView zmap_view, GtkWidget *parent_widget,
				  ZMapWindow copy_window, ZMapWindowLockType window_locking) ;
void zMapViewRemoveWindow(ZMapViewWindow view_window) ;
void zMapViewRedraw(ZMapViewWindow view_window) ;
gboolean zMapViewConnect(ZMapView zmap_view, char *config_str) ;
gboolean zMapViewReset(ZMapView zmap_view) ;
gboolean zMapViewReverseComplement(ZMapView zmap_view) ;
gboolean zMapViewGetRevCompStatus(ZMapView zmap_view) ;
void zMapViewStats(ZMapViewWindow view_window,GString *text) ;
ZMapViewSession zMapViewSessionGetData(ZMapViewWindow view_window) ;
void zMapViewZoom(ZMapView zmap_view, ZMapViewWindow view_window, double zoom) ;
char *zMapViewGetSequence(ZMapView zmap_view) ;
char *zMapViewGetSequenceName(ZMapFeatureSequenceMap sequence_map);
void zMapViewGetSourceNameTitle(ZMapView zmap_view, char **name, char **title) ;
ZMapFeatureContext zMapViewGetFeatures(ZMapView zmap_view) ;
void zMapViewGetVisible(ZMapViewWindow view_window, double *top, double *bottom) ;
ZMapViewState zMapViewGetStatus(ZMapView zmap_view) ;
GtkWidget *zMapViewGetXremote(ZMapView view) ;
char *zMapViewGetStatusStr(ZMapView view) ;
gboolean zMapViewGetFeaturesSpan(ZMapView zmap_view, int *start, int *end) ;
ZMapWindow zMapViewGetWindow(ZMapViewWindow view_window) ;
ZMapView zMapViewGetView(ZMapViewWindow view_window) ;
GHashTable *zMapViewGetStyles(ZMapViewWindow view_window) ;
ZMapWindowNavigator zMapViewGetNavigator(ZMapView view);
int zMapViewNumWindows(ZMapViewWindow view_window) ;
GList *zMapViewGetWindowList(ZMapViewWindow view_window);
void   zMapViewSetWindowList(ZMapViewWindow view_window, GList *list);
gboolean zMapViewProcessRemoteRequest(ZMapView user_data,
				      char *command_name, ZMapAppRemoteViewID view_id, char *request,
				      ZMapRemoteAppReturnReplyFunc app_reply_func, gpointer app_reply_data) ;
ZMapFeatureSequenceMap zMapViewGetSequenceMap(ZMapView zmap_view);
ZMapFeatureSource zMapViewGetFeatureSetSource(ZMapView view, GQuark f_id);
void zMapViewSetFeatureSetSource(ZMapView view, GQuark f_id, ZMapFeatureSource src);
GList *zmapViewGetIniSources(char *config_file, char *config_str,char **stylesfile);
ZMapViewConnection zMapViewRequestServer(ZMapView view, ZMapViewConnection view_conn, ZMapFeatureBlock block_orig, GList *req_featuresets,
				   gpointer server, /* ZMapConfigSource */
	   			   int req_start, int req_end,
<<<<<<< HEAD
				   gboolean dna_requested, gboolean terminate);
=======
				   gboolean dna_requested, gboolean terminate, gboolean show_warning);

void zMapViewShowLoadStatus(ZMapView view);

>>>>>>> 1bdda757
void zmapViewFeatureDump(ZMapViewWindow view_window, char *file) ;

void zMapViewHighlightFeatures(ZMapView view,
			       ZMapViewWindow view_window, ZMapFeatureContext context, gboolean multiple);

void zMapViewReadConfigBuffer(ZMapView zmap_view, char *buffer);

char *zMapViewRemoteReceiveAccepts(ZMapView view);

void zMapViewDestroy(ZMapView zmap_view, ZMapViewWindowTree destroyed_zmap_inout) ;







/* HACK! not really to be used... */
ZMapFeatureContext zMapViewGetContextAsEmptyCopy(ZMapView do_not_use);

ZMapGuiNotebookChapter zMapViewBlixemGetConfigChapter(ZMapView view, ZMapGuiNotebook note_book_parent) ;


#endif /* !ZMAPVIEW_H */<|MERGE_RESOLUTION|>--- conflicted
+++ resolved
@@ -257,14 +257,10 @@
 ZMapViewConnection zMapViewRequestServer(ZMapView view, ZMapViewConnection view_conn, ZMapFeatureBlock block_orig, GList *req_featuresets,
 				   gpointer server, /* ZMapConfigSource */
 	   			   int req_start, int req_end,
-<<<<<<< HEAD
-				   gboolean dna_requested, gboolean terminate);
-=======
-				   gboolean dna_requested, gboolean terminate, gboolean show_warning);
+				   gboolean dna_requested, gboolean terminate, gboolean show_warning) ;
 
 void zMapViewShowLoadStatus(ZMapView view);
 
->>>>>>> 1bdda757
 void zmapViewFeatureDump(ZMapViewWindow view_window, char *file) ;
 
 void zMapViewHighlightFeatures(ZMapView view,
