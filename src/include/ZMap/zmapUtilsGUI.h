--- conflicted
+++ resolved
@@ -441,12 +441,10 @@
 
 
 
-
-<<<<<<< HEAD
-
-=======
->>>>>>> c32e5bc2
+gint my_gtk_run_dialog_nonmodal(GtkWidget *toplevel) ;
+
 void zMapGUIRaiseToTop(GtkWidget *widget);
+
 GtkWidget *zMapGUIFindTopLevel(GtkWidget *widget) ;
 gboolean zMapGUIXWindowExists(Display *x_display, Window x_window, char *peer_clipboard, char **err_msg_out) ;
 
