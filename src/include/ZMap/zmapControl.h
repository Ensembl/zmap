/*  Last edited: Feb 14 20:26 2012 (edgrif) */
/*  File: zmapControl.h
 *  Author: Ed Griffiths (edgrif@sanger.ac.uk)
 *  Copyright (c) 2006-2012: Genome Research Ltd.
 *-------------------------------------------------------------------
 * ZMap is free software; you can redistribute it and/or
 * modify it under the terms of the GNU General Public License
 * as published by the Free Software Foundation; either version 2
 * of the License, or (at your option) any later version.
 *
 * This program is distributed in the hope that it will be useful,
 * but WITHOUT ANY WARRANTY; without even the implied warranty of
 * MERCHANTABILITY or FITNESS FOR A PARTICULAR PURPOSE.  See the
 * GNU General Public License for more details.
 *
 * You should have received a copy of the GNU General Public License
 * along with this program; if not, write to the Free Software
 * Foundation, Inc., 59 Temple Place - Suite 330, Boston, MA  02111-1307, USA.
 * or see the on-line version at http://www.gnu.org/copyleft/gpl.txt
 *-------------------------------------------------------------------
 * This file is part of the ZMap genome database package
 * originated by
 * 	Ed Griffiths (Sanger Institute, UK) edgrif@sanger.ac.uk,
 *        Roy Storey (Sanger Institute, UK) rds@sanger.ac.uk,
<<<<<<< HEAD
 *   Malcolm Hinsley (Sanger Institute, UK) mh17@sanger.ac.uk,
=======
 *   Malcolm Hinsley (Sanger Institute, UK) mh17@sanger.ac.uk
>>>>>>> 8a9064e2
 *
 * Description: Interface for creating, controlling and destroying ZMaps.
 *
 *-------------------------------------------------------------------
 */
#ifndef ZMAP_CONTROL_H
#define ZMAP_CONTROL_H


/* It turns out we need some way to refer to zmapviews at this level, while I don't really
 * want to expose all the zmapview stuff I do want the opaque ZMapView type.
 * Think about this some more. */
#include <ZMap/zmapView.h>
#include <ZMap/zmapFeature.h>
#include <ZMap/zmapWindow.h>
#include <ZMap/zmapAppRemote.h>

/* Opaque type, represents an instance of a ZMap. */
typedef struct _ZMapStruct *ZMap ;


/* Applications can register functions that will be called back with their own
 * data and a reference to the zmap that made the callback. */
typedef void (*ZMapCallbackFunc)(ZMap zmap, void *app_data) ;


/* Set of callback routines that allow the caller to be notified when events happen
 * to a ZMap. */
typedef struct _ZMapCallbacksStruct
{
  ZMapCallbackFunc add ;				    /* Reports that zmap has been
							       created. */
  ZMapCallbackFunc destroy ;				    /* Reports that this zmap instance has
							       been destroyed. */
  ZMapCallbackFunc quit_req ;				    /* Requests application
							       termination. */

  /* App level function (+ its data) to call to make remote requests. */
  ZMapRemoteAppMakeRequestFunc remote_request_func ;
  void *remote_request_func_data ;

} ZMapCallbacksStruct, *ZMapCallbacks ;



void zMapInit(ZMapCallbacks callbacks) ;
<<<<<<< HEAD
ZMap zMapCreate(void *app_data, ZMapFeatureSequenceMap seq_map) ;
int zMapNumViews(ZMap zmap) ;
ZMapViewWindow zMapAddView(ZMap zmap, ZMapFeatureSequenceMap sequence_map) ;
gboolean zMapGetDefaultView(ZMapAppRemoteViewID view_inout) ;
=======
ZMap zMapCreate(void *app_data, ZMapFeatureSequenceMap sequence_map) ;
ZMapView zMapAddView(ZMap zmap, ZMapFeatureSequenceMap sequence_map) ;
>>>>>>> 8a9064e2
gboolean zMapConnectView(ZMap zmap, ZMapView view) ;
gboolean zMapLoadView(ZMap zmap, ZMapView view) ;
gboolean zMapStopView(ZMap zmap, ZMapView view) ;
void zMapDeleteView(ZMap zmap, ZMapView view, ZMapViewWindowTree destroyed_zmaps_inout) ;
gboolean zMapRaise(ZMap zmap);
char *zMapGetZMapID(ZMap zmap) ;
char *zMapGetZMapStatus(ZMap zmap) ;
gboolean zMapReset(ZMap zmap) ;
void zMapDestroy(ZMap zmap, ZMapViewWindowTree *destroyed_zmaps_inout) ;
gboolean zMapControlProcessRemoteRequest(ZMap zmap,
					 char *command_name, ZMapAppRemoteViewID view_id, char *request,
					 ZMapRemoteAppReturnReplyFunc app_reply_func, gpointer app_reply_data) ;
void zMapAddClient(ZMap zmap, void *client);
char *zMapControlRemoteReceiveAccepts(ZMap zmap);


#endif /* !ZMAP_CONTROL_H */<|MERGE_RESOLUTION|>--- conflicted
+++ resolved
@@ -1,4 +1,3 @@
-/*  Last edited: Feb 14 20:26 2012 (edgrif) */
 /*  File: zmapControl.h
  *  Author: Ed Griffiths (edgrif@sanger.ac.uk)
  *  Copyright (c) 2006-2012: Genome Research Ltd.
@@ -22,11 +21,7 @@
  * originated by
  * 	Ed Griffiths (Sanger Institute, UK) edgrif@sanger.ac.uk,
  *        Roy Storey (Sanger Institute, UK) rds@sanger.ac.uk,
-<<<<<<< HEAD
- *   Malcolm Hinsley (Sanger Institute, UK) mh17@sanger.ac.uk,
-=======
  *   Malcolm Hinsley (Sanger Institute, UK) mh17@sanger.ac.uk
->>>>>>> 8a9064e2
  *
  * Description: Interface for creating, controlling and destroying ZMaps.
  *
@@ -73,15 +68,10 @@
 
 
 void zMapInit(ZMapCallbacks callbacks) ;
-<<<<<<< HEAD
-ZMap zMapCreate(void *app_data, ZMapFeatureSequenceMap seq_map) ;
+ZMap zMapCreate(void *app_data, ZMapFeatureSequenceMap sequence_map) ;
 int zMapNumViews(ZMap zmap) ;
 ZMapViewWindow zMapAddView(ZMap zmap, ZMapFeatureSequenceMap sequence_map) ;
 gboolean zMapGetDefaultView(ZMapAppRemoteViewID view_inout) ;
-=======
-ZMap zMapCreate(void *app_data, ZMapFeatureSequenceMap sequence_map) ;
-ZMapView zMapAddView(ZMap zmap, ZMapFeatureSequenceMap sequence_map) ;
->>>>>>> 8a9064e2
 gboolean zMapConnectView(ZMap zmap, ZMapView view) ;
 gboolean zMapLoadView(ZMap zmap, ZMapView view) ;
 gboolean zMapStopView(ZMap zmap, ZMapView view) ;
