--- conflicted
+++ resolved
@@ -96,8 +96,6 @@
 ZMAP_DEFINE_ENUM(ZMapServerConnectStateType, ZMAP_SERVER_CONNECT_STATE_LIST) ;
 
 
-<<<<<<< HEAD
-=======
 /*
  * We follow glib convention in error domain naming:
  *          "The error domain is called <NAMESPACE>_<MODULE>_ERROR"
@@ -112,7 +110,6 @@
 
 
 
->>>>>>> 1bec6485
 /*
  * ALL request/response structs must replicate the generic ZMapServerReqAnyStruct
  * so that they can all be treated as the canonical ZMapServerReqAny.
