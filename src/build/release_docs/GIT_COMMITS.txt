
<<<<<<< HEAD
Git commits for  from commit "production" until commit "release/2.9.0"

c9c1e4e 2016-05-17 Fix  but in start/end_not_found handling. - RT523445
895a1ea 2016-05-17 Remove start/end_not_found, wrong place. - RT523445
985ac5f 2016-04-27 Add back in routine that logs the command line blixem was called with. - REGRESSION FIX
=======
Git commits for  from commit "production" until commit "release/2.8.0"

225750f 2016-04-27 Retrofit code to log blixem commandline, in develop already. - REGRESSION FIX
9d73a0b 2016-04-25 Fix but I unwittingly introduced into canvasFeature sorting. - REGRESSION FIX
0e3ef70 2016-04-12 Fix type causing regression - REGRESSION FIX
b7127f1 2016-04-12 Various updates to title page, introduction and first section. - DEVELOP
171bd80 2016-04-12 Fix bugs in output. - REGRESSION FIX
a9d40ce 2016-04-12 Disable y scrolling because scrolling to items only has meaning for columns now. - REGRESSION FIX
b927024 2016-04-11 Add function to store a cursor for moving along display index to fix moving through features. - REGRESSION FIX
11eea3f 2016-04-11 Fix small buglet in sorting code for item features. - REGRESSION FIX
ecf774b 2016-04-11 Add code to call new delete display list call. - REGRESSION FIX
7e1c922 2016-04-11 Fix jump feature/column functions, completely broken. - REGRESSION FIX
9e8b70a 2016-04-11 Fix bug in setting hot feature in focus. - REGRESSION FIX
0584df2 2016-04-11 Fix scroll to feature/item code...seems utterly broken. - REGRESSION FIX
268f0ab 2016-04-11 Add hot feature param for focus call. - REGRESSION FIX
a1154a1 2016-04-11 Add new scroltofeature func, add hot feature param to set focus. - REGRESSION FIX
26215a1 2016-03-31 Fix jump column to work. - BUG FIX
86558d9 2016-03-31 Make column to column cursoring work again. - BUG FIX
9c1f5ef 2016-03-31 Add canvas positions to print out for items. - DEVELOP
033303f 2016-03-31 Add new getLastCol function and improve existing getFirstCol func. - DEVELOP
60f11ca 2016-04-04 Fix a bug where editing an ftp source doesn't work - BUG FIX
f874c29 2016-03-31 Remove lambda until we upgrade to gcc 4.5 - REGRESSION FIX
dcae5ac 2016-03-31 Merge branch 'feature/column_order' into develop - NEW FEATURE 'column reordering'
7d3008c 2016-03-29 Add missing latex file - DOC
27905b5 2016-03-22 Fix a bug calling blixem on bam columns - RT 521742
4968f6e 2016-03-22 Revert "Fix a bug calling blixem on bam columns - RT 521742"
de4432e 2016-03-22 Fix a bug calling blixem on bam columns - RT 521742
>>>>>>> e240c4bc


End of git commits
<|MERGE_RESOLUTION|>--- conflicted
+++ resolved
@@ -1,39 +1,18 @@
 
-<<<<<<< HEAD
-Git commits for  from commit "production" until commit "release/2.9.0"
+Git commits for  from commit "production" until commit "release/2.7.0"
 
-c9c1e4e 2016-05-17 Fix  but in start/end_not_found handling. - RT523445
-895a1ea 2016-05-17 Remove start/end_not_found, wrong place. - RT523445
-985ac5f 2016-04-27 Add back in routine that logs the command line blixem was called with. - REGRESSION FIX
-=======
-Git commits for  from commit "production" until commit "release/2.8.0"
-
-225750f 2016-04-27 Retrofit code to log blixem commandline, in develop already. - REGRESSION FIX
-9d73a0b 2016-04-25 Fix but I unwittingly introduced into canvasFeature sorting. - REGRESSION FIX
-0e3ef70 2016-04-12 Fix type causing regression - REGRESSION FIX
-b7127f1 2016-04-12 Various updates to title page, introduction and first section. - DEVELOP
-171bd80 2016-04-12 Fix bugs in output. - REGRESSION FIX
-a9d40ce 2016-04-12 Disable y scrolling because scrolling to items only has meaning for columns now. - REGRESSION FIX
-b927024 2016-04-11 Add function to store a cursor for moving along display index to fix moving through features. - REGRESSION FIX
-11eea3f 2016-04-11 Fix small buglet in sorting code for item features. - REGRESSION FIX
-ecf774b 2016-04-11 Add code to call new delete display list call. - REGRESSION FIX
-7e1c922 2016-04-11 Fix jump feature/column functions, completely broken. - REGRESSION FIX
-9e8b70a 2016-04-11 Fix bug in setting hot feature in focus. - REGRESSION FIX
-0584df2 2016-04-11 Fix scroll to feature/item code...seems utterly broken. - REGRESSION FIX
-268f0ab 2016-04-11 Add hot feature param for focus call. - REGRESSION FIX
-a1154a1 2016-04-11 Add new scroltofeature func, add hot feature param to set focus. - REGRESSION FIX
-26215a1 2016-03-31 Fix jump column to work. - BUG FIX
-86558d9 2016-03-31 Make column to column cursoring work again. - BUG FIX
-9c1f5ef 2016-03-31 Add canvas positions to print out for items. - DEVELOP
-033303f 2016-03-31 Add new getLastCol function and improve existing getFirstCol func. - DEVELOP
-60f11ca 2016-04-04 Fix a bug where editing an ftp source doesn't work - BUG FIX
-f874c29 2016-03-31 Remove lambda until we upgrade to gcc 4.5 - REGRESSION FIX
-dcae5ac 2016-03-31 Merge branch 'feature/column_order' into develop - NEW FEATURE 'column reordering'
-7d3008c 2016-03-29 Add missing latex file - DOC
-27905b5 2016-03-22 Fix a bug calling blixem on bam columns - RT 521742
-4968f6e 2016-03-22 Revert "Fix a bug calling blixem on bam columns - RT 521742"
-de4432e 2016-03-22 Fix a bug calling blixem on bam columns - RT 521742
->>>>>>> e240c4bc
+9710b29 2016-03-22 Fix a bug calling blixem on bam columns - RT 521742
+2e47bb8 2016-03-16 Fix typo in Charlie's name - DOC
+d00a915 2016-03-16 I noticed several uses of gtk level stuff from code that will be run in threads so have removed them. - DEVELOP
+184b8fb 2016-03-16 Fix a bug importing file using htslib - BUG FIX
+1aa8a59 2016-03-15 Replace pfetch in menu with db entry. - TRIVIA
+b44fd25 2016-03-15 Fix BAM colinear line colour problem - RT '519209'
+8071704 2016-03-15 Add NOTES file to ignored files. - TRIVIA
+9058092 2016-03-10 Update installation instructions - DOC
+ca0bb1a 2016-02-26 Merge branch 'feature/bam' into develop
+502e170 2016-02-25 Fix zmap to use new pfetch C++ objects. - DEVELOP
+a76831f 2016-02-19 Add a link to the user manual from docs/user - DOC
+6c32471 2016-02-18 Fix a bug reading the columns stanza - RT '515503'
 
 
 End of git commits
