
<<<<<<< HEAD
Request Tracker Tickets Resolved from 15/04/2016 to 20/05/2016

ticket/523445
id: ticket/523445
Queue: zmap
Subject: protein translation in zmap with 'p' shortcut
Requestors: sb7@sanger.ac.uk, th2@sanger.ac.uk
Owner: mg13
Resolved: Tue May 17 16:41:31 2016
CF.{zmapace_gitcommit}: 
CF.{zmapace_resolve_version}: 

ticket/523795
id: ticket/523795
Queue: zmap
Subject: Problem compiling ZMap from git
Requestors: thibaut@ebi.ac.uk
Owner: edgrif
Resolved: Tue May 17 14:16:26 2016
CF.{zmapace_gitcommit}: 
CF.{zmapace_resolve_version}: 

ticket/524700
id: ticket/524700
Queue: zmap
Subject: Zmap map is not loading transcript anymore
Requestors: thibaut@ebi.ac.uk
=======
Request Tracker Tickets Resolved from 16/03/2016 to 05/05/2016

ticket/517878
id: ticket/517878
Queue: zmap
Subject: otter error: Otter-99-09 saving column order not working completely
Requestors: mms@sanger.ac.uk
Owner: gb10
Resolved: Mon Apr 04 10:44:09 2016
CF.{zmapace_gitcommit}: 
CF.{zmapace_resolve_version}: 

ticket/519398
id: ticket/519398
Queue: zmap
Subject: Selecting single exons to add to a temporary feature
Requestors: edgrif@sanger.ac.uk
Owner: edgrif
Resolved: Wed Mar 16 08:23:26 2016
CF.{zmapace_gitcommit}: 
CF.{zmapace_resolve_version}: 

ticket/520882
id: ticket/520882
Queue: zmap
Subject: Clicking on composite BAM reads should show accessions.
Requestors: cas@sanger.ac.uk
>>>>>>> e240c4bc
Owner: gb10
Resolved: Fri Apr 15 10:47:49 2016
CF.{zmapace_gitcommit}: 
CF.{zmapace_resolve_version}: 

ticket/524700
id: ticket/524700
Queue: zmap
Subject: Zmap map is not loading transcript anymore
Requestors: thibaut@ebi.ac.uk
Owner: gb10
Resolved: Fri Apr 15 10:47:49 2016
CF.{zmapace_gitcommit}: 
CF.{zmapace_resolve_version}: 


End of Request Tracker tickets
<|MERGE_RESOLUTION|>--- conflicted
+++ resolved
@@ -1,42 +1,73 @@
 
-<<<<<<< HEAD
-Request Tracker Tickets Resolved from 15/04/2016 to 20/05/2016
+Request Tracker Tickets Resolved from 18/02/2016 to 23/03/2016
 
-ticket/523445
-id: ticket/523445
+ticket/495081
+id: ticket/495081
 Queue: zmap
-Subject: protein translation in zmap with 'p' shortcut
-Requestors: sb7@sanger.ac.uk, th2@sanger.ac.uk
-Owner: mg13
-Resolved: Tue May 17 16:41:31 2016
+Subject: Displaying introns in bam alignments
+Requestors: gb10@sanger.ac.uk
+Owner: edgrif
+Resolved: Wed Mar 02 13:15:22 2016
 CF.{zmapace_gitcommit}: 
 CF.{zmapace_resolve_version}: 
 
-ticket/523795
-id: ticket/523795
+ticket/514386
+id: ticket/514386
 Queue: zmap
-Subject: Problem compiling ZMap from git
-Requestors: thibaut@ebi.ac.uk
+Subject: Zmap crash pfetching
+Requestors: jgrg@sanger.ac.uk
 Owner: edgrif
-Resolved: Tue May 17 14:16:26 2016
+Resolved: Wed Mar 02 13:14:19 2016
 CF.{zmapace_gitcommit}: 
 CF.{zmapace_resolve_version}: 
 
-ticket/524700
-id: ticket/524700
+ticket/515503
+id: ticket/515503
 Queue: zmap
-Subject: Zmap map is not loading transcript anymore
+Subject: Ensembl_RNAseq_ENCODE_canonical_introns columns not showing in Zmap
+Requestors: erb@sanger.ac.uk
+Owner: sm23
+Resolved: Fri Feb 19 10:35:19 2016
+CF.{zmapace_gitcommit}: 
+CF.{zmapace_resolve_version}: 
+
+ticket/516368
+id: ticket/516368
+Queue: zmap
+Subject: Feature request: edit source
 Requestors: thibaut@ebi.ac.uk
-=======
-Request Tracker Tickets Resolved from 16/03/2016 to 05/05/2016
+Owner: gb10
+Resolved: Fri Feb 19 10:50:36 2016
+CF.{zmapace_gitcommit}: 
+CF.{zmapace_resolve_version}: 
 
-ticket/517878
-id: ticket/517878
+ticket/516658
+id: ticket/516658
 Queue: zmap
-Subject: otter error: Otter-99-09 saving column order not working completely
-Requestors: mms@sanger.ac.uk
-Owner: gb10
-Resolved: Mon Apr 04 10:44:09 2016
+Subject: annoreleasebuild -e <email_address> didn't work
+Requestors: jgrg@sanger.ac.uk
+Owner: edgrif
+Resolved: Wed Mar 02 13:13:08 2016
+CF.{zmapace_gitcommit}: 
+CF.{zmapace_resolve_version}: 
+
+ticket/516846
+id: ticket/516846
+Queue: zmap
+Subject: pfetch still used by dotter launcher in otter
+Requestors: jgrg@sanger.ac.uk, mpk@sanger.ac.uk
+Owner: jgrg
+Resolved: Mon Feb 29 12:26:44 2016
+CF.{zmapace_gitcommit}: 
+CF.{zmapace_resolve_version}: 
+
+ticket/519209
+id: ticket/519209
+Queue: zmap
+Subject: BAM files display errors
+Requestors: cas@sanger.ac.uk
+Owner: edgrif
+Resolved: Tue Mar 15 14:30:12 2016
 CF.{zmapace_gitcommit}: 
 CF.{zmapace_resolve_version}: 
 
@@ -55,9 +86,8 @@
 Queue: zmap
 Subject: Clicking on composite BAM reads should show accessions.
 Requestors: cas@sanger.ac.uk
->>>>>>> e240c4bc
 Owner: gb10
-Resolved: Fri Apr 15 10:47:49 2016
+Resolved: Wed Mar 16 08:23:53 2016
 CF.{zmapace_gitcommit}: 
 CF.{zmapace_resolve_version}: 
 
