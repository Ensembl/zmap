/*  File: zmapControlWindow.c
 *  Author: Ed Griffiths (edgrif@sanger.ac.uk)
 *  Copyright (c) 2006-2012: Genome Research Ltd.
 *-------------------------------------------------------------------
 * ZMap is free software; you can redistribute it and/or
 * modify it under the terms of the GNU General Public License
 * as published by the Free Software Foundation; either version 2
 * of the License, or (at your option) any later version.
 *
 * This program is distributed in the hope that it will be useful,
 * but WITHOUT ANY WARRANTY; without even the implied warranty of
 * MERCHANTABILITY or FITNESS FOR A PARTICULAR PURPOSE.  See the
 * GNU General Public License for more details.
 *
 * You should have received a copy of the GNU General Public License
 * along with this program; if not, write to the Free Software
 * Foundation, Inc., 59 Temple Place - Suite 330, Boston, MA  02111-1307, USA.
 * or see the on-line version at http://www.gnu.org/copyleft/gpl.txt
 *-------------------------------------------------------------------
 * This file is part of the ZMap genome database package
 * originated by
 *      Ed Griffiths (Sanger Institute, UK) edgrif@sanger.ac.uk,
 *         Rob Clack (Sanger Institute, UK) rnc@sanger.ac.uk,
 *   Malcolm Hinsley (Sanger Institute, UK) mh17@sanger.ac.uk
 *
 * Description: Creates the top level window of a ZMap.
 *
 * Exported functions: See zmapTopWindow_P.h
 *-------------------------------------------------------------------
 */

#include <ZMap/zmap.h>

#include <string.h>

#include <ZMap/zmapUtils.h>
#include <ZMap/zmapCmdLineArgs.h>
#include <zmapControl_P.h>



static void setTooltips(ZMap zmap) ;
static void makeStatusTooltips(ZMap zmap) ;
static GtkWidget *makeStatusPanel(ZMap zmap) ;
static void toplevelDestroyCB(GtkWidget *widget, gpointer cb_data) ;

#ifdef MAXIMIZE_ON_MAP_EVENT
/*! \todo gb10: I'm not sure if we need to maximise on map-event. I've 
 * removed the code for now but left this here for reference in case we do
 * need it. I've added a call to maximise in zMapControlWindowCreate instead 
 * to fix RT340147 but not 100% sure if that's right. */
gboolean myWindowMaximize(GtkWidget *widget, GdkEvent  *event, gpointer user_data) ;
#endif 


/* 
 *                  Globals
 */

static gboolean zmap_shrink_G = FALSE;




/* 
 *                  Package External routines.
 */


/* Makes the toplevel window and control panels for an individual zmap. */
gboolean zmapControlWindowCreate(ZMap zmap)
{
  gboolean result = TRUE ;
  GtkWidget *toplevel, *vbox, *menubar, *frame, *controls_box, *button_box, *status_box,
    *info_panel_box, *info_box ;
  ZMapCmdLineArgsType shrink_arg = {FALSE} ;


  /* Make tooltips groups for the main zmap controls and the feature information. */
  zmap->tooltips = gtk_tooltips_new() ;
  zmap->feature_tooltips = gtk_tooltips_new() ;

  zmap->toplevel = toplevel = zMapGUIToplevelNew(zMapGetZMapID(zmap), NULL) ;

  /* allow shrink for charlie'ss RT 215415, ref to GTK help: it says 'don't allow shrink' */
  if (zMapCmdLineArgsValue(ZMAPARG_SHRINK, &shrink_arg))
    zmap_shrink_G = shrink_arg.b ;
  gtk_window_set_policy(GTK_WINDOW(toplevel), zmap_shrink_G, TRUE, FALSE ) ;

  gtk_container_border_width(GTK_CONTAINER(toplevel), 5) ;

#ifdef MAXIMIZE_ON_MAP_EVENT
  /* We can leave width to default sensibly but height does not because zmap is in a scrolled
   * window, we try to maximise it to the screen depth but have to do this after window is
   * mapped. */
  zmap->map_handler = g_signal_connect(G_OBJECT(toplevel), "map-event",
				       G_CALLBACK(myWindowMaximize), (gpointer)zmap) ;
#endif 

  gtk_signal_connect(GTK_OBJECT(toplevel), "destroy",
		     GTK_SIGNAL_FUNC(toplevelDestroyCB), (gpointer)zmap) ;

  vbox = gtk_vbox_new(FALSE, 0) ;
  gtk_container_add(GTK_CONTAINER(toplevel), vbox) ;

  menubar = zmapControlWindowMakeMenuBar(zmap) ;
  gtk_box_pack_start(GTK_BOX(vbox), menubar, FALSE, TRUE, 0);

  frame = gtk_frame_new(NULL);
  gtk_container_border_width(GTK_CONTAINER(frame), 5);
  gtk_box_pack_start(GTK_BOX(vbox), frame, FALSE, TRUE, 0);

  zmap->button_info_box = controls_box = gtk_vbox_new(FALSE, 0) ;
  gtk_container_add(GTK_CONTAINER(frame), controls_box) ;

  info_box = gtk_hbox_new(FALSE, 0) ;
  gtk_box_pack_start(GTK_BOX(controls_box), info_box, FALSE, TRUE, 0);

  button_box = zmapControlWindowMakeButtons(zmap) ;
  gtk_box_pack_start(GTK_BOX(info_box), button_box, FALSE, TRUE, 0);

  status_box = makeStatusPanel(zmap) ;
  gtk_box_pack_end(GTK_BOX(info_box), status_box, FALSE, TRUE, 0) ;


  //info_panel_box = zmapControlWindowMakeInfoPanel(zmap) ;
  info_panel_box = zmap->info_panel_vbox = gtk_vbox_new(FALSE, 0);
  gtk_box_pack_start(GTK_BOX(controls_box), info_panel_box, FALSE, FALSE, 0) ;

  zmap->navview_frame = zmapControlWindowMakeFrame(zmap) ;
  gtk_box_pack_start(GTK_BOX(vbox), zmap->navview_frame, TRUE, TRUE, 0);

  gtk_widget_show_all(toplevel) ;

  /* Tooltips can only be added to widgets after the widgets have been "shown". */
  setTooltips(zmap) ;
  gtk_tooltips_enable(zmap->tooltips) ;


  return result ;
}



void zmapControlWindowDestroy(ZMap zmap)
{
  /* We must disconnect the "destroy" callback otherwise we will enter toplevelDestroyCB()
   * below and that will try to call our callers destroy routine which has already
   * called this routine...i.e. a circularity which results in attempts to
   * destroy already destroyed windows etc. */
  gtk_signal_disconnect_by_data(GTK_OBJECT(zmap->toplevel), (gpointer)zmap) ;

  gtk_widget_destroy(zmap->toplevel) ;

  gtk_object_destroy(GTK_OBJECT(zmap->tooltips)) ;
  gtk_object_destroy(GTK_OBJECT(zmap->feature_tooltips)) ;

  return ;
}



/* Called to update the user information sections of the zmapControl sections
 * of the display. Currently sets forward/revcomp status and coords. */
void zmapControlWindowSetStatus(ZMap zmap)
{
  char *status_text ;
  char *free_this = NULL;

  switch(zmap->state)
    {
    case ZMAP_DYING:
      {
	status_text = "Dying...";
	break ;
      }
    case ZMAP_VIEWS:
      {
	ZMapView view ;
	ZMapWindow window ;
	gboolean revcomped ;
	char *strand_txt ;
	int start = 0, end = 0 ;
	char *coord_txt = "" ;

	zMapAssert(zmap->focus_viewwindow) ;

	view = zMapViewGetView(zmap->focus_viewwindow) ;

	window = zMapViewGetWindow(zmap->focus_viewwindow) ;

	revcomped = zMapViewGetRevCompStatus(view) ;
	if (revcomped)
	  strand_txt = " - " ;
	else
	  strand_txt = " + " ;
        gtk_label_set_text(GTK_LABEL(zmap->status_revcomp), strand_txt) ;


#if NO_SCOPE_FOR_IMPROVEMENT
//	if (zMapViewGetFeaturesSpan(view, &start, &end))
//	  {
	    zmapWindowCoordPairToDisplay(window,
//					 start, end,
					 window->min_coord,window->max_coord,
					 &start, &end) ;
#else
        if(zmapWindowGetCurrentSpan(window,&start,&end))
          {
#endif
            coord_txt = g_strdup_printf(" %d  %d ", start, end) ;
            gtk_label_set_text(GTK_LABEL(zmap->status_coords), coord_txt) ;
            g_free(coord_txt) ;
          }

	free_this = status_text = zMapViewGetStatusStr(view) ;

	break ;
      }
    case ZMAP_INIT:
    default:
      {
	status_text = "" ;
	break ;
      }
    }

  gtk_entry_set_text(GTK_ENTRY(zmap->status_entry), status_text) ;

#if UPDATES_SIBLING_WINDOWS  /* thought to be due to there being one event queue only */

  /* display instantly, else we don't update due to other stuff using idle time */
  /* except it doesn't work */
  {
      GdkWindow * win;

#if GTK_MAJOR_VERSION == 2 && GTK_MINOR_VERSION < 14
            win = zmap->status_entry->window ;
#else
      win = gtk_widget_get_window(zmap->status_entry);
#endif
      if(win)
           gdk_window_process_updates(win,TRUE);
  }
#endif

  if (free_this)
    g_free(status_text) ;

  return ;
}






/*
 *  ------------------- Internal functions -------------------
 */


/* this panel displays revcomp, sequence coord and status information for
 * the selected view.
 *
 * Note that the labels have to be parented by an event box because we want
 * them to have tooltips which require a window in order to work and this
 * is provided by the event box. */
static GtkWidget *makeStatusPanel(ZMap zmap)
{
  GtkWidget *status_box, *frame, *event_box ;

  status_box = gtk_hbox_new(FALSE, 0) ;

  frame = gtk_frame_new(NULL) ;
  gtk_box_pack_start(GTK_BOX(status_box), frame, TRUE, TRUE, 0) ;
  event_box = gtk_event_box_new() ;
  gtk_container_add(GTK_CONTAINER(frame), event_box) ;
  zmap->status_revcomp = gtk_label_new(NULL) ;
  gtk_container_add(GTK_CONTAINER(event_box), zmap->status_revcomp) ;

  frame = gtk_frame_new(NULL) ;
  gtk_box_pack_start(GTK_BOX(status_box), frame, TRUE, TRUE, 0) ;
  event_box = gtk_event_box_new() ;
  gtk_container_add(GTK_CONTAINER(frame), event_box) ;
  zmap->status_coords = gtk_label_new(NULL) ;
  gtk_container_add(GTK_CONTAINER(event_box), zmap->status_coords) ;

  frame = gtk_frame_new(NULL) ;
  gtk_box_pack_start(GTK_BOX(status_box), frame, TRUE, TRUE, 0) ;
  zmap->status_entry = gtk_entry_new();
  gtk_container_add(GTK_CONTAINER(frame), zmap->status_entry) ;

  return status_box ;
}



/* Called when a destroy signal has been sent to the top level window/widget,
 * this may have been by the user clicking a button or maybe by zmapControl
 * code. */
static void toplevelDestroyCB(GtkWidget *widget, gpointer cb_data)
{
  ZMap zmap = (ZMap)cb_data ;
  GList *destroyed_views = NULL ;
  
  /* WHY DO WE DO THIS....I DON'T KNOW.... */
  zmap->toplevel = NULL ;

  zmapControlDoKill(zmap, &destroyed_views) ;

  /* Need to tell peer (if there is one) that all is destroyed.... */
  if (zmap->remote_control)
    zmapControlSendViewDeleted(zmap, destroyed_views) ;

  return ;
}



/* Note that tool tips cannot be set on a widget until that widget has a window,
 * so this routine gets called after the various widgets have been realised.
 * This is a bit of pity as it means we end up splitting creation of widgets from
 * creation of their tooltips. */
static void setTooltips(ZMap zmap)
{

  zmapControlButtonTooltips(zmap) ;

  makeStatusTooltips(zmap) ;


  return ;
}



static void makeStatusTooltips(ZMap zmap)
{

  gtk_tooltips_set_tip(zmap->tooltips, gtk_widget_get_parent(zmap->status_revcomp),
		       "\"+\" = forward complement,\n \"-\"  = reverse complement",
		       "") ;

  gtk_tooltips_set_tip(zmap->tooltips, gtk_widget_get_parent(zmap->status_coords),
		       "start/end coords of displayed sequence",
		       "") ;

  gtk_tooltips_set_tip(zmap->tooltips, zmap->status_entry,
		       "Status of selected view",
		       "") ;

  return ;
}


/* Users have asked us to make the zmap window as big as possible vertically, the horizontal size
 * is not usually an issue, we can set it small and then gtk will expand it to accomodate all the
 * buttons etc along the top of the window which results in a good horizontal size.
 * 
 * We only do this on the first expose, after that it's up to the user to make the window 
 * the size they want.
 * 
 */
void zmapControlWindowMaximize(GtkWidget *widget, ZMap zmap)
{
<<<<<<< HEAD
  zMapGUIMaximiseWindow(toplevel) ;

  /* Disconnect otherwise this will be done every tmie the window is re-exposed. */
  g_signal_handler_disconnect(zmap->toplevel, zmap->map_handler) ;

  return ;
=======
  GtkWidget *toplevel = widget ;
  GdkAtom geometry_atom, workarea_atom, max_atom_vert ;
  GdkScreen *screen ;


  /* Get the atoms for _NET_* properties. */
  geometry_atom = gdk_atom_intern("_NET_DESKTOP_GEOMETRY", FALSE) ;
  workarea_atom = gdk_atom_intern("_NET_WORKAREA", FALSE) ;
  max_atom_vert = gdk_atom_intern("_NET_WM_STATE_MAXIMIZED_VERT", FALSE) ;

  screen = gtk_widget_get_screen(toplevel) ;

  if (gdk_x11_screen_supports_net_wm_hint(screen, geometry_atom)
      && gdk_x11_screen_supports_net_wm_hint(screen, workarea_atom))
    {
      /* We want to get these properties....
       *   _NET_DESKTOP_GEOMETRY(CARDINAL) = 1600, 1200
       *   _NET_WORKAREA(CARDINAL) = 0, 0, 1600, 1154, 0, 0, 1600, 1154,...repeated for all workspaces.
       *
       * In fact we don't use the geometry (i.e. screen size) but its useful
       * to see it.
       *
       * When retrieving 32 bit items, these items will be stored in _longs_, this means
       * that on a 32 bit machine they come back in 32 bits BUT on 64 bit machines they
       * come back in 64 bits.
       *
       *  */
      int window_width_guess = 300, window_height_guess ;
      gboolean result ;
      GdkWindow *root_window ;
      gulong offset, length ;
      gint pdelete = FALSE ;				    /* Never delete the property data. */
      GdkAtom actual_property_type ;
      gint actual_format, actual_length, field_size, num_fields ;
      guchar *data, *curr ;
      guint width, height, left, top, right, bottom ;

      field_size = sizeof(glong) ;			    /* see comment above re. 32 vs. 64 bits. */

      root_window = gdk_screen_get_root_window(screen) ;

      offset = 0 ;
      num_fields = 2 ;
      length = num_fields * 4 ;				    /* Get two unsigned ints worth of data. */
      actual_format = actual_length = 0 ;
      data = NULL ;
      result = gdk_property_get(root_window,
				geometry_atom,
				GDK_NONE,
				offset,
				length,
				pdelete,
				&actual_property_type,
				&actual_format,
				&actual_length,
				&data) ;

      if (num_fields == actual_length/sizeof(glong))
	{
	  curr = data ;
	  memcpy(&width, curr, field_size) ;
	  memcpy(&height, (curr += field_size), field_size) ;
	  g_free(data) ;
	}

      offset = 0 ;
      num_fields = 4 ;
      length = num_fields * 4 ;				    /* Get four unsigned ints worth of data. */
      actual_format = actual_length = 0 ;
      data = NULL ;
      result = gdk_property_get(root_window,
				workarea_atom,
				GDK_NONE,
				offset,
				length,
				pdelete,
				&actual_property_type,
				&actual_format,
				&actual_length,
				&data) ;

      if (num_fields == actual_length/sizeof(glong))
	{
	  curr = data ;
	  memcpy(&left, curr, field_size) ;
	  memcpy(&top, (curr += field_size), field_size) ;
	  memcpy(&right, (curr += field_size), field_size) ;
	  memcpy(&bottom, (curr += field_size), field_size) ;
	  g_free(data) ;
	}

      window_height_guess = bottom - top ;

      /* We now know the screen size and the work area size so we can set the window accordingly,
       * note how we set the width small knowing that gtk will make it only as big as it needs
       * to be. */
      gtk_window_resize(GTK_WINDOW(toplevel), window_width_guess, window_height_guess) ;
    }
  else if (gdk_x11_screen_supports_net_wm_hint(screen, max_atom_vert))
    {
      /* This code was taken from following the code through in gtk_maximise_window()
       * to gdk_window_maximise() etc.
       * We construct an event that the window manager will see that will cause it to correctly
       * maximise the window. */
      GtkWindow *gtk_window = GTK_WINDOW(toplevel) ;
      GdkDisplay *display = gtk_widget_get_display(toplevel) ;
      GdkWindow *window = toplevel->window ;
      GdkWindow *root_window = gtk_widget_get_root_window(toplevel) ;
      XEvent xev ;

      if (gtk_window->frame)
	window = gtk_window->frame;
      else
	window = toplevel->window ;

      xev.xclient.type = ClientMessage;
      xev.xclient.serial = 0;
      xev.xclient.send_event = True;
      xev.xclient.window = GDK_WINDOW_XID (window);
      xev.xclient.message_type = gdk_x11_get_xatom_by_name_for_display (display, "_NET_WM_STATE");
      xev.xclient.format = 32 ;
      xev.xclient.data.l[0] = TRUE ;
      xev.xclient.data.l[1] = gdk_x11_atom_to_xatom_for_display (display, max_atom_vert) ;
#ifdef ED_G_NEVER_INCLUDE_THIS_CODE
      /* undefine for a window maximised in both directions.... */
      xev.xclient.data.l[2] = gdk_x11_atom_to_xatom_for_display (display, max_atom_horz) ;
#endif /* ED_G_NEVER_INCLUDE_THIS_CODE */
      xev.xclient.data.l[2] = 0 ;
      xev.xclient.data.l[3] = 0;
      xev.xclient.data.l[4] = 0;

      XSendEvent(GDK_WINDOW_XDISPLAY(window),
		 GDK_WINDOW_XID(root_window),
		 False,
		 SubstructureRedirectMask | SubstructureNotifyMask,
		 &xev) ;
    }
  else
    {
      /* OK, here we just guess some appropriate size, note that the window width is kind
       * of irrelevant, we just set it to be a bit less than it will finally be and the
       * widgets will resize it to the correct width. We don't use gtk_window_set_default_size()
       * because it doesn't seem to work. */
      int window_width_guess = 300, window_height_guess ;

      window_height_guess = (int)((float)(gdk_screen_get_height(screen)) * ZMAPWINDOW_VERT_PROP) ;

      gtk_window_resize(GTK_WINDOW(toplevel), window_width_guess, window_height_guess) ;
    }
}


#ifdef MAXIMIZE_ON_MAP_EVENT
gboolean myWindowMaximize(GtkWidget *widget, GdkEvent  *event, gpointer user_data)
{
  ZMap zmap = (ZMap)user_data ;

  zmapControlWindowMaximize(widget, zmap);
  
  /* I think we need to disconnect this now otherwise we reset the window height every time we
   * are re-mapped. */
  g_signal_handler_disconnect(zmap->toplevel, zmap->map_handler) ;


  return FALSE;
>>>>>>> c32e5bc2
}
#endif
<|MERGE_RESOLUTION|>--- conflicted
+++ resolved
@@ -356,22 +356,27 @@
 
 /* Users have asked us to make the zmap window as big as possible vertically, the horizontal size
  * is not usually an issue, we can set it small and then gtk will expand it to accomodate all the
- * buttons etc along the top of the window which results in a good horizontal size.
- * 
- * We only do this on the first expose, after that it's up to the user to make the window 
- * the size they want.
- * 
+ * buttons etc along the top of the window which results in a good horizontal size. The vertical
+ * size is more tricky as lots of window managers provide tool bars etc which take up screen
+ * space. We try various ways to deal with this:
+ *
+ * If the window manager supports _NET_WORKAREA then we get that property and use it to
+ * set the height/width.
+ *
+ * Otherwise if the window manager supports the _NET_WM_ stuff then we use that to set the window max
+ * as it will automatically take into account any menubars etc. created by the window manager.
+ * But it doesn't work that reliably....under KDE it does the right thing, but _not_ under GNOME
+ * where the window is maximised in both directions which is very annoying. Later versions of
+ * GNOME do work correctly though.
+ *
+ * Otherwise we are back to guessing some kind of size.
+ * If someone displays a really short piece of dna this will make the window
+ * too big so really we should readjust the window size to fit the sequence
+ * but this will be rare.
+ *
  */
 void zmapControlWindowMaximize(GtkWidget *widget, ZMap zmap)
 {
-<<<<<<< HEAD
-  zMapGUIMaximiseWindow(toplevel) ;
-
-  /* Disconnect otherwise this will be done every tmie the window is re-exposed. */
-  g_signal_handler_disconnect(zmap->toplevel, zmap->map_handler) ;
-
-  return ;
-=======
   GtkWidget *toplevel = widget ;
   GdkAtom geometry_atom, workarea_atom, max_atom_vert ;
   GdkScreen *screen ;
@@ -537,6 +542,5 @@
 
 
   return FALSE;
->>>>>>> c32e5bc2
 }
 #endif
