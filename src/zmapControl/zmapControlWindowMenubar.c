/*  File: zmapControlWindowMenubar.c
 *  Author: Ed Griffiths (edgrif@sanger.ac.uk)
 *  Copyright (c) 2006-2012: Genome Research Ltd.
 *-------------------------------------------------------------------
 * ZMap is free software; you can redistribute it and/or
 * modify it under the terms of the GNU General Public License
 * as published by the Free Software Foundation; either version 2
 * of the License, or (at your option) any later version.
 *
 * This program is distributed in the hope that it will be useful,
 * but WITHOUT ANY WARRANTY; without even the implied warranty of
 * MERCHANTABILITY or FITNESS FOR A PARTICULAR PURPOSE.  See the
 * GNU General Public License for more details.
 *
 * You should have received a copy of the GNU General Public License
 * along with this program; if not, write to the Free Software
 * Foundation, Inc., 59 Temple Place - Suite 330, Boston, MA  02111-1307, USA.
 * or see the on-line version at http://www.gnu.org/copyleft/gpl.txt
 *-------------------------------------------------------------------
 * This file is part of the ZMap genome database package
 * and was written by
 *     Ed Griffiths (Sanger Institute, UK) edgrif@sanger.ac.uk,
 *       Roy Storey (Sanger Institute, UK) rds@sanger.ac.uk,
 *  Malcolm Hinsley (Sanger Institute, UK) mh17@sanger.ac.uk
 *
 * Description: Code for the menubar in a zmap window.
 *
 *              NOTE that this code uses the itemfactory which is
 *              deprecated in GTK 2, BUT to replace it means
 *              understanding their UI manager...we need to do this
 *              but its quite a lot of work...
 *
 * Exported functions: See zmapControl_P.h
 *-------------------------------------------------------------------
 */

#include <ZMap/zmap.h>

#include <stdlib.h>
#include <stdio.h>

#include <ZMap/zmapUtils.h>
#include <ZMap/zmapUtilsGUI.h>
#include <ZMap/zmapAppServices.h>
#include <zmapControl_P.h>


typedef enum {RT_INVALID, RT_ACEDB, RT_ANACODE, RT_SEQTOOLS, RT_ZMAP, RT_ZMAP_USER_TICKETS} RTQueueName ;


static void newSequenceByConfigCB(gpointer cb_data, guint callback_action, GtkWidget *w) ;
static void makeSequenceViewCB(ZMapFeatureSequenceMap sequence_map, gpointer user_data) ;
static void closeCB(gpointer cb_data, guint callback_action, GtkWidget *w) ;
static void quitCB(gpointer cb_data, guint callback_action, GtkWidget *w) ;

static void importCB(gpointer cb_data, guint callback_action, GtkWidget *window);
#ifdef ED_G_NEVER_INCLUDE_THIS_CODE
static void exportCB(gpointer cb_data, guint callback_action, GtkWidget *w);
#endif /* ED_G_NEVER_INCLUDE_THIS_CODE */

static void printCB(gpointer cb_data, guint callback_action, GtkWidget *w);
static void dumpCB(gpointer cb_data, guint callback_action, GtkWidget *w);
static void redrawCB(gpointer cb_data, guint callback_action, GtkWidget *w);
static void preferencesCB(gpointer cb_data, guint callback_action, GtkWidget *w);
static void developerCB(gpointer cb_data, guint callback_action, GtkWidget *w);
static void showStatsCB(gpointer cb_data, guint callback_action, GtkWidget *window) ;
static void showSessionCB(gpointer cb_data, guint callback_action, GtkWidget *window) ;
static void aboutCB(gpointer cb_data, guint callback_action, GtkWidget *w);
static void rtTicket(gpointer cb_data, guint callback_action, GtkWidget *w);
static void allHelpCB(gpointer cb_data, guint callback_action, GtkWidget *w);
static void formatSession(gpointer data, gpointer user_data) ;
static void print_hello( gpointer data, guint callback_action, GtkWidget *w ) ;
#ifdef ALLOW_POPOUT_PANEL
static void popout_panel( gpointer data, guint callback_action, GtkWidget *w ) ;
#endif /* ALLOW_POPOUT_PANEL */

GtkItemFactory *item_factory;


static GtkItemFactoryEntry menu_items[] = {
 { "/_File",                        NULL,         NULL,                  0, "<Branch>" },
 { "/File/_New Sequence",           NULL,         newSequenceByConfigCB, 2, NULL },


 { "/File/sep1",     NULL,         NULL, 0, "<Separator>" },
 { "/File/_Import",  "<control>I", importCB, 0, NULL },		/* or Read ? */
#ifdef ED_G_NEVER_INCLUDE_THIS_CODE
{ "/File/_Export",  "<control>E", exportCB, 0, NULL },
#endif /* ED_G_NEVER_INCLUDE_THIS_CODE */

 { "/File/sep1",                     NULL,         NULL, 0, "<Separator>" },
 { "/File/_Save screen shot",        "<control>D", dumpCB, 0, NULL },
 { "/File/_Print screen shot",       "<control>P", printCB, 0, NULL },
 { "/File/sep1",                     NULL,           NULL, 0, "<Separator>" },
 { "/File/Close",                    "<control>W", closeCB, 0, NULL },
 { "/File/Quit",                     "<control>Q", quitCB, 0, NULL },
 { "/_Edit",                         NULL,         NULL, 0, "<Branch>" },
 { "/Edit/Cu_t",                     "<control>X", print_hello, 0, NULL },
 { "/Edit/_Copy",                    "<control>C", print_hello, 0, NULL },
 { "/Edit/_Paste",   "<control>V", print_hello, 0, NULL },
 { "/Edit/_Redraw",  NULL,         redrawCB, 0, NULL },
 { "/Edit/sep1",     NULL,         NULL, 0, "<Separator>" },
 { "/Edit/P_references",  NULL,    preferencesCB, 0, NULL },
 { "/Edit/_Set Developer status",  NULL,    developerCB, 0, NULL },
 { "/_View",         NULL,         NULL, 0, "<Branch>" },
#ifdef ALLOW_POPOUT_PANEL
 { "/View/'Pop Out' Control Info Panel", NULL, popout_panel, 0, NULL },
#endif	/* ALLOW_POPOUT_PANEL */
 { "/View/Statistics", NULL,       showStatsCB, 0, NULL },
 { "/View/Session Details", NULL,  showSessionCB, 0, NULL },
 { "/_Raise ticket",  NULL,        NULL, 0, "<LastBranch>" },
 { "/Raise ticket/See ZMap tickets", NULL, rtTicket, RT_ZMAP_USER_TICKETS, NULL },
 { "/Raise ticket/ZMap ticket",       NULL, rtTicket, RT_ZMAP, NULL },
 { "/Raise ticket/Anacode ticket",    NULL, rtTicket, RT_ANACODE, NULL },
 { "/Raise ticket/Blixem, Dotter or Belvu ticket",      NULL, rtTicket, RT_SEQTOOLS, NULL },
 { "/Raise ticket/Acedb ticket",      NULL, rtTicket, RT_ACEDB, NULL },
 { "/_Help",         NULL,         NULL, 0, "<LastBranch>" },
// { "/Help/General Help", NULL,     allHelpCB, ZMAPGUI_HELP_GENERAL, NULL },
// { "/Help/Keyboard & Mouse", NULL, allHelpCB, ZMAPGUI_HELP_KEYBOARD, NULL },
// { "/Help/Alignment Display", NULL, allHelpCB, ZMAPGUI_HELP_ALIGNMENT_DISPLAY, NULL },
// { "/Help/Release Notes", NULL,    allHelpCB, ZMAPGUI_HELP_RELEASE_NOTES, NULL },
 { "/Help/What's New", NULL,    allHelpCB, ZMAPGUI_HELP_WHATS_NEW, NULL },
 { "/Help/About ZMap",    NULL,    aboutCB, 0, NULL }
};




GtkWidget *zmapControlWindowMakeMenuBar(ZMap zmap)
{
  GtkWidget *menubar ;
  GtkAccelGroup *accel_group ;
  gint nmenu_items = sizeof (menu_items) / sizeof (menu_items[0]) ;

  accel_group = gtk_accel_group_new() ;

  item_factory = gtk_item_factory_new (GTK_TYPE_MENU_BAR, "<main>", accel_group) ;

  gtk_item_factory_create_items(item_factory, nmenu_items, menu_items, (gpointer)zmap) ;

  gtk_window_add_accel_group(GTK_WINDOW(zmap->toplevel), accel_group) ;

  menubar = gtk_item_factory_get_widget (item_factory, "<main>") ;

  return menubar ;
}




#ifdef ED_G_NEVER_INCLUDE_THIS_CODE
/* Should pop up a dialog box to ask for a file name....e.g. the file chooser. */
static void exportCB(gpointer cb_data, guint callback_action, GtkWidget *window)
{
  ZMap zmap = (ZMap)cb_data ;
  gchar *file = "ZMap.features" ;

  zmapViewFeatureDump(zmap->focus_viewwindow, file) ;

  return ;
}
#endif /* ED_G_NEVER_INCLUDE_THIS_CODE */



static void controlImportFileCB(gpointer user_data)
{
	zMapWarning("controlImportFileCB not implemented","");
	/* this is a callback to report something */
}

static void importCB(gpointer cb_data, guint callback_action, GtkWidget *window)
{
  ZMap zmap = (ZMap)cb_data ;
  ZMapViewWindow vw = zmap->focus_viewwindow;
  ZMapFeatureSequenceMap map;
  ZMapFeatureSequenceMap view_seq;
  int start,end;

  view_seq = zMapViewGetSequenceMap( zMapViewGetView(vw) );

  /* get view sequence and coords */
  map = g_new0(ZMapFeatureSequenceMapStruct,1);
  map->start = view_seq->start;
  map->end = view_seq->end;
  map->sequence = view_seq->sequence;
  map->config_file = view_seq->config_file;

  /* limit to mark if set */
  start = view_seq->start;
  end   = view_seq->end;

  zMapWindowGetMark(zMapViewGetWindow(vw), &start, &end);	/* NOTE we get -fsd coords from this function if revcomped */

  if(start < 0)
	start = -start;
  if(end < 0)
	end = -end;

  /* need sequence_map to set default seq coords and map sequence name */
  zMapControlImportFile(controlImportFileCB, cb_data, map, start, end);

  return ;
}


static void dumpCB(gpointer cb_data, guint callback_action, GtkWidget *widget)
{
  ZMap zmap = (ZMap)cb_data ;
  ZMapWindow window ;

  window = zMapViewGetWindow(zmap->focus_viewwindow) ;

  zMapWindowDump(window) ;

  return ;
}


static void printCB(gpointer cb_data, guint callback_action, GtkWidget *widget)
{
  ZMap zmap = (ZMap)cb_data ;
  ZMapWindow window ;

  window = zMapViewGetWindow(zmap->focus_viewwindow) ;

  zMapWindowPrint(window) ;

  return ;
}


/* Causes currently focussed zmap window to redraw itself. */
static void redrawCB(gpointer cb_data, guint callback_action, GtkWidget *window)
{
  ZMap zmap = (ZMap)cb_data ;

  zMapViewRedraw(zmap->focus_viewwindow) ;

  return ;
}


/* Shows preference edit window. */
static void preferencesCB(gpointer cb_data, guint callback_action, GtkWidget *window)
{
  ZMap zmap = (ZMap)cb_data ;

  zmapControlShowPreferences(zmap) ;

  return ;
}


/* Shows developer status dialog window. */
static void developerCB(gpointer cb_data, guint callback_action, GtkWidget *window)
{
  ZMap zmap = (ZMap)cb_data ;
  char *passwd = NULL ;

  if ((passwd = zMapGUIMsgGetText(GTK_WINDOW(zmap->toplevel),
				  ZMAP_MSG_INFORMATION, "Enter Developer Password:", TRUE)))
    {
      if (!zMapUtilsUserSetDeveloper(passwd))
	zMapGUIShowMsg(ZMAP_MSG_WARNING, "Password Verification Failed") ;
    }

  return ;
}





/* Display stats for currently focussed zmap window. */
static void showStatsCB(gpointer cb_data, guint callback_action, GtkWidget *window)
{
  ZMap zmap = (ZMap)cb_data ;
  ZMapViewSession view_data ;
  GString *session_text ;
  char *title ;

  session_text = g_string_new(NULL) ;


  g_string_append(session_text, "General\n") ;
  g_string_append_printf(session_text, "\tProgram: %s\n\n", zMapGetAppTitle()) ;
  g_string_append_printf(session_text, "\tUser: %s (%s)\n\n", g_get_user_name(), g_get_real_name()) ;
  g_string_append_printf(session_text, "\tMachine: %s\n\n", g_get_host_name()) ;
  view_data = zMapViewSessionGetData(zmap->focus_viewwindow) ;
  g_string_append_printf(session_text, "\tSequence: %s\n\n", view_data->sequence) ;

  g_string_append(session_text, "Session Statistics\n") ;
  zMapViewStats(zmap->focus_viewwindow,session_text) ;

  title = zMapGUIMakeTitleString(NULL, "Session Statistics") ;
  zMapGUIShowText(title, session_text->str, FALSE) ;
  g_free(title) ;
  g_string_free(session_text, TRUE) ;


  return ;
}



/* Display session data, this is a mixture of machine and per view data. */
static void showSessionCB(gpointer cb_data, guint callback_action, GtkWidget *window)
{
  ZMap zmap = (ZMap)cb_data ;
  ZMapViewSession view_data ;
  GString *session_text ;
  char *title ;

  session_text = g_string_new(NULL) ;

  g_string_append(session_text, "General\n") ;
  g_string_append_printf(session_text, "\tProgram: %s\n\n", zMapGetAppTitle()) ;
  g_string_append_printf(session_text, "\tUser: %s (%s)\n\n", g_get_user_name(), g_get_real_name()) ;
  g_string_append_printf(session_text, "\tMachine: %s\n\n", g_get_host_name()) ;

  view_data = zMapViewSessionGetData(zmap->focus_viewwindow) ;

  g_string_append_printf(session_text, "\tSequence: %s\n\n", view_data->sequence) ;

  if (view_data->servers)
    {
      g_list_foreach(view_data->servers, formatSession, session_text) ;
    }

  title = zMapGUIMakeTitleString(NULL, "Session Details") ;
  zMapGUIShowText(title, session_text->str, FALSE) ;
  g_free(title) ;
  g_string_free(session_text, TRUE) ;

  return ;
}


static void formatSession(gpointer data, gpointer user_data)
{
  ZMapViewSessionServer server_data = (ZMapViewSessionServer)data ;
  GString *session_text = (GString *)user_data ;


  g_string_append(session_text, "Server\n") ;

  g_string_append_printf(session_text, "\tURL: %s\n\n", server_data->url) ;
  g_string_append_printf(session_text, "\tProtocol: %s\n\n", server_data->protocol) ;

  switch(server_data->scheme)
    {
    case SCHEME_ACEDB:
      {
	g_string_append_printf(session_text, "\tServer: %s\n\n", server_data->scheme_data.acedb.host) ;
	g_string_append_printf(session_text, "\tPort: %d\n\n", server_data->scheme_data.acedb.port) ;
	g_string_append_printf(session_text, "\tDatabase: %s\n\n", server_data->scheme_data.acedb.database) ;
	break ;
      }
    case SCHEME_FILE:
      {
	g_string_append_printf(session_text, "\tFormat: %s\n\n", server_data->format) ;
	g_string_append_printf(session_text, "\tFile: %s\n\n", server_data->scheme_data.file.path) ;
	break ;
      }
    case SCHEME_PIPE:
      {
      g_string_append_printf(session_text, "\tFormat: %s\n\n", server_data->format) ;
      g_string_append_printf(session_text, "\tScript: %s\n\n", server_data->scheme_data.pipe.path) ;
      g_string_append_printf(session_text, "\tQuery: %s\n\n", server_data->scheme_data.pipe.query) ;
      break ;
      }
    default:
      {
	g_string_append(session_text, "\tUnsupported server type !") ;
	break ;
      }
    }

  return ;
}




/* Show the usual tedious "About" dialog. */
static void aboutCB(gpointer cb_data, guint callback_action, GtkWidget *window)
{
  zMapGUIShowAbout() ;

  return ;
}


/* Show the web page for raising ZMap tickets. */
static void rtTicket(gpointer cb_data, guint callback_action, GtkWidget *window)
{
  gboolean raise_ticket = TRUE ;
  char *url_raise_ticket_base = "https://rt.sanger.ac.uk/rt/Ticket/Create.html?Queue=" ;
  char *web_page = NULL ;
  gboolean result ;
  GError *error = NULL ;
  RTQueueName queue_name = (RTQueueName)callback_action ;
  int queue_number ;

  switch (queue_name)
    {
    case RT_ACEDB:
      queue_number = 38 ;
      break ;
    case RT_SEQTOOLS:
      queue_number = 120 ;
      break ;
    case RT_ANACODE:
      queue_number = 49 ;
      break ;
    case RT_ZMAP:
      queue_number = 7 ;
      break ;
    case RT_ZMAP_USER_TICKETS:
      queue_number = 7 ;
      raise_ticket = FALSE ;
      break ;
    default:
      zMapAssertNotReached() ;
      break ;
    }

  if (raise_ticket)
    {
      web_page = g_strdup_printf("%s%d", url_raise_ticket_base, queue_number) ;
    }
  else
    {
      web_page = g_strdup_printf("%s", "https://rt.sanger.ac.uk/Search/Results.html?Format='%20%20%20%3Cb%3E%3Ca%20href%3D%22__WebPath__%2FTicket%2FDisplay.html%3Fid%3D__id__%22%3E__id__%3C%2Fa%3E%3C%2Fb%3E%2FTITLE%3A%23'%2C%0A'%3Cb%3E%3Ca%20href%3D%22__WebPath__%2FTicket%2FDisplay.html%3Fid%3D__id__%22%3E__Subject__%3C%2Fa%3E%3C%2Fb%3E%2FTITLE%3ASubject'%2C%0A'__Status__'%2C%0A'__QueueName__'%2C%0A'__OwnerName__'%2C%0A'__Priority__'%2C%0A'__NEWLINE__'%2C%0A''%2C%0A'%3Csmall%3E__Requestors__%3C%2Fsmall%3E'%2C%0A'%3Csmall%3E__CreatedRelative__%3C%2Fsmall%3E'%2C%0A'%3Csmall%3E__ToldRelative__%3C%2Fsmall%3E'%2C%0A'%3Csmall%3E__LastUpdatedRelative__%3C%2Fsmall%3E'%2C%0A'%3Csmall%3E__TimeLeft__%3C%2Fsmall%3E'&Order=DESC&OrderBy=Created&Page=1&Query=Status%20!%3D%20'resolved'%20AND%20Queue%20%3D%20'zmap'%20AND%20'CF.%7BImportance%7D'%20%3D%20'Important'%20AND%20'CF.%7BUrgency%7D'%20%3D%20'Urgent'&Rows=50") ;
    }

  if (!(result = zMapLaunchWebBrowser(web_page, &error)))
    {
      zMapWarning("Error: %s\n", error->message) ;

      g_error_free(error) ;
    }
  else
    {
      zMapGUIShowMsgFull(NULL, "Please wait, ticket page will be shown in your browser in a few seconds.",
			 ZMAP_MSG_INFORMATION,
			 GTK_JUSTIFY_CENTER, 5, TRUE) ;
    }

  g_free(web_page) ;

  return ;
}


/* Show the web page of release notes. */
static void allHelpCB(gpointer cb_data, guint callback_action, GtkWidget *window)
{
  zMapGUIShowHelp((ZMapHelpType)callback_action) ;

  return ;
}


/* Close just this zmap... */
static void closeCB(gpointer cb_data, guint callback_action, GtkWidget *w)
{
  ZMap zmap = (ZMap)cb_data ;

  zmapControlSignalKill(zmap) ;

  return ;
}



/* Kill the whole zmap application. */
static void quitCB(gpointer cb_data, guint callback_action, GtkWidget *w)
{
  ZMap zmap = (ZMap)cb_data ;

  /* Call the application exit callback to get everything killed...including this zmap. */
  (*(zmap->zmap_cbs_G->quit_req))(zmap, zmap->app_data) ;

  return ;
}



static void print_hello( gpointer data, guint callback_action, GtkWidget *w )
{

#ifdef ED_G_NEVER_INCLUDE_THIS_CODE
	GtkWidget *myWidget;
	printf( "widget is %x data is %s\n", w, data );
	g_message ("Hello, World!\n");

	myWidget = gtk_item_factory_get_widget (item_factory, "/File/New");
	printf( "File/New is %x\n", myWidget );

	gtk_item_factory_delete_item( item_factory, "/Edit" );
#endif /* ED_G_NEVER_INCLUDE_THIS_CODE */

}

#ifdef ED_G_NEVER_INCLUDE_THIS_CODE
static void handle_option( gpointer data, guint callback_action, GtkWidget *w )
{

#ifdef ED_G_NEVER_INCLUDE_THIS_CODE
	GtkCheckMenuItem *checkMenuItem = (GtkCheckMenuItem *) w;

	printf( "widget is %x data is %s\n", w, data );
	g_message ("Hello, World!\n");
#endif /* ED_G_NEVER_INCLUDE_THIS_CODE */

}
#endif /* ED_G_NEVER_INCLUDE_THIS_CODE */


#ifdef ALLOW_POPOUT_PANEL
static void popout_panel( gpointer data, guint callback_action, GtkWidget *w )
{
  GtkWidget *toplevel;
  ZMap zmap = (ZMap)data;

  if((toplevel = zMapGUIPopOutWidget(zmap->button_info_box, zmap->zmap_id)))
    gtk_widget_show_all(toplevel);

  return ;
}
#endif /* ALLOW_POPOUT_PANEL */


/* Load a new sequence by config file into a zmap. */
static void newSequenceByConfigCB(gpointer cb_data, guint callback_action, GtkWidget *w)
{
  ZMap zmap = (ZMap)cb_data ;

  zMapAppGetSequenceView(makeSequenceViewCB, zmap, NULL) ;

  return ;
}

/* Called once user has selected a new sequence. */
static void makeSequenceViewCB(ZMapFeatureSequenceMap seq_map, gpointer user_data)
{
  ZMap zmap = (ZMap)user_data ;
<<<<<<< HEAD
  ZMapViewWindow view_window ;

  if ((view_window = zmapControlAddView(zmap, seq_map)))
    {
      ZMapView view ;

      view = zMapViewGetView(view_window) ;

      if (!zMapViewConnect(view, NULL))
	{
	  zMapWarning("Display of sequence \"%s\" failed, see log for details.", seq_map->sequence) ;

	  zMapViewDestroy(view, NULL) ;
	}
=======
  ZMapView view ;
  char *err_msg = NULL ;

  if (!(view = zmapControlInsertView(zmap, seq_map, &err_msg)))
    {
      zMapWarning("%", err_msg) ;
      g_free(err_msg) ;
>>>>>>> ccdebb96
    }

  return ;
}


<|MERGE_RESOLUTION|>--- conflicted
+++ resolved
@@ -547,22 +547,6 @@
 static void makeSequenceViewCB(ZMapFeatureSequenceMap seq_map, gpointer user_data)
 {
   ZMap zmap = (ZMap)user_data ;
-<<<<<<< HEAD
-  ZMapViewWindow view_window ;
-
-  if ((view_window = zmapControlAddView(zmap, seq_map)))
-    {
-      ZMapView view ;
-
-      view = zMapViewGetView(view_window) ;
-
-      if (!zMapViewConnect(view, NULL))
-	{
-	  zMapWarning("Display of sequence \"%s\" failed, see log for details.", seq_map->sequence) ;
-
-	  zMapViewDestroy(view, NULL) ;
-	}
-=======
   ZMapView view ;
   char *err_msg = NULL ;
 
@@ -570,10 +554,9 @@
     {
       zMapWarning("%", err_msg) ;
       g_free(err_msg) ;
->>>>>>> ccdebb96
-    }
-
-  return ;
-}
-
-
+    }
+
+  return ;
+}
+
+
