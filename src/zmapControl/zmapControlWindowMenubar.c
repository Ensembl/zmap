/*  Last edited: Jul 23 10:33 2012 (edgrif) */
/*  File: zmapControlWindowMenubar.c
 *  Author: Ed Griffiths (edgrif@sanger.ac.uk)
 *  Copyright (c) 2006-2012: Genome Research Ltd.
 *-------------------------------------------------------------------
 * ZMap is free software; you can redistribute it and/or
 * modify it under the terms of the GNU General Public License
 * as published by the Free Software Foundation; either version 2
 * of the License, or (at your option) any later version.
 *
 * This program is distributed in the hope that it will be useful,
 * but WITHOUT ANY WARRANTY; without even the implied warranty of
 * MERCHANTABILITY or FITNESS FOR A PARTICULAR PURPOSE.  See the
 * GNU General Public License for more details.
 *
 * You should have received a copy of the GNU General Public License
 * along with this program; if not, write to the Free Software
 * Foundation, Inc., 59 Temple Place - Suite 330, Boston, MA  02111-1307, USA.
 * or see the on-line version at http://www.gnu.org/copyleft/gpl.txt
 *-------------------------------------------------------------------
 * This file is part of the ZMap genome database package
 * and was written by
 *     Ed Griffiths (Sanger Institute, UK) edgrif@sanger.ac.uk,
 *       Roy Storey (Sanger Institute, UK) rds@sanger.ac.uk,
 *  Malcolm Hinsley (Sanger Institute, UK) mh17@sanger.ac.uk
 *
 * Description: Code for the menubar in a zmap window.
 *
 *              NOTE that this code uses the itemfactory which is
 *              deprecated in GTK 2, BUT to replace it means
 *              understanding their UI manager...we need to do this
 *              but its quite a lot of work...
 *
 * Exported functions: See zmapControl_P.h
 *-------------------------------------------------------------------
 */

#include <ZMap/zmap.h>

#include <stdlib.h>
#include <stdio.h>

#include <ZMap/zmapUtils.h>
#include <ZMap/zmapUtilsGUI.h>
#include <ZMap/zmapAppServices.h>
#include <zmapControl_P.h>


typedef enum {RT_INVALID, RT_ACEDB, RT_ANACODE, RT_SEQTOOLS, RT_ZMAP, RT_ZMAP_USER_TICKETS} RTQueueName ;


static void newSequenceByConfigCB(gpointer cb_data, guint callback_action, GtkWidget *w) ;
static void makeSequenceViewCB(ZMapFeatureSequenceMap sequence_map, gpointer user_data) ;
static void closeCB(gpointer cb_data, guint callback_action, GtkWidget *w) ;
static void quitCB(gpointer cb_data, guint callback_action, GtkWidget *w) ;

#ifdef ED_G_NEVER_INCLUDE_THIS_CODE
static void exportCB(gpointer cb_data, guint callback_action, GtkWidget *w);
#endif /* ED_G_NEVER_INCLUDE_THIS_CODE */

static void printCB(gpointer cb_data, guint callback_action, GtkWidget *w);
static void dumpCB(gpointer cb_data, guint callback_action, GtkWidget *w);
static void redrawCB(gpointer cb_data, guint callback_action, GtkWidget *w);
static void preferencesCB(gpointer cb_data, guint callback_action, GtkWidget *w);
static void developerCB(gpointer cb_data, guint callback_action, GtkWidget *w);
static void showStatsCB(gpointer cb_data, guint callback_action, GtkWidget *window) ;
static void showSessionCB(gpointer cb_data, guint callback_action, GtkWidget *window) ;
static void aboutCB(gpointer cb_data, guint callback_action, GtkWidget *w);
static void rtTicket(gpointer cb_data, guint callback_action, GtkWidget *w);
static void allHelpCB(gpointer cb_data, guint callback_action, GtkWidget *w);
static void formatSession(gpointer data, gpointer user_data) ;
static void print_hello( gpointer data, guint callback_action, GtkWidget *w ) ;
#ifdef ALLOW_POPOUT_PANEL
static void popout_panel( gpointer data, guint callback_action, GtkWidget *w ) ;
#endif /* ALLOW_POPOUT_PANEL */

GtkItemFactory *item_factory;


static GtkItemFactoryEntry menu_items[] = {
 { "/_File",                        NULL,         NULL,                  0, "<Branch>" },
 { "/File/_New Sequence",           NULL,         newSequenceByConfigCB, 2, NULL },

#ifdef ED_G_NEVER_INCLUDE_THIS_CODE
 { "/File/sep1",     NULL,         NULL, 0, "<Separator>" },
 { "/File/_Export",  "<control>E", exportCB, 0, NULL },
#endif /* ED_G_NEVER_INCLUDE_THIS_CODE */

 { "/File/sep1",                     NULL,         NULL, 0, "<Separator>" },
 { "/File/_Save screen shot",        "<control>D", dumpCB, 0, NULL },
 { "/File/_Print screen shot",       "<control>P", printCB, 0, NULL },
 { "/File/sep1",                     NULL,           NULL, 0, "<Separator>" },
 { "/File/Close",                    "<control>W", closeCB, 0, NULL },
 { "/File/Quit",                     "<control>Q", quitCB, 0, NULL },
 { "/_Edit",                         NULL,         NULL, 0, "<Branch>" },
 { "/Edit/Cu_t",                     "<control>X", print_hello, 0, NULL },
 { "/Edit/_Copy",                    "<control>C", print_hello, 0, NULL },
 { "/Edit/_Paste",   "<control>V", print_hello, 0, NULL },
 { "/Edit/_Redraw",  NULL,         redrawCB, 0, NULL },
 { "/Edit/sep1",     NULL,         NULL, 0, "<Separator>" },
 { "/Edit/P_references",  NULL,    preferencesCB, 0, NULL },
 { "/Edit/_Set Developer status",  NULL,    developerCB, 0, NULL },
 { "/_View",         NULL,         NULL, 0, "<Branch>" },
#ifdef ALLOW_POPOUT_PANEL
 { "/View/'Pop Out' Control Info Panel", NULL, popout_panel, 0, NULL },
#endif	/* ALLOW_POPOUT_PANEL */
 { "/View/Statistics", NULL,       showStatsCB, 0, NULL },
 { "/View/Session Details", NULL,  showSessionCB, 0, NULL },
 { "/_Raise ticket",  NULL,        NULL, 0, "<LastBranch>" },
 { "/Raise ticket/See ZMap tickets", NULL, rtTicket, RT_ZMAP_USER_TICKETS, NULL },
 { "/Raise ticket/ZMap ticket",       NULL, rtTicket, RT_ZMAP, NULL },
 { "/Raise ticket/Anacode ticket",    NULL, rtTicket, RT_ANACODE, NULL },
 { "/Raise ticket/Blixem, Dotter or Belvu ticket",      NULL, rtTicket, RT_SEQTOOLS, NULL },
 { "/Raise ticket/Acedb ticket",      NULL, rtTicket, RT_ACEDB, NULL },
 { "/_Help",         NULL,         NULL, 0, "<LastBranch>" },
// { "/Help/General Help", NULL,     allHelpCB, ZMAPGUI_HELP_GENERAL, NULL },
// { "/Help/Keyboard & Mouse", NULL, allHelpCB, ZMAPGUI_HELP_KEYBOARD, NULL },
// { "/Help/Alignment Display", NULL, allHelpCB, ZMAPGUI_HELP_ALIGNMENT_DISPLAY, NULL },
// { "/Help/Release Notes", NULL,    allHelpCB, ZMAPGUI_HELP_RELEASE_NOTES, NULL },
 { "/Help/What's New", NULL,    allHelpCB, ZMAPGUI_HELP_WHATS_NEW, NULL },
 { "/Help/About ZMap",    NULL,    aboutCB, 0, NULL }
};




GtkWidget *zmapControlWindowMakeMenuBar(ZMap zmap)
{
  GtkWidget *menubar ;
  GtkAccelGroup *accel_group ;
  gint nmenu_items = sizeof (menu_items) / sizeof (menu_items[0]) ;

  accel_group = gtk_accel_group_new() ;

  item_factory = gtk_item_factory_new (GTK_TYPE_MENU_BAR, "<main>", accel_group) ;

  gtk_item_factory_create_items(item_factory, nmenu_items, menu_items, (gpointer)zmap) ;

  gtk_window_add_accel_group(GTK_WINDOW(zmap->toplevel), accel_group) ;

  menubar = gtk_item_factory_get_widget (item_factory, "<main>") ;

  return menubar ;
}




#ifdef ED_G_NEVER_INCLUDE_THIS_CODE
/* Should pop up a dialog box to ask for a file name....e.g. the file chooser. */
static void exportCB(gpointer cb_data, guint callback_action, GtkWidget *window)
{
  ZMap zmap = (ZMap)cb_data ;
  gchar *file = "ZMap.features" ;

  zmapViewFeatureDump(zmap->focus_viewwindow, file) ;

  return ;
}
#endif /* ED_G_NEVER_INCLUDE_THIS_CODE */



static void dumpCB(gpointer cb_data, guint callback_action, GtkWidget *widget)
{
  ZMap zmap = (ZMap)cb_data ;
  ZMapWindow window ;

  window = zMapViewGetWindow(zmap->focus_viewwindow) ;

  zMapWindowDump(window) ;

  return ;
}


static void printCB(gpointer cb_data, guint callback_action, GtkWidget *widget)
{
  ZMap zmap = (ZMap)cb_data ;
  ZMapWindow window ;

  window = zMapViewGetWindow(zmap->focus_viewwindow) ;

  zMapWindowPrint(window) ;

  return ;
}


/* Causes currently focussed zmap window to redraw itself. */
static void redrawCB(gpointer cb_data, guint callback_action, GtkWidget *window)
{
  ZMap zmap = (ZMap)cb_data ;

  zMapViewRedraw(zmap->focus_viewwindow) ;

  return ;
}


/* Shows preference edit window. */
static void preferencesCB(gpointer cb_data, guint callback_action, GtkWidget *window)
{
  ZMap zmap = (ZMap)cb_data ;

  zmapControlShowPreferences(zmap) ;

  return ;
}


/* Shows developer status dialog window. */
static void developerCB(gpointer cb_data, guint callback_action, GtkWidget *window)
{
  ZMap zmap = (ZMap)cb_data ;
  char *passwd = NULL ;

  if ((passwd = zMapGUIMsgGetText(GTK_WINDOW(zmap->toplevel),
				  ZMAP_MSG_INFORMATION, "Enter Developer Password:", TRUE)))
    {
      if (!zMapUtilsUserSetDeveloper(passwd))
	zMapGUIShowMsg(ZMAP_MSG_WARNING, "Password Verification Failed") ;
    }

  return ;
}





/* Display stats for currently focussed zmap window. */
static void showStatsCB(gpointer cb_data, guint callback_action, GtkWidget *window)
{
  ZMap zmap = (ZMap)cb_data ;
  ZMapViewSession view_data ;
  GString *session_text ;
  char *title ;

  session_text = g_string_new(NULL) ;


  g_string_append(session_text, "General\n") ;
  g_string_append_printf(session_text, "\tProgram: %s\n\n", zMapGetAppTitle()) ;
  g_string_append_printf(session_text, "\tUser: %s (%s)\n\n", g_get_user_name(), g_get_real_name()) ;
  g_string_append_printf(session_text, "\tMachine: %s\n\n", g_get_host_name()) ;
  view_data = zMapViewSessionGetData(zmap->focus_viewwindow) ;
  g_string_append_printf(session_text, "\tSequence: %s\n\n", view_data->sequence) ;

  g_string_append(session_text, "Session Statistics\n") ;
  zMapViewStats(zmap->focus_viewwindow,session_text) ;

  title = zMapGUIMakeTitleString(NULL, "Session Statistics") ;
  zMapGUIShowText(title, session_text->str, FALSE) ;
  g_free(title) ;
  g_string_free(session_text, TRUE) ;


  return ;
}



/* Display session data, this is a mixture of machine and per view data. */
static void showSessionCB(gpointer cb_data, guint callback_action, GtkWidget *window)
{
  ZMap zmap = (ZMap)cb_data ;
  ZMapViewSession view_data ;
  GString *session_text ;
  char *title ;

  session_text = g_string_new(NULL) ;

  g_string_append(session_text, "General\n") ;
  g_string_append_printf(session_text, "\tProgram: %s\n\n", zMapGetAppTitle()) ;
  g_string_append_printf(session_text, "\tUser: %s (%s)\n\n", g_get_user_name(), g_get_real_name()) ;
  g_string_append_printf(session_text, "\tMachine: %s\n\n", g_get_host_name()) ;

  view_data = zMapViewSessionGetData(zmap->focus_viewwindow) ;

  g_string_append_printf(session_text, "\tSequence: %s\n\n", view_data->sequence) ;

  if (view_data->servers)
    {
      g_list_foreach(view_data->servers, formatSession, session_text) ;
    }

  title = zMapGUIMakeTitleString(NULL, "Session Details") ;
  zMapGUIShowText(title, session_text->str, FALSE) ;
  g_free(title) ;
  g_string_free(session_text, TRUE) ;

  return ;
}


static void formatSession(gpointer data, gpointer user_data)
{
  ZMapViewSessionServer server_data = (ZMapViewSessionServer)data ;
  GString *session_text = (GString *)user_data ;


  g_string_append(session_text, "Server\n") ;

  g_string_append_printf(session_text, "\tURL: %s\n\n", server_data->url) ;
  g_string_append_printf(session_text, "\tProtocol: %s\n\n", server_data->protocol) ;

  switch(server_data->scheme)
    {
    case SCHEME_ACEDB:
      {
	g_string_append_printf(session_text, "\tServer: %s\n\n", server_data->scheme_data.acedb.host) ;
	g_string_append_printf(session_text, "\tPort: %d\n\n", server_data->scheme_data.acedb.port) ;
	g_string_append_printf(session_text, "\tDatabase: %s\n\n", server_data->scheme_data.acedb.database) ;
	break ;
      }
    case SCHEME_FILE:
      {
	g_string_append_printf(session_text, "\tFormat: %s\n\n", server_data->format) ;
	g_string_append_printf(session_text, "\tFile: %s\n\n", server_data->scheme_data.file.path) ;
	break ;
      }
    case SCHEME_PIPE:
      {
      g_string_append_printf(session_text, "\tFormat: %s\n\n", server_data->format) ;
      g_string_append_printf(session_text, "\tScript: %s\n\n", server_data->scheme_data.pipe.path) ;
      g_string_append_printf(session_text, "\tQuery: %s\n\n", server_data->scheme_data.pipe.query) ;
      break ;
      }
    default:
      {
	g_string_append(session_text, "\tUnsupported server type !") ;
	break ;
      }
    }

  return ;
}




/* Show the usual tedious "About" dialog. */
static void aboutCB(gpointer cb_data, guint callback_action, GtkWidget *window)
{
  zMapGUIShowAbout() ;

  return ;
}


/* Show the web page for raising ZMap tickets. */
static void rtTicket(gpointer cb_data, guint callback_action, GtkWidget *window)
{
  gboolean raise_ticket = TRUE ;
  char *url_raise_ticket_base = "https://rt.sanger.ac.uk/rt/Ticket/Create.html?Queue=" ;
  char *web_page = NULL ;
  gboolean result ;
  GError *error = NULL ;
  RTQueueName queue_name = (RTQueueName)callback_action ;
  int queue_number ;

  switch (queue_name)
    {
    case RT_ACEDB:
      queue_number = 38 ;
      break ;
    case RT_SEQTOOLS:
      queue_number = 120 ;
      break ;
    case RT_ANACODE:
      queue_number = 49 ;
      break ;
    case RT_ZMAP:
      queue_number = 7 ;
      break ;
    case RT_ZMAP_USER_TICKETS:
      queue_number = 7 ;
      raise_ticket = FALSE ;
      break ;
    default:
      zMapAssertNotReached() ;
      break ;
    }

  if (raise_ticket)
    {
      web_page = g_strdup_printf("%s%d", url_raise_ticket_base, queue_number) ;
    }
  else
    {
      web_page = g_strdup_printf("%s", "https://rt.sanger.ac.uk/Search/Results.html?Format='%20%20%20%3Cb%3E%3Ca%20href%3D%22__WebPath__%2FTicket%2FDisplay.html%3Fid%3D__id__%22%3E__id__%3C%2Fa%3E%3C%2Fb%3E%2FTITLE%3A%23'%2C%0A'%3Cb%3E%3Ca%20href%3D%22__WebPath__%2FTicket%2FDisplay.html%3Fid%3D__id__%22%3E__Subject__%3C%2Fa%3E%3C%2Fb%3E%2FTITLE%3ASubject'%2C%0A'__Status__'%2C%0A'__QueueName__'%2C%0A'__OwnerName__'%2C%0A'__Priority__'%2C%0A'__NEWLINE__'%2C%0A''%2C%0A'%3Csmall%3E__Requestors__%3C%2Fsmall%3E'%2C%0A'%3Csmall%3E__CreatedRelative__%3C%2Fsmall%3E'%2C%0A'%3Csmall%3E__ToldRelative__%3C%2Fsmall%3E'%2C%0A'%3Csmall%3E__LastUpdatedRelative__%3C%2Fsmall%3E'%2C%0A'%3Csmall%3E__TimeLeft__%3C%2Fsmall%3E'&Order=DESC&OrderBy=Created&Page=1&Query=Status%20!%3D%20'resolved'%20AND%20Queue%20%3D%20'zmap'%20AND%20'CF.%7BImportance%7D'%20%3D%20'Important'%20AND%20'CF.%7BUrgency%7D'%20%3D%20'Urgent'&Rows=50") ;
    }

  if (!(result = zMapLaunchWebBrowser(web_page, &error)))
    {
      zMapWarning("Error: %s\n", error->message) ;

      g_error_free(error) ;
    }
  else
    {
      zMapGUIShowMsgFull(NULL, "Please wait, ticket page will be shown in your browser in a few seconds.",
			 ZMAP_MSG_INFORMATION,
			 GTK_JUSTIFY_CENTER, 5, TRUE) ;
    }

  g_free(web_page) ;

  return ;
}


/* Show the web page of release notes. */
static void allHelpCB(gpointer cb_data, guint callback_action, GtkWidget *window)
{
  zMapGUIShowHelp((ZMapHelpType)callback_action) ;

  return ;
}


/* Close just this zmap... */
static void closeCB(gpointer cb_data, guint callback_action, GtkWidget *w)
{
  ZMap zmap = (ZMap)cb_data ;

  zmapControlSignalKill(zmap) ;

  return ;
}



/* Kill the whole zmap application. */
static void quitCB(gpointer cb_data, guint callback_action, GtkWidget *w)
{
  ZMap zmap = (ZMap)cb_data ;

  /* Call the application exit callback to get everything killed...including this zmap. */
  (*(zmap->zmap_cbs_G->quit_req))(zmap, zmap->app_data) ;

  return ;
}



static void print_hello( gpointer data, guint callback_action, GtkWidget *w )
{

#ifdef ED_G_NEVER_INCLUDE_THIS_CODE
	GtkWidget *myWidget;
	printf( "widget is %x data is %s\n", w, data );
	g_message ("Hello, World!\n");

	myWidget = gtk_item_factory_get_widget (item_factory, "/File/New");
	printf( "File/New is %x\n", myWidget );

	gtk_item_factory_delete_item( item_factory, "/Edit" );
#endif /* ED_G_NEVER_INCLUDE_THIS_CODE */

}

#ifdef ED_G_NEVER_INCLUDE_THIS_CODE
static void handle_option( gpointer data, guint callback_action, GtkWidget *w )
{

#ifdef ED_G_NEVER_INCLUDE_THIS_CODE
	GtkCheckMenuItem *checkMenuItem = (GtkCheckMenuItem *) w;

	printf( "widget is %x data is %s\n", w, data );
	g_message ("Hello, World!\n");
#endif /* ED_G_NEVER_INCLUDE_THIS_CODE */

}
#endif /* ED_G_NEVER_INCLUDE_THIS_CODE */


#ifdef ALLOW_POPOUT_PANEL
static void popout_panel( gpointer data, guint callback_action, GtkWidget *w )
{
  GtkWidget *toplevel;
  ZMap zmap = (ZMap)data;

  if((toplevel = zMapGUIPopOutWidget(zmap->button_info_box, zmap->zmap_id)))
    gtk_widget_show_all(toplevel);

  return ;
}
#endif /* ALLOW_POPOUT_PANEL */


<<<<<<< HEAD
/* THIS NEEDS REDOING TO ALLOW USER TO ENTER START/END, WILL FAIL NOW WITHOUT THEM. */
/* Load a new sequence into a zmap. */
static void newCB(gpointer cb_data, guint callback_action, GtkWidget *w)
{
  ZMap zmap = (ZMap)cb_data ;
  char *new_sequence ;
  /* these should be passed in ...... */
  int start = 1, end = 0 ;
  

  /* Get a new sequence to show.... */
  if (!(new_sequence = zMapGUIMsgGetText(NULL, ZMAP_MSG_INFORMATION, "New Sequence:", FALSE)))
    {
      zMapWarning("%s", "You must give the name of a sequence.") ;
    }
  else
    {
      ZMapFeatureSequenceMap seq_map ;
      ZMapViewWindow view_window ;
      ZMapView view ;

      /* WHAT NEEDS DEFINING AND HOW ???? */
#warning need dataset defined here as well as start,end
      zMapAssert(zmap->default_sequence);

      seq_map = g_new0(ZMapFeatureSequenceMapStruct,1) ;
      seq_map->dataset = zmap->default_sequence->dataset ;
      seq_map->sequence = new_sequence ;
      seq_map->start = start ;
      seq_map->end = end ;

      if ((view_window = zmapControlAddView(zmap, seq_map))
	  && (view = zMapViewGetView(view_window)))
	zMapViewConnect(view, NULL) ;				    /* return code ???? */
=======
/* Load a new sequence by config file into a zmap. */
static void newSequenceByConfigCB(gpointer cb_data, guint callback_action, GtkWidget *w)
{
  ZMap zmap = (ZMap)cb_data ;

  zMapAppGetSequenceView(makeSequenceViewCB, zmap, NULL) ;

  return ;
}

/* Called once user has selected a new sequence. */
static void makeSequenceViewCB(ZMapFeatureSequenceMap seq_map, gpointer user_data)
{
  ZMap zmap = (ZMap)user_data ;
  ZMapView view ;

  if ((view = zmapControlAddView(zmap, seq_map)))
    {
      if (!zMapViewConnect(view, NULL))
	{
	  zMapWarning("Display of sequence \"%s\" failed, see log for details.", seq_map->sequence) ;

	  zMapViewDestroy(view) ;
	}
>>>>>>> 6be60c56
    }

  return ;
}


<|MERGE_RESOLUTION|>--- conflicted
+++ resolved
@@ -1,4 +1,3 @@
-/*  Last edited: Jul 23 10:33 2012 (edgrif) */
 /*  File: zmapControlWindowMenubar.c
  *  Author: Ed Griffiths (edgrif@sanger.ac.uk)
  *  Copyright (c) 2006-2012: Genome Research Ltd.
@@ -490,42 +489,6 @@
 #endif /* ALLOW_POPOUT_PANEL */
 
 
-<<<<<<< HEAD
-/* THIS NEEDS REDOING TO ALLOW USER TO ENTER START/END, WILL FAIL NOW WITHOUT THEM. */
-/* Load a new sequence into a zmap. */
-static void newCB(gpointer cb_data, guint callback_action, GtkWidget *w)
-{
-  ZMap zmap = (ZMap)cb_data ;
-  char *new_sequence ;
-  /* these should be passed in ...... */
-  int start = 1, end = 0 ;
-  
-
-  /* Get a new sequence to show.... */
-  if (!(new_sequence = zMapGUIMsgGetText(NULL, ZMAP_MSG_INFORMATION, "New Sequence:", FALSE)))
-    {
-      zMapWarning("%s", "You must give the name of a sequence.") ;
-    }
-  else
-    {
-      ZMapFeatureSequenceMap seq_map ;
-      ZMapViewWindow view_window ;
-      ZMapView view ;
-
-      /* WHAT NEEDS DEFINING AND HOW ???? */
-#warning need dataset defined here as well as start,end
-      zMapAssert(zmap->default_sequence);
-
-      seq_map = g_new0(ZMapFeatureSequenceMapStruct,1) ;
-      seq_map->dataset = zmap->default_sequence->dataset ;
-      seq_map->sequence = new_sequence ;
-      seq_map->start = start ;
-      seq_map->end = end ;
-
-      if ((view_window = zmapControlAddView(zmap, seq_map))
-	  && (view = zMapViewGetView(view_window)))
-	zMapViewConnect(view, NULL) ;				    /* return code ???? */
-=======
 /* Load a new sequence by config file into a zmap. */
 static void newSequenceByConfigCB(gpointer cb_data, guint callback_action, GtkWidget *w)
 {
@@ -550,10 +513,9 @@
 
 	  zMapViewDestroy(view) ;
 	}
->>>>>>> 6be60c56
-    }
-
-  return ;
-}
-
-
+    }
+
+  return ;
+}
+
+
