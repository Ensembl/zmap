--- conflicted
+++ resolved
@@ -86,7 +86,6 @@
 
 
 static GtkItemFactoryEntry menu_items[] = {
-<<<<<<< HEAD
   { (char*)"/_File",                                NULL,                NULL,                              0,  (char*)"<Branch>" },
          { (char*)"/File/_New Sequence",                   NULL,                G_CALLBACK(newSequenceByConfigCB), 2,  NULL },
          { (char*)"/File/sep1",                            NULL,                NULL,                              0,  (char*)"<Separator>" },
@@ -99,6 +98,7 @@
          { (char*)"/File/Export/_DNA",                     NULL,                G_CALLBACK(exportCB),              1,  NULL },
          { (char*)"/File/Export/_Features",                (char*)"<control>E", G_CALLBACK(exportCB),              2,  NULL },
          { (char*)"/File/Export/_Features (marked)",       (char*)"<shift><control>E", G_CALLBACK(exportCB),              12, NULL },
+         /*{ "/File/Export/_Features (selected)",     NULL,                exportCB,              EXPORT_FEATURES_SELECTED, NULL },*/
          /* { (char*)"/File/Export/_Context",              NULL,                exportCB,              3,  NULL },
          { (char*)"/File/Export/_Marked Features",         NULL,                NULL,                  0,  "<Branch>" },
          { (char*)"/File/Export/Marked Features/_DNA",     NULL,                exportCB,              1,  NULL },
@@ -122,44 +122,6 @@
 
          { (char*)"/_View",                       NULL, NULL,                       0, (char*)"<Branch>" },
          { (char*)"/View/Session Details",        NULL, G_CALLBACK(showSessionCB),  0, NULL },
-=======
-         { "/_File",                                NULL,                NULL,                  0,  "<Branch>" },
-         { "/File/_New Sequence",                   NULL,                newSequenceByConfigCB, 2,  NULL },
-         { "/File/sep1",                            NULL,                NULL,                  0,  "<Separator>" },
-         { "/File/_Save",                           "<control>S",        exportCB,              SAVE_FEATURES,  NULL },
-         { "/File/Save _As",                        "<shift><control>S", exportCB,              SAVE_FEATURES_AS,  NULL },
-         { "/File/sep1",                            NULL,                NULL,                  0,  "<Separator>" },
-         { "/File/_Import",                         "<control>I",        importCB,              0,  NULL },/* or Read ? */
-         { "/File/_Export",                         NULL,                NULL,                  0,  "<Branch>" },
-         /*{ "/File/Export/_Data",                      NULL,                NULL,                  0,  "<Branch>" }, */
-         { "/File/Export/_DNA",                     NULL,                exportCB,              EXPORT_DNA,  NULL },
-         { "/File/Export/_Features",                "<control>E",        exportCB,              EXPORT_FEATURES_ALL,  NULL },
-         { "/File/Export/_Features (marked)",       "<shift><control>E", exportCB,              EXPORT_FEATURES_MARKED, NULL },
-         /*{ "/File/Export/_Features (selected)",     NULL,                exportCB,              EXPORT_FEATURES_SELECTED, NULL },*/
-         /* { "/File/Export/_Context",              NULL,                exportCB,              3,  NULL },
-         { "/File/Export/_Marked Features",         NULL,                NULL,                  0,  "<Branch>" },
-         { "/File/Export/Marked Features/_DNA",     NULL,                exportCB,              EXPORT_DNA,  NULL },
-         { "/File/Export/Marked Features/_Context", NULL,                exportCB,              EXPORT_CONTEXT,  NULL }, */
-         { "/File/sep1",                            NULL,                NULL,                  0,  "<Separator>" },
-         { "/File/Save screen sho_t",               NULL,                dumpCB,                0,  NULL },
-         { "/File/_Print screen shot",              "<control>P",        printCB,               0,  NULL },
-         { "/File/sep1",                            NULL,                NULL,                  0,  "<Separator>" },
-         { "/File/Close",                           "<control>W",        closeCB,               0,  NULL },
-         { "/File/Quit",                            "<control>Q",        quitCB,                0,  NULL },
-
-         { "/_Edit",                                NULL,                NULL,                  0,  "<Branch>" },
-         { "/Edit/_Copy Feature Coords",            "<control>C",        copyPasteCB,           EDIT_COPY, NULL },
-         { "/Edit/_UCopy Feature Coords (CHR)",   "<control>U", copyPasteCB, EDIT_COPY_CHR, NULL },
-         { "/Edit/_Paste Feature Coords",         "<control>V", copyPasteCB, EDIT_PASTE, NULL },
-
-         { "/Edit/_Redraw",  NULL,         redrawCB, 0, NULL },
-         { "/Edit/sep1",     NULL,         NULL, 0, "<Separator>" },
-         { "/Edit/P_references",  NULL,    preferencesCB, 0, NULL },
-         { "/Edit/_Set Developer status",  NULL,    developerCB, 0, NULL },
-
-         { "/_View",         NULL,         NULL, 0, "<Branch>" },
-         { "/View/Session Details", NULL,  showSessionCB, 0, NULL },
->>>>>>> f850c261
 
 #ifdef ALLOW_POPOUT_PANEL
          { (char*)"/View/'Pop Out' Control Info Panel", NULL, popout_panel, 0, NULL },
