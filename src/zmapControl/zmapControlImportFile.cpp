/*  File: zmapControlImportFile.cpp
 *  Author: Malcolm Hinsley (mh17@sanger.ac.uk)
 *  Copyright (c) 2012-2015: Genome Research Ltd.
 *-------------------------------------------------------------------
 * ZMap is free software; you can redistribute it and/or
 * modify it under the terms of the GNU General Public License
 * as published by the Free Software Foundation; either version 2
 * of the License, or (at your option) any later version.
 *
 * This program is distributed in the hope that it will be useful,
 * but WITHOUT ANY WARRANTY; without even the implied warranty of
 * MERCHANTABILITY or FITNESS FOR A PARTICULAR PURPOSE.  See the
 * GNU General Public License for more details.
 *
 * You should have received a copy of the GNU General Public License
 * along with this program; if not, write to the Free Software
 * Foundation, Inc., 59 Temple Place - Suite 330, Boston, MA  02111-1307, USA.
 * or see the on-line version at http://www.gnu.org/copyleft/gpl.txt
 *-------------------------------------------------------------------
 * This file is part of the ZMap genome database package
 * originally written by:
 *
 *      Ed Griffiths (Sanger Institute, UK) edgrif@sanger.ac.uk,
 *        Roy Storey (Sanger Institute, UK) rds@sanger.ac.uk,
 *   Malcolm Hinsley (Sanger Institute, UK) mh17@sanger.ac.uk
 *
 * Description: Posts a dialog for user to enter sequence, start/end
 *              and optionally a config file for the sequence. Once
 *              user has chosen then this code calls the function
 *              provided by the caller to get the sequence displayed.
 *
 * Exported functions: See zmapControl_P.hpp
 *
 * NOTE this file was initially copied from zmapAppSequenceView.c
 * and then tweaked. There may be some common code & functions
 * but maybe this file will be volatile for a while
 *-------------------------------------------------------------------
 */

#include <ZMap/zmap.hpp>

#include <string.h>

#include <gbtools/gbtools.hpp>

#include <ZMap/zmapString.hpp>    /* testing only. */

#include <config.h>
#include <ZMap/zmapConfigIni.hpp>
#include <ZMap/zmapConfigStanzaStructs.hpp>
#include <ZMap/zmapConfigStrings.hpp>
#include <ZMap/zmapFeatureLoadDisplay.hpp>
#include <ZMap/zmapAppServices.hpp>
#include <ZMap/zmapDataSource.hpp>
#include <zmapControl_P.hpp>


/* number of optional dialog entries for ZMAPSOURCE_FILE_NONE (is really 8 so i allowed a few spare) */
#define N_ARGS 16


/*
 * was used for input script description, args etc
 */
typedef struct
{
  char * script;
  gchar ** args;   /* an allocated null terminated array of arg strings */
  gchar ** allocd; /* args for freeing on destroy */
} ZMapImportScriptStruct, *ZMapImportScript;

/* Data we need in callbacks. */
typedef struct MainFrameStruct_
{
  GtkWidget *toplevel ;
  GtkWidget *sequence_widg ;
  GtkWidget *start_widg ;
  GtkWidget *end_widg ;
  /*GtkWidget *whole_widg ;*/
  GtkWidget *dataset_widg;
  GtkWidget *req_sequence_widg ;
  GtkWidget *req_start_widg ;
  GtkWidget *req_end_widg ;


  gboolean is_otter;
  char *chr;

  ZMapFeatureSequenceMap sequence_map;

  ZMapControlImportFileCB user_func ;
  gpointer user_data ;
} MainFrameStruct, *MainFrame ;




static MainFrame makePanel(GtkWidget *toplevel, gpointer *seqdata_out,
                      ZMapControlImportFileCB user_func, gpointer user_data,
                      ZMapFeatureSequenceMap sequence_map, int req_start, int req_end) ;
static GtkWidget *makeOptionsBox(MainFrame main_frame, const char *seq, int start, int end);

static void toplevelDestroyCB(GtkWidget *widget, gpointer cb_data) ;
static void importFileCB(ZMapFeatureSequenceMap sequence_map, 
                         const bool recent_only,
                         gpointer cb_data) ;

#ifdef NOT_USED
static void sequenceCB(GtkWidget *widget, gpointer cb_data) ;
#endif

static void clearRecentSources(ZMapFeatureSequenceMap sequence_map) ;



/*
 *                   External interface routines.
 */

/* Display a dialog to get from the reader a file to be displayed
 * with a optional start/end and various mapping parameters
 */
<<<<<<< HEAD
void zMapControlImportFile(ZMapControlImportFileCB user_func, gpointer user_data,
=======
void zmapControlImportFile(ZMapControlImportFileCB user_func, gpointer user_data,
>>>>>>> 18e6a0da
                           ZMapFeatureSequenceMap sequence_map, int req_start, int req_end)
{
  GtkWidget *toplevel ;
  gpointer seq_data = NULL ;
  MainFrame main_frame = NULL ;

  /* if (!user_func)
    return ; */
  zMapReturnIfFail(user_func && user_data) ;

  ZMap zmap = (ZMap)user_data;

  /* First tiem around, clear the 'recent' flag from all sources so that we don't show sources
   * that were loaded on startup. This won't be ideal if the user opens the import dialog before
   * all sources have finished loading. In that case though they can clear the list manually. */
  static bool first_time = true ;
  if (first_time)
    {
      clearRecentSources(sequence_map) ;
      first_time = false ;
    }

  toplevel = zMapGUIDialogNew(NULL, "Import data from a source", NULL, NULL) ;

  int width = 0 ;
  int height = 0 ;

  if (gbtools::GUIGetTrueMonitorSize(toplevel, &width, &height) && GTK_IS_WINDOW(toplevel))
    gtk_window_set_default_size(GTK_WINDOW(toplevel), std::min(640.0, width * 0.5), std::min(400.0, height * 0.7)) ;

  /* Make sure the dialog is destroyed if the zmap window is closed */
  /*! \todo For some reason this doesn't work and the dialog hangs around
   * after zmap->toplevel is destroyed */
  if (zmap && zmap->toplevel && GTK_IS_WINDOW(zmap->toplevel))
    gtk_window_set_transient_for(GTK_WINDOW(toplevel), GTK_WINDOW(zmap->toplevel)) ;

  gtk_window_set_policy(GTK_WINDOW(toplevel), FALSE, TRUE, FALSE ) ;
  gtk_container_border_width(GTK_CONTAINER(toplevel), 0) ;

  main_frame = makePanel(toplevel, &seq_data, user_func, user_data, sequence_map, req_start, req_end) ;

  gtk_signal_connect(GTK_OBJECT(toplevel), "destroy",
     GTK_SIGNAL_FUNC(toplevelDestroyCB), seq_data) ;

  gtk_widget_show_all(toplevel) ;

  return ;
}




/*
 *                   Internal routines.
 */


/* Utility to clear the 'recent' flag from all sources */
static void clearRecentSources(ZMapFeatureSequenceMap sequence_map)
{
  if (sequence_map && sequence_map->sources)
    {
      for (auto iter : *sequence_map->sources)
        iter.second->recent = false ;
    }
}


/* To fit in w/ ZMap practice we have to handle multiple views and config files
 * so this all has to be allocated */
static void importGetConfig(MainFrame main_frame, char *config_file)
{
  ZMapConfigIniContext context;
  /* in parallel with the filetype enum */
  char *tmp_string;

  if ((context = zMapConfigIniContextProvide(config_file, ZMAPCONFIG_FILE_NONE)))
    {
      GKeyFile *gkf;
      gchar ** keys,**freethis;
      char *arg_str;
      gsize len;

      if(zMapConfigIniContextGetString(context, ZMAPSTANZA_APP_CONFIG, ZMAPSTANZA_APP_CONFIG,
       ZMAPSTANZA_APP_CSVER, &tmp_string))
        {
          if(!g_ascii_strcasecmp(tmp_string,"Otter"))
            {
              char *chr;
              main_frame->is_otter = TRUE;
              if(zMapConfigIniContextGetString(context,ZMAPSTANZA_APP_CONFIG,ZMAPSTANZA_APP_CONFIG,ZMAPSTANZA_APP_CHR,&chr))
                {
                  main_frame->chr = chr;
                }
              else
                {
                  main_frame->chr = NULL;
                }
            }
        }

      if(zMapConfigIniHasStanza(context->config,ZMAPSTANZA_IMPORT_CONFIG,&gkf))
        {
          freethis = keys = g_key_file_get_keys(gkf,ZMAPSTANZA_IMPORT_CONFIG,&len,NULL);

          for(;len--;keys++)
            {
              arg_str = g_key_file_get_string(gkf,ZMAPSTANZA_IMPORT_CONFIG,*keys,NULL);

              if(!arg_str || !*arg_str)
                continue;
            }

          if (freethis)
            g_strfreev(freethis) ;
        }

      zMapConfigIniContextDestroy(context) ;
      context = NULL ;
    }

  return ;
}


/* Make the whole panel returning the top container of the panel. */
static MainFrame makePanel(GtkWidget *toplevel, gpointer *our_data,
                           ZMapControlImportFileCB user_func, gpointer user_data,
                           ZMapFeatureSequenceMap sequence_map, int req_start, int req_end)
{
  GtkWidget *vbox, *sequence_box, *options_box;
  MainFrame main_data ;
  const char *sequence = "";
  GtkDialog *dialog = GTK_DIALOG(toplevel) ;

  vbox = dialog->vbox ;

  main_data = g_new0(MainFrameStruct, 1) ;

  main_data->user_func = user_func ;
  main_data->user_data = user_data ;

  importGetConfig(main_data, sequence_map->config_file );

  if (toplevel)
    {
      main_data->toplevel = toplevel ;
      *our_data = main_data ;
    }

  main_data->sequence_map = sequence_map;
  if(sequence_map)
    sequence = sequence_map->sequence;/* request defaults to original */

  options_box = makeOptionsBox(main_data, sequence, req_start, req_end) ;
  gtk_box_pack_start(GTK_BOX(vbox), options_box, FALSE, FALSE, 0) ;

  sequence_box = zMapCreateSequenceViewWidg(importFileCB, main_data, sequence_map, TRUE, TRUE, toplevel) ;
  gtk_box_pack_start(GTK_BOX(vbox), sequence_box, TRUE, TRUE, 0) ;

  return main_data ;
}


/* Make the option buttons frame. */
static GtkWidget *makeOptionsBox(MainFrame main_frame, const char *req_sequence, int req_start, int req_end)
{
  GtkWidget *frame = NULL ;
  GtkWidget *topbox = NULL, *hbox = NULL, *entrybox = NULL, *labelbox = NULL, *entry = NULL, *label = NULL ;
  const char *sequence = "" ;
  char *start = NULL, *end = NULL ;

  if (req_sequence)
    {
      sequence = req_sequence ;
      if (req_start)
        start = g_strdup_printf("%d", req_start) ;
      if (req_end)
        end = g_strdup_printf("%d", req_end) ;
    }

  frame = gtk_frame_new("Import settings") ;
  gtk_container_border_width(GTK_CONTAINER(frame), 5) ;

  topbox = gtk_vbox_new(FALSE, 5) ;
  gtk_container_border_width(GTK_CONTAINER(topbox), 5) ;
  gtk_container_add (GTK_CONTAINER (frame), topbox) ;

  hbox = gtk_hbox_new(FALSE, 0) ;
  gtk_container_border_width(GTK_CONTAINER(hbox), 0);
  gtk_box_pack_start(GTK_BOX(topbox), hbox, TRUE, FALSE, 0) ;


  /* Labels..... */
  labelbox = gtk_vbox_new(TRUE, 0) ;
  gtk_box_pack_start(GTK_BOX(hbox), labelbox, FALSE, FALSE, 0) ;

  label = gtk_label_new( "Sequence " ) ;
  gtk_misc_set_alignment(GTK_MISC(label), 1.0, 0.5);
  gtk_box_pack_start(GTK_BOX(labelbox), label, FALSE, FALSE, 0) ;

  label = gtk_label_new( "Start " ) ;
  gtk_box_pack_start(GTK_BOX(labelbox), label, FALSE, FALSE, 0) ;
  gtk_misc_set_alignment(GTK_MISC(label), 1.0, 0.5);

  label = gtk_label_new( "End " ) ;
  gtk_misc_set_alignment(GTK_MISC(label), 1.0, 0.5);
  gtk_box_pack_start(GTK_BOX(labelbox), label, FALSE, FALSE, 0) ;



  /* Entries.... */
  entrybox = gtk_vbox_new(TRUE, 0) ;
  gtk_box_pack_start(GTK_BOX(hbox), entrybox, TRUE, TRUE, 0) ;

  main_frame->req_sequence_widg = entry = gtk_entry_new() ;
  gtk_entry_set_activates_default(GTK_ENTRY(entry), TRUE) ;
  gtk_entry_set_text(GTK_ENTRY(entry), sequence) ;
  gtk_box_pack_start(GTK_BOX(entrybox), entry, FALSE, TRUE, 0) ;
  gtk_widget_set_tooltip_text(main_frame->req_sequence_widg, 
                              "The sequence name to look for in the source, if different to the name in ZMap\n\ne.g.\nOtter 'chr1-38'\nTrackhub 'chr1'\nEnsembl '1'") ;

  main_frame->req_start_widg = entry = gtk_entry_new() ;
  gtk_entry_set_activates_default(GTK_ENTRY(entry), TRUE) ;
  gtk_entry_set_text(GTK_ENTRY(entry), (start ? start : "")) ;
  gtk_box_pack_start(GTK_BOX(entrybox), entry, FALSE, FALSE, 0) ;
  gtk_widget_set_tooltip_text(main_frame->req_start_widg, 
                              "The range to import data for (when you open the Import dialog this defaults to the mark, if set, or the full ZMap range if not)") ;

  main_frame->req_end_widg = entry = gtk_entry_new() ;
  gtk_entry_set_activates_default(GTK_ENTRY(entry), TRUE) ;
  gtk_entry_set_text(GTK_ENTRY(entry), (end ? end : "")) ;
  gtk_box_pack_start(GTK_BOX(entrybox), entry, FALSE, FALSE, 0) ;
  gtk_widget_set_tooltip_text(main_frame->req_end_widg, 
                              "The range to import data for (when you open the Import dialog this defaults to the mark, if set, or the full ZMap range if not)") ;



  if (*start)
    g_free(start) ;
  if (*end)
    g_free(end) ;


  return frame ;
}



/* This function gets called whenever there is a gtk_widget_destroy() to the top level
 * widget. Sometimes this is because of window manager action, sometimes one of our exit
 * routines does a gtk_widget_destroy() on the top level widget.
 */
static void toplevelDestroyCB(GtkWidget *widget, gpointer cb_data)
{

  return ;
}



static void validateReqSequence(bool &status,
                                std::string &err_msg,
                                const char *req_sequence_txt, 
                                const char *req_start_txt, 
                                const char *req_end_txt,
                                int &req_start,
                                int &req_end,
                                const int start)
{
  /*
   * Request sequence name, start and end.
   */
  if (status)
    {
      if (req_sequence_txt && *req_start_txt && *req_end_txt)
        {
          if (!zMapStr2Int(req_start_txt, &req_start) || req_start < 1)
            {
              status = FALSE ;
              err_msg = "Invalid request start specified." ;
            }
          else if (!zMapStr2Int(req_end_txt, &req_end) || req_end <= start)
            {
              status = FALSE ;
              err_msg = "Invalid request end specified." ;
            }
        }
      else
        {
          status = FALSE;
          err_msg = "Please specify request sequence start and end";
        }
    }
}


/* If we're using a pipe script, we need to create the source data for the named source so that we
 * can set is_seq=true for bam sources (otherwise we don't know when we come to parse the results
 * of the bam_get script that is_seq should be true).  We don't do this if we're loading the file
 * directly because the named source is not used (the source data is created when the features are
 * parsed from the file instead).
 * 
 * This is all a horrible hack for the bam_get stuff and should probably be dealt with elsewhere
 * but leaving it here for now to preserve the old behaviour. We will get rid of all the bam_get
 * stuff anyway when zmap can do its own remapping. */
static void createSourceData(ZMapView view, 
                             ZMapFeatureSequenceMap sequence_map, 
                             ZMapConfigSource source)
{
  zMapReturnIfFail(view && sequence_map) ;

  ZMapFeatureContextMap context_map = zMapViewGetContextMap(view) ;

  int status = 0 ;
  ZMapURL zmap_url = url_parse(source->url, &status) ;

  if (context_map && sequence_map->runningUnderOtter() && zmap_url && zmap_url->path)
    {
      ZMapDataSourceType source_type = zMapDataSourceTypeFromFilename(zmap_url->path, NULL) ;

      if (source_type == ZMapDataSourceType::HTS || source_type == ZMapDataSourceType::BIGWIG)
        {
          const char *source_name = g_quark_to_string(source->name_) ;
          GQuark fset_id = zMapFeatureSetCreateID(source_name);
          ZMapFeatureSource source_data = context_map->getSource(fset_id);

          if (!source_data)
            {
              GQuark source_id = fset_id ;
              GQuark style_id = zMapStyleCreateID(NULL) ;
              GQuark source_text = source->name_ ;
              const bool is_seq = true ;
              
              context_map->createSource(fset_id,
                                        source_id, source_text, style_id,
                                        0, 0, is_seq) ;
            }
        }
    }
}


/* Recursively import a source and any child sources */
static void importSource(ZMapConfigSource server,
                         ZMapView view,
                         ZMapFeatureSequenceMap sequence_map,
                         const char *req_sequence,
                         const int req_start,
                         const int req_end,
                         const bool recent_only)
{
  if (!recent_only || server->recent)
    {
      createSourceData(view, sequence_map, server) ;

      GError *g_error = NULL ;
      zMapViewSetUpServerConnection(view, server, req_sequence, req_start, req_end, false, &g_error) ;

      if (g_error)
        {
          zMapWarning("Failed to set up server connection for '%s': %s", 
                      g_quark_to_string(server->name_),
                      (g_error ? g_error->message : "<no error>")) ;
        }

      // Recurse through children
      for (auto child : server->children)
        {
          importSource(child, view, sequence_map, req_sequence, req_start, req_end, recent_only) ;
        }
    }
}


/* Ok...check the users entries and then call the callback function provided.
 *
 * Note that valid entries are:
 *
 *       sequence & start & end with optional config file
 *
 *       config file (which contains sequence, start, end)
 *
 * (sm23)  One more thing remains after what's just been done, that is,
 * to deal with the "assembly" argument to the scripts being optional,
 * it should be omitted when no assembly is given by the user, and no
 * remapping should be done.
 *
 */
static void importFileCB(ZMapFeatureSequenceMap sequence_map, 
                         const bool recent_only,
                         gpointer cb_data)
{
  bool status = TRUE ;
  MainFrame main_frame = (MainFrame)cb_data ;
  zMapReturnIfFail(main_frame) ;

  std::string err_msg("") ;
  const char *req_start_txt= NULL ;
  const char *req_end_txt = NULL ;
  const char *req_sequence_txt = NULL ;
  int start = 0 ;
  int req_start = 0 ;
  int req_end = 0 ;
  ZMapView view = NULL ;
  ZMap zmap = NULL ;


  zmap = (ZMap) main_frame->user_data;
  zMapReturnIfFail(zmap) ;
  zMapReturnIfFail(sequence_map) ;

  /* Check that the zmap window hasn't been closed (currently the dialog
   * isn't closed automatically with it, so we'll have problems if we don't
   * exit early here) */
  if (!zmap->toplevel)
    return;

  view = zMapViewGetView(zmap->focus_viewwindow);

  req_sequence_txt = gtk_entry_get_text(GTK_ENTRY(main_frame->req_sequence_widg)) ;
  req_start_txt = gtk_entry_get_text(GTK_ENTRY(main_frame->req_start_widg)) ;
  req_end_txt = gtk_entry_get_text(GTK_ENTRY(main_frame->req_end_widg)) ;

  /* Validate the user-specified arguments. These calls set status to false if there is a problem
   * and also set the err_msg. The start/end/strand functions also set the int from the string. 
   */
  validateReqSequence(status, err_msg, 
                      req_sequence_txt, 
                      req_start_txt, req_end_txt, 
                      req_start, req_end, start) ;

  /*
   * If we got this far, then attempt to do something.
   *
   */
  if (status)
    {      
      /* If we have previously disabled popup warnings about failed sources, re-enable them now */
      zMapViewSetDisablePopups(view, false) ;

      for (auto &iter : *sequence_map->sources)
        {
          importSource(iter.second, view, sequence_map, req_sequence_txt, req_start, req_end, recent_only) ;
        }
    }
  else
    {
      zMapWarning("Error: \"%s\"", err_msg.c_str()) ;
    }

  return ;
}

  <|MERGE_RESOLUTION|>--- conflicted
+++ resolved
@@ -120,11 +120,7 @@
 /* Display a dialog to get from the reader a file to be displayed
  * with a optional start/end and various mapping parameters
  */
-<<<<<<< HEAD
-void zMapControlImportFile(ZMapControlImportFileCB user_func, gpointer user_data,
-=======
 void zmapControlImportFile(ZMapControlImportFileCB user_func, gpointer user_data,
->>>>>>> 18e6a0da
                            ZMapFeatureSequenceMap sequence_map, int req_start, int req_end)
 {
   GtkWidget *toplevel ;
