/*  File: zmapControl_P.h
 *  Author: Ed Griffiths (edgrif@sanger.ac.uk)
 *  Copyright (c) 2006-2015: Genome Research Ltd.
 *-------------------------------------------------------------------
 * ZMap is free software; you can redistribute it and/or
 * modify it under the terms of the GNU General Public License
 * as published by the Free Software Foundation; either version 2
 * of the License, or (at your option) any later version.
 *
 * This program is distributed in the hope that it will be useful,
 * but WITHOUT ANY WARRANTY; without even the implied warranty of
 * MERCHANTABILITY or FITNESS FOR A PARTICULAR PURPOSE.  See the
 * GNU General Public License for more details.
 *
 * You should have received a copy of the GNU General Public License
 * along with this program; if not, write to the Free Software
 * Foundation, Inc., 59 Temple Place - Suite 330, Boston, MA  02111-1307, USA.
 * or see the on-line version at http://www.gnu.org/copyleft/gpl.txt
 *-------------------------------------------------------------------
 * This file is part of the ZMap genome database package
 * and was written by
 *     Ed Griffiths (Sanger Institute, UK) edgrif@sanger.ac.uk and,
 *       Roy Storey (Sanger Institute, UK) rds@sanger.ac.uk,
 *  Malcolm Hinsley (Sanger Institute, UK) mh17@sanger.ac.uk
 *
 * Description: Private header for interface that creates/manages/destroys
 *              instances of ZMaps.
 *-------------------------------------------------------------------
 */
#ifndef ZMAP_CONTROL_P_H
#define ZMAP_CONTROL_P_H

#include <gtk/gtk.h>

#include <ZMap/zmapView.hpp>
#include <ZMap/zmapControl.hpp>
#include <zmapNavigator_P.hpp>                                /* WHY is this here ?? */




#define USE_REGION	0	/* scroll bar pane on left that does nothing */

/* The overall state of the zmap, we need this because both the zmap window and the its threads
 * will die asynchronously so we need to block further operations while they are in this state. */
typedef enum {
  ZMAP_INIT,						    /* ZMap with no views. */
  ZMAP_VIEWS,						    /* ZMap with at least one view. */

  /* I think this must be redundant now....its the view that is reset, not the control zmap... */
  ZMAP_RESETTING,					    /* Display being reset. */


  ZMAP_DYING						    /* ZMap is dying for some reason,
							       cannot do anything in this state. */
} ZmapState ;



/* When splitting a window you may want the existing window to be first or last. */
typedef enum {ZMAPCONTROL_SPLIT_INVALID, ZMAPCONTROL_SPLIT_FIRST, ZMAPCONTROL_SPLIT_LAST} ZMapControlSplitOrder ;



/* A ZMap Control struct represents a single top level window which is a "ZMap", within
 * this top level window there will be one or more zmap "Views". */
typedef struct _ZMapStruct
{
  ZMapCallbacks zmap_cbs_G ;				    /* Callbacks to our creator. */

  gchar           *zmap_id ;				    /* unique for each zmap.... */

  ZmapState        state ;

  GdkAtom          zmap_atom ;			            /* Used for communicating with zmap */

  void            *app_data ;				    /* Data passed back to all callbacks
							       registered for this ZMap. */

  gboolean remote_control ;

  ZMapFeatureSequenceMap default_sequence;		    /* pointer to app_context default_sequence */

  /* Set a colour for visual grouping of zmap with peer application windows. */
  GdkColor session_colour ;
  gboolean session_colour_set ;


  /* Widget stuff for the Zmap. */
  GtkWidget       *toplevel ;				    /* top level widget of zmap window. */

  gboolean shrinkable ;                                     /* TRUE => allow user to shrink window to min. */

  GtkWidget *menubar ;

  /* info panel tooltips to show meaning of info panel fields. */
  GtkTooltips     *tooltips ;

  /* parent of event boxes used to monitor xremote stuff...not needed in new xremote....
   * must be a container type widget. */
  GtkWidget *event_box_parent ;

  /* Show status of focus view sequence as:  <strand> <seq_coords> <zmap/view status> */
  GtkWidget       *status_revcomp ;
  GtkWidget       *status_coords ;
  GtkWidget       *status_entry ;


  GtkWidget       *navview_frame ;			    /* Holds all the navigator/view stuff. */
  GtkWidget       *nav_canvas ;

  GtkWidget       *hpane ;				    /* Holds the navigator and the view(s). */

  GtkWidget       *button_info_box;

  /* Main control buttons. */
  GtkWidget *stop_button, *load_button,
    *hsplit_button, *vsplit_button,
    *unlock_but, *unsplit_but,
    *zoomin_but, *zoomout_but,
    *filter_but,
    *revcomp_but, *column_but,
    *quit_button, *frame3_but,
    *dna_but, *back_button, *scratch_but;

  ZMapWindowFilterStruct filter;
  gboolean filter_spin_pressed;			/* flag to prevent value changed signal handling when spinning button */

  GtkTooltips *feature_tooltips ;

  GtkWidget *info_panel_vbox;
  GHashTable *view2infopanel;

  /* The navigator. */
  ZMapNavigator    navigator ;

  /* Notebook for styles, should only be one per zmap. */
  ZMapGuiNotebook styles_note_book ;

  /* Notebook for preferences, should only be one per zmap. */
  ZMapGuiNotebook preferences_note_book ;

  /* New sequence dialog. */
  GtkWidget *sequence_dialog ;

<<<<<<< HEAD
  // File import dialog, should only be one per zmap.
  GtkWidget *import_file_dialog ;

=======
  /* New source dialog. */
  GtkWidget *source_dialog ;
>>>>>>> edbc5c67

  /* The panes and views and current focus window. */
  GtkWidget *pane_vbox ;				    /* Is the parent of all the panes. */

  /* List of views in this zmap. */
  GList          *view_list ;

  ZMapViewWindow focus_viewwindow ;


  GHashTable* viewwindow_2_parent ;			    /* holds hash to go from a view window
							       to that windows parent widget
							       (currently a frame). */


  GError         *info;                                     /* This is an object to hold a code
                                                             * and a message as info for the
                                                             * remote control simple IPC stuff */

  gulong map_handler ;					    /* Needed for disconnecting map handler cb. */

} ZMapStruct ;



typedef struct
{
  GtkWidget *feature_name, *feature_strand,
    *feature_coords, *sub_feature_coords,
    *feature_frame, *feature_population, *feature_score, *feature_type,
    *feature_set, *feature_source ;

  GtkWidget *hbox;

} ZMapInfoPanelLabelsStruct, *ZMapInfoPanelLabels;


#define VIEW_XREMOTE_WIDGET "view_xremote_widget"	    /* Key used for setting/getting view
							       on xremote widget. */


ZMapCallbacks zmapControlGetCallbacks(void) ;
gboolean zmapControlWindowCreate (ZMap zmap, GdkCursor *normal_cursor) ;
GtkWidget *zmapControlWindowMakeMenuBar(ZMap zmap) ;
GtkWidget *zmapControlWindowMakeButtons(ZMap zmap) ;
GtkWidget *zmapControlWindowMakeInfoPanel(ZMap zmap, ZMapInfoPanelLabels labels) ;
GtkWidget *zmapControlWindowMakeFrame (ZMap zmap) ;
void zmapControlWindowDestroy (ZMap zmap) ;

void zmapControlButtonTooltips(ZMap zmap) ;
void zmapControlInfoPanelTooltips(ZMap zmap, ZMapFeatureDesc feature_desc) ;
void zmapControlInfoPanelSetText(ZMap zmap, ZMapInfoPanelLabels labels, ZMapFeatureDesc feature_desc) ;

ZMapViewWindow zmapControlNewWindow(ZMap zmap, ZMapFeatureSequenceMap sequence_map) ;
void zmapControlSplitWindow(ZMap zmap, GtkOrientation orientation, ZMapControlSplitOrder window_order) ;

void zmapControlClose(ZMap zmap) ;

/* these may not need to be exposed.... */
GtkWidget *zmapControlAddWindow(ZMap zmap, GtkWidget *curr_frame,
				GtkOrientation orientation,
				ZMapControlSplitOrder window_order,
				char *view_title) ;
void zmapControlRemoveWindow(ZMap zmap, ZMapViewWindow view_window, GList **destroyed_views_inout) ;
void zmapControlCloseFull(ZMap zmap, ZMapView view) ;

ZMapView zmapControlInsertView(ZMap zmap, ZMapFeatureSequenceMap sequence_map, char **err_msg) ;
ZMapViewWindow zmapControlAddView(ZMap zmap, ZMapFeatureSequenceMap sequence_map) ;
void zmapControlRemoveView(ZMap zmap, ZMapView view, GList **destroyed_views_inout) ;
ZMapViewWindow zmapControlFindViewWindow(ZMap zmap, ZMapView view) ;
int zmapControlNumViews(ZMap zmap) ;

gboolean zmapConnectViewConfig(ZMap zmap, ZMapView view, char *config);
void zmapControlShowPreferences(ZMap zmap) ;

gboolean zmapControlWindowToggleDisplayCoordinates(ZMap zmap) ;

gboolean zmapControlWindowDoTheZoom(ZMap zmap, double zoom) ;
void zmapControlWindowSetZoomButtons(ZMap zmap, ZMapWindowZoomStatus zoom_status) ;

void zmapControlSetWindowFocus(ZMap zmap, ZMapViewWindow new_viewwindow) ;
void zmapControlUnSetWindowFocus(ZMap zmap, ZMapViewWindow new_viewwindow) ;

void zmapControlSignalKill(ZMap zmap) ;
void zmapControlDoKill(ZMap zmap, GList **destroyed_views_out) ;

void zmapControlLoadCB        (ZMap zmap) ;
void zmapControlResetCB       (ZMap zmap) ;

void zmapControlSendViewCreated(ZMap zmap, ZMapView view, ZMapWindow window) ;
void zmapControlSendViewDeleted(ZMap zmap, GList *destroyed_views_inout) ;

void zmapControlWriteWindowIdFile(Window id, char *window_name);

void zmapControlInfoOverwrite(void *data, int code, char *format, ...);
void zmapControlInfoSet(void *data, int code, char *format, ...);

void zmapControlWindowSetStatus(ZMap zmap) ;
void zmapControlWindowSetGUIState(ZMap zmap) ;
void zmapControlWindowSetButtonState(ZMap zmap, ZMapWindowFilter filter) ;
ZMapViewWindow zmapControlNewWidgetAndWindowForView(ZMap zmap,
                                                    ZMapView zmap_view,
                                                    ZMapWindow zmap_window,
                                                    GtkWidget *curr_container,
                                                    GtkOrientation orientation,
						    ZMapControlSplitOrder window_order,
                                                    char *view_title);

void zmapControlPrintView(ZMap zmap, ZMapView view, char *action, gboolean print_xid) ;
void zmapControlPrintAllViews(ZMap zmap, gboolean print_xids) ;

void zmapControlWindowMaximize(GtkWidget *widget, ZMap map) ;

void zmapControlImportFile(ZMap zmap,
                           ZMapFeatureSequenceMap sequence_map, int req_start, int req_end) ;


void zmapControlNewImportFile(ZMap zmap,
                              ZMapFeatureSequenceMap sequence_map, int req_start, int req_end) ;



#endif /* !ZMAP_CONTROL_P_H */
<|MERGE_RESOLUTION|>--- conflicted
+++ resolved
@@ -143,14 +143,12 @@
   /* New sequence dialog. */
   GtkWidget *sequence_dialog ;
 
-<<<<<<< HEAD
   // File import dialog, should only be one per zmap.
   GtkWidget *import_file_dialog ;
 
-=======
+
   /* New source dialog. */
   GtkWidget *source_dialog ;
->>>>>>> edbc5c67
 
   /* The panes and views and current focus window. */
   GtkWidget *pane_vbox ;				    /* Is the parent of all the panes. */
