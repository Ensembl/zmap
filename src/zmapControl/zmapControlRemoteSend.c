--- conflicted
+++ resolved
@@ -1,4 +1,3 @@
-/*  Last edited: Oct 28 12:34 2011 (edgrif) */
 /*  File: zmapControlRemoteSend.c
  *  Author: Roy Storey (rds@sanger.ac.uk)
  *  Copyright (c) 2006-2012: Genome Research Ltd.
@@ -34,14 +33,11 @@
 
 #include <ZMap/zmap.h>
 
-<<<<<<< HEAD
 
 
 /* AS FAR AS I CAN TELL THIS CODE IS NOT USED ANYWHERE...HOW BIZARRE........ */
 
 
-=======
->>>>>>> 700dcddc
 #include <string.h>
 
 #include <ZMap/zmapUtils.h>
