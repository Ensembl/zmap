/*  File: zmapControl.c
 *  Author: Ed Griffiths (edgrif@sanger.ac.uk)
 *  Copyright (c) 2006-2012: Genome Research Ltd.
 *-------------------------------------------------------------------
 * ZMap is free software; you can redistribute it and/or
 * modify it under the terms of the GNU General Public License
 * as published by the Free Software Foundation; either version 2
 * of the License, or (at your option) any later version.
 *
 * This program is distributed in the hope that it will be useful,
 * but WITHOUT ANY WARRANTY; without even the implied warranty of
 * MERCHANTABILITY or FITNESS FOR A PARTICULAR PURPOSE.  See the
 * GNU General Public License for more details.
 *
 * You should have received a copy of the GNU General Public License
 * along with this program; if not, write to the Free Software
 * Foundation, Inc., 59 Temple Place - Suite 330, Boston, MA  02111-1307, USA.
 * or see the on-line version at http://www.gnu.org/copyleft/gpl.txt
 *-------------------------------------------------------------------
 * This file is part of the ZMap genome database package
 * and was written by
 *     Ed Griffiths (Sanger Institute, UK) edgrif@sanger.ac.uk and,
 *       Roy Storey (Sanger Institute, UK) rds@sanger.ac.uk,
 *  Malcolm Hinsley (Sanger Institute, UK) mh17@sanger.ac.uk
 *
 * Description: This is the ZMap interface code, it controls both
 *              the window code and the threaded server code.
 * Exported functions: See ZMap.h
 *-------------------------------------------------------------------
 */

#include <ZMap/zmap.h>

#include <stdio.h>
#include <gtk/gtk.h>

#include <ZMap/zmapView.h>
#include <ZMap/zmapUtils.h>
#include <ZMap/zmapUtilsGUI.h>


#ifdef ED_G_NEVER_INCLUDE_THIS_CODE
/* THIS BREAKS SOME EXISTING ENCAPSULATION OF WHERE HEADERS ARE.... */
/* need to be sorted out sometime */
/* but we need this header for an html escaping function */
#include <ZMap/zmapUrlUtils.h>
#endif /* ED_G_NEVER_INCLUDE_THIS_CODE */


#include <zmapControl_P.h>




static ZMap createZMap(void *app_data, ZMapFeatureSequenceMap seq_map) ;
static void destroyZMap(ZMap zmap) ;
static void killFinal(ZMap *zmap) ;
static void killViews(ZMap zmap, ZMapViewWindowTree destroyed_zmaps_inout) ;
static gboolean findViewInZMap(ZMap zmap, ZMapView view) ;
static void updateControl(ZMap zmap, ZMapView view) ;

static void dataLoadCB(ZMapView view, void *app_data, void *view_data) ;
static void enterCB(ZMapViewWindow view_window, void *app_data, void *view_data) ;
static void leaveCB(ZMapViewWindow view_window, void *app_data, void *view_data) ;
static void controlFocusCB(ZMapViewWindow view_window, void *app_data, void *view_data) ;
static void controlSelectCB(ZMapViewWindow view_window, void *app_data, void *view_data) ;
static void controlSplitToPatternCB(ZMapViewWindow view_window, void *app_data, void *view_data) ;
static void controlVisibilityChangeCB(ZMapViewWindow view_window, void *app_data, void *view_data) ;
static void viewStateChangeCB(ZMapView view, void *app_data, void *view_data) ;
static void viewKilledCB(ZMapView view, void *app_data, void *view_data) ;
static void infoPanelLabelsHashCB(gpointer labels_data);
static void removeView(ZMap zmap, ZMapView view, unsigned long xwid) ;
static void remoteSendViewClosed(ZMapXRemoteObj client, unsigned long xwid) ;


/* These variables holding callback routine information are static because they are
 * set just once for the lifetime of the process. */

/* Holds callbacks the level above us has asked to be called back on. */
static ZMapCallbacks zmap_cbs_G = NULL ;

/* Holds callbacks we set in the level below us to be called back on. */
ZMapViewCallbacksStruct view_cbs_G =
  {
    enterCB,
    leaveCB,
    dataLoadCB,
    controlFocusCB,
    controlSelectCB,
    controlSplitToPatternCB,
    controlVisibilityChangeCB,
    viewStateChangeCB,
    viewKilledCB,
    NULL,						    /* Filled in by caller for xremote stuff. */
    NULL
  } ;




/*
 *                         External functions
 */



/* This routine must be called just once before any other zmaps routine, it is a fatal error
 * if the caller calls this routine more than once. The caller must supply all of the callback
 * routines.
 *
 * Note that since this routine is called once per application we do not bother freeing it
 * via some kind of zmaps terminate routine. */
void zMapInit(ZMapCallbacks callbacks)
{
  zMapAssert(!zmap_cbs_G) ;

  zMapAssert(callbacks && callbacks->add &&& callbacks->destroy && callbacks->quit_req) ;

  zmap_cbs_G = g_new0(ZMapCallbacksStruct, 1) ;

  zmap_cbs_G->add = callbacks->add ;
  zmap_cbs_G->destroy = callbacks->destroy ;
  zmap_cbs_G->quit_req = callbacks->quit_req ;

  zmap_cbs_G->remote_request_func = callbacks->remote_request_func ;
  zmap_cbs_G->remote_request_func_data = callbacks->remote_request_func_data ;


  /* Init view.... */
  view_cbs_G.remote_request_func = callbacks->remote_request_func ;
  view_cbs_G.remote_request_func_data = callbacks->remote_request_func_data ;
  zMapViewInit(&view_cbs_G) ;


  return ;
}


/* Create a new zmap which is blank with no views. Returns NULL on failure.
 * Note how I casually assume that none of this can fail. */
ZMap zMapCreate(void *app_data, ZMapFeatureSequenceMap seq_map)
{
  ZMap zmap = NULL ;

  /* No callbacks, then no zmap creation. */
  zMapAssert(zmap_cbs_G) ;

  zmap = createZMap(app_data, seq_map) ;

  /* Make the main/toplevel window for the ZMap. */
  zmapControlWindowCreate(zmap) ;

  zmap->state = ZMAP_INIT ;

  if (zmap_cbs_G->remote_request_func)
    zmap->remote_control = TRUE ;

  zmapControlWindowSetGUIState(zmap) ;

  return zmap ;
}


gboolean zMapRaise(ZMap zmap)
{
  g_return_val_if_fail((zmap->state != ZMAP_DYING), FALSE) ;

  /* Presents a window to the user. This may mean raising the window
   * in the stacking order, deiconifying it, moving it to the current
   * desktop, and/or giving it the keyboard focus, possibly dependent
   * on the user's platform, window manager, and preferences.
   */
  gtk_window_present(GTK_WINDOW(zmap->toplevel));

  return TRUE ;
}


/* Noddy function to return number of current views. */
int zMapNumViews(ZMap zmap)
{
  int num_views ;

  num_views = g_list_length(zmap->view_list) ;

  return num_views ;
}



/* Might rename this to be more meaningful maybe.... */
ZMapViewWindow zMapAddView(ZMap zmap, ZMapFeatureSequenceMap sequence_map)
{
  ZMapViewWindow view_window = NULL ;

  zMapAssert(zmap && sequence_map->sequence && *sequence_map->sequence
	     && (sequence_map->start > 0 && sequence_map->end > sequence_map->start)) ;

  g_return_val_if_fail((zmap->state != ZMAP_DYING), NULL) ;

  if ((view_window = zmapControlAddView(zmap, sequence_map)))
    {
      zmapControlWindowSetGUIState(zmap) ;
    }

  return view_window ;
}


/* User passes in a view ID struct which this function fills in with the first view in
 * its list and the first window within that view and returns TRUE. Returns FALSE if
 * the view or window are missing.
 *  */
gboolean zMapGetDefaultView(ZMapAppRemoteViewID view_inout)
{
  gboolean result = FALSE ;
  ZMap zmap = view_inout->zmap ;

  if (zmap->view_list)
    {
      ZMapAppRemoteViewIDStruct tmp_view = *view_inout ;

      tmp_view.view = (ZMapView)(zmap->view_list->data) ;

      if (zMapViewGetDefaultWindow(&tmp_view))
	{
	  *view_inout = tmp_view ;
	  result = TRUE ;
	}
    }

  return result ;
}


gboolean zmapConnectViewConfig(ZMap zmap, ZMapView view, char *config)
{
  gboolean result = FALSE ;

  zMapAssert(zmap && view && findViewInZMap(zmap, view)) ;

  g_return_val_if_fail((zmap->state != ZMAP_DYING), FALSE) ;

  result = zMapViewConnect(view, config) ;

  zmapControlWindowSetGUIState(zmap) ;

  return result ;
}


gboolean zMapConnectView(ZMap zmap, ZMapView view)
{
  gboolean result = FALSE ;

  zMapAssert(zmap && view && findViewInZMap(zmap, view)) ;

  g_return_val_if_fail((zmap->state != ZMAP_DYING), FALSE) ;

  if ((result = zMapViewConnect(view, NULL)))
    zmapControlWindowSetGUIState(zmap) ;

  return result ;
}


/* We need a load or connect call here..... */
gboolean zMapLoadView(ZMap zmap, ZMapView view)
{
  printf("not implemented\n") ;

  return FALSE ;
}

gboolean zMapStopView(ZMap zmap, ZMapView view)
{
  printf("not implemented\n") ;

  return FALSE ;
}



void zMapDeleteView(ZMap zmap, ZMapView view, ZMapViewWindowTree destroyed_zmaps_inout)
{
  zMapAssert(zmap && view && findViewInZMap(zmap, view)) ;

  g_return_if_fail((zmap->state != ZMAP_DYING)) ;

  zmapControlRemoveView(zmap, view, destroyed_zmaps_inout) ;

  return ;
}



/* Reset an existing ZMap, this call will:
 *
 *    - Completely reset a ZMap window to blank with no sequences displayed and no
 *      threads attached or anything.
 *    - Frees all ZMap window data
 *    - Kills all existings server threads etc.
 *
 * After this call the ZMap will be ready for the user to specify a new sequence to be
 * loaded.
 *
 *  */
gboolean zMapReset(ZMap zmap)
{
  gboolean result = FALSE ;


#ifdef ED_G_NEVER_INCLUDE_THIS_CODE

  /* not implemented or needed even ?? */

  g_return_val_if_fail((zmap->state != ZMAP_DYING), FALSE) ;

  if (zmap->state == ZMAP_VIEWS)
    {
      killViews(zmap) ;

      zmap->state = ZMAP_RESETTING ;

      result = TRUE ;
    }
#endif /* ED_G_NEVER_INCLUDE_THIS_CODE */


  return result ;
}



/*
 *    A set of accessor functions.
 */

char *zMapGetZMapID(ZMap zmap)
{
  char *id = NULL ;

  g_return_val_if_fail((zmap->state != ZMAP_DYING), NULL) ;

  id = zmap->zmap_id ;

  return id ;
}


char *zMapGetZMapStatus(ZMap zmap)
{
  /* Array must be kept in synch with ZmapState enum in ZMap_P.h */
  static char *zmapStates[] = {"ZMAP_INIT", "ZMAP_VIEWS", "ZMAP_RESETTING",
			       "ZMAP_DYING"} ;
  char *state ;

  zMapAssert(zmap->state >= ZMAP_INIT && zmap->state <= ZMAP_DYING) ;

  state = zmapStates[zmap->state] ;

  return state ;
}


/* Called to kill a zmap window and get all associated windows/threads destroyed.
 */
void zMapDestroy(ZMap zmap, ZMapViewWindowTree *destroyed_zmaps_inout)
{
  ZMapViewWindowTree destroyed_zmaps = NULL ;

  if (destroyed_zmaps_inout)
    destroyed_zmaps = *destroyed_zmaps_inout ;

  zmapControlDoKill(zmap, &destroyed_zmaps) ;

  if (destroyed_zmaps_inout)
    *destroyed_zmaps_inout = destroyed_zmaps ;

  return ;
}


/* We could provide an "executive" kill call which just left the threads dangling, a kind
 * of "kill -9" style thing this would just send a kill to all the views but not wait for the
 * the reply but is complicated by toplevel window potentially being removed before the views
 * windows... */




/*
 *                Package routines.
 */


/* Called because of user interaction, this function encapsulates logic
 * about how to handle closing the last view or the last
 * window in a view, we give the user the choice about whether to do this. */
void zmapControlClose(ZMap zmap)
{
  int num_views, num_windows ;
  ZMapViewWindow view_window ;
  ZMapView view ;
  ZMapViewWindowTree destroyed_zmap = NULL ;

  num_views = zmapControlNumViews(zmap) ;

  /* We shouldn't get called if there are no views. */
  zMapAssert(num_views && zmap->focus_viewwindow) ;


  /* focus_viewwindow gets reset so hang on to view_window pointer and view.*/
  view_window = zmap->focus_viewwindow ;
  view = zMapViewGetView(view_window) ;


  /* If there is just one view or just one window left in a view then we warn the user. */
  num_windows = zMapViewNumWindows(view_window) ;
  if (num_views == 1 && num_windows == 1)
    {
      if (zMapGUIMsgGetBool(GTK_WINDOW(zmap->toplevel), ZMAP_MSG_WARNING,
			    "Closing this window will close this zmap window, "
			    "do you really want to do this ?"))
	{
	  zmapControlDoKill(zmap, &destroyed_zmap) ;
	}
    }
  else
    {
      char *msg ;

      char *name = zMapViewGetSequence(view);
      msg = g_strdup_printf("Closing this window will remove view \"%s\", "
			    "do you really want to do this ?", name) ;

      if (num_windows > 1 || zMapGUIMsgGetBool(GTK_WINDOW(zmap->toplevel), ZMAP_MSG_WARNING, msg))
	{
	  destroyed_zmap = g_new0(ZMapViewWindowTreeStruct, 1) ;
	  destroyed_zmap->parent = zmap ;

	  zmapControlRemoveWindow(zmap, destroyed_zmap) ;
	}

      g_free(name);
      g_free(msg) ;
    }

  /* If stuff was destroyed then report it....... */
  if (destroyed_zmap && zmap->remote_control)
    {
      zmapControlSendViewDeleted(zmap, destroyed_zmap) ;
    }


  return ;
}



void zmapControlWindowSetGUIState(ZMap zmap)
{

  zmapControlWindowSetButtonState(zmap,&zmap->filter) ;

  /* We also need to set the navigator state..... */

  zmapControlWindowSetStatus(zmap) ;

  return ;
}


/* This function sets the button status and other bits of the GUI for a particular view/window. */
void zmapControlSetGUIVisChange(ZMap zmap, ZMapWindowVisibilityChange vis_change)
{
  gboolean automatic_open = FALSE;
  int pane_width ;

  /* There is replication here so need to deal with that.... */
  zmapControlWindowSetButtonState(zmap,&zmap->filter) ;

  zmapControlWindowSetZoomButtons(zmap, vis_change->zoom_status) ;

  zmapControlWindowSetStatus(zmap) ;

  /* If the user has zoomed in so far that we cannot show the whole sequence in one window
   * then open the pane that shows the window navigator scroll bar. */
  pane_width = zMapNavigatorSetWindowPos(zmap->navigator,
					 vis_change->scrollable_top, vis_change->scrollable_bot) ;
  if(automatic_open)
    gtk_paned_set_position(GTK_PANED(zmap->hpane), pane_width) ;


  return ;
}







/* Called when the user kills the toplevel window of the ZMap either by clicking the "quit"
 * button or by using the window manager frame menu to kill the window.
 *
 * Really this function just signals the zmap to be killed. */
void zmapControlSignalKill(ZMap zmap)
{

  gtk_widget_destroy(zmap->toplevel) ;

  return ;
}


/* This routine gets called when, either via a direct call or a callback (user action) the ZMap
 * needs to be destroyed. It does not do the whole destroy but instead signals all the Views
 * to die, when they die they call our view_detroyed_cb and this will eventually destroy the rest
 * of the ZMap when all the views have gone. At this point we will be able to signal to the
 * layer above us that we have died. */
void zmapControlDoKill(ZMap zmap, ZMapViewWindowTree *destroyed_zmaps_out)
{

  /* this should be an assert.....test it before commiting the change.... */
  g_return_if_fail((zmap->state != ZMAP_DYING)) ;


  /* set our state to DYING....so we don't respond to anything anymore....
   * Must set this as this will prevent any further interaction with the ZMap as
   * a result of both the ZMap window and the threads dying asynchronously.  */
  zmap->state = ZMAP_DYING ;

  /* There may be no views if we are killed early on before connecting in which case
   * we can just kill the zmap.If there are no views we can just go ahead and kill everything, otherwise we just
   * signal all the views to die. */
  if (!(zmap->view_list))
    {
      killFinal(&zmap) ;
    }
  else
    {
      ZMapViewWindowTree destroyed_zmaps = NULL ;

      if (destroyed_zmaps_out)
	{
	  destroyed_zmaps = g_new0(ZMapViewWindowTreeStruct, 1) ;

	  destroyed_zmaps->parent = zmap ;
	}

      killViews(zmap, destroyed_zmaps) ;

      if (destroyed_zmaps_out)
	*destroyed_zmaps_out = destroyed_zmaps ;
    }

  return ;
}


void zmapControlLoadCB(ZMap zmap)
{

  /* We can only load something if there is at least one view. */
  if (zmap->state == ZMAP_VIEWS)
    {
      gboolean status = TRUE ;
      ZMapView curr_view ;

      /* for now we are just doing the current view but this will need to change to allow a kind
       * of global load of all views if there is no current selected view, or perhaps be an error
       * if no view is selected....perhaps there should always be a selected view. */
      zMapAssert(zmap->focus_viewwindow) ;

      curr_view = zMapViewGetView(zmap->focus_viewwindow) ;

      if (zMapViewGetStatus(curr_view) != ZMAPVIEW_MAPPED)    /* ZMAPVIEW_INIT */
	{
	  zMapWarning("%s", "ZMap not ready to load, please retry when ready.") ;
	}
      else
	{
	  if (!(status = zMapViewConnect(curr_view, NULL)))
	    zMapCritical("%s", "ZMap could not configure server connections, please check connection data.") ;
	}
    }

  return ;
}


void zmapControlResetCB(ZMap zmap)
{

  /* We can only reset something if there is at least one view. */
  if (zmap->state == ZMAP_VIEWS)
    {
      ZMapView curr_view ;
      ZMapViewState view_state ;

      curr_view = zMapViewGetView(zmap->focus_viewwindow) ;
      view_state = zMapViewGetStatus(curr_view) ;

      /* for now we are just doing the current view but this will need to change to allow a kind
       * of global load of all views if there is no current selected view, or perhaps be an error
       * if no view is selected....perhaps there should always be a selected view. */
      zMapViewReset(curr_view) ;

      zmapControlWindowSetGUIState(zmap) ;
    }

  return ;
}

/* Inserts a view into an existing zmap and returns that view, on error returns NULL
 * and an error message in err_msg which the caller should free with g_free.
 * Note this call only creates the window and tells the view to connect, the connection
 * may fail some time later resulting in the view being removed. */
ZMapView zmapControlInsertView(ZMap zmap, ZMapFeatureSequenceMap sequence_map, char **err_msg)
{
  ZMapView view = NULL ;
  ZMapViewWindow view_window ;


  if ((view_window = zmapControlAddView(zmap, sequence_map)))
    {
      view = zMapViewGetView(view_window) ;

      if (!zMapViewConnect(view, NULL))
	{
	  *err_msg = g_strdup_printf("Display of sequence \"%s\" failed, see log for details.",
				     sequence_map->sequence) ;

	  zMapViewDestroy(view, NULL) ;

	  view = NULL ;
	}
    }

  return view ;
}




ZMapViewWindow zmapControlAddView(ZMap zmap, ZMapFeatureSequenceMap sequence_map)
{
  ZMapViewWindow view_window = NULL ;

  if ((view_window = zmapControlNewWindow(zmap, sequence_map)))
    {
      ZMapView view ;

      view = zMapViewGetView(view_window) ;

      /* add to list of views.... */
      zmap->view_list = g_list_append(zmap->view_list, view) ;

      zmap->state = ZMAP_VIEWS ;
    }

  return view_window ;
}


void zmapControlRemoveView(ZMap zmap, ZMapView view, ZMapViewWindowTree destroyed_zmap_inout)
{
  zMapViewDestroy(view, destroyed_zmap_inout) ;

  return ;
}



/*
 *  ------------------- Internal functions -------------------
 */


/* Note that we rely on the struct being set to binary zeros to act as initialisation for most
 * fields. */
static ZMap createZMap(void *app_data, ZMapFeatureSequenceMap seq_map)
{
  ZMap zmap = NULL ;

  /* GROSS HACK FOR NOW, NEED SOMETHING BETTER LATER, JUST A TACKY ID...... */
  static int zmap_num = 0 ;

  zmap = g_new0(ZMapStruct, 1) ;

  zmap->zmap_cbs_G = zmap_cbs_G ;

  zmap_num++ ;
  zmap->zmap_id = g_strdup_printf("%d", zmap_num) ;

  zmap->app_data = app_data ;
  zmap->default_sequence = seq_map;

  /* Use default hashing functions, but THINK ABOUT THIS, MAY NEED TO ATTACH DESTROY FUNCTIONS. */
  zmap->viewwindow_2_parent = g_hash_table_new(NULL, NULL) ;


  zmap->view2infopanel = g_hash_table_new_full(NULL, NULL, NULL, infoPanelLabelsHashCB);


  /* Is this the place to do this ??? Let's see.... */
  (*(zmap_cbs_G->add))(zmap, zmap->app_data) ;

  return zmap ;
}




/* This is the strict opposite of createZMap(), should ONLY be called once all of the Views
 * and other resources have gone. */
static void destroyZMap(ZMap zmap)
{
  g_free(zmap->zmap_id) ;

  g_hash_table_destroy(zmap->viewwindow_2_parent) ;

  g_hash_table_destroy(zmap->view2infopanel);

  g_free(zmap) ;

  return ;
}





/* Called when a view has loaded data. */
/*
 * mh17: this appear to be only for the GUI
 * but we need to tell x-remote about this and also to give some data about what data got loaded
 * as view_data is NULL in all existing calls I'll specify the following:
 * - if view_data == NULL then update GUI stuff
 * - else send a message to x-remote
  */
static void dataLoadCB(ZMapView view, void *app_data, void *view_data)
{
  ZMap zmap = (ZMap)app_data ;

<<<<<<< HEAD

  /* Update title etc. per column loaded for exciting feedback to the user. */
  updateControl(zmap, view) ;

  zmapControlWindowSetGUIState(zmap) ;



#ifdef ED_G_NEVER_INCLUDE_THIS_CODE
  /* Moved to View where it should always have been..... */
=======
  /* Update title etc., need to update per column loaded for exciting feedback to the user */
  updateControl(zmap, view) ;

  zmapControlWindowSetGUIState(zmap) ;

>>>>>>> 700df92b

  if (view_data)
    {
      LoadFeaturesData lfd = (LoadFeaturesData)view_data ;


      /* THIS NEEDS REVISITING AND IMPROVING..... */
      if (!(lfd->feature_sets))
	{
	  //	  zMapLogCritical("%s", "Data Load notification received but no datasets specified.") ;
	  // if we have a file input then we may not know the featuresets if there is no data or an error
#warning better to patch in the server name here
	  lfd->feature_sets = g_list_append(NULL, GUINT_TO_POINTER(g_quark_from_string("_unknown_")));
	}

#ifdef ED_G_NEVER_INCLUDE_THIS_CODE
      else if (zmap->xremote_client)
#endif /* ED_G_NEVER_INCLUDE_THIS_CODE */
      else if (zmap->remote_control)
	{
	  char *request ;
	  char *response = NULL;
	  GList *features;
	  char *featurelist = NULL;
	  char *f,*emsg;
	  char *ok_mess = NULL;

	  for (features = lfd->feature_sets ; features ; features = features->next)
	    {
	      char *prev ;

	      f = (char *) g_quark_to_string(GPOINTER_TO_UINT(features->data)) ;

	      prev = featurelist ;

	      if (!prev)
		featurelist = g_strdup(f) ;
	      else
		featurelist = g_strjoin(";", prev, f, NULL) ;

	      g_free(prev) ;
	    }


	  if (lfd->status)		/* see comment in zmapSlave.c/ RETURNCODE_QUIT, we are tied up in knots */
	    {
	      ok_mess = g_strdup_printf("%d features loaded", lfd->num_features) ;

	      emsg = html_quote_string(ok_mess) ;	/* N.B. emsg allocated with xmalloc() */

	      g_free(ok_mess) ;

	      {
		static long total = 0 ;

		total += lfd->num_features ;
		zMapLogTime(TIMER_LOAD, TIMER_ELAPSED, total, "") ;	/* how long is startup... */
	      }
	    }
	  else
	    {
	      emsg = html_quote_string(lfd->err_msg ? lfd->err_msg  : "") ;
	    }

	  if (lfd->stderr_out)
	    {
	      gchar *old ;

	      old = lfd->stderr_out ;

	      lfd->stderr_out = html_quote_string(old) ;    /* N.B. lfd->stderr_out allocated with xmalloc() */

    	      xfree(old) ;				    /* Must be free'd with xfree() */
	    }


	  request = g_strdup_printf("<zmap> <request action=\"" ZACP_FEATURES_LOADED "\">"
				    " <client xwid=\"0x%lx\" />"
				    " <featureset names=\"%s\" />"
				    " <start value=\"%d\" />"
				    " <end value=\"%d\" />"
				    " <status value=\"%d\" message=\"%s\" />"
				    " <exit_code value=\"%d\" />"
				    " <stderr value=\"%s\" />"
				    "</request></zmap>",
				    lfd->xwid, featurelist,
				    lfd->start, lfd->end,
				    (int)lfd->status,
				    emsg, lfd->exit_code,
				    lfd->stderr_out ? lfd->stderr_out : "") ;

	  xfree(emsg) ;					    /* Must be free'd with xfree() */


#ifdef ED_G_NEVER_INCLUDE_THIS_CODE

	  /* OLD STUFF.......REPLACE WITH THE NEW.... */

	  if (zMapXRemoteSendRemoteCommand(zmap->xremote_client, request, &response)
	      != ZMAPXREMOTE_SENDCOMMAND_SUCCEED)
	    {
	      response = response ? response : zMapXRemoteGetResponse(zmap->xremote_client);
	      zMapLogWarning("Notify of data loaded failed: \"%s\"", response) ;
	    }
#endif /* ED_G_NEVER_INCLUDE_THIS_CODE */


	  g_free(request);
	  g_free(featurelist);

	}

#if 0
      /* I DON'T KNOW WHY ALL THIS IS NOT INCLUDED....WHAT WAS THE PLAN ?? */

      else
	{
	  char *featurelist = NULL;
	  GList *features;

	  for (features = lfd->feature_sets ; features ; features = features->next)
	    {
	      char *prev,*f ;

	      f = (char *) g_quark_to_string(GPOINTER_TO_UINT(features->data)) ;

	      prev = featurelist ;

	      if (!prev)
		featurelist = g_strdup(f) ;
	      else
		featurelist = g_strjoin(";", prev, f, NULL) ;

	      g_free(prev) ;
	    }
	  printf("%d features loaded from %s",lfd->num_features, featurelist);
	  g_free(featurelist);
	}
#endif
    }
#endif /* ED_G_NEVER_INCLUDE_THIS_CODE */



  return ;
}



/* This routine gets called when someone clicks in one of the zmap windows....it
 * handles general focus handling of windows etc.
 */
static void controlFocusCB(ZMapViewWindow view_window, void *app_data, void *view_data_unused)
{
  ZMap zmap = (ZMap)app_data ;
  ZMapView view = zMapViewGetView(view_window) ;
  ZMapWindowNavigator navigator = NULL;
  GList *list_item = NULL;

  /* Make this view window the focus view window. */
  zmapControlSetWindowFocus(zmap, view_window) ;

  list_item = zmap->view_list;


  /* Step through each of the navigators and get their size and
   * maximise the current view_window->view navigator */

  do
    {
      ZMapView view_item = (ZMapView)(list_item->data);
      navigator = zMapViewGetNavigator(view_item);
      /* badly named function... */
      zMapWindowNavigatorFocus(navigator, FALSE);
    }
  while((list_item = g_list_next(list_item)));

  /* The view_window->view's navigator */
  navigator = zMapViewGetNavigator(view);

  if(navigator)
    {
      ZMapWindow window    = zMapViewGetWindow(view_window);
      /* Make sure that this is the one we see */
      zMapWindowNavigatorFocus(navigator, TRUE);
      zMapWindowNavigatorSetCurrentWindow(navigator, window);
    }

  /* If view has features then change the window title. */
  updateControl(zmap, view) ;

  zmapControlWindowSetGUIState(zmap) ;

  return ;
}


/* This routine gets called when someone clicks in one of the zmap window items, i.e.
 * a feature, a column etc. It gets passed text which this routine then displays.
 */
static void controlSelectCB(ZMapViewWindow view_window, void *app_data, void *view_data)
{
  ZMap zmap = (ZMap)app_data ;
  ZMapViewSelect vselect = (ZMapViewSelect)view_data ;

  if(vselect->type == ZMAPWINDOW_SELECT_SINGLE)
    {
      ZMapInfoPanelLabels labels;
      labels = g_hash_table_lookup(zmap->view2infopanel, zMapViewGetView(view_window));
      /* Display the feature details in the info. panel. */
      if (vselect)
	{
		zmapControlInfoPanelSetText(zmap, labels, &(vselect->feature_desc)) ;
		zmapControlWindowSetButtonState(zmap,&(vselect->filter) );	/* for filter button */
      }
      else
	{
		zmapControlInfoPanelSetText(zmap, labels, NULL) ;
		zmapControlWindowSetButtonState(zmap,&zmap->filter);	/* for filter button */
	}
    }

  return ;
}

static void controlSplitToPatternCB(ZMapViewWindow view_window, void *app_data, void *view_data)
{
  ZMap zmap = (ZMap)app_data;
  ZMapView zmap_view = NULL;
  ZMapWindow zmap_window = NULL;
  ZMapViewSplitting split = (ZMapViewSplitting)view_data;
  ZMapViewWindow new_view_window = NULL;
  GtkWidget *window_container = NULL;
  ZMapSplitPattern pattern = NULL;
  char *title = NULL;
  int i;

  for(i = 0; i < split->split_patterns->len; i++)
    {
      ZMapViewWindow tmp_vw = NULL;

      pattern = &(g_array_index(split->split_patterns, ZMapSplitPatternStruct, i));

      zMapAssert(pattern);

      switch(pattern->subject)
        {
        case ZMAPSPLIT_NEW:
          tmp_vw = (ZMapViewWindow)((g_list_last(split->touched_window_list))->data);
          break;
        case ZMAPSPLIT_LAST:
          {
            GList *tmp_list = split->touched_window_list;
            int i = 2;          /* Go through loop twice */

            /* First time sets to the last list member, second time if there is another, the one before that. */
            for(tmp_list = g_list_last(tmp_list); i > 0 && tmp_list; i--)
              {
                tmp_vw   = view_window;
                tmp_list = tmp_list->prev;
              }
          }
          break;
        case ZMAPSPLIT_ORIGINAL:
          tmp_vw = view_window;
          break;
        default:
          zMapAssertNotReached();
        }

      zMapAssert(tmp_vw);

      zmap_view   = zMapViewGetView(tmp_vw);
      zmap_window = zMapViewGetWindow(tmp_vw);

      title = zMapViewGetSequence(zmap_view);

      /* hmmm.... */
      window_container = g_hash_table_lookup(zmap->viewwindow_2_parent, tmp_vw);

      if((new_view_window = zmapControlNewWidgetAndWindowForView(zmap, zmap_view,
                                                                 zmap_window,
                                                                 window_container,
                                                                 pattern->orientation,
								 ZMAPCONTROL_SPLIT_LAST,
                                                                 title)))
        {
          split->touched_window_list = g_list_append(split->touched_window_list, new_view_window);
        }
    }

  zmapControlWindowSetGUIState(zmap) ;

  /* leave this to the last minute */
  gtk_widget_show_all(zmap->toplevel) ;

  return ;
}

/* Called when a view needs to tell us it has changed. Note that we only need to change
 * anything if the view in question is the focus view. */
static void controlVisibilityChangeCB(ZMapViewWindow view_window, void *app_data, void *view_data)
{
  ZMap zmap = (ZMap)app_data ;
  ZMapWindowVisibilityChange vis_change = (ZMapWindowVisibilityChange)view_data ;

  if (view_window == zmap->focus_viewwindow)
    zmapControlSetGUIVisChange(zmap, vis_change) ;

  return ;
}



static void enterCB(ZMapViewWindow view_window, void *app_data, void *view_data)
{
#ifdef ED_G_NEVER_INCLUDE_THIS_CODE
  ZMap zmap = (ZMap)app_data ;

  zmapControlSetWindowFocus(zmap, view_window) ;
#endif /* ED_G_NEVER_INCLUDE_THIS_CODE */

  return ;
}

static void leaveCB(ZMapViewWindow view_window, void *app_data, void *view_data)
{
#ifdef ED_G_NEVER_INCLUDE_THIS_CODE
  ZMap zmap = (ZMap)app_data ;

  zmapControlUnSetWindowFocus(zmap, view_window) ;
#endif /* ED_G_NEVER_INCLUDE_THIS_CODE */

  return ;
}



/* Gets called when a ZMapView resets, this is asynchronous because the view has to kill threads
 * and wait for them to die.
 *  */
static void viewStateChangeCB(ZMapView view, void *app_data, void *view_data)
{
  ZMap zmap = (ZMap)app_data ;
  ZMapViewCallbackFubar fubar = (ZMapViewCallbackFubar) view_data;

  if (zmap->state != ZMAP_DYING)
    zmapControlWindowSetGUIState(zmap) ;

#if 1
  if(zmap->remote_control)
    {
      if(fubar && fubar->state == ZMAPVIEW_MAPPED)
      {
        gchar *response = NULL;
        gchar *xml_text, *xml_stub;

        xml_stub = zMapViewRemoteReceiveAccepts(view);

          /* Do some processing of the answer to make it fit the protocol */
        xml_text = zMapXRemoteProcessForReply(zmap->xremote_server, ZMAPXREMOTE_OK, xml_stub);
        response = g_strdup_printf(ZMAP_XREMOTE_REPLY_FORMAT, ZMAPXREMOTE_OK, xml_text) ;

        /* REMOTELOGMSG(Warning, "[XREMOTE respond to new_view] %s", response); */
        /*zMapLogWarning( "[XREMOTE respond to new_view] %s", response); */


          /* actually do the replying */
        zMapXRemoteSetReply(zmap->xremote_server, response);

          /* clean up */
        g_free(response) ;
        g_free(xml_text) ;
        g_free(xml_stub) ;
      }


/*
      ZMapXRemoteSendCommandError result;

        request = g_strdup_printf(
            "<zmap> <request action=\"view_ready\">"
            " <client xwid=\"0x%lx\" />"
              "</request></zmap>",
            fubar->xwid) ;

        if ((result = zMapXRemoteSendRemoteCommand(zmap->xremote_client, request, &response)) != ZMAPXREMOTE_SENDCOMMAND_SUCCEED)
          {
            response = response ? response : zMapXRemoteGetResponse(zmap->xremote_client);
            zMapLogWarning("Notify of view mapped failed: %d,\"%s\"", result, response) ;
          }

        g_free(request);
      }
*/
    }
#endif

  return ;
}


/* Gets called from Zmap View layer when a ZMapView dies which can happen for two
 * reasons:
 *
 * 1) We requested the view to die but this is asynchronous because the view has to
 *    kill threads and wait for them to die before it can signal us back that it has
 *    really died.
 *
 * 2) The View may have died because it has detected an error and is now signalling us
 *    to say it has died.
 *
 * NOTE we have made a policy decision to kill the whole zmap when the last view
 * goes away.
 *
 *  */
static void viewKilledCB(ZMapView view, void *app_data, void *view_data)
{
  ZMap zmap = (ZMap)app_data ;
  ZMapViewCallbackDestroyData destroy_data = (ZMapViewCallbackDestroyData)view_data ;

  removeView(zmap, view, destroy_data->xwid) ;

  if (!zmap->view_list)
    {

      if (zmap->state != ZMAP_DYING)
	{
	  zMapLogCritical("ZMap \"%s\": the last view has died but zmap is not in ZMAP_DYING state.,"
			  " this means views were not cancelled but died for other reasons,"
			  " see previous log entries.", zmap->zmap_id) ;
	  zmap->state = ZMAP_DYING ;
	}

      killFinal(&zmap) ;
    }

  return ;
}


/* This MUST only be called once all the views have gone. */
static void killFinal(ZMap *zmap_out)
{
  ZMap zmap = *zmap_out ;

  zMapAssert(zmap->state == ZMAP_DYING) ;

  /* Free the top window */
  if (zmap->toplevel)
    {
      zmapControlWindowDestroy(zmap) ;
      zmap->toplevel = NULL ;
    }

  destroyZMap(zmap) ;

  /* Call the application callback so that they know we have finally died. */
  (*(zmap_cbs_G->destroy))(zmap, zmap->app_data) ;

  *zmap_out = NULL ;

  return ;
}


static void killViews(ZMap zmap, ZMapViewWindowTree destroyed_zmaps_inout)
{
  GList* list_item ;

  zMapAssert(zmap->view_list) ;

  list_item = zmap->view_list ;
  do
    {
      ZMapView view ;

      view = list_item->data ;

      zmapControlRemoveView(zmap, view, destroyed_zmaps_inout) ;
    }
  while ((list_item = g_list_next(list_item))) ;

  return ;
}


/* Find a given view within a given zmap. */
static gboolean findViewInZMap(ZMap zmap, ZMapView view)
{
  gboolean result = FALSE ;
  GList* list_ptr ;

  if ((list_ptr = g_list_find(zmap->view_list, view)))
    result = TRUE ;

  return result ;
}


static void updateControl(ZMap zmap, ZMapView view)
{

  /* We only do this if the view is the current one. */
  if ((view = zMapViewGetView(zmap->focus_viewwindow)))
    {
      ZMapFeatureContext features ;
      double top, bottom ;
      char *title, *db_name = NULL, *db_title = NULL, *seq_name ;

      features = zMapViewGetFeatures(view) ;

      zMapViewGetVisible(zmap->focus_viewwindow, &top, &bottom) ;

      zMapNavigatorSetView(zmap->navigator, features, top, bottom) ;
							    /* n.b. features may be NULL for
							       blank views. */


      /* Update title bar of zmap window. */
      zMapViewGetSourceNameTitle(view, &db_name, &db_title) ;
      seq_name = zMapViewGetSequence(view) ;

      title = g_strdup_printf("%s%s%s - %s%s",
			      db_name ? db_name : "",
			      db_title ? " - ": "",
			      db_title ? db_title : "",
			      seq_name ? seq_name : "<no sequence>",
			      features ? "" : " <no sequence loaded>") ;
      zMapGUISetToplevelTitle(zmap->toplevel, zMapGetZMapID(zmap), title) ;

      g_free(title) ;
      g_free(seq_name);


      /* Set up zoom buttons. */
      {
	ZMapWindow window = zMapViewGetWindow(zmap->focus_viewwindow) ;
	ZMapWindowZoomStatus zoom_status = zMapWindowGetZoomStatus(window) ;

	zmapControlWindowSetZoomButtons(zmap, zoom_status) ;
      }
    }


  return ;
}

void zmapControlInfoOverwrite(void *data, int code, char *format, ...)
{
  ZMap zmap = (ZMap)data ;
  char *callInfo = NULL;
  va_list args;

  g_clear_error(&(zmap->info));

  va_start(args, format);
  callInfo = g_strdup_vprintf(format, args);
  va_end(args);

  zmap->info = g_error_new(g_quark_from_string(__FILE__), code,
                           "%s", callInfo) ;
  g_free(callInfo);

  return ;
}

void zmapControlInfoSet(void *data, int code, char *format, ...)
{
  ZMap zmap = (ZMap)data ;
  char *callInfo = NULL;
  va_list args;

  va_start(args, format);
  callInfo = g_strdup_vprintf(format, args);
  va_end(args);

  if(!zmap->info)
    zmapControlInfoOverwrite(zmap, code, callInfo);

  g_free(callInfo);

  return ;
}



static void infoPanelLabelsHashCB(gpointer labels_data)
{
  ZMapInfoPanelLabels labels = (ZMapInfoPanelLabels)labels_data;

  /* Widget may already have been destroyed if whole zmap window has been destroyed. */
  if (labels->hbox)
    gtk_widget_destroy(labels->hbox) ;

  g_free(labels);

  return ;
}


/* Remove references to a view from the zmap and if there is a remote client
 * then signal it to say view is gone. */
static void removeView(ZMap zmap, ZMapView view, unsigned long xwid)
{

  if (!findViewInZMap(zmap, view))
    {
      zMapLogCritical("Could not find view %p in zmap %s", view, zmap->zmap_id) ;
    }
  else
    {
      g_hash_table_remove(zmap->view2infopanel, view);

      zmap->view_list = g_list_remove(zmap->view_list, view) ;

      if (zmap->xremote_client)
	remoteSendViewClosed(zmap->xremote_client, xwid) ;
    }

  return ;
}



static void remoteSendViewClosed(ZMapXRemoteObj client, unsigned long xwid)
{
  char *request ;
  char *response = NULL;

  request = g_strdup_printf("<zmap> <request action=\"view_closed\"> <client xwid=\"0x%lx\" /> </request> </zmap>", xwid) ;

  if (zMapXRemoteSendRemoteCommand(client, request, &response) != ZMAPXREMOTE_SENDCOMMAND_SUCCEED)
    {
      response = response ? response : zMapXRemoteGetResponse(client);
      zMapLogWarning("Notify of view closing failed: \"%s\"", response) ;
    }

  g_free(request);

  return ;
}<|MERGE_RESOLUTION|>--- conflicted
+++ resolved
@@ -744,9 +744,8 @@
 {
   ZMap zmap = (ZMap)app_data ;
 
-<<<<<<< HEAD
-
-  /* Update title etc. per column loaded for exciting feedback to the user. */
+
+  /* Update title etc., need to update per column loaded for exciting feedback to the user */
   updateControl(zmap, view) ;
 
   zmapControlWindowSetGUIState(zmap) ;
@@ -755,14 +754,8 @@
 
 #ifdef ED_G_NEVER_INCLUDE_THIS_CODE
   /* Moved to View where it should always have been..... */
-=======
-  /* Update title etc., need to update per column loaded for exciting feedback to the user */
-  updateControl(zmap, view) ;
-
-  zmapControlWindowSetGUIState(zmap) ;
-
->>>>>>> 700df92b
-
+
+  //  else
   if (view_data)
     {
       LoadFeaturesData lfd = (LoadFeaturesData)view_data ;
