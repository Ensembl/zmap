/*  Last edited: Feb 14 21:32 2012 (edgrif) */
/*  File: zmapControlRemoteReceive.c
 *  Author: Roy Storey (rds@sanger.ac.uk)
 *  Copyright (c) 2006-2012: Genome Research Ltd.
 *-------------------------------------------------------------------
 * ZMap is free software; you can redistribute it and/or
 * modify it under the terms of the GNU General Public License
 * as published by the Free Software Foundation; either version 2
 * of the License, or (at your option) any later version.
 *
 * This program is distributed in the hope that it will be useful,
 * but WITHOUT ANY WARRANTY; without even the implied warranty of
 * MERCHANTABILITY or FITNESS FOR A PARTICULAR PURPOSE.  See the
 * GNU General Public License for more details.
 *
 * You should have received a copy of the GNU General Public License
 * along with this program; if not, write to the Free Software
 * Foundation, Inc., 59 Temple Place - Suite 330, Boston, MA  02111-1307, USA.
 * or see the on-line version at http://www.gnu.org/copyleft/gpl.txt
 *-------------------------------------------------------------------
 * This file is part of the ZMap genome database package
 * originally written by:
 *
 *      Ed Griffiths (Sanger Institute, UK) edgrif@sanger.ac.uk,
 *        Roy Storey (Sanger Institute, UK) rds@sanger.ac.uk,
 *     Malcolm Hinsley (Sanger Institute, UK) mh17@sanger.ac.uk
 *
 * Description: Interface functions for xremote API to zmap control window.
 *
 * Exported functions: See zmapControl_P.h
 *
 *-------------------------------------------------------------------
 */

#include <ZMap/zmap.h>

#include <string.h>

#include <ZMap/zmapView.h>
#include <ZMap/zmapFeature.h>
#include <ZMap/zmapUtils.h>
#include <ZMap/zmapUtilsXRemote.h>
#include <ZMap/zmapRemoteCommand.h>
#include <zmapControl_P.h>


/* IT'S LOOKING LIKE THERE ARE NO COMMANDS AT THE CONTROL LEVEL AT THE MOMENT.... */


enum
  {
    ZMAPCONTROL_REMOTE_INVALID,
    /* Add below here... */


#ifdef ED_G_NEVER_INCLUDE_THIS_CODE
    /* These appear to be totally unknown.....sigh.... */
    ZMAPCONTROL_REMOTE_ZOOM_IN,
    ZMAPCONTROL_REMOTE_ZOOM_OUT,
#endif /* ED_G_NEVER_INCLUDE_THIS_CODE */

    /* REGISTER_CLIENT IS NOT NEEDED AND THE OTHER TWO ARE HANDLED AT THE APP LEVEL. */
    ZMAPCONTROL_REMOTE_REGISTER_CLIENT,
    ZMAPCONTROL_REMOTE_NEW_VIEW,
    ZMAPCONTROL_REMOTE_CLOSE_VIEW,

    /* ...but above here */
    ZMAPCONTROL_REMOTE_UNKNOWN
  }ZMapControlValidXRemoteActions;

typedef struct
{
  GQuark sequence;
  gint   start, end;
  char *config;
}ViewConnectDataStruct, *ViewConnectData;

typedef struct
{
  ZMap zmap;

  ZMapFeatureContext edit_context;
  GList *locations;

  unsigned long xwid ;

  ViewConnectDataStruct view_params;
}RequestDataStruct, *RequestData;

typedef struct
{
  int  code;
  gboolean handled;
  GString *messages;
} ResponseDataStruct, *ResponseData;


typedef struct
{
  unsigned long xwid ;

  ZMapView view ;
} FindViewDataStruct, *FindViewData ;



/* ZMAPXREMOTE_CALLBACK */
static char *control_execute_command(char *command_text, gpointer user_data,
				     ZMapXRemoteStatus *statusCode, ZMapXRemoteObj owner);
static void insertView(ZMap zmap, RequestData input_data, ResponseData output_data);
static void closeView(ZMap zmap, ZMapXRemoteParseCommandData input_data, ResponseData output_data) ;
static void createClient(ZMap zmap, ZMapXRemoteParseCommandData input_data, ResponseData output_data);
static void findView(gpointer data, gpointer user_data) ;

static gboolean xml_zmap_start_cb(gpointer user_data,
                                  ZMapXMLElement zmap_element,
                                  ZMapXMLParser parser);
static gboolean xml_request_start_cb(gpointer user_data,
				     ZMapXMLElement zmap_element,
				     ZMapXMLParser parser);
static gboolean xml_segment_end_cb(gpointer user_data,
                                   ZMapXMLElement segment,
                                   ZMapXMLParser parser);
static gboolean xml_location_end_cb(gpointer user_data,
                                    ZMapXMLElement segment,
                                    ZMapXMLParser parser);
static gboolean xml_style_end_cb(gpointer user_data,
                                   ZMapXMLElement segment,
                                   ZMapXMLParser parser);
static gboolean xml_return_true_cb(gpointer user_data,
                                   ZMapXMLElement zmap_element,
                                   ZMapXMLParser parser);




#ifdef ED_G_NEVER_INCLUDE_THIS_CODE
/* Not needed at the moment.... */
static gboolean localProcessRemoteRequest(gpointer local_data,
					  char *command_name, ZMapAppRemoteViewID view_id, char *request,
					  ZMapRemoteAppReturnReplyFunc app_reply_func, gpointer app_reply_data) ;
#endif /* ED_G_NEVER_INCLUDE_THIS_CODE */






static gboolean control_execute_debug_G = FALSE;

static ZMapXMLObjTagFunctionsStruct control_starts_G[] = {
  { "zmap",       xml_zmap_start_cb       },
  { "request",    xml_request_start_cb    },

#ifdef NOT_YET
  { "featureset", xml_featureset_start_cb },
  { "feature",    xml_feature_start_cb    },
#endif

  { "client",     zMapXRemoteXMLGenericClientStartCB },
  {NULL, NULL}
};
static ZMapXMLObjTagFunctionsStruct control_ends_G[] = {
  { "zmap",       xml_return_true_cb    },
  { "request",    xml_return_true_cb    },
  { "feature",    xml_return_true_cb    },
  { "segment",    xml_segment_end_cb    },

#ifdef NOT_YET
  { "subfeature", xml_subfeature_end_cb },
#endif

  { "location",   xml_location_end_cb   },
  { "style",      xml_style_end_cb      },
  {NULL, NULL}
};


/* NONE OF THESE LOOK RELEVANT ANY MORE..... */

static char *actions_G[ZMAPCONTROL_REMOTE_UNKNOWN + 1] =
  {
    NULL,

#ifdef ED_G_NEVER_INCLUDE_THIS_CODE
    "zoom_in", "zoom_out",
#endif /* ED_G_NEVER_INCLUDE_THIS_CODE */

    "register_client",
    "new_view", "close_view",
    NULL
  };


/* 
 * 
 * 
 *             OLD CODE......................WILL BE REMOVED SHORTLY....
 * 
 * 
 */



void zmapControlRemoteInstaller(GtkWidget *widget, GdkEvent *event, gpointer user_data)
{
  ZMap zmap = (ZMap)user_data ;

  zMapXRemoteInitialiseWidget(widget, PACKAGE_NAME,
                              ZMAP_DEFAULT_REQUEST_ATOM_NAME,
                              ZMAP_DEFAULT_RESPONSE_ATOM_NAME,
                              control_execute_command, zmap) ;
  return ;
}

char *zMapControlRemoteReceiveAccepts(ZMap zmap)
{
  char *xml = NULL;

  xml = zMapXRemoteClientAcceptsActionsXML(zMapXRemoteWidgetGetXID(zmap->toplevel),
                                           &actions_G[ZMAPCONTROL_REMOTE_INVALID + 1],
                                           ZMAPCONTROL_REMOTE_UNKNOWN - 1);

  return xml;
}




/* ========================= */
/* ONLY INTERNALS BELOW HERE */
/* ========================= */







/* Handle commands sent from xremote. */
/* Return is string in the style of ZMAP_XREMOTE_REPLY_FORMAT (see ZMap/zmapXRemote.h) */
/* Building the reply string is a bit arcane in that the xremote reply strings are really format
 * strings...perhaps not ideal...., but best in the cicrumstance I guess */
static char *control_execute_command(char *command_text, gpointer user_data,
				     ZMapXRemoteStatus *statusCode, ZMapXRemoteObj owner)
{
  ZMapXMLParser parser;
  ZMap zmap = (ZMap)user_data;
  char *xml_reply = NULL;
  ZMapXRemoteParseCommandDataStruct input = { NULL };
  RequestDataStruct input_data = {0};

  if(zMapXRemoteIsPingCommand(command_text, statusCode, &xml_reply) != 0)
    {
      goto HAVE_RESPONSE;
    }

  input_data.zmap = zmap;
  input.user_data = &input_data;

  zmap->xremote_server = owner;     /* so we can do a delayed reply */



  parser = zMapXMLParserCreate(&input, FALSE, FALSE);

  zMapXMLParserSetMarkupObjectTagHandlers(parser, &control_starts_G[0], &control_ends_G[0]);

  if((zMapXMLParserParseBuffer(parser, command_text, strlen(command_text))) == TRUE)
    {
      ResponseDataStruct output_data = {0};

      output_data.code = 0;
      output_data.messages = g_string_sized_new(512);

      switch(input.common.action)
        {
        case ZMAPCONTROL_REMOTE_REGISTER_CLIENT:
          createClient(zmap, &input, &output_data);
          break;
        case ZMAPCONTROL_REMOTE_NEW_VIEW:
          insertView(zmap, &input_data, &output_data);
          break;
        case ZMAPCONTROL_REMOTE_CLOSE_VIEW:
          closeView(zmap, &input, &output_data);
          break;

        case ZMAPCONTROL_REMOTE_INVALID:
        case ZMAPCONTROL_REMOTE_UNKNOWN:
        default:
          g_string_append_printf(output_data.messages, "Unknown command");
          output_data.code = ZMAPXREMOTE_UNKNOWNCMD;
          break;
        }

      *statusCode = output_data.code;
      if(input.common.action != ZMAPCONTROL_REMOTE_NEW_VIEW || output_data.code != ZMAPXREMOTE_OK)
        {
            /* new view has to delay before responding */
          xml_reply   = g_string_free(output_data.messages, FALSE);
        }
    }
  else
    {
      *statusCode = ZMAPXREMOTE_BADREQUEST;
      xml_reply   = g_strdup(zMapXMLParserLastErrorMsg(parser));
    }

  if(control_execute_debug_G)
    printf("Destroying context\n");

  if(input_data.edit_context)
    zMapFeatureContextDestroy(input_data.edit_context, TRUE);

  zMapXMLParserDestroy(parser);

 HAVE_RESPONSE:
  if(!zMapXRemoteValidateStatusCode(statusCode) && xml_reply != NULL)
    {
      zMapLogWarning("%s", xml_reply);
      g_free(xml_reply);
      xml_reply = g_strdup("Broken code. Check zmap.log file");
    }
/*  if(xml_reply == NULL){ xml_reply = g_strdup("Broken code."); }
 not for new view: null resposnse to squelch output
*/

  return xml_reply;
}


static void insertView(ZMap zmap, RequestData input_data, ResponseData output_data)
{
  ViewConnectData view_params = &(input_data->view_params);
<<<<<<< HEAD
  ZMapViewWindow view_window ;
  ZMapView view ;
=======
>>>>>>> 811b30f2
  char *sequence;

  if ((sequence = (char *)g_quark_to_string(view_params->sequence)) && view_params->config)
    {
<<<<<<< HEAD
      /* If this happens there has been a major configuration error */
      if (!zmap->default_sequence || !zmap->default_sequence->dataset)
	{
=======
      ZMapFeatureSequenceMap seq_map ;
      ZMapView view;

#warning we need to get dataset (= species) from otterlace with added XML
      //      zMapAssert(zmap->default_sequence);

      if (!zmap->default_sequence || !zmap->default_sequence->dataset)
	{
	  /* there has been a major configuration error */

>>>>>>> 811b30f2
	  output_data->code = ZMAPXREMOTE_INTERNAL;
	  g_string_append_printf(output_data->messages,
                                 "No sequence specified in ZMap config - cannot create view");
	  return;
	}

<<<<<<< HEAD
=======
      seq_map = g_new0(ZMapFeatureSequenceMapStruct,1) ;
>>>>>>> 811b30f2
      seq_map->dataset = zmap->default_sequence->dataset;   /* provide a default FTM */
      seq_map->sequence = sequence;
      seq_map->start = view_params->start;
      seq_map->end = view_params->end;

      if ((view_window = zMapAddView(zmap, seq_map))
	  && (view = zMapViewGetView(view_window)))
        {
          zMapViewReadConfigBuffer(view, view_params->config);

          if (!(zmapConnectViewConfig(zmap, view, view_params->config)))
            {
	      zmapControlRemoveView(zmap, view, NULL) ;

              output_data->code = ZMAPXREMOTE_UNKNOWNCMD;
              g_string_append_printf(output_data->messages, "view connection failed.") ;
            }
          else
            {
              char *xml = NULL ;

              output_data->code = ZMAPXREMOTE_OK ;

              xml = zMapViewRemoteReceiveAccepts(view) ;
              g_string_append(output_data->messages, xml) ;
              g_free(xml) ;
            }
        }
      else
        {
<<<<<<< HEAD
          output_data->code = ZMAPXREMOTE_INTERNAL ;
=======
          output_data->code = ZMAPXREMOTE_INTERNAL;
>>>>>>> 811b30f2
          g_string_append_printf(output_data->messages, "failed to create view") ;
        }
    }

  return ;
}


/* Received a command to close a view. */
static void closeView(ZMap zmap, ZMapXRemoteParseCommandData input_data, ResponseData output_data)
{
  ClientParameters client_params = &(input_data->common.client_params);
  FindViewDataStruct view_data ;

  view_data.xwid = client_params->xid ;
  view_data.view = NULL ;

  /* Find the view to close... */
  g_list_foreach(zmap->view_list, findView, &view_data) ;

  if (!(view_data.view))
    {
      output_data->code = ZMAPXREMOTE_INTERNAL ;
      g_string_append_printf(output_data->messages,
			     "could not find view with xwid=\"0x%lx\"", view_data.xwid) ;
    }
  else
    {
      char *xml = NULL;

      zmapControlRemoveView(zmap, view_data.view, NULL) ;

      /* Is this correct ??? check with Roy..... */
      output_data->code = ZMAPXREMOTE_OK;
      xml = zMapViewRemoteReceiveAccepts(view_data.view);
      g_string_append(output_data->messages, xml);
      g_free(xml);
    }

  return ;
}

static void findView(gpointer data, gpointer user_data)
{
  ZMapView view = (ZMapView)data ;
  FindViewData view_data = (FindViewData)user_data ;

  if (!(view_data->view) && zMapXRemoteWidgetGetXID(zMapViewGetXremote(view)) == view_data->xwid)
    view_data->view = view ;

  return ;
}



static void createClient(ZMap zmap, ZMapXRemoteParseCommandData input_data, ResponseData output_data)
{
  ZMapXRemoteObj client;
  ClientParameters client_params = &(input_data->common.client_params);
  char *format_response = "<client xwid=\"0x%lx\" created=\"%d\" exists=\"%d\" />";
  int created, exists;

  if (!(zmap->xremote_client) && (client = zMapXRemoteNew(GDK_DISPLAY())) != NULL)
    {
      zMapXRemoteInitClient(client, client_params->xid) ;
      zMapXRemoteSetRequestAtomName(client, (char *)g_quark_to_string(client_params->request)) ;
      zMapXRemoteSetResponseAtomName(client, (char *)g_quark_to_string(client_params->response)) ;

      zmap->xremote_client = client ;
      created = exists = 1 ;
    }
  else if (zmap->xremote_client)
    {
      created = 0 ;
      exists  = 1 ;
    }
  else
    {
      created = exists = 0 ;
    }

  g_string_append_printf(output_data->messages, format_response,
			 zMapXRemoteWidgetGetXID(zmap->toplevel), created, exists) ;
  output_data->code = ZMAPXREMOTE_OK ;

  return ;
}


/* Handlers */

/* all the action happens in <request> now. */
static gboolean xml_zmap_start_cb(gpointer user_data, ZMapXMLElement zmap_element,
                                  ZMapXMLParser parser)
{

#ifdef ED_G_NEVER_INCLUDE_THIS_CODE
  ZMapXRemoteParseCommandData parsing_data = (ZMapXRemoteParseCommandData)user_data;
#endif /* ED_G_NEVER_INCLUDE_THIS_CODE */


  return FALSE;
}


static gboolean xml_request_start_cb(gpointer user_data, ZMapXMLElement zmap_element,
				     ZMapXMLParser parser)
{
  ZMapXMLAttribute attr = NULL;
  ZMapXRemoteParseCommandData parsing_data = (ZMapXRemoteParseCommandData)user_data;
  GQuark action = 0;

  if((attr = zMapXMLElementGetAttributeByName(zmap_element, "action")) != NULL)
    {
      int i;
      action = zMapXMLAttributeGetValue(attr);

      parsing_data->common.action = ZMAPCONTROL_REMOTE_INVALID;

      for(i = ZMAPCONTROL_REMOTE_INVALID + 1; i < ZMAPCONTROL_REMOTE_UNKNOWN; i++)
        {
          if(action == g_quark_from_string(actions_G[i]))
            parsing_data->common.action = i;
        }

      /* unless((action > INVALID) and (action < UNKNOWN)) */
      if(!(parsing_data->common.action > ZMAPCONTROL_REMOTE_INVALID &&
           parsing_data->common.action < ZMAPCONTROL_REMOTE_UNKNOWN))
        {
          zMapLogWarning("action='%s' is unknown", g_quark_to_string(action));
          parsing_data->common.action = ZMAPCONTROL_REMOTE_UNKNOWN;
        }
    }
  else
    {
      zMapXMLParserRaiseParsingError(parser, "action is a required attribute for request.");
      parsing_data->common.action = ZMAPCONTROL_REMOTE_INVALID;
    }

  return FALSE;
}

static gboolean xml_segment_end_cb(gpointer user_data, ZMapXMLElement segment,
                                   ZMapXMLParser parser)
{
  ZMapXRemoteParseCommandData xml_data = (ZMapXRemoteParseCommandData)user_data;
  RequestData request_data = (RequestData)(xml_data->user_data);
  ZMapXMLAttribute attr = NULL;

  if((attr = zMapXMLElementGetAttributeByName(segment, "sequence")) != NULL)
    request_data->view_params.sequence = zMapXMLAttributeGetValue(attr);

  if((attr = zMapXMLElementGetAttributeByName(segment, "start")) != NULL)
    request_data->view_params.start = strtol(g_quark_to_string(zMapXMLAttributeGetValue(attr)), (char **)NULL, 10);
  else
    request_data->view_params.start = 1;

  if((attr = zMapXMLElementGetAttributeByName(segment, "end")) != NULL)
    request_data->view_params.end = strtol(g_quark_to_string(zMapXMLAttributeGetValue(attr)), (char **)NULL, 10);
  else
    request_data->view_params.end = 0;

  /* Need to put contents into a source stanza buffer... */
  request_data->view_params.config = zMapXMLElementStealContent(segment);

  return TRUE;
}

static gboolean xml_location_end_cb(gpointer user_data, ZMapXMLElement zmap_element,
                                    ZMapXMLParser parser)
{
  ZMapXRemoteParseCommandData xml_data = (ZMapXRemoteParseCommandData)user_data;
  RequestData request_data = (RequestData)(xml_data->user_data);
  ZMapSpan location;
  ZMapXMLAttribute attr;

  if((attr = zMapXMLElementGetAttributeByName(zmap_element, "start")))
    {
      if((location = g_new0(ZMapSpanStruct, 1)))
        {
          location->x1 = zMapXMLAttributeValueToInt(attr);
          if((attr = zMapXMLElementGetAttributeByName(zmap_element, "end")))
            location->x2 = zMapXMLAttributeValueToInt(attr);
          else
            {
              location->x2 = location->x1;
              zMapXMLParserRaiseParsingError(parser, "end is required as well as start");
            }
          request_data->locations = g_list_append(request_data->locations, location);
        }
    }

  return TRUE;
}
static gboolean xml_style_end_cb(gpointer user_data, ZMapXMLElement element,
                                 ZMapXMLParser parser)
{
#ifdef RDS_FIX_THIS
  ZMapFeatureTypeStyle style = NULL;
  XMLData               data = (XMLData)user_data;
#endif
  ZMapXMLAttribute      attr = NULL;
  GQuark id = 0;

  if((attr = zMapXMLElementGetAttributeByName(element, "id")))
    id = zMapXMLAttributeGetValue(attr);

#ifdef PARSINGCOLOURS
  if(id && (style = zMapFindStyle(zMapViewGetStyles(zmap->focus_viewwindow), id)) != NULL)
    {
      if((attr = zMapXMLElementGetAttributeByName(element, "foreground")))
        gdk_color_parse(g_quark_to_string(zMapXMLAttributeGetValue(attr)),
                        &(style->foreground));
      if((attr = zMapXMLElementGetAttributeByName(element, "background")))
        gdk_color_parse(g_quark_to_string(zMapXMLAttributeGetValue(attr)),
                        &(style->background));
      if((attr = zMapXMLElementGetAttributeByName(element, "outline")))
        gdk_color_parse(g_quark_to_string(zMapXMLAttributeGetValue(attr)),
                        &(style->outline));
      if((attr = zMapXMLElementGetAttributeByName(element, "description")))
        style->description = (char *)g_quark_to_string( zMapXMLAttributeGetValue(attr) );

    }
#endif

  return TRUE;
}


static gboolean xml_return_true_cb(gpointer user_data,
                                   ZMapXMLElement zmap_element,
                                   ZMapXMLParser parser)
{
  return TRUE;
}











<|MERGE_RESOLUTION|>--- conflicted
+++ resolved
@@ -1,4 +1,3 @@
-/*  Last edited: Feb 14 21:32 2012 (edgrif) */
 /*  File: zmapControlRemoteReceive.c
  *  Author: Roy Storey (rds@sanger.ac.uk)
  *  Copyright (c) 2006-2012: Genome Research Ltd.
@@ -332,20 +331,12 @@
 static void insertView(ZMap zmap, RequestData input_data, ResponseData output_data)
 {
   ViewConnectData view_params = &(input_data->view_params);
-<<<<<<< HEAD
   ZMapViewWindow view_window ;
   ZMapView view ;
-=======
->>>>>>> 811b30f2
   char *sequence;
 
   if ((sequence = (char *)g_quark_to_string(view_params->sequence)) && view_params->config)
     {
-<<<<<<< HEAD
-      /* If this happens there has been a major configuration error */
-      if (!zmap->default_sequence || !zmap->default_sequence->dataset)
-	{
-=======
       ZMapFeatureSequenceMap seq_map ;
       ZMapView view;
 
@@ -356,24 +347,19 @@
 	{
 	  /* there has been a major configuration error */
 
->>>>>>> 811b30f2
 	  output_data->code = ZMAPXREMOTE_INTERNAL;
 	  g_string_append_printf(output_data->messages,
                                  "No sequence specified in ZMap config - cannot create view");
 	  return;
 	}
 
-<<<<<<< HEAD
-=======
       seq_map = g_new0(ZMapFeatureSequenceMapStruct,1) ;
->>>>>>> 811b30f2
       seq_map->dataset = zmap->default_sequence->dataset;   /* provide a default FTM */
       seq_map->sequence = sequence;
       seq_map->start = view_params->start;
       seq_map->end = view_params->end;
 
-      if ((view_window = zMapAddView(zmap, seq_map))
-	  && (view = zMapViewGetView(view_window)))
+      if ((view_window = zMapAddView(zmap, seq_map)) && (view = zMapViewGetView(view_window)))
         {
           zMapViewReadConfigBuffer(view, view_params->config);
 
@@ -397,11 +383,8 @@
         }
       else
         {
-<<<<<<< HEAD
           output_data->code = ZMAPXREMOTE_INTERNAL ;
-=======
-          output_data->code = ZMAPXREMOTE_INTERNAL;
->>>>>>> 811b30f2
+
           g_string_append_printf(output_data->messages, "failed to create view") ;
         }
     }
