--- conflicted
+++ resolved
@@ -20,13 +20,8 @@
  * This file is part of the ZMap genome database package
  * originated by
  *      Ed Griffiths (Sanger Institute, UK) edgrif@sanger.ac.uk,
-<<<<<<< HEAD
- *         Rob Clack (Sanger Institute, UK) rnc@sanger.ac.uk,
- *     Malcolm Hinsley (Sanger Institute, UK) mh17@sanger.ac.uk
-=======
  *        Roy Storey (Sanger Institute, UK) rds@sanger.ac.uk,
  *   Malcolm Hinsley (Sanger Institute, UK) mh17@sanger.ac.uk
->>>>>>> 6be60c56
  *
  * Description: Splits the zmap window to show either the same view twice
  *              or two different views.
@@ -39,10 +34,6 @@
 
 #include <ZMap/zmap.h>
 
-<<<<<<< HEAD
-=======
-#include <zmapControl_P.h>
->>>>>>> 6be60c56
 #include <ZMap/zmapUtilsDebug.h>
 #include <zmapControl_P.h>
 
