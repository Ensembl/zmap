--- conflicted
+++ resolved
@@ -34,16 +34,8 @@
 
 #include <ZMap/zmap.h>
 
-<<<<<<< HEAD
 #include <ZMap/zmapUtilsDebug.h>
-=======
-
-#include <ZMap/zmapUtilsDebug.h>
-#include <ZMap/zmapUtilsXRemote.h>
->>>>>>> 700dcddc
 #include <zmapControl_P.h>
-
-
 
 
 
@@ -152,10 +144,7 @@
     {
       ZMapInfoPanelLabels labels;
       GtkWidget *infopanel;
-<<<<<<< HEAD
       ZMapView view ;
-=======
->>>>>>> 700dcddc
 
       view = zMapViewGetView(view_window) ;
 
@@ -370,11 +359,7 @@
 /* You need to remember that there may be more than one view in a zmap. This means that
  * while a particular view may have lost all its windows and need closing, there might
  * be other views that have windows that can be focussed on. */
-<<<<<<< HEAD
 void zmapControlRemoveWindow(ZMap zmap, ZMapViewWindowTree destroyed_zmap)
-=======
-void zmapControlRemoveWindow(ZMap zmap, ZMapView view)
->>>>>>> 700dcddc
 {
   GtkWidget *close_container ;
   ZMapViewWindow view_window, remaining_view ;
@@ -382,15 +367,6 @@
   int num_views, num_windows ;
   gboolean last_window = FALSE ;
 
-  zMapAssert(zmap && view) ;
-
-  view_window = zmapControlFindViewWindow(zmap, view) ;
-
-  /* if this is the focus view_window then reset. */
-  if (view_window == zmap->focus_viewwindow)
-    zmap->focus_viewwindow = NULL ;
-
-
   num_views = zmapControlNumViews(zmap) ;
   num_windows = zMapViewNumWindows(view_window) ;
 
@@ -401,15 +377,16 @@
   if (num_windows == 1)
     last_window = TRUE ;
 
+  /* focus_viewwindow gets reset so hang on to view_window pointer and view.*/
+  view_window = zmap->focus_viewwindow ;
+  view = zMapViewGetView(view_window) ;
+
   close_container = g_hash_table_lookup(zmap->viewwindow_2_parent, view_window) ;
 
-<<<<<<< HEAD
   /* Make sure we reset focus because we are removing the view it points to ! */
-  zmap->focus_viewwindow = NULL ;
-
-
-=======
->>>>>>> 700dcddc
+  if (view_window == zmap->focus_viewwindow)
+    zmap->focus_viewwindow = NULL ;
+
   if (num_windows > 1)
     {
       /* Record view and window deleted if required. */
