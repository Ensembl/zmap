/*  File: zmapControlSplit.c
 *  Author: Ed Griffiths (edgrif@sanger.ac.uk)
 *  Copyright (c) 2006-2012: Genome Research Ltd.
 *-------------------------------------------------------------------
 * ZMap is free software; you can redistribute it and/or
 * modify it under the terms of the GNU General Public License
 * as published by the Free Software Foundation; either version 2
 * of the License, or (at your option) any later version.
 *
 * This program is distributed in the hope that it will be useful,
 * but WITHOUT ANY WARRANTY; without even the implied warranty of
 * MERCHANTABILITY or FITNESS FOR A PARTICULAR PURPOSE.  See the
 * GNU General Public License for more details.
 *
 * You should have received a copy of the GNU General Public License
 * along with this program; if not, write to the Free Software
 * Foundation, Inc., 59 Temple Place - Suite 330, Boston, MA  02111-1307, USA.
 * or see the on-line version at http://www.gnu.org/copyleft/gpl.txt
 *-------------------------------------------------------------------
 * This file is part of the ZMap genome database package
 * originated by
 *      Ed Griffiths (Sanger Institute, UK) edgrif@sanger.ac.uk,
 *        Roy Storey (Sanger Institute, UK) rds@sanger.ac.uk,
 *   Malcolm Hinsley (Sanger Institute, UK) mh17@sanger.ac.uk
 *
 * Description: Splits the zmap window to show either the same view twice
 *              or two different views.
 *
 *              This is a complete rewrite of the original.
 *
 * Exported functions: See zmapControl.h
 *-------------------------------------------------------------------
 */

#include <ZMap/zmap.h>

<<<<<<< HEAD
#include <ZMap/zmapUtilsXRemote.h>			    /* remove when new xremote finally done. */
=======
>>>>>>> 39e8a5c1
#include <ZMap/zmapUtilsDebug.h>
#include <zmapControl_P.h>



/* Used to record which child we are of a pane widget. */
typedef enum {ZMAP_PANE_NONE, ZMAP_PANE_CHILD_1, ZMAP_PANE_CHILD_2} ZMapPaneChild ;


/* Used in doing a reverse lookup for the ZMapViewWindow -> container widget hash. */
typedef struct
{
  GtkWidget *widget ;
  ZMapViewWindow view_window ;
} ZMapControlWidget2ViewwindowStruct ;



typedef struct FindViewWindowStructName
{
  ZMapView view ;
  ZMapViewWindow view_window ;
} FindViewWindowStruct, *FindViewWindow ;



/* GTK didn't introduce a function call to get at pane children until at least release 2.6,
 * I hope this is correct, no easy way to check exactly when function calls were introduced.
 */
#if ((GTK_MAJOR_VERSION == 2) && (GTK_MINOR_VERSION == 6))
#define myGetChild(WIDGET, CHILD_NUMBER)         \
  (gtk_paned_get_child##CHILD_NUMBER(GTK_PANED(WIDGET)))
#else
#define myGetChild(WIDGET, CHILD_NUMBER)         \
  ((GTK_PANED(WIDGET))->child##CHILD_NUMBER)
#endif


static ZMapPaneChild whichChildOfPane(GtkWidget *child) ;
static void splitPane(GtkWidget *curr_frame, GtkWidget *new_frame,
		      GtkOrientation orientation, ZMapControlSplitOrder window_order) ;
static GtkWidget *closePane(GtkWidget *close_frame) ;

static ZMapViewWindow widget2ViewWindow(GHashTable* hash_table, GtkWidget *widget) ;
static void findViewWindow(gpointer key, gpointer value, gpointer user_data) ;
static ZMapViewWindow closeWindow(ZMap zmap, GtkWidget *close_container) ;
static void labelDestroyCB(GtkWidget *widget, gpointer cb_data) ;

static void findViewWindowCB(gpointer key, gpointer value, gpointer user_data) ;


#ifdef ED_G_NEVER_INCLUDE_THIS_CODE
static void printViewList(GList *view_list) ;
static void printViewCB(gpointer data, gpointer user_data_unused) ;
static void printView(ZMapView view, char *action, gboolean print_xid) ;
#endif /* ED_G_NEVER_INCLUDE_THIS_CODE */




/* 
 *                         External routines
 */



gpointer zMapControlFindView(ZMap zmap, gpointer view_id)
{
  gpointer view = NULL ;

  if (zmap->view_list)
    {
      GList *list_view ;

      /* Try to find the view_id in the current zmaps. */
      list_view = g_list_first(zmap->view_list) ;
      do
	{
	  ZMapView next_view = (ZMapView)(list_view->data) ;

	  if (next_view == view_id
	      || (zMapViewFindView(next_view, view_id)))
	    {
	      view = next_view ;

	      break ;
	    }
	}
      while ((list_view = g_list_next(list_view))) ;
    }

  return view ;
}



/* 
 *                     Package external routines.
 */


/* New func for brand new view windows.... */
ZMapViewWindow zmapControlNewWindow(ZMap zmap, ZMapFeatureSequenceMap sequence_map)
{
  ZMapViewWindow view_window = NULL ;
  GtkWidget *curr_container, *view_container ;
  char *view_title ;
  GtkOrientation orientation = GTK_ORIENTATION_VERTICAL ;   /* arbitrary for first window. */
  GtkWidget *parent ;

  /* If there is a focus window then that will be the one we split and we need to find out
   * the container parent of that canvas. */
  if (zmap->focus_viewwindow)
    curr_container = g_hash_table_lookup(zmap->viewwindow_2_parent, zmap->focus_viewwindow) ;
  else
    curr_container = NULL ;

  view_title = zMapViewGetSequenceName(sequence_map) ;

  /* Record what your current parent is. */
  if (curr_container)
    parent = gtk_widget_get_parent(curr_container) ;
  else
    parent = zmap->pane_vbox ;


  /* Create a new container that will hold the new view window. */
  view_container = zmapControlAddWindow(zmap, curr_container, orientation, ZMAPCONTROL_SPLIT_LAST, view_title) ;

<<<<<<< HEAD
  if (!(view_window = zMapViewCreate(view_container, sequence_map, (void *)zmap)))
=======

  /* For each new view stick an event box into a parent zmap box, this event box
   * will get any xremote events targetted at the view. By having a separate parent
   * box that is always mapped we ensure that the xremote_widget will keep a constant
   * window id for the events, note this box is NOT visible to the user. */
  xremote_widget = GTK_WIDGET(gtk_event_box_new()) ;
  gtk_box_pack_start(GTK_BOX(zmap->event_box_parent), xremote_widget, FALSE, FALSE, 0) ;


  if (!(view_window = zMapViewCreate(xremote_widget, view_container, sequence_map, (void *)zmap)))
>>>>>>> 39e8a5c1
    {
      /* remove window we just added....not sure we need to do anything with remaining view... */
      ZMapViewWindow remaining_view ;

      remaining_view = closeWindow(zmap, view_container) ;
    }
  else
    {
      ZMapInfoPanelLabels labels;
      GtkWidget *infopanel;
      ZMapView view ;

      view = zMapViewGetView(view_window) ;

      labels = g_new0(ZMapInfoPanelLabelsStruct, 1);

      infopanel = zmapControlWindowMakeInfoPanel(zmap, labels);

      labels->hbox = infopanel;
      gtk_signal_connect(GTK_OBJECT(labels->hbox), "destroy",
			 GTK_SIGNAL_FUNC(labelDestroyCB), (gpointer)labels) ;

      g_hash_table_insert(zmap->view2infopanel, view, labels);

      gtk_box_pack_end(GTK_BOX(zmap->info_panel_vbox), infopanel, FALSE, FALSE, 0);

      zMapViewSetupNavigator(view_window, zmap->nav_canvas) ;

      /* Add to hash of viewwindows to frames */
      g_hash_table_insert(zmap->viewwindow_2_parent, view_window, view_container) ;

      /* If there is no current focus window we need to make this new one the focus,
       * if we don't of code will fail because it relies on having a focus window and
       * the user will not get visual feedback that a window is the focus window. */
      if (!zmap->focus_viewwindow)
	zmapControlSetWindowFocus(zmap, view_window) ;

      /* We'll need to update the display..... */
      gtk_widget_show_all(zmap->toplevel) ;

      zmapControlWindowSetGUIState(zmap) ;
    }

  return view_window ;
}



ZMapViewWindow zmapControlNewWidgetAndWindowForView(ZMap zmap,
                                                    ZMapView zmap_view,
                                                    ZMapWindow zmap_window,
                                                    GtkWidget *curr_container,
                                                    GtkOrientation orientation,
						    ZMapControlSplitOrder window_order,
                                                    char *view_title)
{
  GtkWidget *view_container;
  ZMapViewWindow view_window;
  ZMapWindowLockType window_locking = ZMAP_WINLOCK_NONE ;

  /* Add a new container that will hold the new view window. */
  view_container = zmapControlAddWindow(zmap, curr_container, orientation, window_order, view_title) ;

  /* Copy the focus view window. */
  if (orientation == GTK_ORIENTATION_HORIZONTAL)
    window_locking = ZMAP_WINLOCK_HORIZONTAL ;
  else if (orientation == GTK_ORIENTATION_VERTICAL)
    window_locking = ZMAP_WINLOCK_VERTICAL ;

  view_window = zMapViewCopyWindow(zmap_view, view_container, zmap_window, window_locking) ;

  /* Add to hash of viewwindows to frames */
  g_hash_table_insert(zmap->viewwindow_2_parent, view_window, view_container) ;

  return view_window;
}


/* Not a great name as it may not split and orientation may be ignored..... */
void zmapControlSplitWindow(ZMap zmap, GtkOrientation orientation, ZMapControlSplitOrder window_order)
{
  GtkWidget *curr_container ;
  ZMapViewWindow view_window ;
  ZMapView zmap_view ;
  ZMapWindow zmap_window ;
  char *view_title ;

  /* If there is a focus window then that will be the one we split and we need to find out
   * the container parent of that canvas. */
  if (zmap->focus_viewwindow)
    curr_container = g_hash_table_lookup(zmap->viewwindow_2_parent, zmap->focus_viewwindow) ;
  else
    curr_container = NULL ;

  /* If we are adding a new view then there won't yet be a window for it, if we are splitting
   * an existing view then if it has a window we need to split that, otherwise we need to add
   * the first window to that view. */
  zmap_window = NULL ;

  if (zmap->focus_viewwindow)
    {
      zmap_view = zMapViewGetView(zmap->focus_viewwindow) ;
      zmap_window = zMapViewGetWindow(zmap->focus_viewwindow) ;
    }
  else
    {
      /* UGH, I don't like this, seems a bit addhoc to just grab the only view.... */
      zMapAssert((g_list_length(zmap->view_list) == 1)) ;
      zmap_view = (ZMapView)(g_list_first(zmap->view_list)->data) ;
    }

  view_title  = zMapViewGetSequence(zmap_view) ;

  view_window = zmapControlNewWidgetAndWindowForView(zmap,
                                                     zmap_view,
                                                     zmap_window,
                                                     curr_container,
                                                     orientation,
						     window_order,
                                                     view_title);


  /* If there is no current focus window we need to make this new one the focus,
   * if we don't of code will fail because it relies on having a focus window and
   * the user will not get visual feedback that a window is the focus window. */
  if (!zmap->focus_viewwindow)
    zmapControlSetWindowFocus(zmap, view_window) ;

  /* We'll need to update the display..... */
  gtk_widget_show_all(zmap->toplevel) ;

  zmapControlWindowSetGUIState(zmap) ;


#ifdef ED_G_NEVER_INCLUDE_THIS_CODE
  /* CURRENTLY WE ARE NOT REPORTING WHEN THE USER SPLITS THE WINDOW, IT DOESN'T CREATE
   * A NEW VIEW SO LOGICALLY WE CAN'T SAY MUCH ABOUT IT, THIS MAY CHANGE THOUGH. */

  /* If there's a remote peer we need to tell them a window's been created.... */
  if (zmap->remote_control)
    zmapControlSendViewCreated(zmap, zMapViewGetView(view_window), zMapViewGetWindow(view_window)) ;
#endif /* ED_G_NEVER_INCLUDE_THIS_CODE */


  return ;
}



/* Utility function to return number of views left. */
int zmapControlNumViews(ZMap zmap)
{
  int num_views = 0 ;

  if (zmap->view_list)
    num_views = g_list_length(zmap->view_list) ;

  return num_views ;
}



ZMapViewWindow zmapControlFindViewWindow(ZMap zmap, ZMapView view)
{
  ZMapViewWindow view_window = NULL ;
  FindViewWindowStruct find_viewwindow = {NULL} ;

  /* Find the view_window for the view... */
  find_viewwindow.view = view ;
  g_hash_table_foreach(zmap->viewwindow_2_parent, findViewWindowCB, &find_viewwindow) ;
  view_window = find_viewwindow.view_window ;

  return view_window ;
}



/* Make this internal to this file.....not called from elsewhere.... */
/*
 * view_window is the view to add, this must be supplied.
 * orientation is GTK_ORIENTATION_HORIZONTAL or GTK_ORIENTATION_VERTICAL
 *
 *  */
GtkWidget *zmapControlAddWindow(ZMap zmap, GtkWidget *curr_frame,
				GtkOrientation orientation, ZMapControlSplitOrder window_order,
				char *view_title)
{
  GtkWidget *new_frame ;

  /* Supplying NULL will remove the title if its too big. */
  new_frame = gtk_frame_new(view_title) ;

  /* If there is a parent then add this pane as a child of parent, otherwise it means
   * this is the first pane and it it just gets added to the zmap vbox. */
  if (curr_frame)
    {
      /* Here we want to split the existing pane etc....... */
      splitPane(curr_frame, new_frame, orientation, window_order) ;
    }
  else
    {
      gtk_box_pack_start(GTK_BOX(zmap->pane_vbox), new_frame, TRUE, TRUE, 0) ;
    }

  return new_frame ;
}



/* You need to remember that there may be more than one view in a zmap. This means that
 * while a particular view may have lost all its windows and need closing, there might
 * be other views that have windows that can be focussed on. */
void zmapControlRemoveWindow(ZMap zmap, ZMapViewWindow view_window, GList **destroyed_views_inout)
{
  GtkWidget *close_container ;
  ZMapViewWindow remaining_view ;
  ZMapView view = NULL ;
  gboolean remove ;
  int num_views, num_windows ;
  gboolean last_window = FALSE ;

  num_views = zmapControlNumViews(zmap) ;
  num_windows = zMapViewNumWindows(view_window) ;

  /* If this is the last window we will need to do some special clearing up. */
  if (num_windows == 1)
    last_window = TRUE ;

  view = zMapViewGetView(view_window) ;

  /* We shouldn't get called if there are no views or if there is only a single view with one window left. */
  zMapAssert(num_views && view_window && !(num_views == 1 && num_windows == 1)) ;


  close_container = g_hash_table_lookup(zmap->viewwindow_2_parent, view_window) ;


  /* Make sure we reset focus because we are removing the view it points to ! */
  if (view_window == zmap->focus_viewwindow)
    zmap->focus_viewwindow = NULL ;


  if (num_windows > 1)
    {
      /* Record view and window deleted if required. */
      if (destroyed_views_inout)
	{
	  GList *destroyed_views = NULL ;

	  destroyed_views = g_list_append(destroyed_views, view) ;

	  *destroyed_views_inout = destroyed_views ;
	}

      zMapViewRemoveWindow(view_window) ;
    }
  else
    {
      zMapDeleteView(zmap, view, destroyed_views_inout) ;
    }

  /* this needs to remove the pane.....AND  set a new focuspane....if there is one.... */
  remaining_view = closeWindow(zmap, close_container) ;

  /* Remove from hash of viewwindows to frames */
  remove = g_hash_table_remove(zmap->viewwindow_2_parent, view_window) ;
  zMapAssert(remove) ;

  /* Having removed one window we nwublastx_humaneed to refocus on another, if there is one....... */
  if (remaining_view)
    {
      zmapControlSetWindowFocus(zmap, remaining_view) ;
      zMapWindowSiblingWasRemoved(zMapViewGetWindow(remaining_view));
    }

  /* We'll need to update the display..... */
  gtk_widget_show_all(zmap->toplevel) ;

  zmapControlWindowSetGUIState(zmap) ;

  return ;
}





/* 
 *                      Internal routines
 */


/* Returns the viewWindow left in the other half of the pane, but note when its
 * last window, there is no viewWindow left over. */
static ZMapViewWindow closeWindow(ZMap zmap, GtkWidget *close_container)
{
  ZMapViewWindow remaining_view ;
  GtkWidget *pane_parent ;

  /* If parent is a pane then we need to remove that pane, otherwise we simply destroy the
   * container. */
  pane_parent = gtk_widget_get_parent(close_container) ;
  if (GTK_IS_PANED(pane_parent))
    {
      GtkWidget *keep_container ;

      keep_container = closePane(close_container) ;

      /* Set the focus to the window left over. */
      remaining_view = widget2ViewWindow(zmap->viewwindow_2_parent, keep_container) ;
    }
  else
    {
      gtk_widget_destroy(close_container) ;
      remaining_view = NULL ;
    }

  return remaining_view ;
}

static ZMapViewWindow widget2ViewWindow(GHashTable* hash_table, GtkWidget *widget)
{
  ZMapControlWidget2ViewwindowStruct widg2view ;

  widg2view.widget = widget ;
  widg2view.view_window = NULL ;

  g_hash_table_foreach(hash_table, findViewWindow, &widg2view) ;

  return widg2view.view_window ;
}


/* Test for value == user_data, i.e. have we found the widget given by user_data ? */
static void findViewWindow(gpointer key, gpointer value, gpointer user_data)
{
  ZMapControlWidget2ViewwindowStruct *widg2View = (ZMapControlWidget2ViewwindowStruct *)user_data ;

  if (value == widg2View->widget)
    {
      widg2View->view_window = key ;
    }

  return ;
}



/* Split a pane, actually we add a new pane into the selected window of the parent pane. */
static void splitPane(GtkWidget *curr_frame, GtkWidget *new_frame,
		      GtkOrientation orientation, ZMapControlSplitOrder window_order)
{
  GtkWidget *pane_parent, *new_pane ;
  ZMapPaneChild curr_child = ZMAP_PANE_NONE ;

  /* Get current frames parent, if window is unsplit it will be a container, otherwise its a pane
   * and we need to know which child we are of the pane. */
  pane_parent = gtk_widget_get_parent(curr_frame) ;
  if (GTK_IS_PANED(pane_parent))
    {
      /* Which child are we of the parent pane ? */
      curr_child = whichChildOfPane(curr_frame) ;
    }

  /* Remove the current frame from its container so we can insert a new container as the child
   * of that container, we have to increase its reference counter to stop it being.
   * destroyed once its removed from its container. */
  curr_frame = gtk_widget_ref(curr_frame) ;
  gtk_container_remove(GTK_CONTAINER(pane_parent), curr_frame) ;


  /* Create the new pane, note that horizontal split => splitting the pane across the middle,
   * vertical split => splitting the pane down the middle. */
  if (orientation == GTK_ORIENTATION_HORIZONTAL)
    new_pane = gtk_vpaned_new() ;
  else
    new_pane = gtk_hpaned_new() ;

  /* Now insert the new pane into the vbox or pane parent. */
  if (!GTK_IS_PANED(pane_parent))
    {
      gtk_container_add(GTK_CONTAINER(pane_parent), new_pane) ;
    }
  else
    {
      if (curr_child == ZMAP_PANE_CHILD_1)
	gtk_paned_pack1(GTK_PANED(pane_parent), new_pane, TRUE, TRUE) ;
      else
	gtk_paned_pack2(GTK_PANED(pane_parent), new_pane, TRUE, TRUE) ;
    }


  /* Add the frame views to the new pane. */
  if (window_order == ZMAPCONTROL_SPLIT_FIRST)
    {
      gtk_paned_pack1(GTK_PANED(new_pane), curr_frame, TRUE, TRUE) ;
      gtk_paned_pack2(GTK_PANED(new_pane), new_frame, TRUE, TRUE) ;
    }
  else
    {
      gtk_paned_pack1(GTK_PANED(new_pane), new_frame, TRUE, TRUE) ;
      gtk_paned_pack2(GTK_PANED(new_pane), curr_frame, TRUE, TRUE) ;
    }


  /* Now dereference the original frame as its now back in a container. */
  gtk_widget_unref(curr_frame) ;

  return ;
}



/* Close the container in one half of a pane, reparent the container in the other half into
 * the that panes parent, get rid of the original pane.
 * Returns a new/current direct container of a view. */
static GtkWidget *closePane(GtkWidget *close_frame)
{
  GtkWidget *keep_container, *keep_frame = NULL ;
  GtkWidget *parent_pane, *parents_parent ;
  ZMapPaneChild close_child, parent_parent_child ;

  parent_pane = gtk_widget_get_parent(close_frame) ;
  zMapAssert(GTK_IS_PANED(parent_pane)) ;

  /* Find out which child of the pane the close_frame is and hence record the container
   * (n.b. might be another frame or might be a pane containing more panes/frames)
   * frame we want to keep. */
  close_child = whichChildOfPane(close_frame) ;
  if (close_child == ZMAP_PANE_CHILD_1)
    keep_container = myGetChild(parent_pane, 2) ;
  else
    keep_container = myGetChild(parent_pane, 1) ;


  /* Remove the keep_container from its container, we will insert it into the place where
   * its parent was originally. */
  keep_container = gtk_widget_ref(keep_container) ;
  zMapAssert(GTK_IS_PANED(keep_container) || GTK_IS_FRAME(keep_container) || GTK_IS_EVENT_BOX(keep_container)) ;


  gtk_container_remove(GTK_CONTAINER(parent_pane), keep_container) ;


  /* Find out what the parent of the parent_pane is, if its not a pane then we simply insert
   * keep_container into it, if it is a pane, we need to know which child of it our parent_pane
   * is so we insert the keep_container in the correct place. */
  parents_parent = gtk_widget_get_parent(parent_pane) ;
  if (GTK_IS_PANED(parents_parent))
    {
      parent_parent_child = whichChildOfPane(parent_pane) ;
    }

  /* Destroy the parent_pane, this will also destroy the close_frame as it is still a child. */
  gtk_widget_destroy(parent_pane) ;

  /* Put the keep_container into the parent_parent. */
  if (!GTK_IS_PANED(parents_parent))
    {
      gtk_container_add(GTK_CONTAINER(parents_parent), keep_container) ;
    }
  else
    {
      if (parent_parent_child == ZMAP_PANE_CHILD_1)
	gtk_paned_pack1(GTK_PANED(parents_parent), keep_container, TRUE, TRUE) ;
      else
	gtk_paned_pack2(GTK_PANED(parents_parent), keep_container, TRUE, TRUE) ;
    }

  /* Now dereference the keep_container as its now back in a container. */
  gtk_widget_unref(keep_container) ;

  /* The keep_container may be a frame _but_ it may also be a pane and its children may be
   * panes so we have to go down until we find a child that is a frame to return as the
   * new current frame. (Note that we arbitrarily go down the child1 children until we find
   * a frame.)
   * Note also that we have to deal with event boxes inserted for new views,
   * it makes the hierachy more complex, in another world I'll think of a better way
   * to handle all this.
   */
  while (GTK_IS_PANED(keep_container) || GTK_IS_EVENT_BOX(keep_container))
    {
      if (GTK_IS_PANED(keep_container))
	{
	  keep_container = myGetChild(keep_container, 1) ;
	}
      else
	{
	  GList *children ;

	  children = gtk_container_get_children(GTK_CONTAINER(keep_container)) ;
	  zMapAssert(g_list_length(children) == 1) ;

	  keep_container = (GtkWidget *)(children->data) ;

	  g_list_free(children) ;
	}
    }
  keep_frame = keep_container ;
  zMapAssert(GTK_IS_FRAME(keep_frame)) ;

  return keep_frame ;
}


<<<<<<< HEAD


#ifdef ED_G_NEVER_INCLUDE_THIS_CODE
/* replaced by "click to focus" */

/* The enter and leave stuff is slightly convoluted in that we don't want to unfocus
 * a window just because the pointer leaves it. We only want to unfocus a previous
 * window when we enter a different view window. Hence in the leave callback we just
 * record a window to be unfocussed if we subsequently enter a different view window. */
#endif /* ED_G_NEVER_INCLUDE_THIS_CODE */







=======
/* Makes sure that everything that needs to happen does happen as a result
 * of a view window becoming the keyboard focus. */
>>>>>>> 39e8a5c1
void zmapControlSetWindowFocus(ZMap zmap, ZMapViewWindow new_viewwindow)
{
  GtkWidget *viewwindow_frame ;
  ZMapView view ;
  ZMapWindow window ;
  /* GdkColor color ; */
  double top, bottom ;

  zMapAssert(new_viewwindow) ;

  if (new_viewwindow != zmap->focus_viewwindow)
    {
      GtkWidget *label ;
      char *label_txt ;


      /* Unfocus the old window. */
      if (zmap->focus_viewwindow)
	{
	  GtkWidget *unfocus_frame ;

	  unfocus_frame = g_hash_table_lookup(zmap->viewwindow_2_parent, zmap->focus_viewwindow) ;
          gtk_frame_set_shadow_type(GTK_FRAME(unfocus_frame), GTK_SHADOW_OUT) ;

#ifdef ED_G_NEVER_INCLUDE_THIS_CODE
	  /* This does not work currently because we not have a event box as a parent of the frame... */
          gtk_widget_set_name(GTK_WIDGET(unfocus_frame), "GtkFrame");
#endif /* ED_G_NEVER_INCLUDE_THIS_CODE */

	  /* Swop the frames label text colour back to "inactive" */
	  label = gtk_frame_get_label_widget(GTK_FRAME(unfocus_frame)) ;
	  label_txt = gtk_label_get_text(GTK_LABEL(label)) ;
	  label_txt = g_strdup_printf("<span foreground=\"black\">%s</span>", label_txt) ;
	  gtk_label_set_markup(GTK_LABEL(label), label_txt) ;
	  g_free(label_txt) ;
	}

      /* focus the new one. */
      zmap->focus_viewwindow = new_viewwindow ;
      view = zMapViewGetView(new_viewwindow) ;
      window = zMapViewGetWindow(new_viewwindow) ;

      viewwindow_frame = g_hash_table_lookup(zmap->viewwindow_2_parent, zmap->focus_viewwindow) ;
      gtk_frame_set_shadow_type(GTK_FRAME(viewwindow_frame), GTK_SHADOW_IN);

#ifdef ED_G_NEVER_INCLUDE_THIS_CODE
      /* This does not work currently because we not have a event box as a parent of the frame... */
      gtk_widget_set_name(GTK_WIDGET(viewwindow_frame), "zmap-focus-view");
#endif /* ED_G_NEVER_INCLUDE_THIS_CODE */

      /* Swop the frames label text colour to "active" */
      label = gtk_frame_get_label_widget(GTK_FRAME(viewwindow_frame)) ;
      label_txt = gtk_label_get_text(GTK_LABEL(label)) ;
      label_txt = g_strdup_printf("<span foreground=\"red\">%s</span>", label_txt) ;
      gtk_label_set_markup(GTK_LABEL(label), label_txt) ;
      g_free(label_txt) ;


      /* make sure zoom buttons etc. appropriately sensitised for this window. */
      zmapControlWindowSetGUIState(zmap) ;


      /* NOTE HOW NONE OF THE NAVIGATOR STUFF IS SET HERE....BUT NEEDS TO BE.... */
      zMapWindowGetVisible(window, &top, &bottom) ;
      zMapNavigatorSetView(zmap->navigator, zMapViewGetFeatures(view), top, bottom) ;
    }

  return ;
}



/* Returns which child of a pane the given widget is, the child widget _must_ be in the pane
 * otherwise the function will abort. */
static ZMapPaneChild whichChildOfPane(GtkWidget *child)
{
  ZMapPaneChild pane_child = ZMAP_PANE_NONE ;
  GtkWidget *pane_parent ;

  pane_parent = gtk_widget_get_parent(child) ;
  zMapAssert(GTK_IS_PANED(pane_parent)) ;

  if (myGetChild(pane_parent, 1) == child)
    pane_child = ZMAP_PANE_CHILD_1 ;
  else if (myGetChild(pane_parent, 2) == child)
    pane_child = ZMAP_PANE_CHILD_2 ;
  zMapAssert(pane_child != ZMAP_PANE_NONE) ;		    /* Should never happen. */

  return pane_child ;
}


/* Called when a destroy signal has been sent to the labels widget.
 * Need to remove its reference in the labels struct.
 *  */
static void labelDestroyCB(GtkWidget *widget, gpointer cb_data)
{
  ZMapInfoPanelLabels labels = (ZMapInfoPanelLabels) cb_data ;

  labels->hbox = NULL ;

  return ;
}


static void findViewWindowCB(gpointer key, gpointer value, gpointer user_data)
{
  ZMapViewWindow view_window = key ;
  FindViewWindow find_viewwindow = (FindViewWindow)user_data ;

  if (zMapViewGetView(view_window) == find_viewwindow->view)
    find_viewwindow->view_window = view_window ;

  return ;
}

<<<<<<< HEAD
=======


/* Debugging: print out views, lists of views held by control. */
static void printView(ZMapView view, char *action, gboolean print_xid)
{
  GtkWidget *xremote_widg ;
  unsigned long xid = 0 ;
  gboolean debug = TRUE ;

  if (print_xid)
    {
      xremote_widg = zMapViewGetXremote(view) ;
      xid = zMapXRemoteWidgetGetXID(xremote_widg) ;
    }

  zMapDebugPrint(debug, "%s view \"%p\", xwidg \"%p\", xwid=\"0x%lx\"",
		 (action ? action : ""),
		 view,
		 xremote_widg,
		 xid) ;

  return ;
}

static void printViewList(GList *view_list)
{
  g_list_foreach(view_list, printViewCB, NULL) ;

  return ;
}

/* GFunc90 callback to print out view data. */
static void printViewCB(gpointer data, gpointer user_data_unused)
{
  ZMapView view = (ZMapView)data ;

  printView(view, NULL, TRUE) ;

  return ;
}


#ifdef ED_G_NEVER_INCLUDE_THIS_CODE
/* I'D LIKE TO USE A STYLE TO SET THE FRAME COLOURS AUTOMATICALLY WHEN THE CANVAS IS SELECTED
 * BUT WE NEED AN EVENT BOX AS A PARENT TO THE FRAME....WE USED TO HAVE THIS BUT FOR RECEIVING
 * XREMOTE COMMANDS _AND_ FOR THIS STYLE STUFF WHICH I DIDN'T REALISE SO I MOVED THE EVENT
 * BOX TO FIX A BUG IN THE SPLITTING/XREMOTE STUFF. I'LL GET ROUND TO THE EVENT BOX STUFF
 * IF IT BECOMES NEEDED. CURRENTLY WE AT LEAST HAVE THE TITLE CHANGING COLOUR. */
#define FRAME_WIDG_STYLE "ZMap_View_Frame_Style"
#define FRAME_WIDG_NAME  "ZMap_View_Frame"

static void *addFrameRCconfig(GtkWidget *widg)
{
  static char *rc_text =
    "style \""FRAME_WIDG_STYLE"\"\n"
    "{\n"
    "text[NORMAL] = \"red\"\n"
    "text[ACTIVE] = \"red\"\n"
    "fg[NORMAL] = \"red\"\n"
    "bg[NORMAL] = \"red\"\n"
    "fg[ACTIVE] = \"red\"\n"
    "bg[ACTIVE] = \"red\"\n"
    "fg[SELECTED] = \"red\"\n"
    "bg[SELECTED] = \"red\"\n"
    "xthickness = 100\n"
    "}\n"
    "\n"
    "widget \""FRAME_WIDG_NAME"\" style \""FRAME_WIDG_STYLE"\"\n" ;

  gtk_rc_parse_string(rc_text) ;

  gtk_widget_set_name(widg, FRAME_WIDG_NAME) ;

  return ;
}
#endif /* ED_G_NEVER_INCLUDE_THIS_CODE */

>>>>>>> 39e8a5c1
<|MERGE_RESOLUTION|>--- conflicted
+++ resolved
@@ -34,10 +34,7 @@
 
 #include <ZMap/zmap.h>
 
-<<<<<<< HEAD
 #include <ZMap/zmapUtilsXRemote.h>			    /* remove when new xremote finally done. */
-=======
->>>>>>> 39e8a5c1
 #include <ZMap/zmapUtilsDebug.h>
 #include <zmapControl_P.h>
 
@@ -89,14 +86,6 @@
 static void findViewWindowCB(gpointer key, gpointer value, gpointer user_data) ;
 
 
-#ifdef ED_G_NEVER_INCLUDE_THIS_CODE
-static void printViewList(GList *view_list) ;
-static void printViewCB(gpointer data, gpointer user_data_unused) ;
-static void printView(ZMapView view, char *action, gboolean print_xid) ;
-#endif /* ED_G_NEVER_INCLUDE_THIS_CODE */
-
-
-
 
 /* 
  *                         External routines
@@ -167,20 +156,7 @@
   /* Create a new container that will hold the new view window. */
   view_container = zmapControlAddWindow(zmap, curr_container, orientation, ZMAPCONTROL_SPLIT_LAST, view_title) ;
 
-<<<<<<< HEAD
   if (!(view_window = zMapViewCreate(view_container, sequence_map, (void *)zmap)))
-=======
-
-  /* For each new view stick an event box into a parent zmap box, this event box
-   * will get any xremote events targetted at the view. By having a separate parent
-   * box that is always mapped we ensure that the xremote_widget will keep a constant
-   * window id for the events, note this box is NOT visible to the user. */
-  xremote_widget = GTK_WIDGET(gtk_event_box_new()) ;
-  gtk_box_pack_start(GTK_BOX(zmap->event_box_parent), xremote_widget, FALSE, FALSE, 0) ;
-
-
-  if (!(view_window = zMapViewCreate(xremote_widget, view_container, sequence_map, (void *)zmap)))
->>>>>>> 39e8a5c1
     {
       /* remove window we just added....not sure we need to do anything with remaining view... */
       ZMapViewWindow remaining_view ;
@@ -686,28 +662,8 @@
 }
 
 
-<<<<<<< HEAD
-
-
-#ifdef ED_G_NEVER_INCLUDE_THIS_CODE
-/* replaced by "click to focus" */
-
-/* The enter and leave stuff is slightly convoluted in that we don't want to unfocus
- * a window just because the pointer leaves it. We only want to unfocus a previous
- * window when we enter a different view window. Hence in the leave callback we just
- * record a window to be unfocussed if we subsequently enter a different view window. */
-#endif /* ED_G_NEVER_INCLUDE_THIS_CODE */
-
-
-
-
-
-
-
-=======
 /* Makes sure that everything that needs to happen does happen as a result
  * of a view window becoming the keyboard focus. */
->>>>>>> 39e8a5c1
 void zmapControlSetWindowFocus(ZMap zmap, ZMapViewWindow new_viewwindow)
 {
   GtkWidget *viewwindow_frame ;
@@ -820,49 +776,6 @@
 
   if (zMapViewGetView(view_window) == find_viewwindow->view)
     find_viewwindow->view_window = view_window ;
-
-  return ;
-}
-
-<<<<<<< HEAD
-=======
-
-
-/* Debugging: print out views, lists of views held by control. */
-static void printView(ZMapView view, char *action, gboolean print_xid)
-{
-  GtkWidget *xremote_widg ;
-  unsigned long xid = 0 ;
-  gboolean debug = TRUE ;
-
-  if (print_xid)
-    {
-      xremote_widg = zMapViewGetXremote(view) ;
-      xid = zMapXRemoteWidgetGetXID(xremote_widg) ;
-    }
-
-  zMapDebugPrint(debug, "%s view \"%p\", xwidg \"%p\", xwid=\"0x%lx\"",
-		 (action ? action : ""),
-		 view,
-		 xremote_widg,
-		 xid) ;
-
-  return ;
-}
-
-static void printViewList(GList *view_list)
-{
-  g_list_foreach(view_list, printViewCB, NULL) ;
-
-  return ;
-}
-
-/* GFunc90 callback to print out view data. */
-static void printViewCB(gpointer data, gpointer user_data_unused)
-{
-  ZMapView view = (ZMapView)data ;
-
-  printView(view, NULL, TRUE) ;
 
   return ;
 }
@@ -903,4 +816,3 @@
 }
 #endif /* ED_G_NEVER_INCLUDE_THIS_CODE */
 
->>>>>>> 39e8a5c1
