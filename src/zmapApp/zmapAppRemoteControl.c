--- conflicted
+++ resolved
@@ -200,8 +200,6 @@
 /* 
  *                Internal functions
  */
-<<<<<<< HEAD
-=======
 
 
 
@@ -581,5 +579,4 @@
   zMapSetCursor(zmap, cursor) ;
 
   return ;
-}
->>>>>>> 4807eba7
+}