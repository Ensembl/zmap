/*  File: zmapappmain.c
 *  Author: Ed Griffiths (edgrif@sanger.ac.uk)
 *  Copyright (c) 2006-2012: Genome Research Ltd.
 *-------------------------------------------------------------------
 * ZMap is free software; you can redistribute it and/or
 * modify it under the terms of the GNU General Public License
 * as published by the Free Software Foundation; either version 2
 * of the License, or (at your option) any later version.
 *
 * This program is distributed in the hope that it will be useful,
 * but WITHOUT ANY WARRANTY; without even the implied warranty of
 * MERCHANTABILITY or FITNESS FOR A PARTICULAR PURPOSE.  See the
 * GNU General Public License for more details.
 *
 * You should have received a copy of the GNU General Public License
 * along with this program; if not, write to the Free Software
 * Foundation, Inc., 59 Temple Place - Suite 330, Boston, MA  02111-1307, USA.
 * or see the on-line version at http://www.gnu.org/copyleft/gpl.txt
 *-------------------------------------------------------------------
 * This file is part of the ZMap genome database package
 * and was written by
 *     Ed Griffiths (Sanger Institute, UK) edgrif@sanger.ac.uk and,
 *       Roy Storey (Sanger Institute, UK) rds@sanger.ac.uk,
 *  Malcolm Hinsley (Sanger Institute, UK) mh17@sanger.ac.uk
 *
 * Description: Creates the first toplevel window in the zmap app.
 *
 * Exported functions: None
 *-------------------------------------------------------------------
 */

#ifdef HAVE_CONFIG_H
#include <config.h>
#endif

#include <stdlib.h>
#include <stdio.h>
#include <signal.h>
#include <locale.h>
#include <unistd.h>
#include <string.h>
#include <errno.h>


#include <ZMap/zmap.h>
#include <ZMap/zmapUtils.h>
#include <ZMap/zmapCmdLineArgs.h>
#include <ZMap/zmapConfigDir.h>
#include <ZMap/zmapConfigIni.h>
#include <ZMap/zmapConfigStrings.h>
#include <ZMap/zmapControl.h>
#include <zmapApp_P.h>


#define CLEAN_EXIT_MSG "Exit clean - goodbye cruel world !"

static void checkForCmdLineVersionArg(int argc, char *argv[]) ;
static int checkForCmdLineSleep(int argc, char *argv[]) ;
static void checkForCmdLineSequenceArg(int argc, char *argv[], char **dataset_out, char **sequence_out) ;
static void checkForCmdLineStartEndArg(int argc, char *argv[], int *start_inout, int *end_inout) ;

static char *checkConfigDir(void) ;
static gboolean checkSequenceArgs(int argc, char *argv[],
				  ZMapFeatureSequenceMap seq_map_inout, char **err_msg_out) ;

static gboolean checkPeerID(char **peer_name_out, char **peer_clipboard_out) ;

static gboolean removeZMapRowForeachFunc(GtkTreeModel *model, GtkTreePath *path,
                                         GtkTreeIter *iter, gpointer data);



static void initGnomeGTK(int argc, char *argv[]) ;
static gboolean getConfiguration(ZMapAppContext app_context) ;

static ZMapAppContext createAppContext(void) ;
static void destroyAppContext(ZMapAppContext app_context) ;

static void addZMapCB(void *app_data, void *zmap) ;
static void removeZMapCB(void *app_data, void *zmap) ;
static void infoSetCB(void *app_data, void *zmap) ;
static void quitCB(GtkWidget *widget, gpointer cb_data) ;

void quitReqCB(void *app_data, void *zmap_data_unused) ;
static void toplevelDestroyCB(GtkWidget *widget, gpointer data) ;

static void appExit(void *user_data) ;
static gboolean timeoutHandler(gpointer data) ;
static void signalFinalCleanUp(ZMapAppContext app_context, int exit_rc, char *exit_msg) ;
static void exitApp(ZMapAppContext app_context) ;
static void crashExitApp(ZMapAppContext app_context) ;
static void finalCleanUp(ZMapAppContext app_context) ;
static void doTheExit(int exit_code) ;
static void setup_signal_handlers(void);


static void remoteInstaller(GtkWidget *widget, GdkEvent *event, gpointer app_context_data) ;

static gboolean pingHandler(gpointer data) ;

static gboolean configureLog(char *config_file) ;
static void consoleMsg(gboolean err_msg, char *format, ...) ;


static ZMapManagerCallbacksStruct app_window_cbs_G = {addZMapCB, removeZMapCB, infoSetCB, quitReqCB, NULL} ;


#define ZMAPLOG_FILENAME "zmap.log"


char *ZMAP_X_PROGRAM_G  = "ZMap" ;


#ifdef ED_G_NEVER_INCLUDE_THIS_CODE
/* Place a copyright notice in the executable. */
char *obj_copyright_G = ZMAP_OBJ_COPYRIGHT_STRING(ZMAP_TITLE,
						  ZMAP_VERSION, ZMAP_RELEASE, ZMAP_UPDATE,
						  ZMAP_DESCRIPTION) ;
#endif /* ED_G_NEVER_INCLUDE_THIS_CODE */


/* This is the "real" main routine, called by either the C or C++ main
 * in zmapAppmain_c.c and zmapAppmain_c.cc respectively, allowing
 * compilation as a C or C++ program....this has not been tested any
 * time recently.
 *
 * Order is important here, if you change the order of calls you may
 * find you have some work to do to make it all work, e.g. logging is
 * set up as early as possible so we catch logged error messages.
 *
 *  */
int zmapMainMakeAppWindow(int argc, char *argv[])
{
  ZMapAppContext app_context ;
  char *peer_name = NULL, *peer_clipboard = NULL ;
  GtkWidget *toplevel, *vbox, *menubar, *connect_frame, *manage_frame ;
  GtkWidget *quit_button ;
  int log_size ;
  int sleep_seconds = 0 ;
  ZMapFeatureSequenceMap seq_map;
  char *err_msg = NULL ;
  char *window_title ;
  gboolean remote_control = FALSE ;


  /* AppRealiseData app_data = g_new0(AppRealiseDataStruct, 1); */


  /*       Application initialisation.        */

  /* Since thread support is crucial we do compile and run time checks that its all intialised.
   * the function calls look obscure but its what's recommended in the glib docs. */
#if !defined G_THREADS_ENABLED || defined G_THREADS_IMPL_NONE || !defined G_THREADS_IMPL_POSIX
#error "Cannot compile, threads not properly enabled."
#endif


  /* User can ask for an immediate sleep, useful for attaching a debugger. */
  if ((sleep_seconds = checkForCmdLineSleep(argc, argv)))
    sleep(sleep_seconds) ;


  /* Make sure glib threading is supported and initialised. */
  g_thread_init(NULL) ;
  if (!g_thread_supported())
    g_thread_init(NULL);

  setup_signal_handlers();

  /* Set up user type, i.e. developer or normal user. */
  zMapUtilsUserInit() ;

  /* Set up command line parsing object, globally available anywhere, this function exits if
   * there are bad command line args. */
  zMapCmdLineArgsCreate(&argc, argv) ;

  /* If user specified version flag, show zmap version and exit with zero return code. */
  checkForCmdLineVersionArg(argc, argv) ;

  /* The main control block. */
  app_context = createAppContext() ;


  /* default sequence to display -> if not run via XRemote (window_ID in cmd line args) */
  seq_map = app_context->default_sequence =  g_new0(ZMapFeatureSequenceMapStruct, 1) ;


  /* Set up configuration directory/files, this function exits if the directory/files can't be
   * accessed.... */
  seq_map->config_file = checkConfigDir() ;


  /* Set any global debug flags from config file. */
  zMapUtilsConfigDebug(NULL) ;

  if (!checkPeerID(&peer_name, &peer_clipboard))
    {
      /* obscure...only an error if just one is specified... */
      if (!(!peer_name && !peer_clipboard))
	zMapLogWarning("No %s name for remote connection specified so remote interface cannot be created.",
		       (!peer_name ? "peer" : "clipboard")) ;
    }
  else
    {
      /* set up the remote_request_func, subsystems check for this routine to determine
       * if they should make/service xremote calls. */
      app_window_cbs_G.remote_request_func = zmapAppRemoteControlGetRequestCB() ;
      app_window_cbs_G.remote_request_func_data = (void *)app_context ;

      remote_control = TRUE ;
      app_context->defer_hiding = TRUE ;
    }


  /* Init manager, just happen just once in application. */
  zMapManagerInit(&app_window_cbs_G) ;

  /* Add the ZMaps manager. */
  app_context->zmap_manager = zMapManagerCreate((void *)app_context) ;

  /* Set up logging for application. */
  if (!zMapLogCreate(NULL) || !configureLog(seq_map->config_file))
    {
      consoleMsg(TRUE, "%s", "ZMap cannot create log file.") ;
      doTheExit(EXIT_FAILURE) ;
    }
  else
    {
      zMapWriteStartMsg() ;
    }

  /* Get general zmap configuration from config. file. */
  getConfiguration(app_context) ;


  {
    /* Check locale setting, vital for message handling, text parsing and much else. */
    char *default_locale = "POSIX";
    char *locale_in_use, *user_req_locale, *new_locale;
    locale_in_use = setlocale(LC_ALL, NULL);

    if (!(user_req_locale = app_context->locale))
      user_req_locale = app_context->locale = g_strdup(default_locale);

    /* should we store locale_in_use and new_locale somewhere? */
    if (!(new_locale = setlocale(LC_ALL, app_context->locale)))
      {
	zMapLogWarning("Failed setting locale to '%s'", app_context->locale) ;
	consoleMsg(TRUE, "Failed setting locale to '%s'", app_context->locale) ;
	doTheExit(EXIT_FAILURE) ;
      }
  }

  /* Check for sequence/start/end on command line or in config. file, must be
   * either completely correct or not specified. */
  if (!checkSequenceArgs(argc, argv, seq_map, &err_msg))
    {
      zMapLogCritical("%s", err_msg) ;
      consoleMsg(TRUE, "%s", err_msg) ;
      doTheExit(EXIT_FAILURE) ;
    }


  /*             GTK initialisation              */

  initGnomeGTK(argc, argv) ;					    /* May exit if checks fail. */

<<<<<<< HEAD
  /* Create zmap's application window. */
  window_title = g_strdup_printf("ZMap - %s", zMapGetAppVersionString()) ;

  app_context->app_widg = toplevel = gtk_window_new(GTK_WINDOW_TOPLEVEL) ;
  gtk_window_set_policy(GTK_WINDOW(toplevel), FALSE, TRUE, FALSE ) ;
  gtk_window_set_title(GTK_WINDOW(toplevel), window_title) ;
=======
  app_context->app_widg = toplevel = zMapGUIToplevelNew(NULL, NULL) ;

  gtk_window_set_policy(GTK_WINDOW(toplevel), FALSE, TRUE, FALSE ) ;
>>>>>>> d941488b
  gtk_container_border_width(GTK_CONTAINER(toplevel), 0) ;

  g_free(window_title) ;

#ifdef ED_G_NEVER_INCLUDE_THIS_CODE
  /* THIS IS THE OLD REMOTE HANDLER.... */
  /* This ensures that the widget *really* has a X Window id when it
   * comes to doing XChangeProperty.  Using realize doesn't and the
   * expose_event means we can't hide the mainwindow. */
  g_signal_connect(G_OBJECT(toplevel), "map-event",
                   G_CALLBACK(zmapAppRemoteInstaller),
                   (gpointer)app_context);
#endif /* ED_G_NEVER_INCLUDE_THIS_CODE */


  /* **NEW XREMOTE** THIS IS THE NEW HANDLER... */
  if (remote_control)
    {
      if (zmapAppRemoteControlCreate(app_context, peer_name, peer_clipboard))
	{
	  /* Rest of initialisation requires a window so code is in a map callback
	   * where we are guaranteed to have a window. */
	  app_context->mapCB_id = g_signal_connect(G_OBJECT(toplevel), "map-event",
						   G_CALLBACK(remoteInstaller),
						   (gpointer)app_context) ;
	}
      else
	{
	  zMapCritical("%s", "Could not initialise remote control interface.") ;
	}
    }


  /* Handler for when main window is destroyed (by whichever route). */
  gtk_signal_connect(GTK_OBJECT(toplevel), "destroy",
		     GTK_SIGNAL_FUNC(toplevelDestroyCB), (gpointer)app_context) ;

  vbox = gtk_vbox_new(FALSE, 0) ;
  gtk_container_add(GTK_CONTAINER(toplevel), vbox) ;

  menubar = zmapMainMakeMenuBar(app_context) ;
  gtk_box_pack_start(GTK_BOX(vbox), menubar, FALSE, TRUE, 0);

  connect_frame = zmapMainMakeConnect(app_context, seq_map) ;
  gtk_box_pack_start(GTK_BOX(vbox), connect_frame, TRUE, TRUE, 0);

  manage_frame = zmapMainMakeManage(app_context) ;
  gtk_box_pack_start(GTK_BOX(vbox), manage_frame, TRUE, TRUE, 0);

  quit_button = gtk_button_new_with_label("Quit") ;
  gtk_signal_connect(GTK_OBJECT(quit_button), "clicked",
		     GTK_SIGNAL_FUNC(quitCB), (gpointer)app_context) ;
  gtk_box_pack_start(GTK_BOX(vbox), quit_button, FALSE, FALSE, 0) ;



  /* Always create the widget. */
  gtk_widget_show_all(toplevel) ;


  /* We don't always want to show this window, for lace users it is useless.... */
  if (!(app_context->show_mainwindow) && !(app_context->defer_hiding))
    gtk_widget_unmap(toplevel) ;


  /* Check that log file has not got too big... */
  if ((log_size = zMapLogFileSize()) > (ZMAP_DEFAULT_MAX_LOG_SIZE * 1048576))
    zMapWarning("Log file was grown to %d bytes, you should think about archiving or removing it.", log_size) ;


  /* Only show default sequence if we are _not_ controlled via XRemote */
  if (!remote_control)
     {
      ZMap zmap = NULL ;
      ZMapView view = NULL ;
      char *err_msg = NULL ;

      if (!zmapAppCreateZMap(app_context, seq_map, &zmap, &view, &err_msg))
	zMapWarning("%s", err_msg) ;
    }

  app_context->state = ZMAPAPP_RUNNING ;

  /* Start the GUI. */
  gtk_main() ;

  doTheExit(EXIT_SUCCESS) ;				    /* exits.... */


  /* We should never get here, hence the failure return code. */
  return(EXIT_FAILURE) ;
}



#ifdef ED_G_NEVER_INCLUDE_THIS_CODE
/* the old app exit. */
/* Signals zmap to clean up and exit, this may be asynchronous if there are underlying threads. */
void zmapAppExit(ZMapAppContext app_context)
{
  /* Record we are dying so we know when to quit as last zmap dies. */
  app_context->state = ZMAPAPP_DYING ;

  /* If there are no zmaps left we can exit here, otherwise we must signal all the zmaps
   * to die and wait for them to signal they have died or timeout and exit. */
  if (!(zMapManagerCount(app_context->zmap_manager)))
    {
      signalFinalCleanUp(app_context, EXIT_SUCCESS, CLEAN_EXIT_MSG) ;
    }
  else
    {
      guint timeout_func_id ;
      int interval = app_context->exit_timeout * 1000 ;	    /* glib needs time in milliseconds. */

      zMapLogMessage("%s", "Issuing requests to all ZMaps to disconnect from servers and quit.") ;

      /* N.B. we block for 2 seconds here to make sure user can see message. */
      zMapGUIShowMsgFull(NULL, "ZMap is disconnecting from its servers and quitting, please wait.",
			 ZMAP_MSG_EXIT,
			 GTK_JUSTIFY_CENTER, 2, FALSE) ;

      /* time out func makes sure that we exit if threads fail to report back. */
      timeout_func_id = g_timeout_add(interval, timeoutHandler, (gpointer)app_context) ;
      zMapAssert(timeout_func_id) ;

      /* Tell all our zmaps to die, they will tell all their threads to die. */
      zMapManagerKillAllZMaps(app_context->zmap_manager) ;
    }

  return ;
}
#endif /* ED_G_NEVER_INCLUDE_THIS_CODE */

void zmapAppExit(ZMapAppContext app_context)
{
  gboolean remote_disconnecting = FALSE ;

  /* Record we are dying so we know when to quit as last zmap dies. */
  app_context->state = ZMAPAPP_DYING ;

  /* If we have a remote client we need to tell them we are going and wait
   * for their reply, otherwise we can just get on with it. */
  if (app_context->remote_control)
    {
      gboolean app_exit = TRUE ;

      zmapAppRemoteControlSetExitRoutine(app_context, appExit) ;

      remote_disconnecting = zmapAppRemoteControlDisconnect(app_context, app_exit) ;
    }

  if (!(app_context->remote_control) || !remote_disconnecting)
    {
      appExit(app_context) ;
    }

  return ;
}


void zmapAppPingStart(ZMapAppContext app_context)
{
  guint timeout_func_id ;
  int interval = app_context->ping_timeout * 1000 ;	    /* glib needs time in milliseconds. */

  app_context->stop_pinging = FALSE ;

  /* try setting a timer to ping periodically.... */
  timeout_func_id = g_timeout_add(interval, pingHandler, (gpointer)app_context) ;

  return ;
}

void zmapAppPingStop(ZMapAppContext app_context)
{
  app_context->stop_pinging = TRUE ;

  return ;
}




/*
 *                 Internal routines
 */

static void initGnomeGTK(int argc, char *argv[])
{
  gchar *err_msg ;
  gchar *rc_dir, *rc_file;
  gtk_set_locale() ;

  if ((err_msg = (char *)gtk_check_version(ZMAP_GTK_MAJOR, ZMAP_GTK_MINOR, ZMAP_GTK_MICRO)))
    {
      zMapLogCritical("%s\n", err_msg) ;
      zMapExitMsg("%s\n", err_msg) ;

      gtk_exit(EXIT_FAILURE) ;
    }

  if ((rc_dir = zMapConfigDirGetDir()))
    {
      rc_file = g_strdup_printf("%s/%s", rc_dir, ".gtkrc");
      /* This needs to be done before gtk_init()
       * Call to gtk_set_locale() should make fetching locale specific rc
       * files work too. For instance, if LANG is set to ja_JP.ujis,
       * when loading the default file rc_file then GTK+ looks for rc_file.ja_JP
       * and rc_file.ja, and parses the first of those that exists.
       */
      gtk_rc_add_default_file(rc_file);
      g_free(rc_file);
    }

  gtk_init(&argc, &argv) ;

  return ;
}


static ZMapAppContext createAppContext(void)
{
  ZMapAppContext app_context ;

  app_context = g_new0(ZMapAppContextStruct, 1) ;

  app_context->state = ZMAPAPP_INIT ;

  app_context->app_id = zMapGetAppTitle() ;

  app_context->exit_timeout = ZMAP_DEFAULT_EXIT_TIMEOUT ;
  app_context->ping_timeout = ZMAP_DEFAULT_PING_TIMEOUT ;

  app_context->sent_finalised = FALSE;

  return app_context ;
}


static void destroyAppContext(ZMapAppContext app_context)
{
  if (app_context->locale)
    g_free(app_context->locale) ;

  if(app_context->default_sequence)
    {
      if(app_context->default_sequence->sequence)
	g_free(app_context->default_sequence->sequence);

      g_free(app_context->default_sequence);
    }
  g_free(app_context) ;

  return ;
}



/* A GSourceFunc, called after requested time interval for pings until this function returns FALSE. */
static gboolean pingHandler(gpointer data)
{
  gboolean result = TRUE ;
  ZMapAppContext app_context = (ZMapAppContext)data ;

  if (app_context->stop_pinging)
    result = FALSE ;
  else
    zmapAppRemoteControlPing(app_context) ;

  return TRUE ;
}


/* Called when layer below signals that a zmap has been added. */
void addZMapCB(void *app_data, void *zmap_data)
{
  ZMapAppContext app_context = (ZMapAppContext)app_data ;
  ZMap zmap = (ZMap)zmap_data ;
  GtkTreeIter iter1 ;

  /* Update our list of zmaps.... */
  gtk_tree_store_append (app_context->tree_store_widg, &iter1, NULL);
  gtk_tree_store_set (app_context->tree_store_widg, &iter1,
		      ZMAPID_COLUMN, zMapGetZMapID(zmap),
		      ZMAPSEQUENCE_COLUMN,"<dummy>" ,
		      ZMAPSTATE_COLUMN, zMapGetZMapStatus(zmap),
		      ZMAPLASTREQUEST_COLUMN, "blah, blah, blaaaaaa",
		      ZMAPDATA_COLUMN, (gpointer)zmap,
		      -1);

  return ;
}



/* UM...I'M NOT SURE THIS COMMENT IS CORRECT....SHOULD BE CALLED WHEN
 * USER CLOSES A WINDOW OR QUITS....NEED TO DISTINGUISH WHICH.... */
/* Called when user clicks the big "Quit" button in the main window.
 * Called every time a zmap window signals that it has gone. */
void removeZMapCB(void *app_data, void *zmap_data)
{
  ZMapAppContext app_context = (ZMapAppContext)app_data ;
  ZMap zmap = (ZMap)zmap_data ;

  /* This has the potential to remove multiple rows, but currently
     doesn't as the first found one that matches, gets removed an
     returns true. See
     http://scentric.net/tutorial/sec-treemodel-remove-many-rows.html
     for an implementation of mutliple deletes */
  gtk_tree_model_foreach(GTK_TREE_MODEL(app_context->tree_store_widg),
                         (GtkTreeModelForeachFunc)removeZMapRowForeachFunc,
                         (gpointer)zmap);

  if (app_context->selected_zmap == zmap)
    app_context->selected_zmap = NULL ;



  /* UMMM....THIS EXITING HERE DOESN'T LOOK RIGHT TO ME.......... */

  /* When the last zmap has gone and we are dying then exit. */
  if (app_context->state == ZMAPAPP_DYING && ((zMapManagerCount(app_context->zmap_manager)) == 0))
    exitApp(app_context) ;

  return ;
}







/*
 *        callbacks that destroy the application
 */

static void quitCB(GtkWidget *widget, gpointer cb_data)
{
  ZMapAppContext app_context = (ZMapAppContext)cb_data ;

  zmapAppExit(app_context) ;

  return ;
}

/* Called from layers below when they want zmap to exit. */
void quitReqCB(void *app_data, void *zmap_data_unused)
{
  ZMapAppContext app_context = (ZMapAppContext)app_data ;

  zmapAppExit(app_context) ;

  return ;
}

/* This function gets called whenever there is a gtk_widget_destroy() to the top level
 * widget. Sometimes this is because of window manager action, sometimes one of our exit
 * routines does a gtk_widget_destroy() on the top level widget.
 *
 * It is the final clean up routine for the ZMap application and exits the program.
 *
 *  */
static void toplevelDestroyCB(GtkWidget *widget, gpointer cb_data)
{
  ZMapAppContext app_context = (ZMapAppContext)cb_data ;

  finalCleanUp(app_context) ;				    /* exits program. */

  return ;
}




/* A GSourceFunc, called if we take too long to exit, in which case we force the exit. */
static gboolean timeoutHandler(gpointer data)
{
  ZMapAppContext app_context = (ZMapAppContext)data ;

  crashExitApp(app_context) ;

  return FALSE ;
}




/*
 *               exit/cleanup routines.
 */


static void appExit(void *user_data)
{
  ZMapAppContext app_context = (ZMapAppContext)user_data ;


  /* If there are no zmaps left we can exit here, otherwise we must signal all the zmaps
   * to die and wait for them to signal they have died or timeout and exit. */
  if (!(zMapManagerCount(app_context->zmap_manager)))
    {
      signalFinalCleanUp(app_context, EXIT_SUCCESS, CLEAN_EXIT_MSG) ;
    }
  else
    {
      guint timeout_func_id ;
      int interval = app_context->exit_timeout * 1000 ;	    /* glib needs time in milliseconds. */

      zMapLogMessage("%s", "Issuing requests to all ZMaps to disconnect from servers and quit.") ;

      /* N.B. we block for 2 seconds here to make sure user can see message. */
      zMapGUIShowMsgFull(NULL, "ZMap is disconnecting from its servers and quitting, please wait.",
			 ZMAP_MSG_EXIT,
			 GTK_JUSTIFY_CENTER, 2, FALSE) ;

      /* time out func makes sure that we exit if threads fail to report back. */
      timeout_func_id = g_timeout_add(interval, timeoutHandler, (gpointer)app_context) ;
      zMapAssert(timeout_func_id) ;

      /* Tell all our zmaps to die, they will tell all their threads to die. */
      zMapManagerKillAllZMaps(app_context->zmap_manager) ;
    }

  return ;
}





/* Called on clean exit of zmap. */
static void exitApp(ZMapAppContext app_context)
{
/* This must be done here as manager checks to see if all its zmaps have gone. */
  if (app_context->zmap_manager)
    zMapManagerDestroy(app_context->zmap_manager) ;

  signalFinalCleanUp(app_context, EXIT_SUCCESS, CLEAN_EXIT_MSG) ;	    /* exits app. */

  return ;
}

/* Called when clean up of zmaps and their threads times out, stuff is not
 * cleaned up and the application does not exit cleanly. */
static void crashExitApp(ZMapAppContext app_context)
{
  char *exit_msg = "Exit timed out - WARNING: Zmap clean up of threads timed out, exit has been forced !" ;

  signalFinalCleanUp(app_context, EXIT_FAILURE, exit_msg) ;	    /* exits app. */

  return ;
}

/* Sends finalise to client if there is one and then signals main window to exit which
 * will then call our final destroy callback. */
static void signalFinalCleanUp(ZMapAppContext app_context, int exit_rc, char *exit_msg)
{
  app_context->exit_rc = exit_rc ;
  app_context->exit_msg = exit_msg ;


#ifdef ED_G_NEVER_INCLUDE_THIS_CODE
  /* Surely should not be called any more..... */

  if (app_context->xremote_client)
    {
      zmapAppRemoteSendFinalised(app_context);

      zMapXRemoteDestroy(app_context->xremote_client) ;
    }
#endif /* ED_G_NEVER_INCLUDE_THIS_CODE */



  /* **NEW XREMOTE** destroy, Note that at this point we have already told the peer
   * that we are quitting so now we just need to clear up. */
  if (app_context->remote_control)
    {
      zmapAppRemoteControlDestroy(app_context) ;
    }

  /* Causes the destroy callback to be invoked which then calls the final clean up. */
  gtk_widget_destroy(app_context->app_widg);

  return ;
}

/* Cleans up and exits. */
static void finalCleanUp(ZMapAppContext app_context)
{
  int exit_rc = app_context->exit_rc ;
  char *exit_msg = app_context->exit_msg ;

  zMapConfigDirDestroy();
  destroyAppContext(app_context) ;

  if (exit_rc)
    zMapLogCritical("%s", exit_msg) ;
  else
    zMapLogMessage("%s", exit_msg) ;

  zMapWriteStopMsg() ;
  zMapLogDestroy() ;

  doTheExit(exit_rc) ;

  return ;
}


/*
 * Use this routine to exit the application with a portable (as in POSIX) return
 * code. If exit_code == 0 then application exits with EXIT_SUCCESS, otherwise
 * exits with EXIT_FAILURE.
 *
 * Note: gtk now deprecates use of gtk_exit() for exit().
 *
 * exit_code = 0 for success, anything else for failure.
 *  */
static void doTheExit(int exit_code)
{
  int true_exit_code ;

  if (exit_code)
    true_exit_code = EXIT_FAILURE ;
  else
    true_exit_code = EXIT_SUCCESS ;

  exit(true_exit_code) ;

  return ;						    /* we never get here. */
}


static gboolean removeZMapRowForeachFunc(GtkTreeModel *model, GtkTreePath *path,
                                         GtkTreeIter *iter, gpointer data)
{
  ZMap zmap = (ZMap)data;
  ZMap row_zmap;

  gtk_tree_model_get(model, iter,
                     ZMAPDATA_COLUMN, &row_zmap,
                     -1);

  if (zmap == row_zmap)
    {
      gtk_tree_store_remove(GTK_TREE_STORE(model), iter);
      return TRUE;
    }

  return FALSE;                 /* TRUE means it stops! */
}

/* Did user specify seqence/start/end on command line? */
static void checkForCmdLineSequenceArg(int argc, char *argv[], char **dataset_out, char **sequence_out)
{
  ZMapCmdLineArgsType value ;
  char *sequence ;

  if (zMapCmdLineArgsValue(ZMAPARG_SEQUENCE, &value))
  {
    sequence = value.s ;

    if(dataset_out)
    {
      gchar *delim;

      delim = g_strstr_len(sequence,-1,"/");
      if(delim)
      {
            *dataset_out = sequence;
            *delim++ = 0;
            sequence = delim;
      }
    }

    *sequence_out = sequence ;
  }

  return ;
}


/* Did user specify seqence/start/end on command line. */
static void checkForCmdLineStartEndArg(int argc, char *argv[], int *start_inout, int *end_inout)
{
  ZMapCmdLineArgsType value ;

#ifdef ED_G_NEVER_INCLUDE_THIS_CODE
  int start = *start_inout, end = *end_inout ;
#endif /* ED_G_NEVER_INCLUDE_THIS_CODE */


  if (zMapCmdLineArgsValue(ZMAPARG_SEQUENCE_START, &value))
    *start_inout = value.i ;
  if (zMapCmdLineArgsValue(ZMAPARG_SEQUENCE_END, &value))
    *end_inout = value.i ;


#ifdef ED_G_NEVER_INCLUDE_THIS_CODE
  if (start != *start_inout || end != *end_inout)
    {
      if (start < 1 || (end != 0 && end < start))
	{
	  fprintf(stderr, "Bad start/end values: start = %d, end = %d\n", start, end) ;
	  doTheExit(EXIT_FAILURE) ;
	}
      else
	{
	  *start_inout = start ;
	  *end_inout = end ;
	}
    }
#endif /* ED_G_NEVER_INCLUDE_THIS_CODE */

  return ;
}




/* Did user specify the version arg. */
static void checkForCmdLineVersionArg(int argc, char *argv[])
{
  ZMapCmdLineArgsType value ;
  gboolean show_version = FALSE ;

  if (zMapCmdLineArgsValue(ZMAPARG_VERSION, &value))
    show_version = value.b ;

  if (show_version)
    {
      printf("%s - %s\n", zMapGetAppName(), zMapGetAppVersionString()) ;

      exit(EXIT_SUCCESS) ;
    }


  return ;
}

/* Did user ask for zmap to sleep initially - useful for attaching a debugger.
 * Returns number of seconds to sleep or zero if user did not specify sleep.
 *  */
static int checkForCmdLineSleep(int argc, char *argv[])
{
  int seconds = 0 ;
  char **curr_arg ;

  /* We do this by steam because the cmdline args stuff is not set up immediately. */

  curr_arg = argv ;
  while (*curr_arg)
    {
      if (g_str_has_prefix(*curr_arg, "--" ZMAPSTANZA_APP_SLEEP "="))
	{
	  seconds = atoi((strstr(*curr_arg, "=") + 1)) ;
	  break ;
	}

      curr_arg++ ;
    }

  return seconds ;
}




/* Did user specify a config directory and/or config file within that directory on the command line. */
static char *checkConfigDir(void)
{
  char *config_file = NULL ;
  ZMapCmdLineArgsType dir = {FALSE}, file = {FALSE};

  zMapCmdLineArgsValue(ZMAPARG_CONFIG_DIR, &dir) ;
  zMapCmdLineArgsValue(ZMAPARG_CONFIG_FILE, &file) ;


  if (!zMapConfigDirCreate(dir.s, file.s, FALSE))
    {
	fprintf(stderr, "Could not access either/both of configuration directory \"%s\" "
	      "or file \"%s\" within that directory.\n",
	      zMapConfigDirGetDir(), zMapConfigDirGetFile()) ;
      doTheExit(EXIT_FAILURE) ;

    }
  else
    {
      config_file = zMapConfigDirGetFile() ;
    }

  return config_file ;
}


/* Did caller specify a peer program id ? */
static gboolean checkPeerID(char **peer_name_out, char **peer_clipboard_out)
{
  gboolean result = FALSE ;
  ZMapCmdLineArgsType name_value = {FALSE}, clipboard_value = {FALSE} ;

  if (zMapCmdLineArgsValue(ZMAPARG_PEER_NAME, &name_value))
    *peer_name_out = name_value.s ;

  if (zMapCmdLineArgsValue(ZMAPARG_PEER_CLIPBOARD, &clipboard_value))
    *peer_clipboard_out = clipboard_value.s ;

  if (*peer_name_out && *peer_clipboard_out)
    result = TRUE ;

  return result ;
}




/* This function isn't very intelligent at the moment.  It's function
 * is to set the info (GError) object of the appcontext so that the
 * remote control code can set the reply atom when opening, closing ...
 * a child zmap.  It's just sucking info out of the zmap at the moment
 * without worrying about context.  Maybe this will be what we want, but
 * I doubt it.
 * I doubt we should want to support too many remote calls through the
 * appcontext window though, currently I can think of open/close maybe
 * raise.  Anything more and we'll need to worry about how to get more
 * info and the calls should *REALLY* be going direct to the zmap itself
 */
static void infoSetCB(void *app_data, void *zmap_data)
{
  /* I WANT TO GET RID OF ALL OF THIS...I DON'T THINK WE NEED IT NOW.... */
#ifdef ED_G_NEVER_INCLUDE_THIS_CODE

  ZMapAppContext app_context = (ZMapAppContext)app_data;
  ZMap zmap = (ZMap)zmap_data;
  char *zmap_xml = NULL;
  GQuark domain = g_quark_from_string(__FILE__);

  g_clear_error(&(app_context->info));

  zmap_xml = zMapControlRemoteReceiveAccepts(zmap);

  app_context->info = g_error_new(domain, 200, "%s", zmap_xml) ;

  if(zmap_xml)
    g_free(zmap_xml);
#endif /* ED_G_NEVER_INCLUDE_THIS_CODE */


  return ;
}


/* Read ZMap application defaults. */
static gboolean getConfiguration(ZMapAppContext app_context)
{
  gboolean result = FALSE ;
  ZMapConfigIniContext context;

  app_context->show_mainwindow = TRUE;
  app_context->exit_timeout = ZMAP_DEFAULT_EXIT_TIMEOUT;

  if ((context = zMapConfigIniContextProvide(app_context->default_sequence->config_file)))
    {
      gboolean tmp_bool = FALSE;
      char *tmp_string  = NULL;
      int tmp_int = 0;

      /* Do we show the main window? if not then on ZMap close we should exit */
      if (zMapConfigIniContextGetBoolean(context, ZMAPSTANZA_APP_CONFIG, ZMAPSTANZA_APP_CONFIG,
					 ZMAPSTANZA_APP_MAINWINDOW, &tmp_bool))
	app_context->show_mainwindow = tmp_bool ;

      /* Should window title prefix be abbreviated ? */
      if (zMapConfigIniContextGetBoolean(context, ZMAPSTANZA_APP_CONFIG, ZMAPSTANZA_APP_CONFIG,
					 ZMAPSTANZA_APP_ABBREV_TITLE, &tmp_bool))
	app_context->abbrev_title_prefix = tmp_bool ;
      zMapGUISetAbbrevTitlePrefix(app_context->abbrev_title_prefix) ;
      


      /* How long to wait when closing, before timeout */
      if (zMapConfigIniContextGetInt(context, ZMAPSTANZA_APP_CONFIG, ZMAPSTANZA_APP_CONFIG,
				     ZMAPSTANZA_APP_EXIT_TIMEOUT, &tmp_int))
	app_context->exit_timeout = tmp_int ;

      if (app_context->exit_timeout < 0)
	app_context->exit_timeout = ZMAP_DEFAULT_EXIT_TIMEOUT ;


      /* peer app name to use in remote control. */
      if (zMapConfigIniContextGetString(context, ZMAPSTANZA_APP_CONFIG, ZMAPSTANZA_APP_CONFIG,
					ZMAPSTANZA_APP_PEER_NAME, &tmp_string))
	app_context->remote_control->peer_name = tmp_string ;


      /* peer unique id to use in remote control. */
      if (zMapConfigIniContextGetString(context, ZMAPSTANZA_APP_CONFIG, ZMAPSTANZA_APP_CONFIG,
					ZMAPSTANZA_APP_PEER_CLIPBOARD, &tmp_string))
	app_context->remote_control->peer_clipboard = tmp_string ;

      /* help url to use */
      if (zMapConfigIniContextGetString(context, ZMAPSTANZA_APP_CONFIG, ZMAPSTANZA_APP_CONFIG,
					ZMAPSTANZA_APP_HELP_URL, &tmp_string))
	zMapGUISetHelpURL(tmp_string) ;

      /* locale to use */
      if (zMapConfigIniContextGetString(context, ZMAPSTANZA_APP_CONFIG, ZMAPSTANZA_APP_CONFIG,
					ZMAPSTANZA_APP_LOCALE, &tmp_string))
	app_context->locale = tmp_string;

      /* Turn on/off debugging for xremote connection to peer client. */
      if (zMapConfigIniContextGetBoolean(context, ZMAPSTANZA_APP_CONFIG, ZMAPSTANZA_APP_CONFIG,
					 ZMAPSTANZA_APP_XREMOTE_DEBUG, &tmp_bool))
	{
	  app_context->xremote_debug = tmp_bool ;
	  zMapXRemoteSetDebug(app_context->xremote_debug) ;
	}

      zMapConfigIniContextDestroy(context);

      result = TRUE;
    }

  return result ;
}


/* Called  */
static void setup_signal_handlers(void)
{
  /* Not much point if there's no sigaction! */
#ifndef NO_SIGACTION
  struct sigaction signal_action, prev;

  sigemptyset (&(signal_action.sa_mask));

  /* Block other signals while handler runs. */
  sigaddset (&(signal_action.sa_mask), SIGSEGV);
  sigaddset (&(signal_action.sa_mask), SIGBUS);
  sigaddset (&(signal_action.sa_mask), SIGABRT);

  signal_action.sa_flags   = 0;
  signal_action.sa_handler = zMapSignalHandler;

  sigaction(SIGSEGV, &signal_action, &prev);
  sigaction(SIGBUS,  &signal_action, &prev);
  sigaction(SIGABRT, &signal_action, &prev);
#endif /* NO_SIGACTION */

  return ;
}



/* **NEW XREMOTE** 
 *
 * create the new xremote object.
 */
static void remoteInstaller(GtkWidget *widget, GdkEvent *event, gpointer user_data)
{
  ZMapAppContext app_context = (ZMapAppContext)user_data ;

  /* Stop ourselves being called again. */
  g_signal_handler_disconnect(app_context->app_widg, app_context->mapCB_id) ;
  app_context->mapCB_id = 0 ;

  /* Set up our remote handler. */
  if (zmapAppRemoteControlInit(app_context))
    {
      if (!zmapAppRemoteControlConnect(app_context))
	zMapCritical("Failed to connect to peer %s using clipboard %s.",
		     app_context->remote_control->peer_name,
		     app_context->remote_control->peer_clipboard) ;
    }
  else
    {
      zMapLogCritical("%s", "Cannot initialise zmap remote control interface.") ;
    }

  /* Hide main window if required. */
  if (!(app_context->show_mainwindow) && app_context->defer_hiding)
    gtk_widget_unmap(app_context->app_widg) ;

  return ;
}


/* Read logging configuration from ZMap stanza and apply to log. */
static gboolean configureLog(char *config_file)
{
  gboolean result = TRUE ;	/* if no config, we can't fail to configure */
  ZMapConfigIniContext context ;
  gboolean logging, log_to_file, show_code_details, show_time, catch_glib, echo_glib ;
  char *full_dir, *log_name, *logfile_path ;

  /* default values */
  logging = TRUE ;
  log_to_file = TRUE ;
  show_code_details = TRUE;
  show_time = TRUE;
  catch_glib = TRUE;
  echo_glib = TRUE;
  /* if we run config free we put the log file in the cwd */
  full_dir = g_strdup("./");
  log_name = g_strdup(ZMAPLOG_FILENAME) ;


  if (config_file && (context = zMapConfigIniContextProvide(config_file)))
    {
      gboolean tmp_bool ;
      char *tmp_string = NULL;

      /* logging at all */
      if (zMapConfigIniContextGetBoolean(context, ZMAPSTANZA_LOG_CONFIG,
					 ZMAPSTANZA_LOG_CONFIG,
					 ZMAPSTANZA_LOG_LOGGING, &tmp_bool))
	logging = tmp_bool ;

      /* logging to the file */
      if (zMapConfigIniContextGetBoolean(context, ZMAPSTANZA_LOG_CONFIG,
					ZMAPSTANZA_LOG_CONFIG,
					ZMAPSTANZA_LOG_FILE, &tmp_bool))
	log_to_file = tmp_bool ;

      /* how much detail to show...code... */
      if (zMapConfigIniContextGetBoolean(context, ZMAPSTANZA_LOG_CONFIG,
					ZMAPSTANZA_LOG_CONFIG,
					ZMAPSTANZA_LOG_SHOW_CODE, &tmp_bool))
	show_code_details = tmp_bool;

      /* how much detail to show...time... */
      if (zMapConfigIniContextGetBoolean(context, ZMAPSTANZA_LOG_CONFIG,
					ZMAPSTANZA_LOG_CONFIG,
					ZMAPSTANZA_LOG_SHOW_TIME, &tmp_bool))
	show_time = tmp_bool;

      /* catch GLib errors, else they stay on stdout */
      if (zMapConfigIniContextGetBoolean(context, ZMAPSTANZA_LOG_CONFIG,
					ZMAPSTANZA_LOG_CONFIG,
					ZMAPSTANZA_LOG_CATCH_GLIB, &tmp_bool))
	catch_glib = tmp_bool;

      /* catch GLib errors, else they stay on stdout */
      if (zMapConfigIniContextGetBoolean(context, ZMAPSTANZA_LOG_CONFIG,
					ZMAPSTANZA_LOG_CONFIG,
					ZMAPSTANZA_LOG_ECHO_GLIB, &tmp_bool))
	echo_glib = tmp_bool;

      /* user specified dir, default to config dir */
      if (zMapConfigIniContextGetString(context, ZMAPSTANZA_LOG_CONFIG,
				       ZMAPSTANZA_LOG_CONFIG,
				       ZMAPSTANZA_LOG_DIRECTORY, &tmp_string))
	full_dir = zMapGetDir(tmp_string, TRUE, TRUE) ;
      else
	{
		g_free (full_dir);
		full_dir = zMapConfigDirGetDir() ;
	}


      /* user specified file, default to zmap.log */
      if (zMapConfigIniContextGetString(context, ZMAPSTANZA_LOG_CONFIG,
				       ZMAPSTANZA_LOG_CONFIG,
				       ZMAPSTANZA_LOG_FILENAME, &tmp_string))
	{
		g_free(log_name) ;
		log_name = tmp_string;
	}

      /* config context needs freeing */
      zMapConfigIniContextDestroy(context);

    }

  logfile_path = zMapGetFile(full_dir, log_name, TRUE) ;

      /* all our strings need freeing */
  g_free(log_name) ;
  g_free(full_dir) ;

  result = zMapLogConfigure(logging, log_to_file,
				show_code_details, show_time,
				catch_glib, echo_glib,
				logfile_path) ;

  return result ;
}


/* Check to see if user specied a sequence/start/end on the command line or in
 * a config file, only returns FALSE if they tried to specify it and it was
 * wrong. If FALSE an error message is returned in err_msg_out which should
 * be g_free'd by caller. */
static gboolean checkSequenceArgs(int argc, char *argv[],
				  ZMapFeatureSequenceMap seq_map_inout, char **err_msg_out)
{
  gboolean result = FALSE ;
  char *source = NULL ;

  /* Check command line first, calls will exit if there is a problem if flag is completely wrong. */
  checkForCmdLineSequenceArg(argc, argv, &seq_map_inout->dataset, &seq_map_inout->sequence);
  checkForCmdLineStartEndArg(argc, argv, &seq_map_inout->start, &seq_map_inout->end) ;

    /* Nothing specified on command line so check config file. */
  if (!(seq_map_inout->sequence) && !(seq_map_inout->start) && !(seq_map_inout->end))
    {
      zMapAppGetSequenceConfig(seq_map_inout) ;

      source = "in config file" ;
    }
  else
    {
      source = "on command line" ;
    }

  /* Everything must be specified or nothing. */
  if ((seq_map_inout->sequence && seq_map_inout->start && seq_map_inout->end)
      || (!(seq_map_inout->sequence) && !(seq_map_inout->start) && !(seq_map_inout->end)))
    {
      result = TRUE ;
    }
  else
    {
      result = FALSE ;
      *err_msg_out = g_strdup_printf("Bad sequence args %s: %s",
				     source,
				     (!seq_map_inout->sequence ? "no sequence name"
				      : (seq_map_inout->start <= 1 ? "start less than 1" : "end less than start"))) ;
    }

  return result ;
}


static void consoleMsg(gboolean err_msg, char *format, ...)
{
  va_list args ;
  char *msg_string ;
  FILE *stream ;

  va_start(args, format) ;
  msg_string = g_strdup_vprintf(format, args) ;
  va_end(args) ;

  if (err_msg)
    stream = stderr ;
  else
    stream = stdout ;

  fprintf(stream, "%s\n", msg_string) ;

  g_free(msg_string) ;

  return ;
}
<|MERGE_RESOLUTION|>--- conflicted
+++ resolved
@@ -265,18 +265,10 @@
 
   initGnomeGTK(argc, argv) ;					    /* May exit if checks fail. */
 
-<<<<<<< HEAD
-  /* Create zmap's application window. */
-  window_title = g_strdup_printf("ZMap - %s", zMapGetAppVersionString()) ;
-
-  app_context->app_widg = toplevel = gtk_window_new(GTK_WINDOW_TOPLEVEL) ;
+  app_context->app_widg = toplevel = zMapGUIToplevelNew(NULL, NULL) ;
+
   gtk_window_set_policy(GTK_WINDOW(toplevel), FALSE, TRUE, FALSE ) ;
-  gtk_window_set_title(GTK_WINDOW(toplevel), window_title) ;
-=======
-  app_context->app_widg = toplevel = zMapGUIToplevelNew(NULL, NULL) ;
-
-  gtk_window_set_policy(GTK_WINDOW(toplevel), FALSE, TRUE, FALSE ) ;
->>>>>>> d941488b
+
   gtk_container_border_width(GTK_CONTAINER(toplevel), 0) ;
 
   g_free(window_title) ;
