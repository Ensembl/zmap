--- conflicted
+++ resolved
@@ -56,14 +56,12 @@
 static int checkForCmdLineSleep(int argc, char *argv[]) ;
 static void checkForCmdLineSequenceArg(int argc, char *argv[], char **dataset_out, char **sequence_out) ;
 static void checkForCmdLineStartEndArg(int argc, char *argv[], int *start_inout, int *end_inout) ;
-<<<<<<< HEAD
+
 static char *checkConfigDir(gboolean use_files) ;
-=======
-static char *checkConfigDir(void) ;
 static gboolean checkSequenceArgs(int argc, char *argv[],  char *config_file,
 				  ZMapFeatureSequenceMap seq_map_inout, char **err_msg_out) ;
 
->>>>>>> a1f7f766
+
 static gboolean removeZMapRowForeachFunc(GtkTreeModel *model, GtkTreePath *path,
                                          GtkTreeIter *iter, gpointer data);
 
@@ -174,13 +172,9 @@
 
   /* Set up configuration directory/files, this function exits if the directory/files can't be
    * accessed.... */
-<<<<<<< HEAD
+
   app_context->files = zMapCmdLineFinalArg();
-  app_context->default_sequence->config_file = checkConfigDir(app_context->files ? TRUE : FALSE) ;
-=======
-  config_file = app_context->default_sequence->config_file = checkConfigDir() ;
-
->>>>>>> a1f7f766
+  config_file = app_context->default_sequence->config_file = checkConfigDir(app_context->files ? TRUE : FALSE) ;
 
   /* Set any global debug flags from config file. */
   zMapUtilsConfigDebug(NULL) ;
@@ -285,7 +279,7 @@
 
 
   /* show default sequence is based on whether or not we are controlled via XRemote
-   * 
+   *
    * Some work will be needed here with the new xremote....as the sequence won't
    * be in the config file.
    */
