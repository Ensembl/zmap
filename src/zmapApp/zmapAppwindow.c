--- conflicted
+++ resolved
@@ -60,13 +60,10 @@
 static void checkForCmdLineStartEndArg(int argc, char *argv[], int *start_inout, int *end_inout) ;
 
 static char *checkConfigDir(void) ;
-<<<<<<< HEAD
-static gboolean checkPeerID(char **peer_name_out, char **peer_clipboard_out) ;
-=======
 static gboolean checkSequenceArgs(int argc, char *argv[],
 				  ZMapFeatureSequenceMap seq_map_inout, char **err_msg_out) ;
 
->>>>>>> ccdebb96
+static gboolean checkPeerID(char **peer_name_out, char **peer_clipboard_out) ;
 
 static gboolean removeZMapRowForeachFunc(GtkTreeModel *model, GtkTreePath *path,
                                          GtkTreeIter *iter, gpointer data);
@@ -95,19 +92,13 @@
 static void finalCleanUp(ZMapAppContext app_context) ;
 static void doTheExit(int exit_code) ;
 static void setup_signal_handlers(void);
-static gboolean configureLog(char *config_file) ;
-static void consoleMsg(gboolean err_msg, char *format, ...) ;
-
-
-<<<<<<< HEAD
+
 
 static void remoteInstaller(GtkWidget *widget, GdkEvent *event, gpointer app_context_data) ;
 
 static gboolean pingHandler(gpointer data) ;
 
 static gboolean configureLog(void) ;
-=======
->>>>>>> ccdebb96
 
 
 
@@ -147,13 +138,10 @@
   int log_size ;
   int sleep_seconds = 0 ;
   ZMapFeatureSequenceMap seq_map;
-<<<<<<< HEAD
+  char *err_msg = NULL ;
   char *window_title ;
   gboolean remote_control = FALSE ;
 
-=======
-  char *err_msg = NULL ;
->>>>>>> ccdebb96
 
   /* AppRealiseData app_data = g_new0(AppRealiseDataStruct, 1); */
 
@@ -230,12 +218,7 @@
   app_context->zmap_manager = zMapManagerCreate((void *)app_context) ;
 
   /* Set up logging for application. */
-<<<<<<< HEAD
-
-  if (!zMapLogCreate(NULL) || !configureLog())
-=======
   if (!zMapLogCreate(NULL) || !configureLog(seq_map->config_file))
->>>>>>> ccdebb96
     {
       consoleMsg(TRUE, "%s", "ZMap cannot create log file.") ;
       doTheExit(EXIT_FAILURE) ;
@@ -250,11 +233,7 @@
 
 
   {
-<<<<<<< HEAD
-    /* locale setting, essential for much of our display, e.g. fixed width dna display. */
-=======
     /* Check locale setting, vital for message handling, text parsing and much else. */
->>>>>>> ccdebb96
     char *default_locale = "POSIX";
     char *locale_in_use, *user_req_locale, *new_locale;
     locale_in_use = setlocale(LC_ALL, NULL);
@@ -271,16 +250,6 @@
       }
   }
 
-<<<<<<< HEAD
-
-  /* If user specified a sequence in the config. file or on the command line then
-   * display it straight away, app exits if bad command line params supplied. */
-  seq_map = app_context->default_sequence ;
-
-  checkForCmdLineSequenceArg(argc, argv, &seq_map->dataset, &seq_map->sequence);
-  checkForCmdLineStartEndArg(argc, argv, &seq_map->start, &seq_map->end) ;
-
-=======
   /* Check for sequence/start/end on command line or in config. file, must be
    * either completely correct or not specified. */
   if (!checkSequenceArgs(argc, argv, seq_map, &err_msg))
@@ -289,7 +258,6 @@
       consoleMsg(TRUE, "%s", err_msg) ;
       doTheExit(EXIT_FAILURE) ;
     }
->>>>>>> ccdebb96
 
 
   /*             GTK initialisation              */
@@ -372,48 +340,28 @@
     zMapWarning("Log file was grown to %d bytes, you should think about archiving or removing it.", log_size) ;
 
 
-<<<<<<< HEAD
-
-  /* SORT ALL THIS OUT.....URGENTLY.... */
-
-  /* OK, there is a potential problem that needs testing here...is it ok to show a sequence
-   * and then set up the xremote stuff.....??? Need to make sure it all works... */
-
-#ifdef ED_G_NEVER_INCLUDE_THIS_CODE
-  /* show default sequence is based on whether or not we are controlled via XRemote */
-  if (seq_map->sequence && !peer_name)
+  /* Only show default sequence if we are _not_ controlled via XRemote */
+  if (!zMapCmdLineArgsValue(ZMAPARG_WINDOW_ID, NULL))
+    zmapAppCreateZMap(app_context, seq_map) ;
+
+
+      if (!zmapAppCreateZMap(app_context, seq_map, &zmap, &view, &err_msg))
+	zMapWarning("%s", err_msg) ;
+    }
+#endif /* ED_G_NEVER_INCLUDE_THIS_CODE */
+  if (seq_map->sequence)
     {
       ZMap zmap = NULL ;
       ZMapView view = NULL ;
       char *err_msg = NULL ;
-=======
-  /* Only show default sequence if we are _not_ controlled via XRemote */
-  if (!zMapCmdLineArgsValue(ZMAPARG_WINDOW_ID, NULL))
-    zmapAppCreateZMap(app_context, seq_map) ;
->>>>>>> ccdebb96
 
 
       if (!zmapAppCreateZMap(app_context, seq_map, &zmap, &view, &err_msg))
 	zMapWarning("%s", err_msg) ;
     }
-#endif /* ED_G_NEVER_INCLUDE_THIS_CODE */
-  if (seq_map->sequence)
-    {
-      ZMap zmap = NULL ;
-      ZMapView view = NULL ;
-      char *err_msg = NULL ;
-
-
-      if (!zmapAppCreateZMap(app_context, seq_map, &zmap, &view, &err_msg))
-	zMapWarning("%s", err_msg) ;
-    }
-
-<<<<<<< HEAD
 
   app_context->state = ZMAPAPP_RUNNING ;
 
-=======
->>>>>>> ccdebb96
   /* Start the GUI. */
   gtk_main() ;
 
@@ -426,13 +374,8 @@
 
 
 
-
-<<<<<<< HEAD
 #ifdef ED_G_NEVER_INCLUDE_THIS_CODE
 /* the old app exit. */
-
-=======
->>>>>>> ccdebb96
 /* Signals zmap to clean up and exit, this may be asynchronous if there are underlying threads. */
 void zmapAppExit(ZMapAppContext app_context)
 {
@@ -584,15 +527,9 @@
     {
       if(app_context->default_sequence->sequence)
 	g_free(app_context->default_sequence->sequence);
-<<<<<<< HEAD
 
       g_free(app_context->default_sequence);
     }
-=======
-      g_free(app_context->default_sequence);
-    }
-
->>>>>>> ccdebb96
   g_free(app_context) ;
 
   return ;
@@ -1039,7 +976,6 @@
 }
 
 
-<<<<<<< HEAD
 /* Did caller specify a peer program id ? */
 static gboolean checkPeerID(char **peer_name_out, char **peer_clipboard_out)
 {
@@ -1060,8 +996,6 @@
 
 
 
-=======
->>>>>>> ccdebb96
 
 /* This function isn't very intelligent at the moment.  It's function
  * is to set the info (GError) object of the appcontext so that the
@@ -1128,41 +1062,6 @@
       if (app_context->exit_timeout < 0)
 	app_context->exit_timeout = ZMAP_DEFAULT_EXIT_TIMEOUT;
 
-<<<<<<< HEAD
-      if (zMapConfigIniContextGetString(context, ZMAPSTANZA_APP_CONFIG, ZMAPSTANZA_APP_CONFIG,
-					ZMAPSTANZA_APP_DATASET, &tmp_string))
-	{
-	  /* if not supplied needs to appear in all the pipe script URLs */
-	  app_context->default_sequence->dataset = tmp_string ;
-	}
-
-      if (zMapConfigIniContextGetString(context, ZMAPSTANZA_APP_CONFIG, ZMAPSTANZA_APP_CONFIG,
-					ZMAPSTANZA_APP_SEQUENCE, &tmp_string))
-	{
-	  ZMapFeatureSequenceMap s = app_context->default_sequence;
-
-	  s->sequence = tmp_string;
-	  s->start = 1;
-	  if (zMapConfigIniContextGetInt(context, ZMAPSTANZA_APP_CONFIG, ZMAPSTANZA_APP_CONFIG,
-					 ZMAPSTANZA_APP_START, &s->start))
-            {
-	      zMapConfigIniContextGetInt(context, ZMAPSTANZA_APP_CONFIG, ZMAPSTANZA_APP_CONFIG,
-					 ZMAPSTANZA_APP_END, &s->end);
-
-	      /* possibly worth checking csname and csver at some point */
-	      tmp_string = NULL;
-	      zMapConfigIniContextGetString(context, ZMAPSTANZA_APP_CONFIG, ZMAPSTANZA_APP_CONFIG,
-					    ZMAPSTANZA_APP_CSNAME,&tmp_string);
-	      zMapAssert(!tmp_string || !g_ascii_strcasecmp(tmp_string,"chromosome"));
-            }
-	  else
-            {
-	      /* (don't) try to get chromo coords from seq name */
-            }
-
-	}
-=======
->>>>>>> ccdebb96
 
       /* peer app name to use in remote control. */
       if (zMapConfigIniContextGetString(context, ZMAPSTANZA_APP_CONFIG, ZMAPSTANZA_APP_CONFIG,
@@ -1408,8 +1307,6 @@
   return result ;
 }
 
-<<<<<<< HEAD
-=======
 
 static void consoleMsg(gboolean err_msg, char *format, ...)
 {
@@ -1432,4 +1329,3 @@
 
   return ;
 }
->>>>>>> ccdebb96
