--- conflicted
+++ resolved
@@ -88,10 +88,6 @@
 
 
   /* Everything must be specified or nothing otherwise it's an error. */
-<<<<<<< HEAD
-  if ((sequence_map->sequence && sequence_map->start && sequence_map->end)
-      || (!(sequence_map->sequence) && !(sequence_map->start) && !(sequence_map->end)))
-=======
   if (!((seq_map->sequence && seq_map->start && seq_map->end)
 	|| (!(seq_map->sequence) && !(seq_map->start) && !(seq_map->end))))
     {
@@ -106,7 +102,6 @@
       result = TRUE ;
     }
   else
->>>>>>> 1b24ed9e
     {
       gboolean load_view = TRUE ;
 
@@ -155,18 +150,6 @@
 	  result = TRUE ;
 	}
     }
-<<<<<<< HEAD
-
-  else
-    {
-      result = FALSE ;
-
-      zMapWarning("Sequence not specified properly: %s",
-		  (!sequence_map->sequence ? "no sequence name"
-		   : (sequence_map->start <= 1 ? "start less than 1" : "end less than start"))) ;
-    }
-=======
->>>>>>> 1b24ed9e
 
   return result ;
 }
