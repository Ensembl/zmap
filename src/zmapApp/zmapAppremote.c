/*  File: zmapAppRemote.c
 *  Author: Roy Storey (rds@sanger.ac.uk)
 *  Copyright (c) 2006-2012: Genome Research Ltd.
 *-------------------------------------------------------------------
 * ZMap is free software; you can redistribute it and/or
 * modify it under the terms of the GNU General Public License
 * as published by the Free Software Foundation; either version 2
 * of the License, or (at your option) any later version.
 *
 * This program is distributed in the hope that it will be useful,
 * but WITHOUT ANY WARRANTY; without even the implied warranty of
 * MERCHANTABILITY or FITNESS FOR A PARTICULAR PURPOSE.  See the
 * GNU General Public License for more details.
 *
 * You should have received a copy of the GNU General Public License
 * along with this program; if not, write to the Free Software
 * Foundation, Inc., 59 Temple Place - Suite 330, Boston, MA  02111-1307, USA.
 * or see the on-line version at http://www.gnu.org/copyleft/gpl.txt
 *-------------------------------------------------------------------
 * This file is part of the ZMap genome database package
 * originated by
 *      Ed Griffiths (Sanger Institute, UK) edgrif@sanger.ac.uk,
 *        Roy Storey (Sanger Institute, UK) rds@sanger.ac.uk,
 *   Malcolm Hinsley (Sanger Institute, UK) mh17@sanger.ac.uk
 *
 * Description:
 *
 * Exported functions: None
 *-------------------------------------------------------------------
 */

#include <ZMap/zmap.h>

#include <string.h>

#include <zmapApp_P.h>
#include <ZMap/zmapXML.h>
#include <ZMap/zmapCmdLineArgs.h>
#include <ZMap/zmapConfigDir.h>
#include <ZMap/zmapUtilsXRemote.h>


typedef enum {
  ZMAP_APP_REMOTE_ALL = 1
} appObjType;

/* Requests that come to us from an external program. */
typedef enum
  {
    ZMAPAPP_REMOTE_INVALID,
    ZMAPAPP_REMOTE_OPEN_ZMAP,				    /* Open a new zmap window. */
    ZMAPAPP_REMOTE_CLOSE_ZMAP,				    /* Close a window. */
    ZMAPAPP_REMOTE_UNKNOWN
  } ZMapAppValidXRemoteAction;

typedef enum {RUNNING_ZMAPS, KILLING_ALL_ZMAPS = 1} ZMapAppContextState;

/* This should be somewhere else ...
   or we should be making other objects */
typedef struct
{
  ZMapAppContext app_context;
  ZMapAppValidXRemoteAction action;
  GQuark sequence;
  GQuark start;
  GQuark end;
  GQuark source;
} RequestDataStruct, *RequestData;

typedef struct
{
  int code;
  gboolean handled;
  GString *message;
}ResponseContextStruct, *ResponseContext;


static char *application_execute_command(char *command_text, gpointer app_context,
					 ZMapXRemoteStatus *statusCode,ZMapXRemoteObj owner);
static gboolean start(void *userData, ZMapXMLElement element, ZMapXMLParser parser);
static gboolean end(void *userData, ZMapXMLElement element, ZMapXMLParser parser);
static gboolean req_start(void *userData, ZMapXMLElement element, ZMapXMLParser parser);
static gboolean req_end(void *userData, ZMapXMLElement element, ZMapXMLParser parser);


static void send_finalised(ZMapXRemoteObj client);
static gboolean finalExit(gpointer data) ;

static ZMapXMLObjTagFunctionsStruct start_handlers_G[] = {
  { "zmap", start },
  { "request", req_start },
  { NULL,   NULL  }
};
static ZMapXMLObjTagFunctionsStruct end_handlers_G[] = {
  { "zmap",    end  },
  { "request", req_end  },
  { NULL,   NULL }
};

static char *actions_G[ZMAPAPP_REMOTE_UNKNOWN + 1] = {
  NULL, "new_zmap", "shutdown", NULL
};





/*
 *                   External routines.
 */


/* Installs the handlers to monitor/handle requests to/from an external program. */
void zmapAppRemoteInstaller(GtkWidget *widget, gpointer app_context_data)
{
  ZMapAppContext app_context = (ZMapAppContext)app_context_data;
  ZMapCmdLineArgsType value ;

  /* should we be doing this if no win_id specified (see next call) ????? CHECK THIS OUT.... */
  zMapXRemoteInitialiseWidget(widget, PACKAGE_NAME,
                              ZMAP_DEFAULT_REQUEST_ATOM_NAME,
                              ZMAP_DEFAULT_RESPONSE_ATOM_NAME,
                              application_execute_command, app_context_data) ;


  /* Set ourselves up to send requests to an external program if we are given their window id. */
  if (!zMapCmdLineArgsValue(ZMAPARG_WINDOW_ID, &value))
    {
      zMapLogMessage("%s", "--win_id option not specified.") ;
    }
  else
    {
      unsigned long clientId = 0;
      char *win_id = NULL;
      win_id   = value.s ;
      clientId = strtoul(win_id, (char **)NULL, 16);

      if (clientId)
        {
          ZMapXRemoteObj client = NULL;

          if ((app_context->xremote_client = client = zMapXRemoteNew(GDK_DISPLAY())) != NULL)
            {
              Window id = (Window)GDK_DRAWABLE_XID(widget->window);
              char *req = NULL, *resp = NULL;
              int ret_code = 0;

              zMapXRemoteInitClient(client, clientId);

              zMapXRemoteSetRequestAtomName(client, ZMAP_CLIENT_REQUEST_ATOM_NAME);

              zMapXRemoteSetResponseAtomName(client, ZMAP_CLIENT_RESPONSE_ATOM_NAME);

              req = g_strdup_printf("<zmap>\n"
				    "  <request action=\"register_client\">\n"
                                    "    <client xwid=\"0x%lx\" request_atom=\"%s\" response_atom=\"%s\" >\n"
                                    "      <action>%s</action>\n"
                                    "      <action>%s</action>\n"
                                    "    </client>\n"
				    "  </request>\n"
                                    "</zmap>",
                                    id,
                                    ZMAP_DEFAULT_REQUEST_ATOM_NAME,
                                    ZMAP_DEFAULT_RESPONSE_ATOM_NAME,
                                    actions_G[ZMAPAPP_REMOTE_OPEN_ZMAP],
                                    actions_G[ZMAPAPP_REMOTE_CLOSE_ZMAP]);

              if ((ret_code = zMapXRemoteSendRemoteCommand(client, req, &resp)) != 0)
                {
                  zMapLogWarning("Could not communicate with client '0x%lx'. code %d", clientId, ret_code) ;

                  if (resp)
                    {
                      zMapLogWarning("Full response was %s", resp);
                      g_free(resp);
                    }
                  else
		    {
		      zMapLogWarning("%s", "No response was received!");
		    }

                  app_context->xremote_client = NULL ;
                  zMapXRemoteDestroy(client) ;
                }

	      g_free(req);
            }
        }
      else
        {
          zMapLogWarning("%s", "Failed to get window id.");
        }
    }

    return ;
}

void zmapAppRemoteSendFinalised(ZMapAppContext app_context)
{
  if(app_context->xremote_client && app_context->sent_finalised == FALSE)
    {
      send_finalised(app_context->xremote_client);
      app_context->sent_finalised = TRUE;
    }

  return ;
}

/* This should just be a filter command passing to the correct
   function defined by the action="value" of the request */
static char *application_execute_command(char *command_text, gpointer app_context_data,
					 ZMapXRemoteStatus *statusCode, ZMapXRemoteObj owner)
{
  ZMapXMLParser parser;
  ZMapAppContext app_context = (ZMapAppContext)app_context_data;
  char *xml_reply      = NULL;
  gboolean cmd_debug   = FALSE;
  gboolean parse_ok    = FALSE;
  RequestDataStruct request_data = {0};

  if(zMapXRemoteIsPingCommand(command_text, statusCode, &xml_reply) != 0)
    {
      goto HAVE_RESPONSE;
    }


  zMapDebugPrint(xremote_debug_GG, "ZMap App Remote Handler: %s",  command_text) ;


  parser = zMapXMLParserCreate(&request_data, FALSE, cmd_debug);

  zMapXMLParserSetMarkupObjectTagHandlers(parser, start_handlers_G, end_handlers_G);

  if ((parse_ok = zMapXMLParserParseBuffer(parser, command_text, strlen(command_text))))
    {
      ResponseContextStruct response_data = {0};

      response_data.code    = ZMAPXREMOTE_INTERNAL; /* unknown command if this isn't changed */
      response_data.message = g_string_sized_new(256);

      switch(request_data.action)
        {
        case ZMAPAPP_REMOTE_OPEN_ZMAP:

#ifdef ED_G_NEVER_INCLUDE_THIS_CODE
          if(app_context->info)
            response_data.code = app_context->info->code;
#endif /* ED_G_NEVER_INCLUDE_THIS_CODE */

          break;

        case ZMAPAPP_REMOTE_CLOSE_ZMAP:
	  {
	    guint handler_id ;

	    /* Send a response to the external program that we got the CLOSE. */
	    g_string_append_printf(response_data.message, "zmap is closing, wait for finalised request.") ;
	    response_data.handled = TRUE ;
	    response_data.code = ZMAPXREMOTE_OK;

            /* Remove the notify handler. */
            if(app_context->property_notify_event_id)
              g_signal_handler_disconnect(app_context->app_widg, app_context->property_notify_event_id);
            app_context->property_notify_event_id = 0 ;

	    /* Attach an idle handler from which we send the final quit, we must do this because
	     * otherwise we end up exitting before the external program sees the final quit. */
	    handler_id = g_idle_add(finalExit, app_context) ;
	  }
          break;
        case ZMAPAPP_REMOTE_UNKNOWN:
        case ZMAPAPP_REMOTE_INVALID:
        default:
          response_data.code = ZMAPXREMOTE_UNKNOWNCMD;
          g_string_append_printf(response_data.message, "Unknown command");
          break;
        }

      *statusCode = response_data.code;
      xml_reply   = g_string_free(response_data.message, FALSE);
    }
  else
    {
      *statusCode = ZMAPXREMOTE_BADREQUEST;
      xml_reply   = g_strdup(zMapXMLParserLastErrorMsg(parser));
    }

  /* Free the parser!!! */
  zMapXMLParserDestroy(parser);

 HAVE_RESPONSE:
  if(!zMapXRemoteValidateStatusCode(statusCode) && xml_reply != NULL)
    {
      zMapLogWarning("%s", xml_reply);
      g_free(xml_reply);
      xml_reply = g_strdup("Broken code. Check zmap.log file");
    }
  if(xml_reply == NULL){ xml_reply = g_strdup("Broken code."); }

  return xml_reply;
}

<<<<<<< HEAD
=======

static void createZMap(ZMapAppContext app, RequestData request_data, ResponseContext response_data)
{
  char *sequence = g_strdup(g_quark_to_string(request_data->sequence));
  ZMapFeatureSequenceMap seq_map = g_new0(ZMapFeatureSequenceMapStruct,1);

  /* Copy the default sequence which will have been derived from the config file and/or command line. */
  seq_map = app->default_sequence ;

  if (zmapAppCreateZMap(app, seq_map))
    {
      response_data->handled = TRUE ;
      if (app->info)
	g_string_append_printf(response_data->message, "%s", app->info->message) ;
    }
  else
    {
      response_data->handled = FALSE ;
      g_string_append_printf(response_data->message, "%s", "zmap create failed.") ;
    }


  /* Clean up. */
//  if (sequence)
//	g_free(sequence) ;

  return ;
}

>>>>>>> 1bdda757
static void send_finalised(ZMapXRemoteObj client)
{
  char *request = "<zmap>\n"
                  "  <request action=\"finalised\" />\n"
                  "</zmap>" ;
  char *response = NULL;

  g_return_if_fail(client != NULL);

  /* Send the final quit, after this we can exit. */
  if (zMapXRemoteSendRemoteCommand(client, request, &response) != ZMAPXREMOTE_SENDCOMMAND_SUCCEED)
    {
      response = response ? response : zMapXRemoteGetResponse(client);
      zMapLogWarning("Final Quit to client program failed: \"%s\"", response) ;
    }

  return ;
}

/* A GSourceFunc() called from an idle handler to do the final clear up. */
static gboolean finalExit(gpointer data)
{
  ZMapAppContext app_context = (ZMapAppContext)data ;

  /* Signal zmap we want to exit now. */
  zmapAppExit(app_context) ;

  return FALSE ;
}


/* all the action has been moved from <zmap> to <request> */
static gboolean start(void *user_data, ZMapXMLElement element, ZMapXMLParser parser)
{
  gboolean handled  = FALSE;

#ifdef ED_G_NEVER_INCLUDE_THIS_CODE
  RequestData request_data = (RequestData)user_data;
#endif /* ED_G_NEVER_INCLUDE_THIS_CODE */


  return handled ;
}

static gboolean end(void *user_data, ZMapXMLElement element, ZMapXMLParser parser)
{
  gboolean handled = TRUE ;

#ifdef ED_G_NEVER_INCLUDE_THIS_CODE
  RequestData request_data = (RequestData)user_data;
#endif /* ED_G_NEVER_INCLUDE_THIS_CODE */


  return handled;
}


static gboolean req_start(void *user_data, ZMapXMLElement element, ZMapXMLParser parser)
{
  gboolean handled  = FALSE;
  RequestData request_data = (RequestData)user_data;
  ZMapXMLAttribute attr = NULL;

  if ((attr = zMapXMLElementGetAttributeByName(element, "action")) != NULL)
    {
      GQuark action = zMapXMLAttributeGetValue(attr);

      if (action == g_quark_from_string(actions_G[ZMAPAPP_REMOTE_OPEN_ZMAP]))
	{
	  request_data->action = ZMAPAPP_REMOTE_OPEN_ZMAP ;
	  handled = TRUE ;
	}
      else if (action == g_quark_from_string(actions_G[ZMAPAPP_REMOTE_CLOSE_ZMAP]))
	{
	  request_data->action = ZMAPAPP_REMOTE_CLOSE_ZMAP ;
	  handled = TRUE ;
	}
    }
  else
    zMapXMLParserRaiseParsingError(parser, "Attribute 'action' is required for element 'request'.");

  return handled ;
}

static gboolean req_end(void *user_data, ZMapXMLElement element, ZMapXMLParser parser)
{
  gboolean handled = TRUE ;
  RequestData request_data = (RequestData)user_data;
  ZMapXMLElement child ;
  ZMapXMLAttribute attr;

  if ((child = zMapXMLElementGetChildByName(element, "segment")) != NULL)
    {
      if((attr = zMapXMLElementGetAttributeByName(child, "sequence")) != NULL)
        request_data->sequence = zMapXMLAttributeGetValue(attr);

      if((attr = zMapXMLElementGetAttributeByName(child, "start")) != NULL)
        request_data->start = strtol(g_quark_to_string(zMapXMLAttributeGetValue(attr)), (char **)NULL, 10);
      else
        request_data->start = 1;

      if((attr = zMapXMLElementGetAttributeByName(child, "end")) != NULL)
        request_data->end = strtol(g_quark_to_string(zMapXMLAttributeGetValue(attr)), (char **)NULL, 10);
      else
        request_data->end = 0;
    }

  return handled;
}<|MERGE_RESOLUTION|>--- conflicted
+++ resolved
@@ -300,9 +300,6 @@
   return xml_reply;
 }
 
-<<<<<<< HEAD
-=======
-
 static void createZMap(ZMapAppContext app, RequestData request_data, ResponseContext response_data)
 {
   char *sequence = g_strdup(g_quark_to_string(request_data->sequence));
@@ -331,7 +328,6 @@
   return ;
 }
 
->>>>>>> 1bdda757
 static void send_finalised(ZMapXRemoteObj client)
 {
   char *request = "<zmap>\n"
