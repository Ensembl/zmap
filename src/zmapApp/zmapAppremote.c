--- conflicted
+++ resolved
@@ -104,8 +104,6 @@
 
 
 
-<<<<<<< HEAD
-=======
 gboolean xremote_debug_GG = TRUE ;
 
 
@@ -114,7 +112,6 @@
  */
 
 
->>>>>>> ccdebb96
 /* Installs the handlers to monitor/handle requests to/from an external program. */
 void zmapAppRemoteInstaller(GtkWidget *widget, gpointer app_context_data)
 {
@@ -247,17 +244,10 @@
         {
         case ZMAPAPP_REMOTE_OPEN_ZMAP:
 
-          createZMap(app_context_data, &request_data, &response_data);
-<<<<<<< HEAD
-
 #ifdef ED_G_NEVER_INCLUDE_THIS_CODE
           if(app_context->info)
             response_data.code = app_context->info->code;
 #endif /* ED_G_NEVER_INCLUDE_THIS_CODE */
-=======
-          if (app_context->info)
-            response_data.code = app_context->info->code;
->>>>>>> ccdebb96
 
           break;
 
@@ -320,33 +310,12 @@
 
   /* MH17: this is a bodge FTM, we need a dataset XRemote field as well */
   // default sequence may be NULL
-<<<<<<< HEAD
   if(app->default_sequence)
         seq_map->dataset = app->default_sequence->dataset;
-=======
-  if (app->default_sequence)
-    seq_map->dataset = app->default_sequence->dataset;
->>>>>>> ccdebb96
   seq_map->sequence = sequence;
   seq_map->start = request_data->start;
   seq_map->end = request_data->end;
 
-<<<<<<< HEAD
-
-#ifdef ED_G_NEVER_INCLUDE_THIS_CODE
-  zmapAppCreateZMap(app, seq_map) ;
-#endif /* ED_G_NEVER_INCLUDE_THIS_CODE */
-
-
-  response_data->handled = TRUE;
-
-  /* that screwy rabbit */
-
-#ifdef ED_G_NEVER_INCLUDE_THIS_CODE
-  g_string_append_printf(response_data->message, "%s", app->info->message);
-#endif /* ED_G_NEVER_INCLUDE_THIS_CODE */
-
-=======
   if (zmapAppCreateZMap(app, seq_map))
     {
       response_data->handled = TRUE ;
@@ -359,7 +328,6 @@
       g_string_append_printf(response_data->message, "%s", "zmap create failed.") ;
     }
 
->>>>>>> ccdebb96
 
   /* Clean up. */
 //  if (sequence)
