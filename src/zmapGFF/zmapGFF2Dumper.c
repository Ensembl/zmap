/*  File: zmapGFF2Dumper.c
 *  Author: Ed Griffiths (edgrif@sanger.ac.uk)
 *  Copyright (c) 2006-2014: Genome Research Ltd.
 *-------------------------------------------------------------------
 * ZMap is free software; you can redistribute it and/or
 * modify it under the terms of the GNU General Public License
 * as published by the Free Software Foundation; either version 2
 * of the License, or (at your option) any later version.
 *
 * This program is distributed in the hope that it will be useful,
 * but WITHOUT ANY WARRANTY; without even the implied warranty of
 * MERCHANTABILITY or FITNESS FOR A PARTICULAR PURPOSE.  See the
 * GNU General Public License for more details.
 *
 * You should have received a copy of the GNU General Public License
 * along with this program; if not, write to the Free Software
 * Foundation, Inc., 59 Temple Place - Suite 330, Boston, MA  02111-1307, USA.
 * or see the on-line version at http://www.gnu.org/copyleft/gpl.txt
 *-------------------------------------------------------------------
 * This file is part of the ZMap genome database package
 * originated by
 *      Ed Griffiths (Sanger Institute, UK) edgrif@sanger.ac.uk,
 *        Roy Storey (Sanger Institute, UK) rds@sanger.ac.uk,
 *   Malcolm Hinsley (Sanger Institute, UK) mh17@sanger.ac.uk
 *      Steve Miller (Sanger Institute, UK) sm23@sanger.ac.uk
 *
 * Description: Dumps the features within a given block as GFF v2
 *
 * Exported functions: See ZMap/zmapGFF.h
 *-------------------------------------------------------------------
 */

#include <ZMap/zmap.h>

#include <string.h>

#include <ZMap/zmapUtils.h>
#include <ZMap/zmapFeature.h>
#include <ZMap/zmapSO.h>
#include <ZMap/zmapGFF.h>
#include "zmapGFFAttribute.h"


/*
 * GFF version to output. Can be set to either
 * [ZMAPGFF_VERSION_2, ZMAPGFF_VERSION_3] using the
 * external interface function 'zMapGFFDumpVersion()'.
 */
static ZMapGFFVersion gff_output_version = ZMAPGFF_VERSION_3 ;


#define GFF_SEPARATOR  "\t"
#define GFF_SEQ        "%s"
#define GFF_SOURCE     "%s"
#define GFF_FEATURE    "%s"
#define GFF_START      "%d"
#define GFF_END        "%d"
#define GFF_SCORE      "%g"
#define GFF_STRAND     "%c"
#define GFF_PHASE      "%c"
#define GFF_ATTRIBUTES "%s"
#define GFF_ATTRIBUTE_SEPARATOR ";"

#define GFF_ATTRIBUTE_TAB_BEGIN "\t"
#define GFF_ATTRIBUTE_TAB_END   ""

#define GFF_QUOTED_ATTRIBUTE "%s \"%s\""
#define GFF_UNQUOTED_ATTRIBUTE "%s=%s"

#define GFF_SEQ_SOURCE_FEAT_START_END \
GFF_SEQ GFF_SEPARATOR     \
GFF_SOURCE GFF_SEPARATOR  \
GFF_FEATURE GFF_SEPARATOR \
GFF_START GFF_SEPARATOR   \
GFF_END
#define GFF_SEP_SCORE GFF_SEPARATOR GFF_SCORE
#define GFF_SEP_NOSCORE GFF_SEPARATOR "%c"
#define GFF_SEP_STRAND GFF_SEPARATOR GFF_STRAND
#define GFF_SEP_PHASE GFF_SEPARATOR GFF_PHASE
#define GFF_SEP_ATTRIBUTES GFF_SEPARATOR GFF_ATTRIBUTES
#define GFF_OBLIGATORY GFF_SEQ_SOURCE_FEAT_START_END GFF_SEP_SCORE GFF_STRAND_FRAME
#define GFF_OBLIGATORY_NOSCORE GFF_SEQ_SOURCE_FEAT_START_END GFF_SEP_NOSCORE GFF_SEP_STRAND GFF_SEP_PHASE
#define GFF_FULL_LINE GFF_SEQ_SOURCE_FEAT_START_END GFF_SEP_SCORE GFF_STRAND_FRAME GFF_SEP_ATTRIBUTES

typedef struct _GFFDumpDataStruct *GFFDumpData;

/* annoyingly we need to use a gpointer for 2nd argument. */
typedef gboolean (* DumpGFFAttrFunc)(ZMapFeature feature, gpointer feature_data,
     GString *gff_string, GError **error_out,
     GFFDumpData gff_data);


typedef struct
{
  GString *header_string;/* string to use as buffer. */
  const char *gff_sequence;/* can be shared between header and dump data structs in case dumping list. */
  gboolean status, cont;/* simple status and continuation flags */
} GFFHeaderDataStruct, *GFFHeaderData ;

/* Fields are: <sequence> <source> <feature> <start> <end> <score> <strand> <frame> <attributes> */
typedef struct _GFFDumpDataStruct
{
  GHashTable *styles ;

  const char *gff_sequence;/* The sequence name. e.g. 16.12345-23456 */
  char *gff_source;/* The source e.g. augustus, TrEMBL, trf, polya_site */
  char *gff_feature;/* The feature type e.g. Sequence, intron, exon, CDS, coding_exon, misc_feature */

  const char *feature_name;/* The feature name e.g. AC12345.1-001 */
  char *link_term;/* The attribute key for the parent feature name. e.g. Sequence in Sequence "AC12345.1-001" */

  /* functions for doing attributes. */
  DumpGFFAttrFunc *basic;
  DumpGFFAttrFunc *transcript;
  DumpGFFAttrFunc *homol;
  DumpGFFAttrFunc *text;
} GFFDumpDataStruct;

/* Functions to dump the header section of gff files */
static gboolean dump_full_header(ZMapFeatureAny feature_any, GIOChannel *file,
                                 const char **sequence_in_out, GString **header_string_out, GError **error_out) ;
static ZMapFeatureContextExecuteStatus get_type_seq_header_cb(GQuark key, gpointer data,
  gpointer user_data, char **err_out) ;

/* Functions to dump the body of the data */

/* ZMapFeatureDumpFeatureFunc to dump gff. writes lines into gstring buffer... */
static gboolean dump_gff_cb(ZMapFeatureAny feature_any, GHashTable *styles,
  GString *gff_string, GError **error, gpointer user_data);

/*
 * dump attributes according to the format defined in the array of function pointers passed in.
 */
static gboolean dump_attributes(DumpGFFAttrFunc func_array[], ZMapFeature feature,
  gpointer feature_data, GString *gff_string, GError **error, GFFDumpData gff_data);

static gboolean dump_text_note(ZMapFeature feature, gpointer basic_data,
  GString *gff_string, GError **error, GFFDumpData gff_data);

/* transcripts */
static gboolean dump_transcript_identifier(ZMapFeature feature, gpointer transcript_data,
  GString *gff_string, GError **error, GFFDumpData gff_data);

static gboolean dump_transcript_locus(ZMapFeature feature, gpointer transcript_data,
  GString *gff_string, GError **error, GFFDumpData gff_data);

/*
 * V3 stuff
 */
static gboolean dump_text_note_v3(ZMapFeature feature, gpointer basic_data,
  GString *gff_string, GError **error, GFFDumpData gff_data) ;
static gboolean dump_transcript_locus_v3(ZMapFeature feature, gpointer transcript_data,
  GString *gff_string, GError **error, GFFDumpData gff_data);
static gboolean dump_id_as_name_v3(ZMapFeature feature, gpointer basic_data,
  GString *gff_string, GError **error, GFFDumpData gff_data) ;
static gboolean dump_transcript_id_v3(ZMapFeature feature, gpointer basic_data,
  GString *gff_string, GError **error, GFFDumpData gff_data) ;

#ifdef ED_G_NEVER_INCLUDE_THIS_CODE
/* See Malcolms comment later.... */
static gboolean dump_known_name(ZMapFeature feature, gpointer transcript_data,
  GString *gff_string, GError **error, GFFDumpData gff_data);
#endif /* ED_G_NEVER_INCLUDE_THIS_CODE */


/* transcript subparts as lines... */
static gboolean dump_transcript_subpart_lines(ZMapFeature feature, gpointer transcript_data,
  GString *gff_string, GError **error, GFFDumpData gff_data);


static gboolean dump_transcript_foreach_subpart(ZMapFeature feature, GString *buffer,
  GError **error_out, GArray *subparts, GFFDumpData gff_data);


/*
 * V3 versions of the above.
 */
static gboolean dump_transcript_subpart_v3(ZMapFeature feature, gpointer transcript_data,
  GString *gff_string, GError **error, GFFDumpData gff_data) ;
static gboolean dump_transcript_foreach_subpart_v3(ZMapFeature feature, GString *buffer,
  GError **error_out, GArray *subparts, GFFDumpData gff_data) ;


/* alignments */

static gboolean dump_alignment_target(ZMapFeature feature, gpointer homol,
  GString *gff_string, GError **error, GFFDumpData gff_data);
static gboolean dump_alignment_gaps(ZMapFeature feature, gpointer homol,
  GString *gff_string, GError **error, GFFDumpData gff_data);
static gboolean dump_alignment_clone(ZMapFeature feature, gpointer homol,
  GString *gff_string, GError **error, GFFDumpData gff_data);
static gboolean dump_alignment_length(ZMapFeature feature, gpointer homol,
  GString *gff_string, GError **error, GFFDumpData gff_data);

/*
 * V3 versions of these
 */
static gboolean dump_alignment_target_v3(ZMapFeature feature, gpointer homol,
  GString *gff_string, GError **error, GFFDumpData gff_data) ;
static gboolean dump_alignment_gap_v3(ZMapFeature feature, gpointer homol_data,
  GString *gff_string, GError **error, GFFDumpData gff_data) ;

/* utils */
static char strand2Char(ZMapStrand strand) ;
static char phase2Char(ZMapPhase phase) ;



/*
 * These arrays of function pointers are used to obtain
 * format and output various attributes of different types
 * of features. They depend not only on the style mode of
 * the features themselves (BASIC, TRANSCRIPT, ALIGNMENT, etc)
 * but also on GFF version. There are seperate sets of
 * tables for v2 and v3.
 */

static DumpGFFAttrFunc basic_funcs_G_GFF2[] = {
  dump_text_note,/* Note "cpg island" */
/*  dump_known_name,*/
  NULL,
};
static DumpGFFAttrFunc transcript_funcs_G_GFF2[] = {
  dump_transcript_identifier, /* Sequence "AC12345.1-001" */
  dump_transcript_locus,/* RPC1-2 */
/*  dump_known_name,*/
  dump_transcript_subpart_lines, /* Not really attributes like alignment subparts are. */
  NULL
};

static DumpGFFAttrFunc homol_funcs_G_GFF2[] = {
  dump_alignment_target,/* Target "Sw:Q12345.1" 101 909 */
  dump_alignment_clone,/* Clone "AC12345.1" */
  dump_alignment_gaps,/* Gaps "1234 1245 4567 4578, 2345 2356 5678 5689" */
  dump_alignment_length,/* Length 789 */
  NULL
};
static DumpGFFAttrFunc text_funcs_G_GFF2[] = {
  dump_text_note,
  dump_transcript_locus,
  NULL
};


static DumpGFFAttrFunc basic_funcs_G_GFF3[] = {
  dump_text_note_v3, /* Note = <unquoted_string> */
  dump_id_as_name_v3, /* Name = <unquoted_string> */
  NULL,
};
static DumpGFFAttrFunc transcript_funcs_G_GFF3[] = {
  dump_transcript_id_v3,
  dump_id_as_name_v3,
  dump_transcript_subpart_v3,
  NULL
};
static DumpGFFAttrFunc homol_funcs_G_GFF3[] = {
  dump_alignment_target_v3,/* Target=<clone_id> <start> <end> <strand> */
  dump_alignment_gap_v3,/* Gaps=(<int><int><int><int>)+ */
  NULL
};
static DumpGFFAttrFunc text_funcs_G_GFF3[] = {
  dump_text_note_v3,
  dump_transcript_locus_v3,
  NULL
};

/*
 * Public interface function to set the version of GFF to output.
 */
gboolean zMapGFFDumpVersionSet(ZMapGFFVersion gff_version )
{
  gboolean result = FALSE ;

  zMapReturnValIfFail( (gff_version == ZMAPGFF_VERSION_2) || (gff_version == ZMAPGFF_VERSION_3), result) ;
  gff_output_version = gff_version ;

  return result ;
}

/*
 * Return the version of GFF that has been set for output.
 */
ZMapGFFVersion zMapGFFDumpVersionGet()
{
  return gff_output_version ;
}


/* NOTE: if we want this to dump a context it will have to cope with lots of different
 * sequences for the different alignments...I think the from alignment down is ok but the title
 * for the file is not if we have different alignments....and neither are the coords....?????
 *
 * I think we would need multiple Type and sequence-region comment lines for the different
 * sequences.
 *
 */
gboolean zMapGFFDump(ZMapFeatureAny dump_set, GHashTable *styles, GIOChannel *file, GError **error_out)
{
  gboolean result = TRUE;

  result = zMapGFFDumpRegion(dump_set, styles, NULL, file, error_out);

  return result;
}

gboolean zMapGFFDumpRegion(ZMapFeatureAny dump_set, GHashTable *styles,
                           ZMapSpan region_span, GIOChannel *file, GError **error_out)
{
  const char *sequence = NULL;
  gboolean result = FALSE ;

  zMapReturnValIfFail(file                                                  &&
                      dump_set                                              &&
                      (dump_set->struct_type != ZMAPFEATURE_STRUCT_INVALID) &&
                      error_out,
                                  result) ;

  /*
  if ((dump_set->struct_type != ZMAPFEATURE_STRUCT_CONTEXT)
     && (dump_set->struct_type != ZMAPFEATURE_STRUCT_ALIGN)
     && (dump_set->struct_type != ZMAPFEATURE_STRUCT_BLOCK)
     && (dump_set->struct_type != ZMAPFEATURE_STRUCT_FEATURESET)
     && (dump_set->struct_type != ZMAPFEATURE_STRUCT_FEATURE) )
    return result ;
  */

  result = dump_full_header(dump_set, file, &sequence, NULL, error_out) ;

  if (result)
    {
      GFFDumpDataStruct gff_data = {NULL};
      gff_data.basic      = NULL ;
      gff_data.transcript = NULL ;
      gff_data.homol      = NULL ;
      gff_data.text       = NULL ;
      gff_data.styles     = NULL ;

      if (gff_output_version == ZMAPGFF_VERSION_2)
        {
          gff_data.basic      = basic_funcs_G_GFF2;
          gff_data.transcript = transcript_funcs_G_GFF2;
          gff_data.homol      = homol_funcs_G_GFF2;
          gff_data.text       = text_funcs_G_GFF2;
          gff_data.styles     = styles ;
        }
      else if (gff_output_version == ZMAPGFF_VERSION_3)
        {
          gff_data.basic      = basic_funcs_G_GFF3;
          gff_data.transcript = transcript_funcs_G_GFF3;
          gff_data.homol      = homol_funcs_G_GFF3;
          gff_data.text       = text_funcs_G_GFF3;
          gff_data.styles     = styles ;
        }

      /* This might get overwritten later, but as DumpToFile uses
       * Subset, there's a chance it wouldn't get set at all */
      gff_data.gff_sequence = sequence;
      if(region_span)
        result = zMapFeatureContextRangeDumpToFile((ZMapFeatureAny)dump_set, styles, region_span,
                   dump_gff_cb, &gff_data, file, error_out) ;
      else
        result = zMapFeatureContextDumpToFile((ZMapFeatureAny)dump_set, styles, dump_gff_cb,
                   &gff_data, file, error_out) ;
    }

  return result ;
}

/*!
 * \brief Dump a list of ZMapFeatureAny to a file and/or text buffer. sequence can be NULL
 */
gboolean zMapGFFDumpList(GList *dump_list,
                         GHashTable *styles,
                         char *sequence,
                         GIOChannel *file,
                         GString **text_out,
                         GError **error_out)
{
  const char *int_sequence = NULL;
  gboolean result = FALSE ;
  GString *header_string = NULL ;
  ZMapFeatureAny feature_any = NULL ;

  zMapReturnValIfFail(dump_list && dump_list->data && error_out, result) ;
  feature_any  = (ZMapFeatureAny)(dump_list->data);
  zMapReturnValIfFail(feature_any->struct_type != ZMAPFEATURE_STRUCT_INVALID, result ) ;
  int_sequence = sequence;
  result       = dump_full_header(feature_any, file, &int_sequence, &header_string, error_out) ;

  if (result)
    {
      GFFDumpDataStruct gff_data = {NULL};
      gff_data.basic      = NULL ;
      gff_data.transcript = NULL ;
      gff_data.homol      = NULL ;
      gff_data.text       = NULL ;
      gff_data.styles     = NULL ;

      if (gff_output_version == ZMAPGFF_VERSION_2)
        {
          gff_data.basic      = basic_funcs_G_GFF2;
          gff_data.transcript = transcript_funcs_G_GFF2;
          gff_data.homol      = homol_funcs_G_GFF2;
          gff_data.text       = text_funcs_G_GFF2;
          gff_data.styles     = styles ;
        }
      else if (gff_output_version == ZMAPGFF_VERSION_3)
        {
          gff_data.basic      = basic_funcs_G_GFF3;
          gff_data.transcript = transcript_funcs_G_GFF3;
          gff_data.homol      = homol_funcs_G_GFF3;
          gff_data.text       = text_funcs_G_GFF3;
          gff_data.styles     = styles ;
        }

      /* This might get overwritten later, but as DumpToFile uses
       * Subset, there's a chance it wouldn't get set at all */
      gff_data.gff_sequence = int_sequence;

      result = zMapFeatureListDumpToFileOrBuffer(dump_list, styles, dump_gff_cb, &gff_data, file, text_out, error_out) ;

      if (text_out && header_string && header_string->str)
        g_string_prepend(*text_out, header_string->str) ;
    }

  return result ;
}


/*
gboolean zMapGFFDumpForeachList(ZMapFeatureAny first_feature, GHashTable *styles,
                                GIOChannel *file, GError **error_out,
                                char *sequence, GFunc *list_func_out,
                                gpointer *list_data_out)
{
  gboolean result = FALSE ;
  const char *int_sequence = NULL ;

  zMapReturnValIfFail(first_feature &&
                      (first_feature->struct_type != ZMAPFEATURE_STRUCT_INVALID) &&
                      error_out &&
                      list_func_out &&
                      list_data_out,
                                     result ) ;

  int_sequence = sequence;

  if ((result = dump_full_header(first_feature, file, &int_sequence, NULL, error_out)))
    {
      GFFDumpData gff_data ;

      gff_data = g_new0(GFFDumpDataStruct, 1);
      gff_data->basic      = NULL ;
      gff_data->transcript = NULL ;
      gff_data->homol      = NULL ;
      gff_data->text       = NULL ;
      gff_data->styles     = NULL ;

      if (gff_output_version == ZMAPGFF_VERSION_2)
        {
          gff_data->basic      = basic_funcs_G_GFF2;
          gff_data->transcript = transcript_funcs_G_GFF2;
          gff_data->homol      = homol_funcs_G_GFF2;
          gff_data->text       = text_funcs_G_GFF2;
          gff_data->styles     = styles ;
        }
      else if (gff_output_version == ZMAPGFF_VERSION_3)
        {
          gff_data->basic      = basic_funcs_G_GFF3;
          gff_data->transcript = transcript_funcs_G_GFF3;
          gff_data->homol      = homol_funcs_G_GFF3;
          gff_data->text       = text_funcs_G_GFF3;
          gff_data->styles     = styles ;
        }

      gff_data->gff_sequence = int_sequence;

      result = zMapFeatureListForeachDumperCreate(dump_gff_cb, styles, gff_data,
                 g_free, file, error_out, list_func_out, list_data_out) ;
    }

  return result ;
}
*/

/* INTERNALS */

static gboolean dump_full_header(ZMapFeatureAny feature_any, GIOChannel *file,
                                 const char **sequence_in_out, GString **header_string_out,
                                 GError **error_out)
{
  GFFHeaderDataStruct header_data = {NULL};
  char *time_string ;

  zMapReturnValIfFail(feature_any && (feature_any->struct_type != ZMAPFEATURE_STRUCT_INVALID) && error_out, FALSE ) ;

  /* Dump the standard header lines. */
  time_string = zMapGetTimeString(ZMAPTIME_YMD, NULL) ;

  header_data.header_string = g_string_sized_new(1024); /* plenty enough */
  header_data.cont   = TRUE;
  header_data.status = TRUE;

  if(sequence_in_out && *sequence_in_out)
    header_data.gff_sequence = *sequence_in_out;

  /* gff-version, source-version, date */
  g_string_append_printf(header_data.header_string,
    "##gff-version %d\n"
    "##source-version %s %s\n"
    "##date %s\n",
    (int)gff_output_version,
    zMapGetAppName(), zMapGetAppVersionString(),
    time_string) ;

  g_free(time_string) ;

  zMapFeatureContextExecute(feature_any, ZMAPFEATURE_STRUCT_BLOCK,
                            get_type_seq_header_cb, &header_data);

  if(header_data.status)
    {
      if (file)
        {
          GIOStatus write_status ;
          gsize bytes_written ;

          write_status = g_io_channel_write_chars(file, header_data.header_string->str, header_data.header_string->len, &bytes_written, error_out) ;
          if (write_status != G_IO_STATUS_NORMAL)
            {
              header_data.status = FALSE;
            }
        }

      if(sequence_in_out)
        *sequence_in_out = header_data.gff_sequence;

      if (header_string_out)
        *header_string_out = header_data.header_string ;
      else
        g_string_free(header_data.header_string, TRUE);
    }
  else
    {
      g_string_free(header_data.header_string, TRUE);
    }

  return header_data.status;
}

static ZMapFeatureContextExecuteStatus get_type_seq_header_cb(GQuark  key, gpointer data,
                                                              gpointer user_data, char **err_out)
{
  ZMapFeatureContextExecuteStatus status = ZMAP_CONTEXT_EXEC_STATUS_DONT_DESCEND ;
  ZMapFeatureAny feature_any = (ZMapFeatureAny)data;
  GFFHeaderData header_data  = (GFFHeaderData)user_data;

  zMapReturnValIfFail(data && user_data && (feature_any->struct_type != ZMAPFEATURE_STRUCT_INVALID), status ) ;

  switch(feature_any->struct_type)
    {
      case ZMAPFEATURE_STRUCT_CONTEXT:
        break;
      case ZMAPFEATURE_STRUCT_ALIGN:
        if(header_data->status && header_data->cont)
          {
            ZMapFeatureAlignment feature_align = (ZMapFeatureAlignment)feature_any;
            const char *sequence;
            header_data->status = header_data->cont = TRUE;

            sequence = g_quark_to_string(feature_any->original_id);

            g_string_append_printf(header_data->header_string, "##Type DNA %s %d %d\n",
              sequence, feature_align->sequence_span.x1, feature_align->sequence_span.x2);

            if(!header_data->gff_sequence)
              header_data->gff_sequence = sequence;
            status = ZMAP_CONTEXT_EXEC_STATUS_OK ;
          }
        break;
      case ZMAPFEATURE_STRUCT_BLOCK:
        if(header_data->status && header_data->cont)
          {
            ZMapFeatureBlock feature_block = (ZMapFeatureBlock)feature_any;
            int start, end;
            gboolean reversed = FALSE;

            start = feature_block->block_to_sequence.block.x1;
            end   = feature_block->block_to_sequence.block.x2;

            if (feature_block->block_to_sequence.reversed)
              reversed = TRUE ;

            g_string_append_printf(header_data->header_string, "##sequence-region %s %d %d %s\n",
              g_quark_to_string(feature_any->original_id), start, end,(reversed ? "(reversed)" : "")) ;
            header_data->status = TRUE;
            header_data->cont   = FALSE;
            status = ZMAP_CONTEXT_EXEC_STATUS_OK ;
          }
        break;
      case ZMAPFEATURE_STRUCT_FEATURESET:
      case ZMAPFEATURE_STRUCT_FEATURE:
      default:
        status = ZMAP_CONTEXT_EXEC_STATUS_DONT_DESCEND ;
        break;
    }

  return status;
}

static gboolean dump_gff_cb(ZMapFeatureAny feature_any,
    GHashTable         *styles,
    GString       *gff_string,
    GError       **error,
    gpointer       user_data)
{
  GFFDumpData gff_data = (GFFDumpData)user_data;
  gboolean result = TRUE;
  ZMapFeatureSet fset;

  zMapReturnValIfFail(feature_any && (feature_any->struct_type != ZMAPFEATURE_STRUCT_INVALID) && gff_data, result ) ;

  switch(feature_any->struct_type)
    {
      case ZMAPFEATURE_STRUCT_ALIGN:
        gff_data->gff_sequence = g_quark_to_string(feature_any->original_id);
      case ZMAPFEATURE_STRUCT_CONTEXT:
      case ZMAPFEATURE_STRUCT_BLOCK:
        result = TRUE;
        /* We don't dump these to gff */
        break;
      case ZMAPFEATURE_STRUCT_FEATURESET:
        /* we need to do feature filter at this level, otherwise it'll slow stuff down... */
        result = TRUE;
        break;
      case ZMAPFEATURE_STRUCT_FEATURE:
        {
          ZMapFeature feature = (ZMapFeature)feature_any;
          ZMapFeatureTypeStyle style ;

          style = *feature->style;       /*zMapFindStyle(gff_data->styles, feature->style_id) ;*/


          /* Output a GFFv2 record for the whole feature, fields are:
           *
           * <seqname> <source> <feature> <start> <end> <score> <strand> <phase> [attributes]
           *
           * i.e. all but [attributes] are mandatory.
           *
           * Firstly, the mandatory fields.
           */

#if MH17_DONT_USE_STYLE_FOR_FEATURESET_NAME
          if (!(gff_data->gff_source  = (char *)zMapStyleGetGFFSource(style)))
          gff_data->gff_source = (char *)zMapStyleGetName(style) ;
#else
          fset = (ZMapFeatureSet)(feature_any->parent);

          /* this is made up data: do not dump */
          if(fset->original_id == g_quark_from_string("Locus"))
            break;
          /* this is made up data: do not dump */
          if(fset->original_id == g_quark_from_string("Show Translation"))
            break;
          /* this is made up data: do not dump */
          if(fset->original_id == g_quark_from_string("3 Frame Translation"))
            break;
          /* this is made up data: do not dump */
          if(fset->original_id == g_quark_from_string("Annotation"))
            break;
         /* this is made up data: do not dump */
         if(fset->original_id == g_quark_from_string("ORF"))
            break;
         /* better to dump DNA to a FASTA file */
         if(fset->original_id == g_quark_from_string("DNA"))
            break;

          gff_data->gff_source = (char *) g_quark_to_string(fset->original_id);
#endif

          gff_data->gff_feature = (char *) g_quark_to_string(feature->SO_accession) ; /* zMapSOAcc2Term(feature->SO_accession) ; */
          if(!gff_data->gff_feature)
            {
              GQuark gff_ontology;

              gff_ontology = zMapStyleGetGFFFeature(style);
              gff_data->gff_feature = (char *) g_quark_to_string(gff_ontology);
            }

          g_string_append_printf(gff_string,
            GFF_SEQ_SOURCE_FEAT_START_END,
            gff_data->gff_sequence, /* saves feature->parent->parent->parent->original_id */
            gff_data->gff_source,
            gff_data->gff_feature,
            feature->x1,
            feature->x2) ;

          if (feature->flags.has_score)
            g_string_append_printf(gff_string, GFF_SEP_SCORE, feature->score) ;
          else
            g_string_append_printf(gff_string, GFF_SEP_NOSCORE, '.') ;

          g_string_append_printf(gff_string, GFF_SEP_STRAND, strand2Char(feature->strand)) ;

          g_string_append_printf(gff_string, GFF_SEP_PHASE,
              ((feature->mode == ZMAPSTYLE_MODE_TRANSCRIPT && feature->feature.transcript.flags.cds)
                  ? phase2Char(feature->feature.transcript.start_not_found)
                : '.')) ;

          /* Now to the attribute fields, and any subparts... */

          switch(feature->mode)
            {
              case ZMAPSTYLE_MODE_BASIC:
                {
                  result = dump_attributes(gff_data->basic, feature,
                    &(feature->feature.basic),
                    gff_string, error, gff_data);
                }
                break;
              case ZMAPSTYLE_MODE_TRANSCRIPT:
                {
                  /* Do transcript attributes, then each of the sub features need processing */
                  gff_data->feature_name = g_quark_to_string(feature->original_id);
                  gff_data->link_term    = "Sequence";
                  gff_data->link_term    = gff_data->gff_feature;

                  result = dump_attributes(gff_data->transcript, feature,
                    &(feature->feature.transcript),
                    gff_string, error, gff_data);

                }
                break;
              case ZMAPSTYLE_MODE_ALIGNMENT:
                {
                  result = dump_attributes(gff_data->homol, feature,
                    &(feature->feature.homol),
                    gff_string, error, gff_data);
                }
                break;
              case ZMAPSTYLE_MODE_TEXT:
                {
                  result = dump_attributes(gff_data->text, feature,
                    NULL, /* this needs to be &(feature->feature.text) */
                    gff_string, error, gff_data);
                }
                break;
              default:
                /* This might be a little odd... */
                break;
            }

            g_string_append_c(gff_string, '\n');
          }
        break;
      default:
        result = FALSE;
        break;
    }

  return result;
}

/* attribute dumper. run through the dump functions separating the
 * attributes with GFF_ATTRIBUTE_SEPARATOR */

static gboolean dump_attributes(DumpGFFAttrFunc func_array[], ZMapFeature feature,
                                gpointer feature_data, GString *gff_string,
                                GError **error, GFFDumpData gff_data)
{
  DumpGFFAttrFunc *funcs_ptr;
  gboolean result = TRUE, need_separator = FALSE;

  funcs_ptr = func_array;

  if (gff_output_version == ZMAPGFF_VERSION_3)
    {
      g_string_append(gff_string, GFF_ATTRIBUTE_TAB_BEGIN ) ;
    }

  while(funcs_ptr && *funcs_ptr)
    {
      if(need_separator)
        {
          g_string_append(gff_string, GFF_ATTRIBUTE_SEPARATOR);
          need_separator = FALSE;
        }

      if((*funcs_ptr)(feature, feature_data, gff_string, error, gff_data))
        need_separator = TRUE;

      funcs_ptr++;
    }

  return result;
}

static gboolean dump_text_note(ZMapFeature feature, gpointer basic_data, GString *gff_string, GError **error, GFFDumpData gff_data)
{
  gboolean result = FALSE;

  if(feature->description)
  {
    g_string_append_printf(gff_string,
      GFF_QUOTED_ATTRIBUTE,
      "Note", feature->description);
    result = TRUE;
  }

  return result;
}




static gboolean dump_text_note_v3(ZMapFeature feature, gpointer basic_data, GString *gff_string, GError **error, GFFDumpData gff_data)
{
  gboolean result = FALSE;

  if(feature->description)
  {
    g_string_append_printf(gff_string,
      GFF_UNQUOTED_ATTRIBUTE,
      "Note", feature->description);
    result = TRUE;
  }

  return result;
}

static gboolean dump_transcript_locus_v3(ZMapFeature feature, gpointer transcript_data,
                                      GString *gff_string, GError **error,
                                      GFFDumpData gff_data)
{
  gboolean result = FALSE;

  if (feature->feature.transcript.locus_id)
  {
    /* To make       Locus "AC12345.1"          */
    g_string_append_printf(gff_string,
      GFF_UNQUOTED_ATTRIBUTE,
      "locus", (char *)g_quark_to_string(feature->feature.transcript.locus_id));
    result = TRUE;
  }

return result;
}


static gboolean dump_id_as_name_v3(ZMapFeature feature, gpointer basic_data,
  GString *gff_string, GError **error, GFFDumpData gff_data)
{
  gboolean result = FALSE ;

  if (feature->original_id)
    {
      g_string_append_printf(gff_string,
        GFF_UNQUOTED_ATTRIBUTE,
        "Name", g_quark_to_string(feature->original_id)) ;
      result = TRUE ;
    }

  return result ;
}


/*
 * Appends "ID=<id>" to the string where <id> = g_quark_to_string(feature->unique_id).
 */
static gboolean dump_transcript_id_v3(ZMapFeature feature, gpointer transcript_data,
  GString *gff_string, GError **error, GFFDumpData gff_data)
{
  gboolean result = TRUE;

  if (feature->unique_id)
    {
      g_string_append_printf(gff_string,
        GFF_UNQUOTED_ATTRIBUTE,
        "ID", g_quark_to_string(feature->unique_id));
    }

  return result;
}


/*
 * Appends "Parent=<id>" to the string where <id> = g_quark_to_string(feature->unqique_id).
 */
static gboolean dump_transcript_parent_v3(ZMapFeature feature, gpointer transcript_data,
  GString *gff_string, GError **error, GFFDumpData gff_data)
{
  gboolean result = TRUE;

  if (feature->unique_id)
    {
      g_string_append_printf(gff_string,
        GFF_UNQUOTED_ATTRIBUTE,
        "Parent", g_quark_to_string(feature->unique_id));
    }

  return result;
}









/* transcript calls */

/* attributes */
static gboolean dump_transcript_identifier(ZMapFeature feature, gpointer transcript_data,
                                           GString *gff_string, GError **error,
                                           GFFDumpData gff_data)
{
  gboolean result = TRUE;

  /* To make       Sequence "AC12345.1"          */
  g_string_append_printf(gff_string,
    GFF_ATTRIBUTE_TAB_BEGIN GFF_QUOTED_ATTRIBUTE GFF_ATTRIBUTE_TAB_END,
    gff_data->link_term,
    gff_data->feature_name);

  return result;
}

static gboolean dump_transcript_locus(ZMapFeature feature, gpointer transcript_data,
                                      GString *gff_string, GError **error,
                                      GFFDumpData gff_data)
{
  gboolean result = FALSE;

  if (feature->feature.transcript.locus_id)
    {
      /* To make       Locus "AC12345.1"          */
      g_string_append_printf(gff_string,
        GFF_ATTRIBUTE_TAB_BEGIN GFF_QUOTED_ATTRIBUTE GFF_ATTRIBUTE_TAB_END,
        "Locus",
        (char *)g_quark_to_string(feature->feature.transcript.locus_id));
      result = TRUE;
    }

  return result;
}

/* this generates an erro about phase...*/
#if MH17_DONT_USE
static gboolean dump_known_name(ZMapFeature feature, gpointer transcript_data, GString *gff_string, GError **error, GFFDumpData gff_data)
{
  gboolean result = FALSE;
  GQuark known_id = 0;

  if (feature->mode == ZMAPSTYLE_MODE_BASIC)
    known_id = feature->feature.basic.known_name;
  else if(feature->mode == ZMAPSTYLE_MODE_TRANSCRIPT)
    known_id = feature->feature.transcript.known_name;

  if(known_id)
    {
      /* To make       Locus "AC12345.1"          */
      g_string_append_printf(gff_string,
        GFF_ATTRIBUTE_TAB_BEGIN GFF_QUOTED_ATTRIBUTE GFF_ATTRIBUTE_TAB_END,
        "Known_name",
        (char *)g_quark_to_string(known_id));
      result = TRUE;
    }

  return result;
}
#endif





/* subpart full lines... */
static gboolean dump_transcript_subpart_v3(ZMapFeature feature, gpointer transcript_data,
                                              GString *gff_string, GError **error,
                                              GFFDumpData gff_data)
{
  ZMapTranscript transcript = (ZMapTranscript)transcript_data;
  gboolean result = TRUE;

  if(result && transcript->exons)
  {
    gff_data->gff_feature = "exon";
    result = dump_transcript_foreach_subpart_v3(feature, gff_string, error,
      transcript->exons, gff_data);
  }

  if(result && transcript->introns)
  {
    gff_data->gff_feature = "intron";
    result = dump_transcript_foreach_subpart_v3(feature, gff_string, error,
      transcript->introns, gff_data);
  }

  if(result && transcript->flags.cds)
  {
    gff_data->gff_feature = "CDS";
    g_string_append_printf(gff_string,
      "\n" GFF_OBLIGATORY_NOSCORE,
      gff_data->gff_sequence,
      gff_data->gff_source,
      gff_data->gff_feature,
      transcript->cds_start,
      transcript->cds_end,
      '.',
      strand2Char(feature->strand),
      phase2Char(transcript->start_not_found)) ;
    g_string_append_printf(gff_string, "\t") ;
    result = dump_transcript_parent_v3(feature, transcript,
      gff_string, error, gff_data);
  }

  return result;
}


static gboolean dump_transcript_foreach_subpart_v3(ZMapFeature feature, GString *buffer,
  GError **error_out, GArray *subparts, GFFDumpData gff_data)
{
  gboolean result = TRUE ;
  int i ;

  for (i = 0 ; i < subparts->len && result ; i++)
  {
    ZMapSpanStruct span = g_array_index(subparts, ZMapSpanStruct, i) ;
    ZMapPhase phase = ZMAPPHASE_NONE ;

    g_string_append_printf(buffer, "\n" GFF_OBLIGATORY_NOSCORE,
      gff_data->gff_sequence,
      gff_data->gff_source,
      gff_data->gff_feature,
      span.x1, span.x2,
      '.', /* no score */
      strand2Char(feature->strand),
      phase2Char(phase)) ;
    g_string_append_printf(buffer, "\t") ;

    result = dump_transcript_parent_v3(feature, &(feature->feature.transcript),
      buffer, error_out, gff_data);
  }

  return result ;
}




/* subpart full lines... */
static gboolean dump_transcript_subpart_lines(ZMapFeature feature, gpointer transcript_data,
                                              GString *gff_string, GError **error,
                                              GFFDumpData gff_data)
{
  ZMapTranscript transcript = (ZMapTranscript)transcript_data;
  gboolean result = TRUE;

  if(result && transcript->exons)
  {
    gff_data->gff_feature = "exon";
    result = dump_transcript_foreach_subpart(feature, gff_string, error,
      transcript->exons, gff_data);
  }

  if(result && transcript->introns)
  {
    gff_data->gff_feature = "intron";
    result = dump_transcript_foreach_subpart(feature, gff_string, error,
      transcript->introns, gff_data);
  }

  if(result && transcript->flags.cds)
  {
    gff_data->gff_feature = "CDS";
    g_string_append_printf(gff_string,
      "\n" GFF_OBLIGATORY_NOSCORE,
      gff_data->gff_sequence,
      gff_data->gff_source,
      gff_data->gff_feature,
      transcript->cds_start,
      transcript->cds_end,
      '.',
      strand2Char(feature->strand),
      phase2Char(transcript->start_not_found)) ;

  result = dump_transcript_identifier(feature, transcript,
    gff_string, error, gff_data);
  }

  return result;
}

static gboolean dump_transcript_foreach_subpart(ZMapFeature feature, GString *buffer,
                                                GError **error_out, GArray *subparts,
                                                GFFDumpData gff_data)
{
  gboolean result = TRUE ;
  int i ;

  for (i = 0 ; i < subparts->len && result ; i++)
    {
      ZMapSpanStruct span = g_array_index(subparts, ZMapSpanStruct, i) ;
      ZMapPhase phase = ZMAPPHASE_NONE ;

      /* 16.2810538-2863623      Transcript      intron  19397   20627   .       -       .       Sequence "AC005361.6-003" */
      /* Obligatory fields. */
      g_string_append_printf(buffer, "\n" GFF_OBLIGATORY_NOSCORE,
        gff_data->gff_sequence,
        gff_data->gff_source,
        gff_data->gff_feature,
        span.x1, span.x2,
        '.', /* no score */
        strand2Char(feature->strand),
        phase2Char(phase)) ;

      result = dump_transcript_identifier(feature, &(feature->feature.transcript),
        buffer, error_out, gff_data);
    }

  return result ;
}


/* alignment attributes... */

static gboolean dump_alignment_target(ZMapFeature feature, gpointer homol_data,
                                      GString *gff_string, GError **error,
                                      GFFDumpData gff_data)
{
  ZMapHomol homol = (ZMapHomol)homol_data;
  gboolean has_target = TRUE;

  gchar *homol_type = NULL;

  /* reading GFF2 we get Sequence or Motif getting set to DNA
    and we cannot translate back
    Ed says this will be resolved in GFF3
    but right now it's wrong
  */

  if(feature->feature.homol.type == ZMAPHOMOL_N_HOMOL)
    homol_type = "Sequence";
  else if(feature->feature.homol.type == ZMAPHOMOL_X_HOMOL)
    homol_type = "Protein";

  if(feature->original_id && homol_type)
  {
    g_string_append_printf(gff_string,
      GFF_ATTRIBUTE_TAB_BEGIN GFF_QUOTED_ATTRIBUTE GFF_ATTRIBUTE_SEPARATOR
      GFF_QUOTED_ATTRIBUTE GFF_ATTRIBUTE_SEPARATOR "Align %d %d %s"  GFF_ATTRIBUTE_TAB_END,
      "Class", homol_type,
      "Name", g_quark_to_string(feature->original_id),
      homol->y1, homol->y2, zMapFeatureStrand2Str(homol->strand));
  }

  return has_target;
}

static gboolean dump_alignment_gaps(ZMapFeature feature, gpointer homol_data,
                                    GString *gff_string, GError **error,
                                    GFFDumpData gff_data)
{
  ZMapHomol homol = (ZMapHomol)homol_data;
  GArray *gaps_array = NULL;
  int i;
  gboolean has_gaps = FALSE;

  if((gaps_array = homol->align))
  {
    has_gaps = TRUE;

    g_string_append_printf(gff_string, GFF_ATTRIBUTE_TAB_BEGIN "%s ", "Gaps");

    g_string_append_c(gff_string, '"');

    for(i = 0; i < gaps_array->len; i++)
      {
        ZMapAlignBlock block = NULL;

        block = &(g_array_index(gaps_array, ZMapAlignBlockStruct, i));

        g_string_append_printf(gff_string, "%d %d %d %d,",
        block->q1, block->q2,
        block->t1, block->t2);
      }

    /* remove the last comma! */
    g_string_truncate(gff_string, gff_string->len - 1);
    /* and add a quote and a tab?*/
    g_string_append_printf(gff_string, "%c" GFF_ATTRIBUTE_TAB_END, '"');
  }

  return has_gaps;
}

static gboolean dump_alignment_clone(ZMapFeature feature, gpointer homol_data,
                                     GString *gff_string, GError **error,
                                     GFFDumpData gff_data)
{
  ZMapHomol homol = (ZMapHomol)homol_data;
  gboolean has_clone = FALSE;

  if(homol->flags.has_clone_id)
  {
    g_string_append_printf(gff_string,
      GFF_ATTRIBUTE_TAB_BEGIN GFF_QUOTED_ATTRIBUTE GFF_ATTRIBUTE_TAB_END,
      "Clone", g_quark_to_string(homol->clone_id));
    has_clone = TRUE;
  }

  return has_clone;
}

static gboolean dump_alignment_length(ZMapFeature feature, gpointer homol_data,
                                      GString *gff_string, GError **error,
                                      GFFDumpData gff_data)
{
  ZMapHomol homol = (ZMapHomol)homol_data;
  gboolean has_length = FALSE;

  if(homol->length)
    {
      g_string_append_printf(gff_string,
        GFF_ATTRIBUTE_TAB_BEGIN "Length %d" GFF_ATTRIBUTE_TAB_END,
        homol->length);
      has_length = TRUE;
    }

  return has_length;
}









/* alignment attributes... */

static gboolean dump_alignment_target_v3(ZMapFeature feature, gpointer homol_data,
                                      GString *gff_string, GError **error,
                                      GFFDumpData gff_data)
{
  static const char * read_pair = "read_pair" ;
  ZMapHomol homol = (ZMapHomol)homol_data;
  gboolean result = FALSE ;
  char *temp_string = NULL ;

  /*
   * We need different behaviour here if the
   * feature has SOtype == read_pair... Target attribute
   * is not appropriate in this case, we just want the
   * "read_pair_id" attribute.
   */

  if(homol->clone_id)
  {
    if (!strcmp(g_quark_to_string(feature->SO_accession), read_pair))
      {
        g_string_append_printf(gff_string, "read_pair_id=%s",
          g_quark_to_string(homol->clone_id));
        result = TRUE ;
      }
    else
      {
        /* old version */
        /*
        g_string_append_printf(gff_string, "Target=%s %d %d %s",
                               g_quark_to_string(homol->clone_id),
                               homol->y1, homol->y2,
                               zMapFeatureStrand2Str(homol->strand));
        result = TRUE ;
        */
        /* new version */
        if (zMapAttGenerateTarget(&temp_string, feature))
          {
            if (temp_string)
              {
                g_string_append_printf(gff_string, "%s", temp_string) ;
                g_free(temp_string) ;
                result = TRUE ;
              }
          }

      }
  }

  return result ;
}


/*
 * This needs to be converted to output GFF3 "Gap" attribute.
 */
static gboolean dump_alignment_gap_v3(ZMapFeature feature, gpointer homol_data,
                                       GString *gff_string, GError **error,
                                       GFFDumpData gff_data)
{
  gboolean result = FALSE;
  static const char *sGap = "gaps=" ;
  ZMapHomol homol = (ZMapHomol)homol_data;
  GArray *gaps_array = NULL;
  char * temp_string = NULL ;
  int i = 0;

  /* old method */
  /*
  if((gaps_array = homol->align))
  {

    g_string_append_printf(gff_string, "%s", sGap);

    for(i = 0; i < gaps_array->len; i++)
      {
        ZMapAlignBlock block = NULL;

        block = &(g_array_index(gaps_array, ZMapAlignBlockStruct, i));

        g_string_append_printf(gff_string, "%d %d %d %d,",
                               block->q1, block->q2,
                               block->t1, block->t2);
      }
<<<<<<< HEAD
    g_string_truncate(gff_string, gff_string->len - 1); 
=======
    g_string_truncate(gff_string, gff_string->len - 1);
>>>>>>> 464250ee

    result = TRUE ;
  }
  */

<<<<<<< HEAD
  /* new method */
  /* 
=======
  /*
   * new method
   */
>>>>>>> 464250ee
  if (zMapAttGenerateGap(&temp_string, feature))
    {
      if (temp_string)
        {
          g_string_append_printf(gff_string, "%s", temp_string) ;
          g_free(temp_string) ;
          result = TRUE ;
        }
    }
  */

  return result ;
}







static char strand2Char(ZMapStrand strand)
{
  char strand_char = '.' ;

  switch(strand)
    {
      case ZMAPSTRAND_FORWARD:
        strand_char = '+' ;
        break ;
      case ZMAPSTRAND_REVERSE:
        strand_char = '-' ;
        break ;
      default:
        strand_char = '.' ;
        break ;
    }

  return strand_char ;
}


static char phase2Char(ZMapPhase phase)
{
  char phase_char = '.' ;

  switch(phase)
    {
      case ZMAPPHASE_0:
        phase_char = '0' ;
        break ;
      case ZMAPPHASE_1:
        phase_char = '1' ;
        break ;
      case ZMAPPHASE_2:
        phase_char = '2' ;
        break ;
      default:
        phase_char = '.' ;
        break ;
  }

  return phase_char ;
}
<|MERGE_RESOLUTION|>--- conflicted
+++ resolved
@@ -1326,24 +1326,15 @@
                                block->q1, block->q2,
                                block->t1, block->t2);
       }
-<<<<<<< HEAD
-    g_string_truncate(gff_string, gff_string->len - 1); 
-=======
     g_string_truncate(gff_string, gff_string->len - 1);
->>>>>>> 464250ee
 
     result = TRUE ;
   }
   */
 
-<<<<<<< HEAD
-  /* new method */
-  /* 
-=======
   /*
    * new method
    */
->>>>>>> 464250ee
   if (zMapAttGenerateGap(&temp_string, feature))
     {
       if (temp_string)
