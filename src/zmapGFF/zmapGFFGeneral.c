/*  File: zmapGFFGeneral.c
 *  Author: Steve Miller (sm23@sanger.ac.uk)
 *  Copyright (c) 2006-2014: Genome Research Ltd.
 *-------------------------------------------------------------------
 * ZMap is free software; you can redistribute it and/or
 * modify it under the terms of the GNU General Public License
 * as published by the Free Software Foundation; either version 2
 * of the License, or (at your option) any later version.
 *
 * This program is distributed in the hope that it will be useful,
 * but WITHOUT ANY WARRANTY; without even the implied warranty of
 * MERCHANTABILITY or FITNESS FOR A PARTICULAR PURPOSE.  See the
 * GNU General Public License for more details.
 *
 * You should have received a copy of the GNU General Public License
 * along with this program; if not, write to the Free Software
 * Foundation, Inc., 59 Temple Place - Suite 330, Boston, MA  02111-1307, USA.
 * or see the on-line version at http://www.gnu.org/copyleft/gpl.txt
 *-------------------------------------------------------------------
 * This file is part of the ZMap genome database package
 * originated by
 *      Ed Griffiths (Sanger Institute, UK) edgrif@sanger.ac.uk,
 *        Roy Storey (Sanger Institute, UK) rds@sanger.ac.uk,
 *   Malcolm Hinsley (Sanger Institute, UK) mh17@sanger.ac.uk,
 *      Steve Miller (Sanger Institute, UK) sm23@sanger.ac.uk
 *
 * Description: This file contains material that is used by both
 * the v2 and v3 parsers. This consists of some (but not all) of the
 * functions publically exported as listed in src/include/ZMap/zmapGFF.h.
 *-------------------------------------------------------------------
 */


#include <ZMap/zmapGFF.h>
#include <ZMap/zmapFeatureLoadDisplay.h>

#include "zmapGFF_P.h"
#include "zmapGFF2_P.h"
#include "zmapGFF3_P.h"


/*
 * Check whether the parser passed in is a valid version (i.e. one that we handle)
 * or not. Returns TRUE if this is the case and FALSE otherwise.
 */
gboolean zMapGFFIsValidVersion(ZMapGFFParser pParser)
{
  gboolean bResult = FALSE ;

  if (!pParser)
    {

    }
  else if (pParser->gff_version == ZMAPGFF_VERSION_2)
    {
      bResult = TRUE ;
    }
  else if (pParser->gff_version == ZMAPGFF_VERSION_3)
    {
      bResult = TRUE ;
    }

  return bResult ;
}



/*
 * Internal static function declarations.
 */
static void getFeatureArray(GQuark key_id, gpointer data, gpointer user_data) ;
static void normaliseFeatures_V2(GData **feature_sets) ;
static void normaliseFeatures_V3(GData **feature_sets) ;
static void checkFeatureSetCB_V2(GQuark key_id, gpointer data, gpointer user_data_unused) ;
static void checkFeatureSetCB_V3(GQuark key_id, gpointer data, gpointer user_data_unused) ;
static void checkFeatureCB_V2(GQuark key_id, gpointer data, gpointer user_data_unused) ;
static void checkFeatureCB_V3(gpointer key_id, gpointer data, gpointer user_data_unused) ;
static gboolean removeTranscriptFeature(gpointer key,gpointer value, gpointer user_data);


/*
 * Public interface parser creation function. Calls version specific functions. Returns
 * NULL if we are passed unsupported version.
 */
ZMapGFFParser zMapGFFCreateParser(int iGFFVersion, char *sequence, int features_start, int features_end)
{
  ZMapGFFParser pParser = NULL ;

  if (iGFFVersion == ZMAPGFF_VERSION_2 )
    {
      pParser = zMapGFFCreateParser_V2(sequence, features_start, features_end) ;
    }
  else if (iGFFVersion == ZMAPGFF_VERSION_3 )
    {
      pParser = zMapGFFCreateParser_V3(sequence, features_start, features_end) ;
    }
  else
    {
      /* unknown version */
    }

  return pParser ;
}



/*
 * Public interface function to parse headers. Calls version specific functions.
 */
gboolean zMapGFFParseHeader(ZMapGFFParser parser, char *line, gboolean *header_finished, ZMapGFFHeaderState *header_state)
{
  gboolean bResult = FALSE ;

  if (!parser)
    return bResult ;

  if (!zMapGFFIsValidVersion(parser))
    return bResult ;

  if (parser->gff_version == ZMAPGFF_VERSION_2 )
    {
      bResult = zMapGFFParseHeader_V2(parser, line, header_finished, header_state) ;
    }
  else if (parser->gff_version == ZMAPGFF_VERSION_3 )
    {
      bResult = zMapGFFParse_V3(parser, line) ;
      *header_finished = zMapGFFGetHeaderGotMinimal_V3(parser) ;
    }
  else
    {
      /* unknown version  */
    }

  return bResult ;
}


/*
 * Public interface function to parse a section of sequence. Calls version specific functions.
 */
gboolean zMapGFFParseSequence(ZMapGFFParser parser, char *line, gboolean *sequence_finished)
{
  gboolean bResult = FALSE ;

  if (!parser)
    return bResult ;

  if (!zMapGFFIsValidVersion(parser))
    return bResult ;

  if (parser->gff_version == ZMAPGFF_VERSION_2 )
    {
      bResult = zMapGFFParseSequence_V2(parser, line, sequence_finished) ;
    }
  else if (parser->gff_version == ZMAPGFF_VERSION_3 )
    {
      /*
       * This should not be required since it's not part of the v3 spec.
       */
      bResult = FALSE ;
    }
  else
    {
      /* unknown version */
    }

  return bResult ;
}




/*
 * Public interface function for the general body line parser. Calls version specific stuff.
 */
gboolean zMapGFFParseLine(ZMapGFFParser parser, char *line)
{
  gboolean bResult = FALSE ;

  if (!parser)
    return bResult ;

  if (!zMapGFFIsValidVersion(parser))
    return bResult ;

  if (parser->gff_version == ZMAPGFF_VERSION_2)
    {
      bResult = zMapGFFParseLineLength_V2(parser, line, 0) ;
    }
  else if (parser->gff_version == ZMAPGFF_VERSION_3 )
    {
      bResult = zMapGFFParse_V3(parser, line) ;
    }
  else
    {
      /* unknown version */
    }

  return bResult ;
}

/*
 * Public interface for general body line parser. Calls version specific stuff.
 */
gboolean zMapGFFParseLineLength(ZMapGFFParser parser, char *line, gsize line_length)
{
  gboolean bResult = FALSE ;

  if (!parser)
    return bResult ;

  if (!zMapGFFIsValidVersion(parser))
    return bResult ;

  if (parser->gff_version == ZMAPGFF_VERSION_2)
    {
      bResult = zMapGFFParseLineLength_V2(parser, line, 0) ;
    }
  else if (parser->gff_version == ZMAPGFF_VERSION_3 )
    {
      bResult = zMapGFFParse_V3(parser, line) ;
    }
  else
    {
      /* unknown version */
    }

  return bResult ;

}


/*
 * General code to destroy parser.
 */
void zMapGFFDestroyParser(ZMapGFFParser parser)
{
  if (!parser)
    return ;

  if (!zMapGFFIsValidVersion(parser))
    return ;

  if (parser->gff_version == ZMAPGFF_VERSION_2)
    {
      zMapGFFDestroyParser_V2(parser) ;
    }
  else if (parser->gff_version == ZMAPGFF_VERSION_3)
    {
      zMapGFFDestroyParser_V3(parser) ;
    }
  else
    {
      /* unknown version */
    }

  return ;
}







/* the servers need styles to add DNA and 3FT
 * they used to create temp style and then destroy these but that's not very good
 * they don't have styles info directly but this is stored in the parser
 * during the protocol steps
 */
GHashTable *zMapGFFParserGetStyles(ZMapGFFParser parser)
{
  if(!parser)
    return NULL ;

  if (!zMapGFFIsValidVersion(parser))
    return NULL ;

  return parser->sources;
}




/*
 * Used for both versions.
 *
 * We should do this internally with a var in the parser struct....
 * This function must be called prior to parsing feature lines, it is not required
 * for either the header lines or sequences.
 */
gboolean zMapGFFParserInitForFeatures(ZMapGFFParser parser, GHashTable *sources, gboolean parse_only)
{
  gboolean result = FALSE ;
  GQuark locus_id ;

  zMapReturnValIfFail(parser, result ) ;
  zMapReturnValIfFail(zMapGFFIsValidVersion(parser), result) ;
  zMapReturnValIfFail(sources, result);

  parser->sources = sources ;
  parser->parse_only = parse_only ;

  /* Check for Locus as one of the sources as this needs to be constructed as we go along. */
  locus_id = zMapStyleCreateID(ZMAP_FIXED_STYLE_LOCUS_NAME) ;
  if (!(parser->locus_set_style = zMapFindStyle(parser->sources, locus_id)))
    {
      zMapLogWarning("Locus set will not be created, "
                     "could not find style \"%s\" for feature set \"%s\".",
                     ZMAP_FIXED_STYLE_LOCUS_NAME, ZMAP_FIXED_STYLE_LOCUS_NAME) ;
    }
  else
    {
      parser->locus_set_id = locus_id ;
    }



  if (!parser->parse_only)
    {
      g_datalist_init(&(parser->feature_sets)) ;
      parser->free_on_destroy  = TRUE ;
    }
  else
    {
      parser->feature_sets =  NULL ;
      parser->free_on_destroy  = FALSE ;
    }

  return result ;
}


/*
 * Used by both versions.
 *
 * Return the set of features read from a file for a block.
 */
gboolean zMapGFFGetFeatures(ZMapGFFParser parser, ZMapFeatureBlock feature_block)
{
  int start,end;
  gboolean result = FALSE ;

  if (!parser)
    return result ;
  if (!zMapGFFIsValidVersion(parser))
    return result ;

  if (parser->state != ZMAPGFF_PARSER_ERR)
    {
      start = parser->features_start;
      end   = parser->features_end;

      if (parser->clip_mode)
        {
          if(start < parser->clip_start)
            start = parser->clip_start;
          if(end > parser->clip_end)
           end = parser->clip_end;
        }


      /* as request coordinates are often given as 1,0 we need to put real coordinates in */
      /* ideally chromosome coordinates would be better */

      /* NOTE we need to know the actual data returned as we
       *  mark empty featuresets as loaded over this range */
      feature_block->block_to_sequence.block.x1 = start;
      feature_block->block_to_sequence.block.x2 = end;

      if (!feature_block->block_to_sequence.parent.x2)
        {
          /* as request coordinates are often given as 1,0 we need to put real coordinates in */
          /* ideally chromosome coordinates would be better */
          feature_block->block_to_sequence.parent.x1 = start;
          feature_block->block_to_sequence.parent.x2 = end;
        }

      /* Actually we should only need to test feature_sets here really as there shouldn't be any
       * for parse_only.... */
      if (!parser->parse_only && parser->feature_sets)
      {
        g_datalist_foreach(&(parser->feature_sets), getFeatureArray, feature_block) ;
      }

     /* It is possible for features to be incomplete from GFF (e.g. transcripts without
      * an exon), we attempt to normalise them where possible...currently only
      * transcripts/exons. */
      if (parser->gff_version == ZMAPGFF_VERSION_2)
      {
        normaliseFeatures_V2(&(parser->feature_sets)) ;
        result = TRUE ;
      }
      else if (parser->gff_version == ZMAPGFF_VERSION_3)
      {
        normaliseFeatures_V3(&(parser->feature_sets)) ;
        result = TRUE ;
      }
      else
        result = FALSE ;

    }

  return result ;
}

/*
 * Used by both versions.
 *
 * This is a GDataForeachFunc() and is called for each element of a GData list as a result
 * of a call to zmapGFFGetFeatures(). The function adds the feature array returned
 * in the GData element to the GArray in user_data.
 */
static void getFeatureArray(GQuark key_id, gpointer data, gpointer user_data)
{
  ZMapGFFParserFeatureSet parser_feature_set = (ZMapGFFParserFeatureSet)data ;
  ZMapFeatureSet feature_set = parser_feature_set->feature_set ;
  ZMapFeatureBlock feature_block = (ZMapFeatureBlock)user_data ;

  zMapFeatureBlockAddFeatureSet(feature_block, feature_set);

  return ;
}


/*
 * Features may be created incomplete by 'faulty' GFF files, here we try
 * to make them valid.
 */
static void normaliseFeatures_V2(GData **feature_sets)
{
  /* Look through all datasets.... */
  g_datalist_foreach(feature_sets, checkFeatureSetCB_V2, NULL) ;

  return ;
}

/*
 * A GDataForeachFunc() which checks to see if the dataset passed in has
 * mulitline features and if they are then checks each feature to make sure
 * it is complete/valid. Currently this is only transcripts...see checkFeatureCB().
 */
static void checkFeatureSetCB_V2(GQuark key_id, gpointer data, gpointer user_data_unused)
{
  ZMapGFFParserFeatureSet parser_feature_set = (ZMapGFFParserFeatureSet)data ;

  if (parser_feature_set->multiline_features)
    {
      g_datalist_foreach(&(parser_feature_set->multiline_features), checkFeatureCB_V2, NULL) ;
    }

  return ;
}

/*
 * A GDataForeachFunc() which checks to see if the feature passed in is
 * complete/valid. Currently just checks transcripts to make sure they
 * have at least one exon.
 */
static void checkFeatureCB_V2(GQuark key_id, gpointer data, gpointer user_data_unused)
{
  ZMapFeature feature = (ZMapFeature)data ;

  switch (feature->mode)
    {
      case ZMAPSTYLE_MODE_TRANSCRIPT:
          zMapFeatureTranscriptNormalise(feature) ;
        break ;

      default:
        break ;
    }

  return ;
}


/*
 * This traverses all featuresets.
 */
static void normaliseFeatures_V3(GData **feature_sets)
{
  g_datalist_foreach(feature_sets, checkFeatureSetCB_V3, NULL) ;
  return ;
}

/*
 * Makes corrections to introns in transcript features.
 */
static void checkFeatureSetCB_V3(GQuark key_id, gpointer data, gpointer user_data_unused)
{
  ZMapGFFParserFeatureSet parser_feature_set = (ZMapGFFParserFeatureSet)data ;
  guint iRemoved = 0 ;

  /*
   * This traversal is to remove transcript features with no exons.
   */
  iRemoved = g_hash_table_foreach_remove(parser_feature_set->feature_set->features, removeTranscriptFeature, NULL);

  /*
   * This traversal is to normalize introns in each transcript feature
   */
  if (parser_feature_set->feature_set->features)
  {
    g_hash_table_foreach(parser_feature_set->feature_set->features, checkFeatureCB_V3, NULL) ;
  }

  return ;
}

/*
 * Calls function to make correction to introns in transcript features.
 */
static void checkFeatureCB_V3(gpointer key_id, gpointer data, gpointer user_data_unused)
{
  ZMapFeature feature = (ZMapFeature)data ;

  switch (feature->mode)
    {
      case ZMAPSTYLE_MODE_TRANSCRIPT:
          zMapFeatureRemoveIntrons(feature) ;
          zMapFeatureTranscriptRecreateIntrons(feature) ;
        break ;

      default:
        break ;
    }

  return ;
}

/*
 * Return true if the feature is a transcript with no exons; return false otherwise.
 * This function simply signals whether or not the pointer is to be removed from the
 * hash table, but does not delete what it points to. This latter operation is performed
 * by the appropriate desroy function that has already been attached to the featureset.
 */
static gboolean removeTranscriptFeature(gpointer key, gpointer value, gpointer user_data_unused)
{
  gboolean bEmptyTranscript = FALSE ;
  ZMapFeature pFeature = NULL ;
  pFeature = (ZMapFeature) value ;

  zMapReturnValIfFail(pFeature, FALSE ) ;

  if (pFeature->mode == ZMAPSTYLE_MODE_TRANSCRIPT)
    {
      if (!pFeature->feature.transcript.exons->len)
        {
          bEmptyTranscript = TRUE ;
        }
    }

  return bEmptyTranscript ;
}



/*
 * Used by both versions.
 *
 * Optionally set mappings that are keys from the GFF source to feature set and style names.
 */
void zMapGFFParseSetSourceHash(ZMapGFFParser parser,
			       GHashTable *source_2_feature_set, GHashTable *source_2_sourcedata)
{
  if (!parser)
    return ;
  if (!zMapGFFIsValidVersion(parser))
    return ;

  parser->source_2_feature_set = source_2_feature_set ;
  parser->source_2_sourcedata = source_2_sourcedata ;

  /* Locus is an odd one out just now, we need to handle this differently..... */
  if (parser->locus_set_id)
    {
      ZMapFeatureSetDesc set_data ;
      ZMapFeatureSource source_data ;


      set_data = g_new0(ZMapFeatureSetDescStruct, 1) ;
      set_data->column_id = parser->locus_set_id ;
      set_data->feature_set_text = g_strdup_printf("Locus IDs") ;

      g_hash_table_insert(parser->source_2_feature_set,
			  GINT_TO_POINTER(parser->locus_set_id),
			  set_data) ;


      source_data = g_new0(ZMapFeatureSourceStruct, 1) ;
      source_data->source_id = parser->locus_set_id ;
      source_data->style_id = parser->locus_set_id ;
      source_data->source_text = g_quark_from_string("Locus IDs") ;


      g_hash_table_insert(parser->source_2_sourcedata,
			  GINT_TO_POINTER(parser->locus_set_id),
			  source_data) ;

    }


  return ;
}



/*
 * Used by both versions.
 *
 *servers have a list of columns in/out as provided by ACEDB and later used by pipes
 * here we privide a list of (single) featuresets as put into the context
 */
GList *zMapGFFGetFeaturesets(ZMapGFFParser parser)
{
  if (!parser)
    return NULL ;
  if (!zMapGFFIsValidVersion(parser))
    return NULL ;

  return (parser->src_feature_sets) ;
}



/*
 * Used by both versions.
 *
 *
 * If stop_on_error is TRUE the parser will not parse any further lines after it encounters
 * the first error in the GFF file.
 */
void zMapGFFSetStopOnError(ZMapGFFParser parser, gboolean stop_on_error)
{
  if (!parser)
    return ;
  if (!zMapGFFIsValidVersion(parser))
    return ;

  if (parser->state != ZMAPGFF_PARSER_ERR)
    parser->stop_on_error = stop_on_error ;

  return ;
}





/*
 * Used by both versions.
 *
 * If SO_compliant is TRUE the parser will only accept SO terms for feature types.
 */
void zMapGFFSetSOCompliance(ZMapGFFParser parser, gboolean SO_compliant)
{
  if (!parser)
    return ;
  if (!zMapGFFIsValidVersion(parser))
    return ;

  if (parser->state != ZMAPGFF_PARSER_ERR)
    parser->SO_compliant = SO_compliant ;

  return ;
}


/*
 * Used by both versions.
 * Sets the clipping mode for handling features that are either partly or wholly outside
 * the requested start/end for the target sequence.
 */
void zMapGFFSetFeatureClip(ZMapGFFParser parser, ZMapGFFClipMode clip_mode)
{
  if (!parser)
    return ;
  if (!zMapGFFIsValidVersion(parser))
    return ;

  if (parser->state != ZMAPGFF_PARSER_ERR)
    {
      parser->clip_mode = clip_mode ;
    }

  return ;
}


/*
 * Used by both versions.
 *
 * Sets the start/end coords for clipping features.
 */
void zMapGFFSetFeatureClipCoords(ZMapGFFParser parser, int start, int end)
{
  if (!parser)
    return ;
  if (!zMapGFFIsValidVersion(parser))
    return ;

  if (start <= 0 || end <= 0 || end < start )
    return ;

  if (parser->state != ZMAPGFF_PARSER_ERR)
    {
      parser->clip_start = start ;
      parser->clip_end = end ;
    }

  return ;
}




/*
 * Used by both versions.
 *
 * If default_to_basic is TRUE the parser will create basic features for any unrecognised
 * feature type.
 */
void zMapGFFSetDefaultToBasic(ZMapGFFParser parser, gboolean default_to_basic)
{
  if (!parser)
    return ;
  if (!zMapGFFIsValidVersion(parser))
    return ;

  if (parser->state != ZMAPGFF_PARSER_ERR)
    parser->default_to_basic = default_to_basic ;

  return ;
}


/*
 * Used by both versions.
 *
 * Return the GFF version which the parser is using. This is determined from the GFF
 * input stream from the header comments.
 */
int zMapGFFGetVersion(ZMapGFFParser parser)
{
  int version = ZMAPGFF_VERSION_UNKNOWN ;
  if (!parser)
    return ZMAPGFF_VERSION_UNKNOWN ;
  if (!zMapGFFIsValidVersion(parser))
    return ZMAPGFF_VERSION_UNKNOWN ;

  if (parser->state != ZMAPGFF_PARSER_ERR)
    version = parser->gff_version ;

  return version ;
}



/*
 * Used by both versions.
 *
 * Return line number of last line processed (this is the same as the number of lines processed.
 * N.B. we always return this as it may be required for error diagnostics.
 */
int zMapGFFGetLineNumber(ZMapGFFParser parser)
{
  if (!parser)
    return 0 ;
  if (!zMapGFFIsValidVersion(parser))
    return 0 ;

  return parser->line_count ;
}


/*
 * Used by both versions.
 *
 * Return the features_start coord
 */
int zMapGFFGetFeaturesStart(ZMapGFFParser parser)
{
  if (!parser)
    return 0 ;
  if (!zMapGFFIsValidVersion(parser))
    return 0 ;

  return parser->features_start ;
}


/*
 * Used by both versions.
 *
 * Return the features_end coord
 */
int zMapGFFGetFeaturesEnd(ZMapGFFParser parser)
{
  if (!parser)
    return 0 ;
  if (!zMapGFFIsValidVersion(parser))
    return 0 ;

  return parser->features_end ;
}


/*
 * Used by both versions.
 *
 * Return the sequence name stored in the parser
 */
char* zMapGFFGetSequenceName(ZMapGFFParser parser)
{
  if (!parser)
    return NULL ;
  if (!zMapGFFIsValidVersion(parser))
    return NULL ;

  return parser->sequence_name ;
}


/*
 * Used by both versions.
 *
 * If a zMapGFFNNN function has failed then this function returns a description of the error
 * in the glib GError format. If there has been no error then NULL is returned.
 */
GError *zMapGFFGetError(ZMapGFFParser parser)
{
  if (!parser)
    return NULL ;
  if (!zMapGFFIsValidVersion(parser))
    return NULL ;

  return parser->error ;
}



int zMapGFFParserGetNumFeatures(ZMapGFFParser parser)
{
  if (!parser)
    return 0 ;
  if (!zMapGFFIsValidVersion(parser))
    return 0 ;
  return(parser->num_features) ;
}



/*
 * Used by both versions.
 *
 * Returns TRUE if the parser has encountered an error from which it cannot recover and hence will
 * not process any more lines, FALSE otherwise.
 */
gboolean zMapGFFTerminated(ZMapGFFParser parser)
{
  gboolean result = TRUE ;
  if (!parser)
    return result ;
  if (!zMapGFFIsValidVersion(parser))
    return result ;

  if (parser->state != ZMAPGFF_PARSER_ERR)
    result = FALSE ;

  return result ;
}



/*
 * Used by both versions.
 *
 *
 * If free_on_destroy == TRUE then all the feature arrays will be freed when
 * the GFF parser is destroyed, otherwise they are left intact. Important
 * because caller may still want access to them after the destroy.
 */
void zMapGFFSetFreeOnDestroy(ZMapGFFParser parser, gboolean free_on_destroy)
{
  if (!parser)
    return ;
  if (!zMapGFFIsValidVersion(parser))
    return ;

  if (parser->state != ZMAPGFF_PARSER_ERR)
    parser->free_on_destroy = free_on_destroy ;

  return ;
}


/*
 * Used by both versions.
 *
 *
 * Return true if the parser status is parsing the header/directives.
 * Also returns true if parsing hasn't started yet, because we need 
 * to parser the header in that case.
 */
gboolean zMapGFFParsingHeader(ZMapGFFParser parser)
{
  gboolean result = FALSE ;

<<<<<<< HEAD
  if (parser->state == ZMAPGFF_PARSER_DIR || parser->state == ZMAPGFF_PARSER_NON)
    result = TRUE ;
=======
gboolean zMapGFFSequenceDestroy(ZMapSequence sequence)
{
  gboolean bReturn = FALSE ;

  zMapReturnValIfFail(sequence, bReturn) ;

  if (sequence->sequence)
    g_free(sequence->sequence) ;
  g_free(sequence) ;

  return bReturn ;
}


ZMapSequence zMapGFFGetSequence(ZMapGFFParser parser_base, int sequence_record)
{
  /*
   * Pointer to ZMapSequenceStruct
   */
  ZMapSequence sequence = NULL;

  zMapReturnValIfFail(parser_base && (sequence_record >= 0), sequence) ;

  /*
   * We do different things here depending on the GFF version.
   */
  if (parser_base->gff_version == ZMAPGFF_VERSION_2)
    {
      ZMapGFF2Parser parser = (ZMapGFF2Parser) parser_base ;

      if (parser->header_flags.done_header)
        {
          if(parser->seq_data.type != ZMAPSEQUENCE_NONE && (parser->seq_data.sequence != NULL && parser->raw_line_data == NULL))
            {
              sequence = g_new0(ZMapSequenceStruct, 1);
              *sequence = parser->seq_data;
              sequence->name = g_quark_from_string(parser->sequence_name);

              /* So we don't copy empty data */
              parser->seq_data.type     = ZMAPSEQUENCE_NONE;
              parser->seq_data.sequence = NULL; /* So it doesn't get free'd */
            }
        }
    }
  else if (parser_base->gff_version == ZMAPGFF_VERSION_3)
    {
      ZMapGFF3Parser parser = (ZMapGFF3Parser) parser_base ;

      /*
       * Note that the v3 parser controls the lifetime of its pSeqData objects.
       */
      if (sequence_record < parser->nSequenceRecords)
        {
          sequence = g_new0(ZMapSequenceStruct, 1) ;
          sequence->name = parser->pSeqData[sequence_record].name ;
          sequence->type = parser->pSeqData[sequence_record].type ;
          sequence->sequence = g_strdup(parser->pSeqData[sequence_record].sequence) ;
        }
    }

  return sequence;
}




>>>>>>> f7f10c9a

  return result ;
}
<|MERGE_RESOLUTION|>--- conflicted
+++ resolved
@@ -907,10 +907,13 @@
 {
   gboolean result = FALSE ;
 
-<<<<<<< HEAD
   if (parser->state == ZMAPGFF_PARSER_DIR || parser->state == ZMAPGFF_PARSER_NON)
     result = TRUE ;
-=======
+
+  return result ;
+}
+
+
 gboolean zMapGFFSequenceDestroy(ZMapSequence sequence)
 {
   gboolean bReturn = FALSE ;
@@ -977,7 +980,5 @@
 
 
 
->>>>>>> f7f10c9a
-
-  return result ;
-}
+
+
