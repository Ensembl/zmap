/*  File: zmapGFF3parser.c
 *  Author: Steve Miller (sm23@sanger.ac.uk)
 *  Copyright (c) 2006-2013: Genome Research Ltd.
 *-------------------------------------------------------------------
 * ZMap is free software; you can redistribute it and/or
 * modify it under the terms of the GNU General Public License
 * as published by the Free Software Foundation; either version 2
 * of the License, or (at your option) any later version.
 *
 * This program is distributed in the hope that it will be useful,
 * but WITHOUT ANY WARRANTY; without even the implied warranty of
 * MERCHANTABILITY or FITNESS FOR A PARTICULAR PURPOSE.  See the
 * GNU General Public License for more details.
 *
 * You should have received a copy of the GNU General Public License
 * along with this program; if not, write to the Free Software
 * Foundation, Inc., 59 Temple Place - Suite 330, Boston, MA  02111-1307, USA.
 * or see the on-line version at http://www.gnu.org/copyleft/gpl.txt
 *-------------------------------------------------------------------
 * This file is part of the ZMap genome database package
 * originated by
 *      Ed Griffiths (Sanger Institute, UK) edgrif@sanger.ac.uk,
 *        Roy Storey (Sanger Institute, UK) rds@sanger.ac.uk,
 *   Malcolm Hinsley (Sanger Institute, UK) mh17@sanger.ac.uk,
 *      Steve Miller (Sanger Institute, UK) sm23@sanger.ac.uk
 *
 * Description: Parser and all associated internal functions for GFF
 * version 3 format.
 *
 *-------------------------------------------------------------------
 */


#include <ZMap/zmapGFF.h>
#include <ZMap/zmapSO.h>
#include <ZMap/zmapSOParser.h>
#include <ZMap/zmapFeature.h>
#include <ZMap/zmapFeatureLoadDisplay.h>
#include <ZMap/zmapGLibUtils.h>
#include <glib.h>
#include "zmapGFFHeader.h"
#include "zmapGFF_P.h"
#include "zmapGFF3_P.h"
#include "zmapGFFStringUtils.h"
#include "zmapGFFDirective.h"
#include "zmapGFFAttribute.h"
#include "zmapGFFFeatureData.h"

/*
 * Functions for internal usage only.
 */
static gboolean removeCommentFromLine( char* sLine ) ;
static ZMapGFFLineType parserLineType(const char * const sLine) ;
static ZMapGFFParserState parserFSM(ZMapGFFParserState eCurrentState, const char * const sNewLine) ;
static gboolean resizeFormatStrs(ZMapGFFParser pParser) ;
static gboolean resizeBuffers(ZMapGFFParser pParser, gsize iLineLength) ;
static gboolean isCommentLine(const char * const sLine) ;
static gboolean isAcedbError(const char* const ) ;
static gboolean parserStateChange(ZMapGFFParser pParser, ZMapGFFParserState eOldState, ZMapGFFParserState eNewState, const char * const sLine) ;
static gboolean initializeSequenceRead(ZMapGFFParser pParser, const char * const sLine) ;
static gboolean finalizeSequenceRead(ZMapGFFParser pParser , const char* const sLine) ;
static gboolean initializeFastaRead(ZMapGFFParser pParser, const char * const sLine) ;
static gboolean actionUponClosure(ZMapGFFParser pParser, const char* const sLine)  ;
/*static gboolean iterationFunctionID(GQuark gqID, GHashTable *pValueTable) ; */
static gboolean initParserForSequenceRead(ZMapGFFParser pParser) ;
static gboolean copySequenceData(ZMapSequence pSequence, GString *pData) ;

static gboolean parseHeaderLine_V3(ZMapGFFParser pParserBase, const char * const sLine) ;
static gboolean parseFastaLine_V3(ZMapGFFParser pParser, const char* const sLine) ;
static gboolean parseBodyLine_V3(ZMapGFFParser pParser, const char * const sLine) ;
static gboolean parseSequenceLine_V3(ZMapGFFParser pParser, const char * const sLine) ;

static gboolean addNewSequenceRecord(ZMapGFFParser pParser);
static gboolean appendToSequenceRecord(ZMapGFFParser pParser, const char * const sLine) ;
static gboolean parseDirective_GFF_VERSION(ZMapGFFParser pParser, const char * const line);
static gboolean parseDirective_SEQUENCE_REGION(ZMapGFFParser pParser, const char * const line);
static gboolean parseDirective_FEATURE_ONTOLOGY(ZMapGFFParser pParser, const char * const line);
static gboolean parseDirective_ATTRIBUTE_ONTOLOGY(ZMapGFFParser pParser, const char * const line);
static gboolean parseDirective_SOURCE_ONTOLOGY(ZMapGFFParser pParser, const char * const line);
static gboolean parseDirective_SPECIES(ZMapGFFParser pParser, const char * const line);
static gboolean parseDirective_GENOME_BUILD(ZMapGFFParser pParser, const char * const line);

static gboolean makeNewFeature_V3(ZMapGFFParser pParser, char ** const err_text, ZMapGFFFeatureData pFeatureData ) ;

static ZMapGFFParserFeatureSet getParserFeatureSet(ZMapGFFParser pParser, char* sFeatureSetName ) ;
static gboolean getFeatureName(const char * const sequence, ZMapGFFAttribute *pAttributes, unsigned int nAttributes,const char * const given_name, const char * const source, ZMapStyleMode feature_type,
  ZMapStrand strand, int start, int end, int query_start, int query_end, char ** const feature_name, char ** const feature_name_id) ;
static void destroyFeatureArray(gpointer data) ;

/*
 * Functions to create, augment or find names for various types of features based upon ZMapStyleMode.
 */
static ZMapFeature makeFeatureTranscript(ZMapGFFFeatureData , ZMapFeatureSet , gboolean *, char **) ;
static gboolean makeFeatureLocus(ZMapGFFParser , ZMapGFFFeatureData , char ** ) ;
static ZMapFeature makeFeatureAlignment(ZMapGFFFeatureData , ZMapFeatureSet , char ** ) ;
static ZMapFeature makeFeatureAssemblyPath(ZMapGFFFeatureData , ZMapFeatureSet , char ** ) ;
static ZMapFeature makeFeatureDefault(ZMapGFFFeatureData, ZMapFeatureSet , char **) ;
static char * makeFeatureTranscriptNamePublic(ZMapGFFFeatureData ) ;
static char * makeFeatureAlignmentNamePrivate(ZMapGFFFeatureData) ;
static gboolean clipFeatureLogic_General(ZMapGFF3Parser, ZMapGFFFeatureData) ;
static gboolean clipFeatureLogic_Transcript(ZMapGFF3Parser, ZMapGFFFeatureData ) ;
static gboolean requireLocusOperations(ZMapGFFParser , ZMapGFFFeatureData  ) ;
static gboolean findFeatureset(ZMapGFFParser , ZMapGFFFeatureData  , ZMapFeatureSet *) ;

/*
 *
 */
static gboolean hack_SpecialColumnToSOTerm(const char * const, char ** const ) ;

/*
 * Some flags used for debugging.
 */
/* #define LOCAL_DEBUG_CODE_WRITE_BODY_LINE 1 */
/* #define LOCAL_DEBUG_CODE_ALIGNMENT 1 */
/* #define LOCAL_DEBUG_CODE_TRANSCRIPT 1 */
/* #define LOCAL_DEBUG_CODE_DEFAULT 1 */
/* #define LOCAL_DEBUG_CODE_LOCUS 1 */

#ifdef LOCAL_DEBUG_CODE_ALIGNMENT
static unsigned int iCountAlignment = 0 ;
#endif

#ifdef LOCAL_DEBUG_CODE_TRANSCRIPT
static unsigned int iCountTranscript = 0 ;
#endif

#ifdef LOCAL_DEBUG_CODE_DEFAULT
static unsigned int iCountDefault = 0 ;
#endif

#ifdef LOCAL_DEBUG_CODE_LOCUS
static FILE *pTestFile = NULL ;
static const char *sTestFileName = "/nfs/users/nfs_s/sm23/Work/testfile.txt" ;
#endif


/*
 * Uncomment this flag to use the feature clipping logic during the
 * parsing/feature creation operations.
 */
/* #define PERFORM_CLIPPING_ON_PARSE 1 */

/*
 * Parser FSM transitions. Row is current state, columns is line type.
 */
static const ZMapGFFParserState ZMAP_GFF_PARSER_TRANSITIONS[ZMAPGFF_NUMBER_PARSER_STATES][ZMAPGFF_NUMBER_LINE_TYPES] =
{      /*   ZMAPGFF_LINE_EMP,   ZMAPGFF_LINE_DNA,   ZMAPGFF_LINE_EDN,   ZMAPGFF_LINE_DIR,   ZMAPGFF_LINE_COM,   ZMAPGFF_LINE_BOD,   ZMAPGFF_LINE_FAS,   ZMAPGFF_LINE_CLO, ZMAPGFF_LINE_OTH */
/* NON */{ZMAPGFF_PARSER_NON, ZMAPGFF_PARSER_SEQ, ZMAPGFF_PARSER_ERR, ZMAPGFF_PARSER_DIR, ZMAPGFF_PARSER_NON, ZMAPGFF_PARSER_BOD, ZMAPGFF_PARSER_FAS, ZMAPGFF_PARSER_ERR, ZMAPGFF_PARSER_NON},
/* HED */{ZMAPGFF_PARSER_DIR, ZMAPGFF_PARSER_SEQ, ZMAPGFF_PARSER_ERR, ZMAPGFF_PARSER_DIR, ZMAPGFF_PARSER_DIR, ZMAPGFF_PARSER_BOD, ZMAPGFF_PARSER_FAS, ZMAPGFF_PARSER_CLO, ZMAPGFF_PARSER_ERR},
/* BOD */{ZMAPGFF_PARSER_BOD, ZMAPGFF_PARSER_SEQ, ZMAPGFF_PARSER_ERR, ZMAPGFF_PARSER_DIR, ZMAPGFF_PARSER_BOD, ZMAPGFF_PARSER_BOD, ZMAPGFF_PARSER_FAS, ZMAPGFF_PARSER_CLO, ZMAPGFF_PARSER_ERR},
/* SEQ */{ZMAPGFF_PARSER_ERR, ZMAPGFF_PARSER_ERR, ZMAPGFF_PARSER_NON, ZMAPGFF_PARSER_SEQ, ZMAPGFF_PARSER_ERR, ZMAPGFF_PARSER_ERR, ZMAPGFF_PARSER_ERR, ZMAPGFF_PARSER_ERR, ZMAPGFF_PARSER_ERR},
/* FAS */{ZMAPGFF_PARSER_FAS, ZMAPGFF_PARSER_ERR, ZMAPGFF_PARSER_ERR, ZMAPGFF_PARSER_ERR, ZMAPGFF_PARSER_FAS, ZMAPGFF_PARSER_FAS, ZMAPGFF_PARSER_ERR, ZMAPGFF_PARSER_ERR, ZMAPGFF_PARSER_FAS},
/* CLO */{ZMAPGFF_PARSER_NON, ZMAPGFF_PARSER_SEQ, ZMAPGFF_PARSER_ERR, ZMAPGFF_PARSER_DIR, ZMAPGFF_PARSER_CLO, ZMAPGFF_PARSER_BOD, ZMAPGFF_PARSER_FAS, ZMAPGFF_PARSER_ERR, ZMAPGFF_PARSER_NON},
/* ERR */{ZMAPGFF_PARSER_ERR, ZMAPGFF_PARSER_ERR, ZMAPGFF_PARSER_ERR, ZMAPGFF_PARSER_ERR, ZMAPGFF_PARSER_ERR, ZMAPGFF_PARSER_ERR, ZMAPGFF_PARSER_ERR, ZMAPGFF_PARSER_ERR, ZMAPGFF_PARSER_ERR}
} ;


/*
 * Create a v3 parser object.
 */
ZMapGFFParser zMapGFFCreateParser_V3(char *sequence, int features_start, int features_end)
{
  ZMapGFF3Parser pParser = NULL ;
<<<<<<< HEAD

  pParser                                   = g_new0(ZMapGFF3ParserStruct, 1) ;
  if (!pParser)
    return NULL ;

  pParser->gff_version                      = ZMAPGFF_VERSION_3 ;
  pParser->pHeader                          = zMapGFFCreateHeader() ;
  if (!pParser->pHeader)
    return NULL ;
  pParser->pHeader->flags.got_ver           = TRUE ;
  pParser->state                            = ZMAPGFF_PARSER_NON ;
  pParser->line_count                       = 0 ;
  pParser->num_features                     = 0 ;
  pParser->parse_only                       = FALSE ;
  pParser->free_on_destroy                  = TRUE ;
  pParser->bLogWarnings                     = FALSE ;
  pParser->iNumWrongSequence                = 0 ;


  pParser->bCheckSequenceLength             = FALSE ;
  pParser->raw_line_data                    = NULL ;
  pParser->nSequenceRecords                 = 0 ;
  pParser->pSeqData                         = NULL ;

  pParser->error                            = NULL ;
  pParser->error_domain                     = g_quark_from_string(ZMAP_GFF_ERROR) ;
  pParser->stop_on_error                    = FALSE ;

  pParser->SO_compliant                     = FALSE ;
  pParser->cSOErrorLevel                    = ZMAPGFF_SOERRORLEVEL_ERR ;
  pParser->default_to_basic                 = FALSE ;

  pParser->clip_mode                        = GFF_CLIP_NONE ;
  pParser->clip_end                         = 0 ;
  pParser->clip_start                       = 0 ;

  /* pParser->pMLF                             = zMapMLFCreate() ; */
  pParser->source_2_feature_set             = NULL ;
  pParser->source_2_sourcedata              = NULL ;
  pParser->excluded_features                = g_hash_table_new(NULL, NULL) ;

  pParser->sequence_name                    = g_strdup(sequence) ;
  pParser->features_start                   = features_start ;
  pParser->features_end                     = features_end ;

  pParser->locus_set_id                     = 0 ;
  pParser->sources                          = NULL ;
  pParser->feature_sets                     = NULL ;
  pParser->src_feature_sets                 = NULL ;

  /* Set initial buffer & format string size */
  resizeBuffers((ZMapGFFParser) pParser, ZMAPGFF_BUF_INIT_SIZE) ;
  pParser->format_str                       = NULL ;
  pParser->cigar_string_format_str          = NULL ;
  resizeFormatStrs((ZMapGFFParser) pParser) ;

  /*
   * Some format characters and delimiters.
   */
  pParser->cDelimBodyLine                   = '\t' ;
  pParser->cDelimAttributes                 = ';' ;
  pParser->cDelimAttValue                   = '=' ;
  pParser->cDelimQuote                      = '"' ;

  /*
   * Flag for SO term set in use.
   */
  pParser->cSOSetInUse                      = ZMAPSO_USE_SOXP ;
=======

  zMapReturnValIfFail(sequence && *sequence, NULL) ;

  if ((features_start > 0) && (features_end >= features_start))
    {
      pParser                                   = g_new0(ZMapGFF3ParserStruct, 1) ;
      if (pParser)
        {

          pParser->gff_version                      = ZMAPGFF_VERSION_3 ;
          pParser->pHeader                          = zMapGFFCreateHeader() ;
          if (!pParser->pHeader)
            return NULL ;
          pParser->pHeader->flags.got_ver           = TRUE ;
          pParser->state                            = ZMAPGFF_PARSER_NON ;
          pParser->line_count                       = 0 ;
          pParser->num_features                     = 0 ;
          pParser->parse_only                       = FALSE ;
          pParser->free_on_destroy                  = TRUE ;
          pParser->bLogWarnings                     = FALSE ;
          pParser->iNumWrongSequence                = 0 ;


          pParser->bCheckSequenceLength             = FALSE ;
          pParser->raw_line_data                    = NULL ;
          pParser->nSequenceRecords                 = 0 ;
          pParser->pSeqData                         = NULL ;

          pParser->error                            = NULL ;
          pParser->error_domain                     = g_quark_from_string(ZMAP_GFF_ERROR) ;
          pParser->stop_on_error                    = FALSE ;

          pParser->SO_compliant                     = FALSE ;
          pParser->cSOErrorLevel                    = ZMAPGFF_SOERRORLEVEL_ERR ;
          pParser->default_to_basic                 = FALSE ;

          pParser->clip_mode                        = GFF_CLIP_NONE ;
          pParser->clip_end                         = 0 ;
          pParser->clip_start                       = 0 ;

          /* pParser->pMLF                             = zMapMLFCreate() ; */
          pParser->source_2_feature_set             = NULL ;
          pParser->source_2_sourcedata              = NULL ;
          pParser->excluded_features                = g_hash_table_new(NULL, NULL) ;

          pParser->sequence_name                    = g_strdup(sequence) ;
          pParser->features_start                   = features_start ;
          pParser->features_end                     = features_end ;

          pParser->locus_set_id                     = 0 ;
          pParser->sources                          = NULL ;
          pParser->feature_sets                     = NULL ;
          pParser->src_feature_sets                 = NULL ;

          /* Set initial buffer & format string size */
          resizeBuffers((ZMapGFFParser) pParser, ZMAPGFF_BUF_INIT_SIZE) ;
          pParser->format_str                       = NULL ;
          pParser->cigar_string_format_str          = NULL ;
          resizeFormatStrs((ZMapGFFParser) pParser) ;

          /*
           * Some format characters and delimiters.
           */
          pParser->cDelimBodyLine                   = '\t' ;
          pParser->cDelimAttributes                 = ';' ;
          pParser->cDelimAttValue                   = '=' ;
          pParser->cDelimQuote                      = '"' ;

          /*
           * Flag for SO term set in use.
           */
          pParser->cSOSetInUse                      = ZMAPSO_USE_SOXP ;

        }
    }
>>>>>>> 667de690

  return (ZMapGFFParser) pParser ;
}



/*
 * Function to destroy a parser.
 */
void zMapGFFDestroyParser_V3(ZMapGFFParser pParserBase)
{
  unsigned int iValue ;
  zMapReturnIfFail(pParserBase) ;
  ZMapGFF3Parser pParser = (ZMapGFF3Parser) pParserBase ;

  if (pParser->error)
    g_error_free(pParser->error) ;
  if (pParser->raw_line_data)
    g_string_free(pParser->raw_line_data, TRUE) ;
  /* if (pParser->pMLF)
    zMapMLFDestroy(pParser->pMLF) ; */
  if (pParser->excluded_features)
    g_hash_table_destroy(pParser->excluded_features) ;

  if (pParser->pHeader)
    zMapGFFHeaderDestroy(pParser->pHeader) ;

  if (pParser->sequence_name)
    g_free(pParser->sequence_name) ;

  /*
  if (pParser->nSequenceRecords)
  {
    if (pParser->pSeqData)
    {
      for (iValue=0; iValue<pParser->nSequenceRecords; ++iValue)
      {
        zMapSequenceDestroy(&pParser->pSeqData[iValue]) ;
      }
    }
  }
  */

  /*
   * The parser should not attempt to control the lifetime of the
   * sources hash table, since it did not create them.
   *
   * if (pParser->sources)
   *   g_hash_table_destroy(pParser->sources) ;
   */

  for (iValue=0; iValue<ZMAPGFF_NUMBER_PARSEBUF; ++iValue)
    g_free(pParser->buffers[iValue]) ;

  if (pParser->format_str)
    g_free(pParser->format_str) ;

  if (pParser->cigar_string_format_str)
    g_free(pParser->cigar_string_format_str) ;

  g_free(pParser) ;

  return ;
}




/*
 * Return the got_minimal_header flag. This style of header flags is only
 * used for version 3.
 */
gboolean zMapGFFGetHeaderGotMinimal_V3(ZMapGFFParser pParserBase)
{
  zMapReturnValIfFail(pParserBase, FALSE );
  ZMapGFF3Parser pParser = (ZMapGFF3Parser) pParserBase ;
  return (gboolean) pParser->pHeader->flags.got_min ;
}








/*
 * Remove everything including and after an unquoted '#' character
 * from the input string. Quoted here means "...", rather than single.
 * Simply replaces the '#' that is finds with '\0'.
 *
 * There is a test to skip over lines that start with "##" to avoid
 * truncatation of GFF directives.
 *
 * Returns TRUE if the operation was performed, FALSE otherwise.
 */
static gboolean removeCommentFromLine( char* sLine )
{
  static const char cQuote = '"',
    cHash = '#',
    cNull = '\0' ;
  gboolean bIsQuoted = FALSE,
    bResult = FALSE ;
  zMapReturnValIfFail(sLine && *sLine, bResult) ;


  /*
   * We want to skip directive lines.
   */
  if (g_str_has_prefix(sLine, "##"))
    return FALSE ;

  /*
   * And operate upon the line.
   */
  for ( ; *sLine ; ++sLine )
    {
      if(*sLine == cQuote)
        bIsQuoted = !bIsQuoted;
      if(!bIsQuoted && *sLine == cHash)
        {
          *sLine = cNull ;
          bResult = TRUE ;
          break;
        }
    }

  return bResult ;
}











/*
 * Determine the line type that we are looking at.
 * See zmapGFF.h for the enum with definitions.
 */
static ZMapGFFLineType parserLineType(const char * const sLine)
{
  ZMapGFFLineType cTheType = ZMAPGFF_LINE_OTH ;

  if (zMapStringBlank((char*)sLine))
    {
      cTheType = ZMAPGFF_LINE_EMP ;
    }
  else if (g_str_has_prefix(sLine, "#"))
    {
      if (g_str_has_prefix(sLine, "##"))
        {
          if (g_str_has_prefix(sLine, "###"))
            cTheType = ZMAPGFF_LINE_CLO ;
          else if (g_str_has_prefix(sLine, "##DNA"))
            cTheType = ZMAPGFF_LINE_DNA ;
          else if (g_str_has_prefix(sLine, "##end-DNA"))
            cTheType = ZMAPGFF_LINE_EDN ;
          else if (g_str_has_prefix(sLine, "##FASTA"))
            cTheType = ZMAPGFF_LINE_FAS ;
          else
            cTheType = ZMAPGFF_LINE_DIR ;
        }
      else
        {
          cTheType = ZMAPGFF_LINE_COM ;
        }
    }
  else
    {
      cTheType = ZMAPGFF_LINE_BOD ;
    }

  return cTheType ;
}















/*
 * Encapsulate the finite state machine logic of the parser.
 */
static ZMapGFFParserState parserFSM(ZMapGFFParserState eCurrentState, const char * const sNewLine)
{
  ZMapGFFParserState eNewState = eCurrentState ;

  /*
   * If new line is blank or a comment then never change state.
   */
  ZMapGFFLineType eNewLineType = parserLineType(sNewLine) ;
  if ((eNewLineType == ZMAPGFF_LINE_EMP) || (eNewLineType == ZMAPGFF_LINE_COM))
    return eNewState ;

  /*
   * State changes under other cirsumstances are in the table above.
   */
  eNewState = ZMAP_GFF_PARSER_TRANSITIONS[eCurrentState][eNewLineType] ;

  return eNewState ;
}

















/*
 * Given a line length, will allocate buffers so they cannot overflow when parsing a line of this
 * length. The rationale here is that we might get handed a line that had just one field in it
 * that was the length of the line. By allocating buffers that are the line length we cannot
 * overrun our buffers even in this bizarre case !!
 *
 * Note that we attempt to avoid frequent reallocation by making buffer twice as large as required
 * (not including the final null char....).
 */
static gboolean resizeBuffers(ZMapGFFParser pParser, gsize iLineLength)
{
  gboolean bNewAlloc = TRUE,
    bResized = FALSE ;
  char *sBuf[ZMAPGFF_NUMBER_PARSEBUF];
  unsigned int i, iNewLineLength ;

  zMapReturnValIfFail(pParser && iLineLength, bResized) ;

  if (iLineLength > pParser->buffer_length)
    {
      iNewLineLength = iLineLength * ZMAPGFF_BUF_MULT ;

      /*
       * Initialize our pointers and allocate some
       * new memory.
       */
      for (i=0; i<ZMAPGFF_NUMBER_PARSEBUF; ++i)
        sBuf[i] = NULL ;
      for (i=0; i<ZMAPGFF_NUMBER_PARSEBUF; ++i)
        {
          sBuf[i] = g_malloc0(iNewLineLength) ;
          if (!sBuf[i])
            {
              bNewAlloc = FALSE ;
              break ;
            }
        }

      /*
       * _if_ one or more of the allocations above failed,
       * then we delete them all and return a fail.
       *
       * _else_ new allocation succeeded and we can delete
       * the old memory and copy over pointers to new sections
       * and return success.
       */
      if (!bNewAlloc)
        {
          for (i=0; i<ZMAPGFF_NUMBER_PARSEBUF; ++i)
            {
              if (sBuf[i])
                g_free(sBuf) ;
            }
        }
      else
        {
          for (i=0; i<ZMAPGFF_NUMBER_PARSEBUF; ++i)
            {
              g_free(pParser->buffers[i]) ;
              pParser->buffers[i] = sBuf[i] ;
            }

          pParser->buffer_length = iNewLineLength ;
          bResized = TRUE ;
        }
    }


  return bResized ;
}






/*
 * OR... you could simply tokenize the line on \t characters and then deal with each of the
 * resulting tokens on it's own. Wouldn't that be easier? Possibly slower than using sscanf,
 * but it avoids this function completely, and is a hell of a lot easier.
 *
 *
 *
 *
 * Construct format strings to parse the main GFF3 fields and also sub-parts of a GFF3 line.
 * This needs to be done dynamically because we may need to change buffer size and hence
 * string format max length.
 *
 *
 * Notes on the format string for the main GFF3 fields:
 *
 * GFF3 version 2 format for a line is:
 *
 * <sequence> <source> <feature> <start> <end> <score> <strand> <phase> [attributes] [#comments]
 *
 * The format_str matches the above, splitting everything into its own strings, note that
 * some fields, although numerical, default to the char "." so cannot be simply scanned into
 * a number. The only tricky bit is to get at the attributes and comments which have
 * white space in them, this scanf format string seems to do it:
 *
 *  format_str = "%<length>s%<length>s%<length>s%d%d%<length>s%<length>s%<length>s %<length>[^#] %<length>c"
 *
 *  " %<length>[^#]" Jumps white space after the last mandatory field and then gets everything up to
 *              the next "#", so this will fail if people put a "#" in their attributes !
 *
 *  " %<length>c"    Reads everything from (and including) the "#" found by the previous pattern.
 *
 * If it turns out that people do have "#" chars in their attributes we will have do our own
 * parsing of this section of the line.
 *
 * mh17 NOTE BAM data has # in its attributes
 */
static gboolean resizeFormatStrs(ZMapGFFParser pParser)
{
  gboolean bResized = TRUE ;
  GString *format_str ;
  static const char *align_format_str = "%%*[\"]" "%%%d" "[^\"]%%*[\"]%%*s" ;
  gsize iLength ;

  zMapReturnValIfFail(pParser, bResized) ;

  /*
   * Max length of string we can parse using scanf(), the "- 1"
   * allows for the terminating null.
   */
  iLength = pParser->buffer_length - 1 ;

  /*
   * Redo main gff field parsing format string.
   */
  g_free(pParser->format_str) ;
  format_str = g_string_sized_new(ZMAPGFF_BUF_FORMAT_SIZE) ;

  /*
   * Lot's of "%"s here because "%%" is the way to escape a "%" !!
   * The G_GSSIZE_FORMAT is a portable way to printf a gsize.
   * get attributes + comments together and split later
   */
  g_string_append_printf(format_str,
    "%%%" G_GSSIZE_FORMAT "s%%%" G_GSSIZE_FORMAT "s%%%" G_GSSIZE_FORMAT "s%%d%%d%%%"
    G_GSSIZE_FORMAT "s%%%" G_GSSIZE_FORMAT "s%%%" G_GSSIZE_FORMAT "s %%%"G_GSSIZE_FORMAT "[^\n]s",
    iLength, iLength, iLength, iLength, iLength, iLength, iLength) ;

  pParser->format_str = g_string_free(format_str, FALSE) ;


  /*
   * Redo main gff field parsing format string.
   */
  g_free(pParser->cigar_string_format_str) ;
  format_str = g_string_sized_new(ZMAPGFF_BUF_FORMAT_SIZE) ;

  /*
   * this is what I'm trying to get:  "XXXXX %*[\"]%50[^\"]%*[\"]%*s" which parses a string
   * like this:
   *
   *       XXXXXXX "M335ID55M"  where XXXXX will be one of the supported alignment formats.
   *
   */
  g_string_append_printf(format_str, align_format_str, iLength) ;
  pParser->cigar_string_format_str = g_string_free(format_str, FALSE) ;

  return bResized ;
}


/*
 * Test whether or not the input line is a comment.
 */
static gboolean isCommentLine(const char * const sLine)
{
  if (!sLine || !*sLine)
    {
      return FALSE ;
    }
  else if (g_str_has_prefix(sLine, "#"))
    {
      if (g_str_has_prefix(sLine, "##") || g_str_has_prefix(sLine, "###"))
        return FALSE ;
      else
        return TRUE ;
    }
  else
    {
      return FALSE ;
    }
}


/*
 * Test whether or not line is Acedb error format. We should not see lines
 * of this form, but during the testing process they were passed through
 * accidentally.
 */
static gboolean isAcedbError(const char * const sLine)
{
  if (!sLine || !*sLine)
    {
      return FALSE ;
    }
  else if (g_str_has_prefix(sLine, "// ERROR"))
    {
      return TRUE ;
    }
  return FALSE ;
}





/*
 * Actions to initialize reading a sequence section. Current line must
 * be "##DNA" only.
 */
static gboolean initializeSequenceRead(ZMapGFFParser pParserBase, const char * const sLine)
{
  gboolean bResult = TRUE ;
  ZMapGFF3Parser pParser = (ZMapGFF3Parser) pParserBase ;

  zMapReturnValIfFail(pParser && pParser->pHeader, FALSE) ;

  /*
   * We must have already made the transition into the
   * parser state ZMAPGFF_PARSER_SEQ
   */
  if (pParser->state != ZMAPGFF_PARSER_SEQ)
    return FALSE ;

  if (!g_str_has_prefix(sLine, "##DNA"))
    {
      bResult = FALSE ;
      pParser->error =
        g_error_new(pParser->error_domain, ZMAPGFF_ERROR_HEADER,
                    "Error set in initializeSequenceRead(); current line does not have prefix ##DNA.") ;
      return bResult ;
    }

  /*
   * If this is true then we already have already seen line = "##DNA"
   */
  if (pParser->pHeader->flags.got_dna)
    {
      bResult = FALSE ;
      pParser->error =
        g_error_new(pParser->error_domain, ZMAPGFF_ERROR_HEADER,
                    "Error set in initializeSequenceRead(); have already set pHeader->flags.got_dna.") ;
      return bResult ;
    }

  /*
   * Then this is the first time that line = "##DNA"
   * has been seen.
   */
  pParser->pHeader->flags.got_dna = TRUE ;

  /*
   * Initialize reading a sequence.
   */
  pParser->seq_data.type = ZMAPSEQUENCE_DNA ;
  pParser->seq_data.name = g_quark_from_string(pParser->sequence_name) ;

  /*
   * Init parser for reading sequence data
   */
  if (!initParserForSequenceRead(pParserBase))
    {
      bResult = FALSE ;
      pParser->error =
        g_error_new(pParser->error_domain, ZMAPGFF_ERROR_FASTA,
                    "Error set in initializeSequenceRead(); unable to initialize parser for sequence reading") ;
      return bResult ;
    }

  return bResult ;
}







/*
 * Actions to initialize reading a fasta section. All this does is sets a flag if we
 * are seeing ##FASTA for the first time and returns an error otherwise.
 */
static gboolean initializeFastaRead(ZMapGFFParser pParserBase, const char * const sLine)
{
  gboolean bResult = TRUE ;
  ZMapGFF3Parser pParser = (ZMapGFF3Parser) pParserBase ;

  zMapReturnValIfFail(pParser && pParser->pHeader, FALSE) ;

  /*
   * We must have already made the transition into the
   * parser state ZMAPGFF_PARSER_FAS
   */
  if (pParser->state != ZMAPGFF_PARSER_FAS)
    return FALSE ;

  if (!g_str_has_prefix(sLine, "##FASTA"))
    {
      bResult = FALSE ;
      pParser->error =
        g_error_new(pParser->error_domain, ZMAPGFF_ERROR_HEADER,
                    "Error set in initializeFastaRead(); current line does not have prefix ##FASTA.") ;
      return bResult ;
    }

  /*
   * If this is true then we already have already seen line = "##FASTA"
   */
  if (pParser->pHeader->flags.got_fas)
    {
      bResult = FALSE ;
      pParser->error =
        g_error_new(pParser->error_domain, ZMAPGFF_ERROR_HEADER,
                    "Error set in initializeSequenceRead(); have already set pHeader->flags.got_fas") ;
      return bResult ;
    }

  /*
   * Then this is the first time that line = "##FASTA"
   * has been seen.
   */
  pParser->pHeader->flags.got_fas = TRUE ;

  return bResult ;
}








/*
 * Initialize the internal storage of the parser for some sequence to be read. Used for
 * both ##DNA and FASTA records. All we are doing here is making sure we start with an
 * empty g_string object to read into.
 */
static gboolean initParserForSequenceRead(ZMapGFFParser pParserBase)
{
  gboolean bResult = FALSE ;
  ZMapGFF3Parser pParser = (ZMapGFF3Parser) pParserBase ;

  zMapReturnValIfFail(pParser && pParser->pHeader, FALSE ) ;

  bResult = TRUE ;
  if (pParser->raw_line_data != NULL )
    {
      g_string_free(pParser->raw_line_data, TRUE) ;
      pParser->raw_line_data = NULL ;
    }
  pParser->raw_line_data = g_string_new(NULL);
  if (!pParser->raw_line_data)
    {
      bResult = FALSE ;
    }

  return bResult ;
}








/*
 * Dummy function just for testing. Iterates over every feature in the
 * argument table. This is a model for functions to be called by
 * actionUponClosure().
 */
/*
static gboolean iterationFunctionID(GQuark gqID, GHashTable *pValueTable)
{
  gboolean bResult = FALSE ;
  GHashTableIter ghIterator ;
  gpointer pKey = NULL, pValue = NULL;
  GQuark gqFeatureID = 0 ;
  if (!pValueTable)
    return bResult ;

  g_hash_table_iter_init(&ghIterator, pValueTable) ;
  while (g_hash_table_iter_next(&ghIterator, &pKey, &pValue))
    {
      gqFeatureID = GPOINTER_TO_INT( pKey ) ;
    }
  bResult = TRUE ;

  return bResult ;
}
*/





/*
 * This is the semantic action to be performed upon encountering the
 * "###" directive. This should be doing something with the MLF data
 * stored in the parser. At the moment, just calls a dummy function.
 */
static gboolean actionUponClosure(ZMapGFFParser pParserBase, const char* const sLine)
{
  gboolean bResult = TRUE ;
  ZMapGFF3Parser pParser = (ZMapGFF3Parser) pParserBase ;

  zMapReturnValIfFail(pParser && pParser->pHeader, FALSE) ;

  /* printf("actionUponClosure() called, nID = %i\n", zMapMLFNumID(pParser->pMLF)) ; */

  /*
   * Process datasets.
   */
  /*zMapMLFIDIteration(pParser->pMLF,  iterationFunctionID ) ;*/

  /*
   * When finished we empty the parser MLF structure.
   */
  /*if (!zMapMLFEmpty(pParser->pMLF))
    {
       pParser->error = g_error_new(pParser->error_domain, ZMAPGFF_ERROR_HEADER,
                                    "Error in actionUponClosure(); line = %i",  pParser->line_count) ;
    }
  */

  return bResult ;
}





/*
 * This function calls special actions that are required once and once only when
 * there is a change in parser state. This function should only be called if the
 * given new state and old states differ.
 *
 * Specific actions upon given state changes must be put in here explicitly; there
 * is no general mechanism for managing this, since it is relatively sparse.
 *
 */
static gboolean parserStateChange(ZMapGFFParser pParserBase,
                                  ZMapGFFParserState eOldState, ZMapGFFParserState eNewState,
                                  const char * const sLine)
{
  gboolean bResult = TRUE ;
  ZMapGFF3Parser pParser = (ZMapGFF3Parser) pParserBase ;

  zMapReturnValIfFail(pParser && pParser->pHeader, FALSE) ;

  if (eOldState == eNewState)
    return FALSE ;

  /*
   * If we are entering ZMAPGFF_PARSER_SEQ
   * (i.e. current line is "##DNA"), call to initialize sequence reading
   */
  if (eNewState == ZMAPGFF_PARSER_SEQ)
    {
       bResult = initializeSequenceRead(pParserBase, sLine) ;
       return bResult ;
    }

  /*
   * If we are exiting ZMAPGFF_PARSER_SEQ
   * (i.e. current line is "##end-DNA"), call to close sequence reading
   */
  if (eOldState == ZMAPGFF_PARSER_SEQ)
    {
      bResult = finalizeSequenceRead(pParserBase, sLine) ;
      return bResult ;
    }

  /*
   * If we are entering ZMAPGFF_PARSER_FAS
   */
  if (eNewState == ZMAPGFF_PARSER_FAS)
    {
      bResult = initializeFastaRead(pParserBase, sLine) ;
      return bResult ;
    }

  /*
   * If we are entering ZMAPGFF_PARSER_CLO
   * (i.e. current line is "###"), special action for closure of features
   */
  if (eNewState == ZMAPGFF_PARSER_CLO)
    {
      bResult = actionUponClosure(pParserBase, sLine) ;
      return bResult ;
    }

  return bResult ;
}







/*
 * Actions to finalize reading a sequence section. Current line must be
 * "##end-DNA" only.
 */
static gboolean finalizeSequenceRead(ZMapGFFParser pParserBase , const char* const sLine)
{
  gboolean bResult = TRUE,
    bCopyData = TRUE;
  ZMapGFF3Parser pParser = (ZMapGFF3Parser) pParserBase ;

  zMapReturnValIfFail(pParser && pParser->pHeader, FALSE ) ;

  if (!g_str_has_prefix(sLine, "##end-DNA"))
    {
      bResult = FALSE ;
      pParser->error =
        g_error_new(pParser->error_domain, ZMAPGFF_ERROR_HEADER,
                    "Error set in finalizeSequenceRead(); current line does not have prefix ##end-DNA.") ;
      return bResult ;
    }

  /*
   * If this is not true, then we have not yet seen line = "##DNA"
   */
  if (!pParser->pHeader->flags.got_dna)
    {
      bResult = FALSE ;
      pParser->error =
        g_error_new(pParser->error_domain, ZMAPGFF_ERROR_HEADER,
                    "Error set in finalizeSequenceRead(); pParser->pHeader->flags.got_dna has not already been set.") ;
      return bResult ;
    }

  /*
   * Finalise reading a sequence;
   */
  if (pParser->bCheckSequenceLength)
    {
      if ((pParser->features_end - pParser->features_start + 1) != pParser->seq_data.length)
        bCopyData = FALSE ;
    }

  if (bCopyData)
    {
      if (!copySequenceData(&pParser->seq_data, pParser->raw_line_data))
        {
          bResult = FALSE ;
          pParser->error =
            g_error_new(pParser->error_domain, ZMAPGFF_ERROR_HEADER,
                        "Error set in finalizeSequenceRead(); failed to copy data.") ;
        }
    }

  /*
   * Free internal storage buffer.
   */
  g_string_free(pParser->raw_line_data, TRUE) ;
  pParser->raw_line_data = NULL ;

  return bResult ;
}




/*
 * Copy the data into the ZMapSequence object. Current sequence data is to be
 * overwritten. Data object copied from is freed if the flag is set.
 */
static gboolean copySequenceData(ZMapSequence pSequence, GString *pData)
{
  gboolean bResult = TRUE ;
  if (!pSequence || !pData)
    {
      bResult = FALSE ;
      return bResult ;
    }

  if (pSequence->sequence)
    {
      g_free(pSequence->sequence) ;
      pSequence->sequence = NULL ;
    }
  pSequence->sequence = g_strdup(pData->str) ;
  if (!pSequence->sequence)
    {
      bResult = FALSE ;
    }
  else
    {
      pSequence->length = pData->len ;
    }

  return bResult ;
}




/*
 * Add a new (empty) sequence record to the parser argument.
 */
static gboolean addNewSequenceRecord(ZMapGFFParser pParserBase)
{
  gboolean bResult = FALSE  ;
  ZMapSequenceStruct *pSeqTemp = NULL ;
  unsigned int nSequenceRecords , iSeq ;
  ZMapGFF3Parser pParser = (ZMapGFF3Parser) pParserBase ;

  zMapReturnValIfFail(pParser && pParser->pHeader, bResult) ;

  nSequenceRecords = pParser->nSequenceRecords ;
  bResult = TRUE ;

  /*
   * create a new array one larger than the one in the parser
   */
  pSeqTemp = g_new0(ZMapSequenceStruct, nSequenceRecords+1) ;
  if (!pSeqTemp)
    {
      bResult = FALSE ;
      return bResult ;
    }

  /*
   * copy existsing objects from RHS and initialize new one
   */
  for (iSeq=0; iSeq<nSequenceRecords; ++iSeq)
    {
      pSeqTemp[iSeq] = pParser->pSeqData[iSeq] ;
    }
  pSeqTemp[iSeq].name = 0;
  pSeqTemp[iSeq].length = 0;
  pSeqTemp[iSeq].type = ZMAPSEQUENCE_DNA ;
  pSeqTemp[iSeq].sequence = NULL ;

  /*
   * delete the old array and copy the new one
   */
  g_free(pParser->pSeqData) ;
  pParser->pSeqData = pSeqTemp ;

  /*
   * increment pParser->nSequenceRecords
   */
  ++pParser->nSequenceRecords ;

  return bResult ;
}




/*
 * Append current line to the current sequence record (the last one in the array).
 */
static gboolean appendToSequenceRecord(ZMapGFFParser pParserBase, const char * const sLine)
{
  gboolean bResult = FALSE ;
  unsigned int nSequenceRecords ;
  ZMapSequence pTheSequence = NULL ;

  ZMapGFF3Parser pParser = (ZMapGFF3Parser) pParserBase ;

  zMapReturnValIfFail(pParser && pParser->pHeader, bResult) ;

  bResult = TRUE ;

  /*
   * Access to current record.
   */
  nSequenceRecords = pParser->nSequenceRecords ;
  pTheSequence = &pParser->pSeqData[nSequenceRecords-1] ;

  /*
   * we should definitely not have entered here if no records have been
   * created...
   */
  if (nSequenceRecords == 0)
    {
      pParser->error =
        g_error_new(pParser->error_domain, ZMAPGFF_ERROR_FASTA,
                    "Error set in appendToSequenceRecord(); found data line not having seen '>...' line. l = '%s'", sLine) ;
      bResult = FALSE ;
      return bResult ;
    }

  /*
   * collect new data line and append to pParser->raw_line_data and copy to
   * to the ZMapSequenceStruct object.
   */
  if (!g_string_append(pParser->raw_line_data, sLine))
    {
      bResult = FALSE ;
      pParser->error =
        g_error_new(pParser->error_domain, ZMAPGFF_ERROR_FASTA,
                    "Error set in appendToSequenceRecord(); call to g_string_append() returned NULL. l = '%s'", sLine) ;
      return bResult ;
    }

  /*
   * Copy the data into the appropriate sequence object.
   */
  if (!copySequenceData(pTheSequence, pParser->raw_line_data))
    {
      bResult = FALSE ;
      pParser->error =
        g_error_new(pParser->error_domain, ZMAPGFF_ERROR_FASTA,
                    "Error set in appendToSequenceRecord(); failed to copy sequence data.") ;
    }

  return bResult ;
}





/*
 * Parse a fasta line and assemble possibly more than one fasta records.
 * This means something of the form
 *       >record_name record_data
 *       <sequence data>*
 * As with all of the other parsing functions, blank lines and comments
 * are ignored. This is a relaxation of some FASTA specifications.
 *
 * Note that we assume that the sequence is DNA. This is not tested.
 */
static gboolean parseFastaLine_V3(ZMapGFFParser pParserBase, const char* const sLine)
{
  unsigned int iFields ;
  gboolean bResult = FALSE ;
  ZMapSequence pTheSequence = NULL ;
  unsigned int nSequenceRecords = 0 ;
  static const char *sFmt = "%1000s%1000s" ;
  char sBuf01[1001], sBuf02[1001] ;
  ZMapGFF3Parser pParser = (ZMapGFF3Parser) pParserBase ;

  /*
   * Some basic error checking.
   */
  zMapReturnValIfFail(pParser && pParser->pHeader, bResult) ;

  /*
   * If we are given sLine = "##FASTA" then this is the start, and just return
   * TRUE. Otherwise an error should be set if any other "##" line is encountered.
   */
  if (g_str_has_prefix(sLine, "##"))
    {
      if (g_str_has_prefix(sLine, "##FASTA"))
        {
          pParser->pHeader->flags.got_fas = TRUE ;
          bResult = TRUE ;
        }
      else
        {
          pParser->error =
            g_error_new(pParser->error_domain, ZMAPGFF_ERROR_FASTA,
                        "Error set in parseFastaLine(); found another directive at l = '%s'. ", sLine) ;
          bResult = FALSE ;
        }
      return bResult ;
    }

  /*
   * Now assume there are two types of lines only that we may encounter here.
   * (1) fasta record header, sLine = ">string1 string2"
   * (2) fasta data line
   * The following actions deal with these possibilities.
   */

  if (g_str_has_prefix(sLine, ">"))
    {

      /*
       * Init for reading sequence data
       */
      if (!initParserForSequenceRead(pParserBase))
        {
          bResult = FALSE ;
          pParser->error =
            g_error_new(pParser->error_domain, ZMAPGFF_ERROR_FASTA,
                        "Error set in parseFastaLine(); unable to initialize for sequence reading with l = '%s'", sLine) ;
          return bResult ;
        }

      /*
       * create a new array one larger than the current one
       */
      if (!addNewSequenceRecord(pParserBase))
        {
          bResult = FALSE ;
          pParser->error =
            g_error_new(pParser->error_domain, ZMAPGFF_ERROR_FASTA,
                        "Error set in parseFastaLine(); unable to add new sequence record with l = '%s'", sLine) ;
          return bResult ;
        }

      /*
       * Parse some data out of the current line and write to the
       * current sequence object; is it an error to have no strings in
       * the header of a fasta record?
       */
      nSequenceRecords = pParser->nSequenceRecords;
      pTheSequence = &pParser->pSeqData[nSequenceRecords-1] ;
      iFields = sscanf(sLine+1, sFmt, sBuf01, sBuf02 ) ;
      if ((iFields == 1) || (iFields == 2))
        {
          pTheSequence->name = g_quark_from_string(sBuf01) ;
        }
      else
        {
          /*
          bResult = FALSE ;
          pParser->error = g_error_new(pParser->error_domain, ZMAPGFF_ERROR_FASTA,
                                       "Error set in parseFastaLine(); unable to parse fasta header with l = '%s'", sLine) ;
          */
          pTheSequence->name = g_quark_from_string("ZMAPGFF_FASTA_NAME_NOT_FOUND") ;
        }

    }
  else
    {

      if (!appendToSequenceRecord(pParserBase, sLine))
        {
          bResult = FALSE ;
          pParser->error =
            g_error_new(pParser->error_domain, ZMAPGFF_ERROR_FASTA,
                        "Error set in parseFastaLine(); unable to append to sequence record with l = '%s'", sLine) ;
          return bResult ;
        }

    }

  return bResult ;
}





/*
 * Read a sequence line in old (v2) directive form, that is, something like
 *   ##ACTGACTGACTGACTGACTGAC...
 * No checking is done for validity of sequence.
 */
static gboolean parseSequenceLine_V3(ZMapGFFParser pParserBase, const char * const sLine)
{
  gboolean bResult = FALSE ;

  ZMapGFF3Parser pParser = (ZMapGFF3Parser) pParserBase ;

  zMapReturnValIfFail(pParser && pParser->pHeader, bResult) ;

  if (pParser->state != ZMAPGFF_PARSER_SEQ)
    return bResult ;

  if (!g_str_has_prefix(sLine, "##"))
    return bResult ;

  /*
   * If this is called with the opening line, then
   * return doing nothing.
   */
  bResult = TRUE ;
  if (g_str_has_prefix(sLine, "##DNA"))
    {
      return bResult ;
    }

  /*
   * Now append the appropriate bit of the string to the parser's
   * sequence buffer.
   */
  if (!g_string_append(pParser->raw_line_data, sLine+2))
    {
      bResult = FALSE ;
      pParser->error =
        g_error_new(pParser->error_domain, ZMAPGFF_ERROR_HEADER,
                    "Error set in parseSequenceLine(); call to g_string_append() returned NULL. ") ;
    }

  return bResult ;
}








/*
 * What follows is a series of functions for each of the possible
 * directive types that we support. Appropriate error handling logic
 * is in the functions themselves, since this is hard to generalize.
 */


/*
 * GFF Version requires a single non-negative integer value. We support only 2 or 3.
 */
static gboolean parseDirective_GFF_VERSION(ZMapGFFParser pParserBase, const char * const line)
{
  static const char *sFmt= "%*13s%d";
  static const unsigned int iExpectedFields = 1 ;
  gboolean bResult = TRUE ;
  unsigned int iFields,
    iVersion = (unsigned int) ZMAPGFF_VERSION_UNKNOWN ;

  ZMapGFF3Parser pParser = (ZMapGFF3Parser) pParserBase ;

  zMapReturnValIfFail(pParser && pParser->pHeader, FALSE) ;

  /*
   * (sm23) I have removed this test to make sure that it's OK for
   * the parser to have had data for version set more than once. This is
   * a bit of a hack associated with the problem related to rewinding
   * the GIO channel running under otterlace.
   *
   * Set an error if this directive has been seen already.
   */
  /*if (pParser->pHeader->flags.got_ver)
    {
      pParser->error =
        g_error_new(pParser->error_domain, ZMAPGFF_ERROR_HEADER,
                    "Duplicate ##gff-version pragma, line %d: \"%s\"",
                    pParser->line_count, line) ;
      bResult = FALSE ;
      return bResult ;
    }*/

  /*
   * Now attempt to read the line for desired fields. If we don't get the appropriate
   * number an error should be set.
   */
  if ((iFields = sscanf(line, sFmt, &iVersion)) != iExpectedFields)
    {
      pParser->error =
        g_error_new(pParser->error_domain, ZMAPGFF_ERROR_HEADER,
                    "Bad ##gff-version line %d: \"%s\"",
                    pParser->line_count, line) ;
      bResult = FALSE ;
      return bResult ;
    }

  /*
   * Now do some checking and write to the parser if all is well.
   */
  if (iVersion != 3)
    {
       pParser->error =
         g_error_new(pParser->error_domain, ZMAPGFF_ERROR_HEADER,
                     "Only GFF3 versions 2 or 3 supported, line %d: \"%s\"",
                     pParser->line_count, line) ;
       bResult = FALSE ;
    }
  else
    {
      /* write data to general directive */
      pParser->pHeader->pDirective[ZMAPGFF_DIR_VER]->piData[0] = iVersion ;

      /* set header flag */
      pParser->pHeader->flags.got_ver = TRUE ;

      /* write data to parser */
      pParser->gff_version = (ZMapGFFVersion) iVersion ;

      /* special operation for this directive */
      zMapGFFHeaderMinimalTest(pParser->pHeader) ;
    }

  return bResult ;
}



/*
 * Sequence region is a string followed by two non-negative integers.
 */
static gboolean parseDirective_SEQUENCE_REGION(ZMapGFFParser pParserBase, const char * const line)
{
  static const unsigned int iExpectedFields = 3 ;
  static const char *sFmt = "%*s%1000s%d%d" ;
  gboolean bResult = TRUE ;
  char sBuf[1001] = "" ;
  unsigned int  iFields, iStart = 0, iEnd = 0 ;

  ZMapGFF3Parser pParser = (ZMapGFF3Parser) pParserBase ;

  zMapReturnValIfFail(pParser && pParser->pHeader, FALSE ) ;

  /*
   * If we have already read a directive of this form, we do nothing else, but this is
   * not considered to be an error.
   */
  if (pParser->pHeader->flags.got_sqr )
    return bResult ;

  /*
   * Attempt to read from the string. If the appropriate number of fields is not
   * recovered then an error should be set.
   */
  if ((iFields = sscanf(line, sFmt, &sBuf[0], &iStart, &iEnd)) != iExpectedFields)
    {
      pParser->error =
        g_error_new(pParser->error_domain, ZMAPGFF_ERROR_HEADER,
                    "Bad \"##sequence-region\" line %d: \"%s\"",
                    pParser->line_count, line) ;
      bResult = FALSE ;
      return bResult ;
    }

  /* If the parser sequence details are not set, then set them from the sequence-region */
  if (!zMapGFFGetSequenceName((ZMapGFFParser)pParser))
    {
      pParser->sequence_name = g_strdup(sBuf) ;
      pParser->features_start = iStart ;
      pParser->features_end = iEnd ;
    }

  /*
   * We require the names to match up here.
   */
  if (g_ascii_strcasecmp(sBuf, pParser->sequence_name) == 0)
    {

      if (iEnd < iStart)
        {
          pParser->error =
            g_error_new(pParser->error_domain, ZMAPGFF_ERROR_HEADER,
                        "Invalid sequence/start/end:" " \"%s\" %d %d" " in header \"##sequence-region\" line %d: \"%s\"",
                        pParser->sequence_name, iStart, iEnd, pParser->line_count, line) ;
          bResult = FALSE ;
        }
      else if (iStart > pParser->features_end || iEnd < pParser->features_start)
        {
          pParser->error =
            g_error_new(pParser->error_domain, ZMAPGFF_ERROR_HEADER,
                        "No overlap between original sequence/start/end:" " \"%s\" %d %d" " and header \"##sequence-region\" line %d: \"%s\"",
                        pParser->sequence_name, pParser->features_start, pParser->features_end, pParser->line_count, line) ;
          bResult = FALSE ;
        }
      else
        {
          /* write data to general directive */
          pParser->pHeader->pDirective[ZMAPGFF_DIR_SQR]->piData[0] = iStart ;
          pParser->pHeader->pDirective[ZMAPGFF_DIR_SQR]->piData[1] = iEnd ;
          pParser->pHeader->pDirective[ZMAPGFF_DIR_SQR]->psData[0] = g_strdup(sBuf) ;

          /* set header flag */
          pParser->pHeader->flags.got_sqr = TRUE ;

          /* write specific info to parser */
          pParser->features_start = iStart ;
          pParser->features_end = iEnd ;

          /* special operation for this directive */
          zMapGFFHeaderMinimalTest(pParser->pHeader) ;
        }

    } /* sequence name matches */


  return bResult ;
}


/*
 * The feature ontology should be a URL/URI string. This is not checked for validity in
 * any way.
 */
static gboolean parseDirective_FEATURE_ONTOLOGY(ZMapGFFParser pParserBase , const char * const line)
{
  static const char* sFmt = "%*s%1000s" ;
  static const unsigned int iExpectedFields = 1 ;
  gboolean bResult = TRUE ;
  char sBuf[1001] = "" ;

  ZMapGFF3Parser pParser = (ZMapGFF3Parser) pParserBase ;

  zMapReturnValIfFail(pParser && pParser->pHeader, FALSE) ;

  /*
   * If we have read this directive already, then set an error.
   */
  if (pParser->pHeader->flags.got_feo)
    {
      pParser->error =
        g_error_new(pParser->error_domain, ZMAPGFF_ERROR_HEADER,
                    "Duplicate ##feature-ontology directive, line %d: \"%s\"",
                    pParser->line_count, line) ;
      bResult = FALSE ;
      return bResult ;
    }

  /*
   * Now attempt to read the appropriate number of fields from the input string.
   */
  if (sscanf(line, sFmt, &sBuf[0]) != iExpectedFields )
    {
      pParser->error =
        g_error_new(pParser->error_domain, ZMAPGFF_ERROR_HEADER,
                    "Bad \"##feature-ontology\" line %d: \"%s\"",
                    pParser->line_count, line) ;
      bResult = FALSE ;
      return bResult ;
    }

  /*
   * Do a bit of error checking and write to parser if all is OK.
   */
  if (zMapStringBlank(sBuf))
    {
      pParser->error =
        g_error_new(pParser->error_domain, ZMAPGFF_ERROR_HEADER,
                    "Extracted data is empty parseDirective_FEATURE_ONTOLOGY(); pParser->line_count = %i, line = '%s'",
                    pParser->line_count, line) ;
      bResult = FALSE ;
    }
  else
    {
      /* write data to directive object */
      pParser->pHeader->pDirective[ZMAPGFF_DIR_FEO]->psData[0] = g_strdup(sBuf) ;

      /* set header flag */
      pParser->pHeader->flags.got_feo  = TRUE ;
    }

  return bResult ;
}


/*
 * Function for the attribute ontology directive. Again, just reads a string.
 */
static gboolean parseDirective_ATTRIBUTE_ONTOLOGY(ZMapGFFParser pParserBase, const char * const line)
{
  static const char* sFmt = "%*s%1000s" ;
  static const unsigned int iExpectedFields = 1 ;
  gboolean bResult = TRUE ;
  char sBuf[1001] = "" ;

  ZMapGFF3Parser pParser = (ZMapGFF3Parser) pParserBase ;

  zMapReturnValIfFail(pParser && pParser->pHeader, bResult ) ;

  /*
   * If we have read this directive already, then set an error.
   */
  if (pParser->pHeader->flags.got_ato)
    {
      pParser->error =
        g_error_new(pParser->error_domain, ZMAPGFF_ERROR_HEADER,
                    "Duplicate ##attribute-ontology directive, line %d: \"%s\"",
                    pParser->line_count, line) ;
      bResult = FALSE ;
      return bResult ;
    }

  /*
   * Now attempt to read the appropriate number of fields from the input string.
   */
  if (sscanf(line, sFmt, &sBuf[0]) != iExpectedFields )
    {
      pParser->error =
        g_error_new(pParser->error_domain, ZMAPGFF_ERROR_HEADER,
                    "Bad \"##attribute-ontology\" line %d: \"%s\"",
                    pParser->line_count, line) ;
      bResult = FALSE ;
      return bResult ;
    }

  /*
   * Do a bit of error checking and write to parser if all is OK.
   */
  if (zMapStringBlank(sBuf))
    {
      pParser->error =
        g_error_new(pParser->error_domain, ZMAPGFF_ERROR_HEADER,
                    "Extracted data is empty in parseDirective_ATTRIBUTE_ONTOLOGY(); pParser->line_count = %i, line = '%s'",
                    pParser->line_count, line) ;
      bResult = FALSE ;
    }
  else
    {
      /* write data to directive object */
      pParser->pHeader->pDirective[ZMAPGFF_DIR_ATO]->psData[0] = g_strdup(sBuf) ;

      /* set header flag */
      pParser->pHeader->flags.got_ato  = TRUE ;
    }


  return bResult ;
}

/*
 * Function for the source ontology. Again, reads a single string.
 */
static gboolean parseDirective_SOURCE_ONTOLOGY(ZMapGFFParser pParserBase, const char * const line)
{
  static const char* sFmt = "%*s%1000s" ;
  static const unsigned int iExpectedFields = 1 ;
  gboolean bResult = TRUE ;
  char sBuf[1001] = "" ;

  ZMapGFF3Parser pParser = (ZMapGFF3Parser) pParserBase ;

  zMapReturnValIfFail(pParser && pParser->pHeader, bResult ) ;

  /*
   * If we have read this directive already, then set an error.
   */
  if (pParser->pHeader->flags.got_soo)
    {
      pParser->error =
        g_error_new(pParser->error_domain, ZMAPGFF_ERROR_HEADER,
                    "Duplicate ##source-ontology directive, line %d: \"%s\"",
                    pParser->line_count, line) ;
      bResult = FALSE ;
      return bResult ;
    }

/*
   * Now attempt to read the appropriate number of fields from the input string.
   */
  if (sscanf(line, sFmt, &sBuf[0]) != iExpectedFields )
    {
      pParser->error =
        g_error_new(pParser->error_domain, ZMAPGFF_ERROR_HEADER,
                    "Bad \"##source-ontology\" line %d: \"%s\"",
                    pParser->line_count, line) ;
      bResult = FALSE ;
      return bResult ;
    }

  /*
   * Do a bit of error checking and write to parser if all is OK.
   */
  if (zMapStringBlank(sBuf))
    {
      pParser->error =
        g_error_new(pParser->error_domain, ZMAPGFF_ERROR_HEADER,
                    "Extracted data is empty in parseDirective_SOURCE_ONTOLOGY(); pParser->line_count = %i, line = '%s'",
                    pParser->line_count, line) ;
      bResult = FALSE ;
    }
  else
    {
      /* write data to directive object */
      pParser->pHeader->pDirective[ZMAPGFF_DIR_SOO]->psData[0] = g_strdup(sBuf) ;

      /* set header flag */
      pParser->pHeader->flags.got_soo  = TRUE ;
    }


  return bResult ;
}


/*
 * Function for the ##species; one string only.
 */
static gboolean parseDirective_SPECIES(ZMapGFFParser pParserBase, const char * const line)
{
  static const char* sFmt = "%*s%1000s" ;
  static const unsigned int iExpectedFields = 1 ;
  gboolean bResult = TRUE ;
  char sBuf[1001] = "" ;

  ZMapGFF3Parser pParser = (ZMapGFF3Parser) pParserBase ;

  zMapReturnValIfFail(pParser && pParser->pHeader, bResult) ;

  /*
   * If we have read this directive already, then set an error.
   */
  if (pParser->pHeader->flags.got_spe )
    {
      pParser->error =
        g_error_new(pParser->error_domain, ZMAPGFF_ERROR_HEADER,
                    "Duplicate ##species directive, line %d: \"%s\"",
                    pParser->line_count, line) ;
      bResult = FALSE ;
      return bResult ;
    }

  /*
   * Now attempt to read the appropriate number of fields from the input string.
   */
  if (sscanf(line, sFmt, &sBuf[0]) != iExpectedFields )
    {
      pParser->error =
        g_error_new(pParser->error_domain, ZMAPGFF_ERROR_HEADER,
                    "Bad \"##species\" line %d: \"%s\"",
                    pParser->line_count, line) ;
      bResult = FALSE ;
      return bResult ;
    }

  /*
   * Do a bit of error checking and write to parser if all is OK.
   */
  if (zMapStringBlank(sBuf))
    {
      pParser->error =
        g_error_new(pParser->error_domain, ZMAPGFF_ERROR_HEADER,
                    "Extracted data is empty in parseDirective_SPECIES(); pParser->line_count = %i, line = '%s'",
                    pParser->line_count, line) ;
      bResult = FALSE ;
    }
  else
    {
      /* write data to directive object */
      pParser->pHeader->pDirective[ZMAPGFF_DIR_SPE]->psData[0] = g_strdup(sBuf) ;

      /* set header flag */
      pParser->pHeader->flags.got_spe  = TRUE ;
    }


  return bResult ;
}




/*
 * Genome build; requires two strings for the name and source of assembly.
 */
static gboolean parseDirective_GENOME_BUILD(ZMapGFFParser pParserBase, const char * const line)
{
  static const char* sFmt = "%*s%1000s%1000s" ;
  static const unsigned int iExpectedFields = 2 ;
  gboolean bResult = TRUE ;
  char sBuf01[1001] = "" , sBuf02[1001] = "" ;

  ZMapGFF3Parser pParser = (ZMapGFF3Parser) pParserBase ;

  zMapReturnValIfFail(pParser && pParser->pHeader, bResult) ;

  /*
   * If we have read this directive alre/ady, then set an error.
   */
  if (pParser->pHeader->flags.got_gen)
    {
      pParser->error =
        g_error_new(pParser->error_domain, ZMAPGFF_ERROR_HEADER,
                    "Duplicate ##genome-build directive, line %d: \"%s\"",
                    pParser->line_count, line) ;
      bResult = FALSE ;
      return bResult ;
    }

  /*
   * Now attempt to read the appropriate number of fields from the input string.
   */
  if (sscanf(line, sFmt, &sBuf01[0], &sBuf02[0]) != iExpectedFields )
    {
      pParser->error =
        g_error_new(pParser->error_domain, ZMAPGFF_ERROR_HEADER,
                    "Bad \"##genome-build\" line %d: \"%s\"",
                    pParser->line_count, line) ;
      bResult = FALSE ;
      return bResult ;
    }

  /*
   * Do a bit of error checking and write to parser if all is OK.
   */
  if (zMapStringBlank(sBuf01) || zMapStringBlank(sBuf02))
    {
      pParser->error =
        g_error_new(pParser->error_domain, ZMAPGFF_ERROR_HEADER,
                    "Extracted data is empty in parseDirective_GENOME_BUILD(); pParser->line_count = %i, line = '%s'",
                    pParser->line_count, line) ;
      bResult = FALSE ;
    }
  else
    {
      /* write data to directive object */
      pParser->pHeader->pDirective[ZMAPGFF_DIR_GEN]->psData[0] = g_strdup(sBuf01) ;
      pParser->pHeader->pDirective[ZMAPGFF_DIR_GEN]->psData[1] = g_strdup(sBuf02) ;

      /* set header flag */
      pParser->pHeader->flags.got_gen  = TRUE ;
    }

  return bResult ;
}






/*
 * This function expects a null-terminated C string that contains a GFF header line
 * which is a special form of comment line starting with a "##" in column 1.
 *
 * Functions are called for each particular type of directive we have implemented.
 *
 * Returns FALSE if passed a line that is not a header comment OR if there
 * was a parse error. In the latter case parser->error will have been set.
 */
static gboolean parseHeaderLine_V3(ZMapGFFParser pParserBase, const char * const sLine)
{
  gboolean bResult = FALSE ;
  ZMapGFFDirectiveName eDirName ;

  ZMapGFF3Parser pParser = (ZMapGFF3Parser) pParserBase ;

  zMapReturnValIfFail(pParser && pParser->pHeader, bResult ) ;

  if (!g_str_has_prefix(sLine, "##"))
    return bResult ;

  if (pParser->state != ZMAPGFF_PARSER_DIR)
    return bResult ;

#ifdef OUTPUT_V3_DATA
  writeHeaderLine( sLine ) ;
#endif

  eDirName = zMapGFFGetDirectiveName(sLine) ;

  /*
   * Now switch on the directive type.
   */
  switch (eDirName)
  {
    case ZMAPGFF_DIR_VER :
      bResult = parseDirective_GFF_VERSION(pParserBase, sLine) ;
      break ;
    case ZMAPGFF_DIR_SQR :
      bResult = parseDirective_SEQUENCE_REGION(pParserBase, sLine) ;
      break ;
    case ZMAPGFF_DIR_FEO :
      bResult = parseDirective_FEATURE_ONTOLOGY(pParserBase, sLine) ;
      break ;
    case ZMAPGFF_DIR_ATO :
      bResult = parseDirective_ATTRIBUTE_ONTOLOGY(pParserBase, sLine) ;
      break ;
    case ZMAPGFF_DIR_SOO :
      bResult = parseDirective_SOURCE_ONTOLOGY(pParserBase, sLine) ;
      break ;
    case ZMAPGFF_DIR_SPE :
      bResult = parseDirective_SPECIES(pParserBase, sLine) ;
      break ;
    case ZMAPGFF_DIR_GEN :
      bResult = parseDirective_GENOME_BUILD(pParserBase, sLine) ;
      break ;
    default:
      bResult = TRUE ;
      break ;
  }

  /*
   * If any of the above failed, communicate an error.
   */
  if (!bResult)
    pParser->pHeader->eState = GFF_HEADER_ERROR ;
  else
    pParser->pHeader->eState = ZMAPGFF_HEADER_OK ;

  /*
   * If the parser had an error set, then also communicate
   * an error.
   */
  if (pParser->error)
    {
      pParser->pHeader->eState = GFF_HEADER_ERROR;
      bResult = FALSE ;
    }

  return bResult ;
}






/*
 * New function for parsing GFF lines; incorporates the logic of the
 * zMapGFFParseHeader and zMapGFFParseLine functions.
 *
 * Essentially this works by there being two series of actions. The first
 * are actions to perform on lines whilst _in_ a given state (usually
 * parsing those lines for data). The second are actions to perform upon
 * encountering a change of state; there are fewer actions (and indeed
 * fewer functions) of this second type.
 */
gboolean zMapGFFParse_V3(ZMapGFFParser pParserBase, char * const sLine)
{
  gboolean bResult = TRUE, bCommentRemoved = FALSE ;
  ZMapGFFParserState eOldState = ZMAPGFF_PARSER_NON,
    eNewState = ZMAPGFF_PARSER_NON;
  ZMapGFF3Parser pParser = (ZMapGFF3Parser) pParserBase ;

  zMapReturnValIfFail(pParser && pParser->pHeader, FALSE) ;

  /*
   * Increment line count and skip over blank lines and comments.
   */
  pParser->line_count++ ;
  if (zMapStringBlank(sLine))
    return bResult ;
  if (isCommentLine(sLine))
    return bResult ;
  if (isAcedbError(sLine))
    return bResult ;

  /*
   * Remove trailing comment from line. Should do nothing to
   * directive lines (i.e. ones that start with "##").
   */
  bCommentRemoved = removeCommentFromLine( sLine ) ;

  /*
   * Parser FSM logic. Will be unaltered if we have a blank
   * line or a comment.
   */
  eOldState = pParser->state ;
  eNewState = parserFSM(eOldState, sLine) ;
  pParser->state = eNewState ;

  /*
   * Parser operations upon change of state.
   */
  if (eOldState != eNewState)
    {

      bResult = parserStateChange(pParserBase, eOldState, eNewState, sLine) ;
      if (!bResult && pParser->error)
        {
          pParser->state = ZMAPGFF_PARSER_ERR ;
          return bResult ;
        }

    }

  /*
   * Parser operations in various states.
   */
  if (pParser->state == ZMAPGFF_PARSER_BOD)
    {

      bResult = parseBodyLine_V3(pParserBase, sLine) ;
      if (!bResult && pParser->error && pParser->stop_on_error)
        {
          pParser->state = ZMAPGFF_PARSER_ERR ;
          return bResult ;
        }

    }
  else if (pParser->state == ZMAPGFF_PARSER_DIR)
    {

      bResult = parseHeaderLine_V3(pParserBase, sLine) ;
        if (!bResult && pParser->error)
        {
          pParser->state = ZMAPGFF_PARSER_ERR ;
          return bResult ;
        }

    }
  else if (pParser->state == ZMAPGFF_PARSER_SEQ)
    {

      bResult = parseSequenceLine_V3(pParserBase, sLine) ;
      if (!bResult && pParser->error && pParser->stop_on_error)
        {
          pParser->state = ZMAPGFF_PARSER_ERR ;
          return bResult ;
        }

    }
  else if (pParser->state == ZMAPGFF_PARSER_FAS)
    {

      bResult = parseFastaLine_V3(pParserBase, sLine) ;
      if (!bResult && pParser->error && pParser->stop_on_error)
        {
          pParser->state = ZMAPGFF_PARSER_ERR ;
          return bResult ;
        }
    }


  return bResult ;
}









/*
 * Return the flag whether or not to log warnings.
 */
gboolean zMapGFFGetLogWarnings(ZMapGFFParser pParserBase )
{
  ZMapGFF3Parser pParser = (ZMapGFF3Parser) pParserBase ;

  zMapReturnValIfFail(pParser && pParser->pHeader, FALSE ) ;

  return pParser->bLogWarnings ;
}







/*
 * Parse out a body line for data and then call functions to create
 * appropriate new features.
 */
static gboolean parseBodyLine_V3(ZMapGFFParser pParserBase, const char * const sLine)
{
  static const unsigned int
    iTokenLimit                       = 1000
  ;

  unsigned int
    iStart                            = 0,
    iEnd                              = 0,
    iLineLength                       = 0,
    iFields                           = 0,
    nAttributes                       = 0,
    iSOID                             = ZMAPSO_ID_UNK
  ;

  char
    *sSequence                        = NULL,
    *sSource                          = NULL,
    *sType                            = NULL,
    *sScore                           = NULL,
    *sStrand                          = NULL,
    *sPhase                           = NULL,
    *sAttributes                      = NULL,
    *sSOIDName                        = NULL,
    *sErrText                         = NULL,
    **sTokens                         = NULL ;

  double
    dScore                            = 0.0
  ;

  gboolean
    bResult                           = TRUE,
    bHasScore                         = FALSE,
    bIncludeEmpty                     = FALSE,
    bRemoveQuotes                     = FALSE,
    bIsValidSOID                      = FALSE
  ;

  ZMapStyleMode
    cType                             = ZMAPSTYLE_MODE_BASIC
  ;
  ZMapHomolType
    cHomol                            = ZMAPHOMOL_NONE
  ;
  ZMapStrand
    cStrand                           = ZMAPSTRAND_NONE
  ;
  ZMapPhase
    cPhase                            = ZMAPPHASE_NONE
  ;
  ZMapGFFAttribute
    *pAttributes                      = NULL
  ;
  ZMapGFFFeatureData
    pFeatureData                      = NULL
  ;
  ZMapSOErrorLevel
    cSOErrorLevel                     = ZMAPGFF_SOERRORLEVEL_UNK
  ;
  ZMapSOIDData
    pSOIDData                         = NULL
  ;

#ifdef LOCAL_DEBUG_CODE_WRITE_BODY_LINE
  printf("%s\n", sLine) ;
  fflush (stdout) ;
#endif

  /*
   * Cast to concrete type for GFFV3.
   */
  ZMapGFF3Parser pParser = (ZMapGFF3Parser) pParserBase ;

  /*
   * Initial error check.
   */
  zMapReturnValIfFail(pParser && pParser->pHeader, FALSE) ;

  /*
   * If the line length is too large, then we exit with an error set.
   */
  iLineLength = strlen(sLine) ;
  if (iLineLength > ZMAPGFF_MAX_LINE_LEN)
    {
      if (pParser->error)
        {
          g_error_free(pParser->error) ;
          pParser->error = NULL ;
        }
      pParser->error = g_error_new(pParser->error_domain, ZMAPGFF_ERROR_BODY,
                    "Line length too long, line %d has length %d", pParser->line_count, iLineLength) ;
      bResult = FALSE ;
      goto return_point;
    }



  /*
   * Resize buffers if they are too small but within our maximum.
   */
  if (iLineLength > pParser->buffer_length)
    {
      /* If iLineLength increases then increase the length of the buffers that receive text so that
       * they cannot overflow and redo format string to read in more chars. */
      resizeBuffers(pParserBase, iLineLength) ;
      resizeFormatStrs(pParserBase) ;
      if (zMapGFFGetLogWarnings(pParserBase))
        zMapLogWarning("GFF parser buffers had to be resized to new line length: %d", pParser->buffer_length) ;
    }

  /*
   * These variables are for legibility.
   */
  sSequence       =   pParser->buffers[ZMAPGFF_BUF_SEQ] ;
  sSource         =   pParser->buffers[ZMAPGFF_BUF_SOU] ;
  sType           =   pParser->buffers[ZMAPGFF_BUF_TYP] ;
  sScore          =   pParser->buffers[ZMAPGFF_BUF_SCO] ;
  sStrand         =   pParser->buffers[ZMAPGFF_BUF_STR] ;
  sPhase          =   pParser->buffers[ZMAPGFF_BUF_PHA] ;
  sAttributes     =   pParser->buffers[ZMAPGFF_BUF_ATT] ;


  /*
   * Zero out buffers before use.
   */
  memset(sSequence,       0,    pParser->buffer_length) ;
  memset(sSource,         0,    pParser->buffer_length) ;
  memset(sType,           0,    pParser->buffer_length) ;
  memset(sScore,          0,    pParser->buffer_length) ;
  memset(sStrand,         0,    pParser->buffer_length) ;
  memset(sPhase,          0,    pParser->buffer_length) ;
  memset(sAttributes,     0,    pParser->buffer_length) ;

  /*
   * Tokenize input line. Don't have to worry about quoted delimiter characters here.
   */
  sTokens = zMapGFFStr_tokenizer(pParser->cDelimBodyLine, sLine, &iFields, bIncludeEmpty, iTokenLimit, g_malloc, g_free) ;

  /*
   * Check number of tokens found.
   */
  if (iFields < ZMAPGFF_MANDATORY_FIELDS)
    {
      if (pParser->error)
        {
          g_error_free(pParser->error) ;
          pParser->error = NULL ;
        }
      pParser->error = g_error_new(pParser->error_domain, ZMAPGFF_ERROR_BODY,
                                   "GFF line %d - Mandatory fields missing in: \"%s\"", pParser->line_count, sLine) ;
      bResult = FALSE ;
      goto return_point ;
    }

  /*
   * Parse each of these into the parser buffers.
   * We are using strcpy() here because some of these strings may
   * contain whitespace which makes use of sscanf() awkward.
   */
  if (iFields >= ZMAPGFF_MANDATORY_FIELDS)
    {
      strcpy(sSequence,    sTokens[0]) ;
      strcpy(sSource,      sTokens[1]) ;
      strcpy(sType,        sTokens[2]) ;
      sscanf(sTokens[3],   "%i", &iStart) ;
      sscanf(sTokens[4],   "%i", &iEnd) ;
      strcpy(sScore,       sTokens[5]) ;
      strcpy(sStrand,      sTokens[6]) ;
      strcpy(sPhase,       sTokens[7]) ;

    }
  if (iFields == ZMAPGFF_MANDATORY_FIELDS+1)
    {
      strcpy(sAttributes, sTokens[ZMAPGFF_MANDATORY_FIELDS]) ;
    }
  if (iFields > ZMAPGFF_MANDATORY_FIELDS+1)
    {
      if (pParser->error)
        {
          g_error_free(pParser->error) ;
          pParser->error = NULL ;
        }
      pParser->error = g_error_new(pParser->error_domain, ZMAPGFF_ERROR_BODY,
                                   "GFF line %d - too many \tab delimited fields in \"%s\"", pParser->line_count, sLine);
      bResult = FALSE ;
      goto return_point ;
    }

  /*
   * Ignore any lines with a different sequence name.
   */
  if (g_ascii_strcasecmp(sSequence, pParser->sequence_name) != 0)
    {
      bResult = TRUE ;
      /*
       * If we return false from here we end up with a failure with no
       * GError set, so I have modified to return TRUE but increment a counter
       * instead.
       */
      ++pParser->iNumWrongSequence ;
      goto return_point ;
    }

  /*
   * Parse/examine the mandatory fields first and throw an error if they
   * cannot be dealt with.
   */
  sErrText = NULL ;
  if (g_ascii_strcasecmp(sSequence, ".") == 0)
    sErrText = g_strdup("sSequence cannot be '.'") ;
  else if (g_ascii_strcasecmp(sSource, ".") == 0)
    sErrText = g_strdup("sSource cannot be '.'") ;
  else if (g_ascii_strcasecmp(sType, ".") == 0)
    sErrText = g_strdup("sType cannot be '.'") ;
  else if (!zMapFeatureFormatType(pParser->SO_compliant, pParser->default_to_basic, sType, &cType))
    sErrText = g_strdup_printf("feature_type not recognised: %s", sType) ;
  else if (iStart > iEnd)
    sErrText = g_strdup_printf("start > end, start = %d, end = %d", iStart, iEnd) ;
  else if (!zMapFeatureFormatScore(sScore, &bHasScore, &dScore))
    sErrText = g_strdup_printf("score format not recognised: %s", sScore) ;
  else if (!zMapFeatureFormatStrand(sStrand, &cStrand))
    sErrText = g_strdup_printf("strand format not recognised: %s", sStrand) ;
  else if (!zMapFeatureFormatPhase(sPhase, &cPhase))
    sErrText = g_strdup_printf("phase format not recognised: %s", sPhase) ;

  /*
   * A CDS feature _must_ have a phase which is _not_ ZMAPPHASE_NONE.
   *
   * All features other than CDS _must_ have cPhase = '.' (i.e. ZMAPPHASE_NONE).
   * Anything else is an error.
   */
  if (!strcmp(sType, "CDS"))
    {
      if (cPhase == ZMAPPHASE_NONE)
        {
          bResult = FALSE ;
          sErrText = g_strdup_printf("CDS feature must not have ZMAPPHASE_NONE; line %i, '%s'", pParser->line_count, sLine) ;
          pParser->error = g_error_new(pParser->error_domain, ZMAPGFF_ERROR_BODY, "%s", sErrText) ;
          goto return_point ;
        }
    }
  else
    {
      if (cPhase != ZMAPPHASE_NONE)
        {
          bResult = FALSE ;
          sErrText = g_strdup_printf("non-CDS feature must have ZMAPPHASE_NONE; line %i, '%s'", pParser->line_count, sLine) ;
          pParser->error = g_error_new(pParser->error_domain, ZMAPGFF_ERROR_BODY, "%s", sErrText) ;
          goto return_point ;
        }
    }


  /*
   * Deal with hack to source -> SO term mapping
   */
  hack_SpecialColumnToSOTerm(sSource, &sType ) ;

  /*
   * sType must be either an accession number or a valid name from the
   * SO set that is currently is use.
   *
   * First we test to see if sType holds something of the form SO:XXXXXXX
   * where the number must be less than ZMAPSO_ID_UNK. If it is, then check
   * whether this is present in the SO set used.
   *
   * If the string is not of the form SO:XXXXXXX then check to see if it is
   * a name present in the same set. If either of these are true then we
   * have a valid SO term.
   *
   */
  if ((iSOID = zMapSOIDParseString(sType)) != ZMAPSO_ID_UNK) /* we have something of the form SO:XXXXXXX */
    {
      if ((sSOIDName = zMapSOSetIsIDPresent(pParser->cSOSetInUse, iSOID)) != NULL) /* that is present in the SO set */
        {
          bIsValidSOID = TRUE ;
          cType = zMapSOSetGetStyleModeFromID(pParser->cSOSetInUse, iSOID) ;
          cHomol = zMapSOSetGetHomolFromID(pParser->cSOSetInUse, iSOID) ;
          pSOIDData = zMapSOIDDataCreateFromData(iSOID, sSOIDName, cType, cHomol ) ;
        }
    }
  else if ((iSOID = zMapSOSetIsNamePresent(pParser->cSOSetInUse, sType)) != ZMAPSO_ID_UNK) /* we have sType is a name in the set */
    {
      bIsValidSOID = TRUE ;
      cType = zMapSOSetGetStyleModeFromName(pParser->cSOSetInUse, sType ) ;
      cHomol = zMapSOSetGetHomolFromID(pParser->cSOSetInUse, iSOID) ;
      pSOIDData = zMapSOIDDataCreateFromData(iSOID, sType, cType, cHomol ) ;
    }

  /*
   * If not a valid term, then perform error action specified
   * by the SO error level flag.
   */
  if (!bIsValidSOID)
    {
      cSOErrorLevel = zMapGFFGetSOErrorLevel(pParserBase) ;
      if (cSOErrorLevel == ZMAPGFF_SOERRORLEVEL_NONE)
        {
          /* Do nothing */
        }
      else if (cSOErrorLevel == ZMAPGFF_SOERRORLEVEL_WARN)
        {
          if (zMapGFFGetLogWarnings(pParserBase))
            zMapLogWarning("SO Term at line %i is not valid; 'type' string is = '%s'", pParser->line_count, sType) ;
        }
      else if (cSOErrorLevel == ZMAPGFF_SOERRORLEVEL_ERR)
        {
          sErrText = g_strdup_printf("SO Term at line %i is not valid; 'type' string is = '%s'", pParser->line_count, sType) ;
        }
    }

  /*
   * If we have set an error at this point, these are regarded as unrecoverable with
   * respect to the current feature so we set the parser error object and return.
   */
  if (sErrText)
    {
      if (pParser->error)
        {
          g_error_free(pParser->error) ;
          pParser->error = NULL ;
        }
      pParser->error = g_error_new(pParser->error_domain, ZMAPGFF_ERROR_BODY,
                                   "GFF line %d (a)- %s (\"%s\")", pParser->line_count, sErrText, sLine) ;
      g_free(sErrText) ;
      bResult = FALSE ;
      goto return_point ;
    }

  /*
   * Now tokenize the attributes if there are any.
   */
  if (iFields == ZMAPGFF_MANDATORY_FIELDS+1)
    {
      nAttributes = 0 ;
      pAttributes = zMapGFFAttributeParseList(pParserBase, sAttributes, &nAttributes, bRemoveQuotes) ;
    }

#ifdef OUTPUT_V3_DATA
  writeBodyLine(sTokens, iFields, pAttributes, nAttributes) ;
#endif

  /*
   * Fill in ZMapGFFFeatureData object here with the data parsed out so far.
   */
  pFeatureData = zMapGFFFeatureDataCreate() ;
  zMapGFFFeatureDataSet(pFeatureData,
                        sSequence,
                        sSource,
                        iStart,
                        iEnd,
                        bHasScore,
                        dScore,
                        cStrand,
                        cPhase,
                        sAttributes,
                        pAttributes,
                        nAttributes,
                        pSOIDData) ;
  if (!zMapGFFFeatureDataIsValid(pFeatureData))
    {

      if (pParser->error)
        {
          g_error_free(pParser->error) ;
          pParser->error = NULL ;
        }
      pParser->error = g_error_new(pParser->error_domain, ZMAPGFF_ERROR_BODY,
                                   "GFF body line; invalid ZMapGFFFEatureData object constructed; %i, '%s'", pParser->line_count, sLine) ;
      bResult = FALSE ;
      goto return_point ;
    }


  /*
   * Attempt to create the new feature object and add to the
   * appropriate feature set.
   */
  if ((bResult = makeNewFeature_V3(pParserBase,
                                   &sErrText,
                                   pFeatureData)))
    {
      /*
       * A new feature was successfully created and added to the
       * feature set.
       */
    }
  else
    {
      /*
       * otherwise we have an error
       */
      if (pParser->error)
        {
          g_error_free(pParser->error) ;
          pParser->error = NULL ;
        }
      pParser->error = g_error_new(pParser->error_domain, ZMAPGFF_ERROR_BODY,
                                   "GFF line %d (b) - %s (\"%s\")",  pParser->line_count, sErrText, sLine) ;
      g_free(sErrText) ;
      sErrText = NULL ;

    }


  /*
   * Exit point for the function.
   */
return_point:

  /*
   * Clean up dynamically allocated data.
   */
  zMapGFFStr_array_delete(sTokens, iFields, g_free) ;
  zMapGFFAttributeDestroyList(pAttributes, nAttributes) ;
  zMapGFFFeatureDataDestroy(pFeatureData) ;

  return bResult ;
}



/*
 * Create a name for a transcript feature only. This is the name to display to the user,
 * and is not used to create a feature->unique_id for the feature_set.
 *
 * The name is of the form "<name>", where
 *
 * (1) "Name = <name>"
 *
 * This should only be called for the the top level object, rather than
 * components such as intron, exon, CDS, etc.
 *
 */
static char * makeFeatureTranscriptNamePublic( ZMapGFFFeatureData pFeatureData)
{
  ZMapGFFAttribute *pAttributes = NULL,
    pAttributeName = NULL ;
  unsigned int nAttributes = 0 ;
  char *sResult = NULL,
    *sFeatureAttributeName = NULL ;
  gboolean bParseValid = FALSE ;
  static const char *sNoName = "no_name_given" ;
  zMapReturnValIfFail(pFeatureData, sResult );
  pAttributes = zMapGFFFeatureDataGetAts(pFeatureData) ;
  nAttributes = zMapGFFFeatureDataGetNat(pFeatureData) ;
  pAttributeName = zMapGFFAttributeListContains(pAttributes, nAttributes, sAttributeName_Name) ;
  if (pAttributeName)
    {
      bParseValid = zMapAttParseName(pAttributeName, &sFeatureAttributeName) ;
    }
  sResult = pAttributeName ? g_strdup(sFeatureAttributeName) : g_strdup(sNoName) ;
  if (sFeatureAttributeName)
    {
      g_free(sFeatureAttributeName) ;
    }
  return sResult ;
}


/*
 * Create a name for an alignment feature only. This is used to generate the
 * feature->unique_id for the feature_set.
 *
 * The name is of the form "[iStart, iEnd]_<TargetID> <i> <j> <p>", where
 *
 * (1) [iStart, iEnd] are the start and end of the feature in the reference sequence
 * (2) "Target=<TargetID> <i> <j> <p>", also referred to as the clone_id in the v2 code
 *
 *
 */
static char * makeFeatureAlignmentNamePrivate( ZMapGFFFeatureData pFeatureData)
{
  ZMapGFFAttribute *pAttributes = NULL,
    pAttributeTarget = NULL ;
  unsigned int nAttributes = 0 ;
  int iStart = 0, iEnd = 0 ;
  char * sResult = NULL ;
  zMapReturnValIfFail(pFeatureData, sResult) ;
  pAttributes = zMapGFFFeatureDataGetAts(pFeatureData) ;
  nAttributes = zMapGFFFeatureDataGetNat(pFeatureData) ;
  pAttributeTarget = zMapGFFAttributeListContains(pAttributes, nAttributes, sAttributeName_Target) ;
  iStart               = zMapGFFFeatureDataGetSta(pFeatureData) ;
  iEnd                 = zMapGFFFeatureDataGetEnd(pFeatureData) ;
  if (pAttributeTarget)
    {
      sResult = g_strdup_printf("[%i, %i]_%s",  iStart, iEnd, zMapGFFAttributeGetTempstring(pAttributeTarget)) ;
    }
  return sResult ;
}



/*
 * Create a feature of ZMapStyleMode = TRANSCRIPT only.
 *
 * First case:    A transcript object: must _have_ ID and _not_ be intron/exon/CDS.
 *                Find ID from ID attribute.
 *                We create a new object and add to featureset if possible.
 *                Feature must _not_ be already present.
 * Second case:   A component of a transcript: _must_ be intron, exon, or CDS, _and_ have Parent
 *                Find ID from Parent attribute
 *                We add data to an existing feature in the featureset. If it's not present already
 *                this is not handled.
 *                Feature _must_ be already present.
 * Third case:    Construct a transcript feature and add a single exon with the same length to
 *                it. A feature name is constructed from the Name attribute, start, end and strand
 *                and this is used for the ID for these steps.
 */
static ZMapFeature makeFeatureTranscript(ZMapGFFFeatureData pFeatureData,
                                         ZMapFeatureSet pFeatureSet,
                                         gboolean *pbNewFeatureCreated,
                                         char ** psError)
{
  typedef enum {NONE, FIRST, SECOND, THIRD} CaseToTreat ;
  static const char *sNoName = "no_name_given" ;
  CaseToTreat cCase = NONE ;
  unsigned int iSOID = 0,
    nAttributes = 0 ;
  int iStart = 0,
    iEnd = 0 ;
  char * sSOType = NULL,
    *sFeatureAttributeName = NULL,
    *sFeatureName = NULL,
    *sFeatureNameID = NULL,
    *sSequence = NULL,
    *sSource = NULL ;
  double dScore = 0.0 ;
  gboolean bHasAttributeID = FALSE,
    bHasAttributeParent = FALSE,
    bFeaturePresent = FALSE,
    bDataAdded = FALSE,
    bFeatureAdded = FALSE,
    bHasScore = FALSE,
    bIsExon = FALSE,
    bIsIntron = FALSE,
    bIsCDS = FALSE,
    bIsComponent = FALSE,
    bParseValid = FALSE ;
  GQuark gqThisID = 0 , gqLocusID = 0 ;
  ZMapFeature pFeature = NULL ;
  ZMapSOIDData pSOIDData = NULL ;
  ZMapStyleMode cFeatureStyleMode = ZMAPSTYLE_MODE_BASIC ;
  ZMapGFFAttribute *pAttributes = NULL,
    pAttributeParent = NULL,
    pAttributeID = NULL,
    pAttributeName = NULL,
    pAttributeLocus = NULL ;  ;
  ZMapSpanStruct cSpanItem = {0},
    *pSpanItem = NULL ;
  ZMapStrand cStrand = ZMAPSTRAND_NONE ;
  ZMapPhase cPhase = ZMAPPHASE_NONE ;

  zMapReturnValIfFail(psError && pFeatureData && pbNewFeatureCreated, pFeature ) ;
  *pbNewFeatureCreated = FALSE ;

  sSequence            = zMapGFFFeatureDataGetSeq(pFeatureData) ;
  sSource              = zMapGFFFeatureDataGetSou(pFeatureData) ;
  iStart               = zMapGFFFeatureDataGetSta(pFeatureData) ;
  iEnd                 = zMapGFFFeatureDataGetEnd(pFeatureData) ;
  pSOIDData            = zMapGFFFeatureDataGetSod(pFeatureData) ;
  bHasScore            = zMapGFFFeatureDataGetFlagSco(pFeatureData) ;
  dScore               = zMapGFFFeatureDataGetSco(pFeatureData) ;
  cStrand              = zMapGFFFeatureDataGetStr(pFeatureData) ;
  cPhase               = zMapGFFFeatureDataGetPha(pFeatureData) ;
  if (!pSOIDData)
    {
      *psError = g_strdup("makeFeatureTranscript(); invalid SOIDData pointer");
      return pFeature ;
    }
  sSOType              = zMapSOIDDataGetName(pSOIDData) ;
  iSOID                = zMapSOIDDataGetID(pSOIDData) ;
  cFeatureStyleMode    = zMapSOIDDataGetStyleMode(pSOIDData) ;
  if (!sSOType)
    {
      *psError = g_strdup("makeFeatureTranscript(); invalid SO term name ") ;
      return pFeature ;
    }
  if (!iSOID)
    {
      *psError = g_strdup("makeFeatureTranscript(); invalid SOID numerical ID") ;
      return pFeature ;
    }
  if (cFeatureStyleMode != ZMAPSTYLE_MODE_TRANSCRIPT)
    {
      *psError = g_strdup("makeFeatureTranscript(); ZMapStyleMode must be ZMAPSTYLE_MODE_TRANSCRIPT") ;
      return pFeature ;
    }

  /*
   * Firstly get some attribute information.
   */
  pAttributes = zMapGFFFeatureDataGetAts(pFeatureData) ;
  nAttributes = zMapGFFFeatureDataGetNat(pFeatureData) ;
  pAttributeID = zMapGFFAttributeListContains(pAttributes, nAttributes, sAttributeName_ID) ;
  if (pAttributeID)
    bHasAttributeID = TRUE ;
  pAttributeParent = zMapGFFAttributeListContains(pAttributes, nAttributes, sAttributeName_Parent);
  if (pAttributeParent)
    bHasAttributeParent = TRUE ;

  /*
   * Now the logic branches dependent upon what type of transcript we are dealing with.
   * Cases treated are described above.
   */
  bIsExon = strstr(sSOType, "exon") != NULL ? TRUE : FALSE ;
  bIsIntron = strstr(sSOType, "intron") != NULL ? TRUE : FALSE ;
  bIsCDS = strstr(sSOType, "CDS") != NULL ? TRUE : FALSE ;
  bIsComponent = (bIsExon || bIsIntron || bIsCDS );
  if (bHasAttributeID && !bIsComponent)
    {
      cCase = FIRST ;
      gqThisID = g_quark_from_string(zMapGFFAttributeGetTempstring(pAttributeID)) ;
    }
  else if (bHasAttributeParent && bIsComponent)
    {
      cCase = SECOND ;
      gqThisID = g_quark_from_string(zMapGFFAttributeGetTempstring(pAttributeParent)) ;
    }
  else if (!bHasAttributeID && !bIsComponent)
    {
      cCase = THIRD ;
      pAttributeName = zMapGFFAttributeListContains(pAttributes, nAttributes, sAttributeName_Name) ;
      if (pAttributeName)
        {
          bParseValid = zMapAttParseName(pAttributeName, &sFeatureAttributeName) ;
        }
      sFeatureNameID = pAttributeName ?
                       g_strdup_printf("%s_%i_%i_%s_%g", sFeatureAttributeName, iStart, iEnd, zMapFeatureStrand2Str(cStrand), dScore)
                     : g_strdup_printf("%s_%i_%i_%s_%g", sNoName, iStart, iEnd, zMapFeatureStrand2Str(cStrand), dScore) ;
      gqThisID = g_quark_from_string(sFeatureNameID) ;
    }
  else
    {
      cCase = NONE ;
    }
  if (gqThisID == 0)
    return pFeature ;

  /*
   * Lookup to see if a feature with this gqThisID is already in the
   * feature set.
   */
  pFeature = g_hash_table_lookup(((ZMapFeatureAny)pFeatureSet)->children, GINT_TO_POINTER(gqThisID)) ;
  if (pFeature)
    bFeaturePresent = TRUE ;

  /*
   * Now the feature creation logic is as follows;
   */
  if ((cCase == FIRST) && !bFeaturePresent)
    {
      /*
       * This is a new feature, so we must create from scratch and add standard data.
       */
      pFeature = zMapFeatureCreateEmpty() ;
      if (pFeature)
        *pbNewFeatureCreated = TRUE ;
      else
        return pFeature ;

      /*
       * Name of feature is taken from attribute values.
       */
      sFeatureName = makeFeatureTranscriptNamePublic(pFeatureData) ;
      sFeatureNameID = g_strdup(g_quark_to_string(gqThisID)) ;
      bDataAdded = zMapFeatureAddStandardData(pFeature, sFeatureNameID, sFeatureName, sSequence, sSOType,
                                              cFeatureStyleMode, &pFeatureSet->style,
                                              iStart, iEnd, bHasScore, dScore, cStrand) ;

      /*
       * Add feature to featureset
       */
      bFeatureAdded = zMapFeatureSetAddFeature(pFeatureSet, pFeature) ;
      if (!bFeatureAdded)
        {
          *psError = g_strdup_printf("makeFeatureTranscript(); feature with ID = %i and name = '%s' could not be added",
                                     (int)gqThisID, sFeatureName) ;
        }

      zMapFeatureAddText(pFeature, g_quark_from_string(sSource), sSource, NULL) ;

    }
  else if ((cCase == SECOND) && bFeaturePresent)
    {
      if (bIsExon)
        {
          cSpanItem.x1 = iStart ;
          cSpanItem.x2 = iEnd ;
          pSpanItem = &cSpanItem;
          bDataAdded = zMapFeatureAddTranscriptExonIntron(pFeature, pSpanItem, NULL) ;
        }
      else if (bIsIntron)
        {
          cSpanItem.x1 = iStart ;
          cSpanItem.x2 = iEnd ;
          pSpanItem = &cSpanItem ;
          bDataAdded = zMapFeatureAddTranscriptExonIntron(pFeature, NULL, pSpanItem) ;
        }
      else if (bIsCDS)
        {
          /*
           * Should we also include start_not_found etc if present?
           */
          bDataAdded = zMapFeatureAddTranscriptCDSDynamic(pFeature, iStart, iEnd, cPhase) ;
        }

      if (!bDataAdded)
        {
          *psError = g_strdup_printf("makeFeatureTranscript(); unable to add ZMapSpan to feature with ID = %i and name = '%s'",
                                     (int)gqThisID, sFeatureName) ;
        }

    }
  else if ((cCase == THIRD) && !bFeaturePresent)
    {
      /*
       * Firstly create the feature object as trasncript.
       */
      pFeature = zMapFeatureCreateEmpty() ;
      if (pFeature)
        *pbNewFeatureCreated = TRUE ;
      else
        return pFeature ;


      sFeatureName = makeFeatureTranscriptNamePublic(pFeatureData) ;
      /* sFeatureNameID = g_strdup(g_quark_to_string(gqThisID)) ; we have this already */
      bDataAdded = zMapFeatureAddStandardData(pFeature, sFeatureNameID, sFeatureName, sSequence, sSOType,
                                              cFeatureStyleMode, &pFeatureSet->style,
                                              iStart, iEnd, bHasScore, dScore, cStrand) ;

      bFeatureAdded = zMapFeatureSetAddFeature(pFeatureSet, pFeature) ;
      if (!bFeatureAdded)
        {
          *psError = g_strdup_printf("makeFeatureTranscript(); feature with ID = %i and name = '%s' could not be added",
                                     (int)gqThisID, sFeatureName) ;
        }

      zMapFeatureAddText(pFeature, g_quark_from_string(sSource), sSource, NULL) ;

      /*
       * Now add an exon to it.
       */
      cSpanItem.x1 = iStart ;
      cSpanItem.x2 = iEnd ;
      pSpanItem = &cSpanItem;
      bDataAdded = zMapFeatureAddTranscriptExonIntron(pFeature, pSpanItem, NULL) ;
      if (!bDataAdded)
        {
          *psError = g_strdup_printf("makeFeatureTranscript(); unable to add ZMapSpan to feature with ID = %i and name = '%s'",
                                     (int)gqThisID, sFeatureName) ;
        }

    }

  /*
   * Deal with "locus" attribute if present for a newly-created feature only.
   */
  if (*pbNewFeatureCreated)
    {
      if ((pAttributeLocus = zMapGFFAttributeListContains(pAttributes, nAttributes, sAttributeName_locus)))
        {
          if (zMapAttParseLocus(pAttributeLocus, &gqLocusID))
            {
              zMapFeatureAddLocus(pFeature, gqLocusID) ;
            }
        }
    }

#ifdef LOCAL_DEBUG_CODE_TRANSCRIPT
  if (*pbNewFeatureCreated && bFeatureAdded)
    {
      ++iCountTranscript ;
      printf("iCountTransript = %i\n", iCountTranscript) ;
      fflush(stdout) ;
    }
#endif

  /*
   * If a new feature was created but not added to the feature set for some reason,
   * it must be destroyed to avoid a memory leak.
   */
  if (*pbNewFeatureCreated && !bFeatureAdded)
    {
      zMapFeatureDestroy(pFeature) ;
      pFeature = NULL ;
    }

  if (sFeatureAttributeName)
    g_free(sFeatureAttributeName) ;

  return pFeature ;
}






/*
 * Make a locus feature with data for the current "real" transcript feature.
 */
gboolean makeFeatureLocus(ZMapGFFParser pParser, ZMapGFFFeatureData pFeatureData , char ** psError)
{
  static const char *sType = "Locus" ;
  char *sLocusID = NULL, *sName = NULL, *sNameID = NULL ;
  int iStart = 0, iEnd = 0, iTargetStart = 0, iTargetEnd = 0 ;
  gboolean bResult = FALSE ;
  ZMapFeature pFeature = NULL ;
  ZMapGFFAttribute pAttribute = NULL, *pAttributes = NULL ;
  ZMapGFFFeatureData pFeatureDataLocus = NULL ;
  ZMapStrand cStrand = ZMAPSTRAND_NONE ;
  ZMapPhase cPhase = ZMAPPHASE_NONE ;
  ZMapHomolType cHomol = ZMAPHOMOL_NONE ;
  ZMapStyleMode cStyleMode = ZMAPSTYLE_MODE_TEXT ;
  ZMapSOIDData pSOIDData = NULL ;
  ZMapFeatureSet pFeatureSet = NULL ;
  GQuark gqLocusID = 0 ;
  unsigned int nAttributes = 0, iSOID = 0 ;

  zMapReturnValIfFail(pFeatureData && psError, bResult ) ;
  bResult = TRUE ;

  nAttributes          = zMapGFFFeatureDataGetNat(pFeatureData) ;
  pAttributes          = zMapGFFFeatureDataGetAts(pFeatureData) ;

  if ((pAttribute = zMapGFFAttributeListContains(pAttributes, nAttributes, sAttributeName_locus) ) && bResult )
    {
      bResult = zMapAttParseLocus(pAttribute, &gqLocusID) ;
      sLocusID = g_strdup(zMapGFFAttributeGetTempstring(pAttribute)) ;
    }
  else
    {
      bResult = FALSE ;
    }

  if (bResult)
    {

      /*
       * Use the feature "Name" for the sequence
       * Use "Locus" for the source
       * Use "Locus" for ontology
       * Use the StyleMode TEXT
       * There is a faked SO accession for these.
       */
      pFeatureDataLocus = zMapGFFFeatureDataCC(pFeatureData) ;
      zMapGFFFeatureDataSetSeq(pFeatureDataLocus, sLocusID ) ;
      zMapGFFFeatureDataSetSou(pFeatureDataLocus, sType ) ;
      zMapGFFFeatureDataSetFlagSco(pFeatureDataLocus, FALSE) ;
      zMapGFFFeatureDataSetSco(pFeatureDataLocus, 0.0) ;
      zMapGFFFeatureDataSetStr(pFeatureDataLocus, cStrand) ;
      zMapGFFFeatureDataSetPha(pFeatureDataLocus, cPhase) ;
      iStart = zMapGFFFeatureDataGetSta(pFeatureDataLocus) ;
      iEnd = zMapGFFFeatureDataGetEnd(pFeatureDataLocus) ;

      /*
       * SOIDData must contain the hacked SO:000ijk number and map this
       * to ZMAPSTYLE_MODE_TEXT. The homol type must be NONE.
       */
      if ((iSOID = zMapSOSetIsNamePresent(ZMAPSO_USE_NONE, sType)) != ZMAPSO_ID_UNK)
        {
          pSOIDData = zMapSOIDDataCreateFromData(iSOID, sType, cStyleMode, cHomol ) ;
        }
      zMapGFFFeatureDataSetSod(pFeatureDataLocus, pSOIDData) ;

      /*
       * Find featureset and other data.
       */
      findFeatureset(pParser, pFeatureDataLocus, &pFeatureSet) ;

      /*
       * Make a name and a name_id for the feature. The name comes from the locus ID and
       * the name_id is created in the usual fashion.
       */
      sName = g_strdup(sLocusID) ;
      sNameID = zMapFeatureCreateName(cStyleMode, sName, ZMAPSTRAND_NONE, iStart, iEnd, iTargetStart, iTargetEnd ) ;

      /*
       * Make the feature, add standard data to it and add it to featureset.
       */
      pFeature = zMapFeatureCreateEmpty() ;
      if (!pFeature)
        {
          *psError = g_strdup_printf("makeFeatureLocus(); could not create feature with name_id = '%s' and name = '%s'",
                                      sNameID, sName) ;
          bResult = FALSE ;
        }

      if (bResult)
        {
          bResult = zMapFeatureAddStandardData(pFeature, sNameID, sName, sLocusID, (char*)sType,
                                              cStyleMode, &pFeatureSet->style,
                                              iStart, iEnd, FALSE, 0.0, cStrand) ;
        }
      else
        {
          zMapFeatureDestroy(pFeature) ;
          *psError = g_strdup_printf("makeFeatureLocus(); could not add standard data to name_id = '%s' and name = '%s'",
                                      sNameID, sName) ;
        }

      if (bResult)
        {
          bResult = zMapFeatureSetAddFeature(pFeatureSet, pFeature) ;
          if (!bResult)
            {
              zMapFeatureDestroy(pFeature) ;
              *psError = g_strdup_printf("makeFeatureLocus(); could not add feature with name_id = '%s' and name = '%s' to featureset",
                                         sNameID, sName) ;
            }
#ifdef LOCAL_DEBUG_CODE_LOCUS
          if (!pTestFile)
          {
            pTestFile = fopen(sTestFileName, "w") ;
          }
          if (bResult)
            {
              fprintf(pTestFile, "creating locus with s = '%s', '%s'\n", sName, sNameID ) ;
              fflush(pTestFile) ;
            }
#endif
        }


    } /* if (bResult) */

  /*
   * Clean up
   */
  if (sLocusID)
    g_free(sLocusID) ;
  zMapGFFFeatureDataDestroy(pFeatureDataLocus) ;

  return bResult ;
}






/*
 * Create a feature of ZMapStyleMode = ALIGNMENT only.
 */
static ZMapFeature makeFeatureAlignment(ZMapGFFFeatureData pFeatureData,
                                        ZMapFeatureSet pFeatureSet,
                                        char ** psError)
{
  unsigned int iSOID = 0,
    nAttributes = 0 ;
  int iStart = 0,
    iEnd = 0,
    iTargetStart = 0,
    iTargetEnd = 0,
    iLength = 0 ;
  char *sSequence = NULL,
    *sSource = NULL,
    *sSOType = NULL,
    *sTargetID = NULL,
    *sFeatureName = NULL,
    *sFeatureNameID = NULL,
    *sTargetValue = NULL ;
  double dScore = 0.0,
    dPercentID = 0.0 ;
  gboolean bHasScore = FALSE,
    bValidTarget = FALSE,
    bNewFeatureCreated = FALSE,
    bFeatureAdded = FALSE,
    bParseAttribute = FALSE,
    bDataAdded = FALSE ;
  GArray *pGaps = NULL ;
  GQuark gqTargetID = 0 ;
  ZMapSOIDData pSOIDData = NULL ;
  ZMapFeature pFeature = NULL ;
  ZMapGFFAttribute *pAttributes = NULL,
    pAttribute = NULL ;
  ZMapStrand cStrand = ZMAPSTRAND_NONE,
    cTargetStrand = ZMAPSTRAND_NONE ;
  ZMapPhase cPhase = ZMAPPHASE_NONE ;
  ZMapStyleMode cFeatureStyleMode = ZMAPSTYLE_MODE_BASIC ;
  ZMapHomolType cHomolType = ZMAPHOMOL_NONE ;

  zMapReturnValIfFail(pFeatureData && psError, pFeature) ;

  sSequence            = zMapGFFFeatureDataGetSeq(pFeatureData) ;
  sSource              = zMapGFFFeatureDataGetSou(pFeatureData) ;
  iStart               = zMapGFFFeatureDataGetSta(pFeatureData) ;
  iEnd                 = zMapGFFFeatureDataGetEnd(pFeatureData) ;
  pSOIDData            = zMapGFFFeatureDataGetSod(pFeatureData) ;
  bHasScore            = zMapGFFFeatureDataGetFlagSco(pFeatureData) ;
  dScore               = zMapGFFFeatureDataGetSco(pFeatureData) ;
  cStrand              = zMapGFFFeatureDataGetStr(pFeatureData) ;
  cPhase               = zMapGFFFeatureDataGetPha(pFeatureData) ;
  if (!pSOIDData)
    {
      *psError = g_strdup("makeFeatureAlignment(); invalid SOIDData pointer");
      return pFeature ;
    }
  sSOType              = zMapSOIDDataGetName(pSOIDData) ;
  iSOID                = zMapSOIDDataGetID(pSOIDData) ;
  cFeatureStyleMode    = zMapSOIDDataGetStyleMode(pSOIDData) ;
  cHomolType           = zMapSOIDDataGetHomol(pSOIDData) ;
  if (!sSOType)
    {
      *psError = g_strdup("makeFeatureAlignment(); invalid SO term name ") ;
      return pFeature ;
    }
  if (!iSOID)
    {
      *psError = g_strdup("makeFeatureAlignment(); invalid SOID numerical ID") ;
      return pFeature ;
    }
  if (cFeatureStyleMode != ZMAPSTYLE_MODE_ALIGNMENT)
    {
      *psError = g_strdup("makeFeatureAlignment(); ZMapStyleMode must be ZMAPSTYLE_MODE_ALIGNMENT") ;
      return pFeature ;
    }
  if (cHomolType == ZMAPHOMOL_NONE)
    {
      *psError = g_strdup("makeFeatureAlignment(); ZMapHomol must not be ZMAPHOMOL_NONE for ZMAPSTYLE_MODE_ALIGNMENT") ;
      return pFeature ;
    }

  pAttributes = zMapGFFFeatureDataGetAts(pFeatureData) ;
  nAttributes = zMapGFFFeatureDataGetNat(pFeatureData) ;
  pAttribute = zMapGFFAttributeListContains(pAttributes, nAttributes, sAttributeName_Target) ;
  if (pAttribute)
  {
    bValidTarget = zMapAttParseTarget(pAttribute, &sTargetID, &iTargetStart, &iTargetEnd, &cTargetStrand) ;
  }

  if (bValidTarget)
    {

      sTargetValue = zMapGFFAttributeGetTempstring((pAttribute)) ;
      gqTargetID = g_quark_from_string(sTargetID) ;

      /*
       * Create a new feature.
       */
      pFeature = zMapFeatureCreateEmpty() ;
      if (pFeature)
        {
          bNewFeatureCreated = TRUE ;
        }
      else
        {
          *psError = g_strdup_printf("makeFeatureAlignment(); could not create new feature object ");
          return pFeature ;
        }

      sFeatureName = g_strdup(sTargetID) ;
      sFeatureNameID = zMapFeatureCreateName(cFeatureStyleMode, sFeatureName, cStrand, iStart, iEnd, iTargetStart, iTargetEnd) ;

      bDataAdded = zMapFeatureAddStandardData(pFeature, sFeatureNameID, sFeatureName, sSequence, sSOType,
                                           cFeatureStyleMode, &pFeatureSet->style,
                                           iStart, iEnd, bHasScore, dScore, cStrand) ;

      /*
       * "percentID" attribute
       */
      if ((pAttribute = zMapGFFAttributeListContains(pAttributes, nAttributes, sAttributeName_percentID)))
        {
          bParseAttribute = zMapAttParsePID(pAttribute, &dPercentID) ;
        }

      /*
       * "length" attribute
       */
      if ((pAttribute = zMapGFFAttributeListContains(pAttributes, nAttributes, sAttributeName_length)))
        {
          bParseAttribute = zMapAttParseLength(pAttribute, &iLength) ;
        }

      /*
       * Now parse for gap data in various possible formats
       */
      if ((pAttribute = zMapGFFAttributeListContains(pAttributes, nAttributes, sAttributeName_Gap)))
        {
          bParseAttribute = FALSE ; /* Not yet implemented. */
        }
      else if ((pAttribute = zMapGFFAttributeListContains(pAttributes, nAttributes, sAttributeName_cigar_ensembl)))
        {
          bParseAttribute = zMapAttParseCigarEnsembl(pAttribute, &pGaps, cStrand, iStart, iEnd, cTargetStrand, iTargetStart, iTargetEnd) ;
        }
      else if ((pAttribute = zMapGFFAttributeListContains(pAttributes, nAttributes, sAttributeName_cigar_exonerate)))
        {
          bParseAttribute = zMapAttParseCigarExonerate(pAttribute, &pGaps, cStrand, iStart, iEnd, cTargetStrand, iTargetStart, iTargetEnd);
        }
      else if ((pAttribute = zMapGFFAttributeListContains(pAttributes, nAttributes, sAttributeName_cigar_bam)))
        {
          bParseAttribute = zMapAttParseCigarBam(pAttribute, &pGaps, cStrand, iStart, iEnd, cTargetStrand, iTargetStart, iTargetEnd);
        }
      if (!bParseAttribute && pGaps)
        {
          g_array_free(pGaps, TRUE) ;
          pGaps = NULL ;
        }

      /*
       * Add data to the feature.
       */
      bDataAdded = zMapFeatureAddAlignmentData(pFeature, gqTargetID, dPercentID,
                                               iTargetStart, iTargetEnd, cHomolType,
                                               iLength, cTargetStrand, ZMAPPHASE_0, pGaps,
                                               zMapStyleGetWithinAlignError(pFeatureSet->style), FALSE, NULL )  ;
      if (bDataAdded)
        {
          bFeatureAdded = zMapFeatureSetAddFeature(pFeatureSet, pFeature) ;
        }
      if (!bFeatureAdded)
        {
          *psError = g_strdup_printf("makeFeatureAlignment(); feature with ID = %i and name = '%s' could not be added",
                                     (int)pFeature->unique_id, sFeatureName) ;
        }

      zMapFeatureAddText(pFeature, g_quark_from_string(sSource), sSource, NULL) ;

    }

#ifdef LOCAL_DEBUG_CODE_ALIGNMENT
  if (bNewFeatureCreated && bFeatureAdded)
    {
      ++iCountAlignment ;
      printf("created s = '%s', s = '%s', gq = %i\n", sFeatureName, sTargetValue, gqTargetID) ;
      fflush(stdout) ;
    }
#endif

  /*
   * If a new feature was created, but could not be added to the featureset,
   * it must be destroyed to prevent a memory leak.
   */
  if (bNewFeatureCreated && !bFeatureAdded)
    {
      zMapFeatureDestroy(pFeature) ;
      pFeature = NULL ;
#ifdef LOCAL_DEBUG_CODE_ALIGNMENT
      printf("destroyed s = '%s', s = '%s', gq = %i\n", sFeatureName, sTargetValue, gqTargetID) ;
      fflush(stdout) ;
#endif
    }


  return pFeature ;
}


/*
 * Create a feature with ZMapStyleMode = ASSEMBLY_PATH; not yet implemented, although the
 * code to parse the appropriate attribute value is in zmapGFFAttribute.c.
 */
static ZMapFeature makeFeatureAssemblyPath(ZMapGFFFeatureData pFeatureData,
                                         ZMapFeatureSet pFeatureSet,
                                         char ** psError)
{
  ZMapFeature pFeature = NULL ;

  return pFeature ;
}


/*
 * Default feature creation function.
 */
static ZMapFeature makeFeatureDefault(ZMapGFFFeatureData pFeatureData,
  const ZMapFeatureSet const pFeatureSet, char **psError)
{
  char *sName = NULL,
    *sFeatureName = NULL,
    *sFeatureNameID = NULL,
    *sSequence = NULL,
    *sSource = NULL,
    *sSOType = NULL,
    *sAttributes = NULL ;
  unsigned int nAttributes = 0 ;
  int iStart = 0,
    iEnd = 0,
    iQueryStart = 0,
    iQueryEnd = 0,
    iSOID = 0 ;
  double dScore = 0.0 ;
  gboolean bFeatureHasName = FALSE,
    bDataAdded = FALSE,
    bFeatureAdded = FALSE,
    bNewFeatureCreated = FALSE,
    bHasScore = FALSE,
    bParseValid = FALSE ;
  ZMapFeature pFeature = NULL ;
  ZMapGFFAttribute *pAttributes = NULL,
    pAttribute = NULL ;
  ZMapStyleMode cFeatureStyleMode = ZMAPSTYLE_MODE_BASIC ;
  ZMapStrand cStrand = ZMAPSTRAND_NONE ;
  ZMapPhase cPhase = ZMAPPHASE_NONE ;
  ZMapSOIDData pSOIDData = NULL ;

  zMapReturnValIfFail(pFeatureData && pFeatureSet && psError, pFeature ) ;

  sSequence            = zMapGFFFeatureDataGetSeq(pFeatureData) ;
  sSource              = zMapGFFFeatureDataGetSou(pFeatureData) ;
  iStart               = zMapGFFFeatureDataGetSta(pFeatureData) ;
  iEnd                 = zMapGFFFeatureDataGetEnd(pFeatureData) ;
  cStrand              = zMapGFFFeatureDataGetStr(pFeatureData) ;
  cPhase               = zMapGFFFeatureDataGetPha(pFeatureData) ;
  bHasScore            = zMapGFFFeatureDataGetFlagSco(pFeatureData) ;
  dScore               = zMapGFFFeatureDataGetSco(pFeatureData) ;
  sAttributes          = zMapGFFFeatureDataGetAtt(pFeatureData) ;
  nAttributes          = zMapGFFFeatureDataGetNat(pFeatureData) ;
  pAttributes          = zMapGFFFeatureDataGetAts(pFeatureData) ;

  pSOIDData            = zMapGFFFeatureDataGetSod(pFeatureData) ;
  sSOType              = zMapSOIDDataGetName(pSOIDData) ;
  iSOID                = zMapSOIDDataGetID(pSOIDData) ;
  cFeatureStyleMode    = zMapSOIDDataGetStyleMode(pSOIDData) ;

  /*
   * Make sure that this function is _not_ being called with ZMapStyleMode is
   * TRANSCRIPT or ALIGNMENT becasuse they should have been dealt with before
   * this point.
   */
  if (    (cFeatureStyleMode == ZMAPSTYLE_MODE_TRANSCRIPT)
      ||  (cFeatureStyleMode == ZMAPSTYLE_MODE_ALIGNMENT)
      ||  (cFeatureStyleMode == ZMAPSTYLE_MODE_ASSEMBLY_PATH)
      )
    {
      *psError = g_strdup("makeFeatureDefault(); ZMapStyleMode must _not_ be TRANSCRIPT or ALIGNMENT or ASSEMBLY_PATH") ;
      return pFeature ;
    }

  /*
   * Get attributes.
   */
  pAttributes = zMapGFFFeatureDataGetAts(pFeatureData) ;
  nAttributes = zMapGFFFeatureDataGetNat(pFeatureData) ;

   /*
    * Look for "Name" attribute
    */
  pAttribute = zMapGFFAttributeListContains(pAttributes, nAttributes, sAttributeName_Name );
  if (pAttribute)
    {
      bParseValid = zMapAttParseName(pAttribute, &sName) ;
    }

  /*
   * Get a name for the feature.
   */
  bFeatureHasName = getFeatureName(sSequence, pAttributes, nAttributes, sName, sSource,
                                   cFeatureStyleMode, cStrand, iStart, iEnd, iQueryStart, iQueryEnd,
                                   &sFeatureName, &sFeatureNameID) ;
  if (!sFeatureNameID)
    {
      *psError = g_strdup_printf("makeFeatureDefault(); feature ignored as it has no name");
      return pFeature ;
    }

  /*
   * Create our new feature object
   */
  pFeature = zMapFeatureCreateEmpty() ;
  if (pFeature)
    bNewFeatureCreated = TRUE ;
  else
    {
      *psError = g_strdup_printf("makeFeatureDefault(); could not create new feature object ");
      return pFeature ;
    }

  /*
   * Add standard data to the feature.
   */
  bDataAdded = zMapFeatureAddStandardData(pFeature, sFeatureNameID, sFeatureName, sSequence, sSOType,
                                       cFeatureStyleMode, &pFeatureSet->style,
                                       iStart, iEnd, bHasScore, dScore, cStrand);

  /*
   * Handle the case where we have a splice site of some kind. These were originally handled
   * with the SO terms "splice3" and "splice5" in GFF2 output from AceDB.
   */
  if (bDataAdded)
    {
      if (!strcmp(sSOType, "five_prime_cis_splice_site"))
        bDataAdded = zMapFeatureAddSplice(pFeature, ZMAPBOUNDARY_5_SPLICE) ;
      else if (!strcmp(sSOType, "three_prime_cis_splice_site"))
        bDataAdded = zMapFeatureAddSplice(pFeature, ZMAPBOUNDARY_3_SPLICE) ;
    }

  /*
   * Add the feature to feature set
   */
  if (bDataAdded)
    {
      bFeatureAdded = zMapFeatureSetAddFeature(pFeatureSet, pFeature) ;
    }
  if (!bFeatureAdded)
    {
      *psError = g_strdup_printf("makeFeatureDefault(); feature with ID = %i and name = '%s' could not be added",
                                     (int)pFeature->unique_id, sFeatureName) ;
    }

  zMapFeatureAddText(pFeature, g_quark_from_string(sSource), sSource, NULL) ;

#ifdef LOCAL_DEBUG_CODE_DEFAULT
  ++iCountDefault ;
  printf("iCountDefault = %i\n", iCountDefault ) ;
  fflush(stdout) ;
#endif

  /*
   * If a new feature was created, but could not be added to the featureset,
   * it must be destroyed to prevent a memory leak.
   */
  if (bNewFeatureCreated && !bFeatureAdded)
    {
      zMapFeatureDestroy(pFeature) ;
      pFeature = NULL ;
    }

  if (sName)
    {
      g_free(sName) ;
    }

  return pFeature ;
}






/*
 * See comment for clipFeatureLogic_General() function and note that this version also
 * has a special hack to make the behaviour with transcript objects consistent with v2 code.
 */
static gboolean clipFeatureLogic_Transcript( ZMapGFF3Parser pParser, ZMapGFFFeatureData pFeatureData )
{
  gboolean bIncludeFeature = FALSE ;
  int iStart = 0,
    iEnd = 0,
    iClipStart = 0,
    iClipEnd = 0 ;
  char *sSOType = NULL ;
  gboolean bFeatureOutside = FALSE,
    bFeatureOverlapStart = FALSE,
    bFeatureOverlapEnd = FALSE,
    bFeatureSpecialTranscript = FALSE ;
  ZMapSOIDData pSOIDData = NULL ;
  ZMapStyleMode cFeatureStyleMode = ZMAPSTYLE_MODE_INVALID ;
  ZMapGFFClipMode cClipMode = GFF_CLIP_NONE ;
  ZMapGFFAttribute *pAttributes = NULL ;
  unsigned int nAttributes = 0 ;

  zMapReturnValIfFail(pParser || pParser->pHeader || pFeatureData, bIncludeFeature) ;

  cClipMode = pParser->clip_mode ;
  iClipStart = pParser->clip_start ;
  iClipEnd = pParser->clip_end ;
  zMapReturnValIfFail(iClipStart || iClipEnd , bIncludeFeature ) ;

  /*
   * Get some data about the feature, and error check.
   */
  iStart               = zMapGFFFeatureDataGetSta(pFeatureData) ;
  iEnd                 = zMapGFFFeatureDataGetEnd(pFeatureData) ;
  pSOIDData            = zMapGFFFeatureDataGetSod(pFeatureData) ;
  cFeatureStyleMode    = zMapSOIDDataGetStyleMode(pSOIDData) ;
  sSOType              = zMapSOIDDataGetName(pSOIDData) ;
  zMapReturnValIfFail(iStart || iEnd || (cFeatureStyleMode == ZMAPSTYLE_MODE_TRANSCRIPT), bIncludeFeature ) ;

  /*
   * Default behaviour is to include the feature.
   */
  bIncludeFeature = TRUE ;

  /*
   * Special treatment for a feature with ID attribute and transcript type; not to be
   * clipped, since we want to see the exons that _are_ within the clip boundaries.
   */
  nAttributes          = zMapGFFFeatureDataGetNat(pFeatureData) ;
  pAttributes          = zMapGFFFeatureDataGetAts(pFeatureData) ;
  bFeatureSpecialTranscript = (!strcmp(sSOType, "transcript")
                            && zMapGFFAttributeListContains(pAttributes, nAttributes, sAttributeName_ID)) ;

  /*
   * Clipping logic.
   */
  if (cClipMode == GFF_CLIP_NONE)
    {

    }
  else
    {

      /* Exclude feature completely outisde parser boundaries. */
      bFeatureOutside = (iStart > iClipEnd) || (iEnd < iClipStart) ;
      if (bFeatureOutside)
          bIncludeFeature = FALSE ;

      /* Does the feature overlap the start and end of parser boundaries? */
      bFeatureOverlapStart = (iStart < iClipStart) ;
      bFeatureOverlapEnd = (iEnd > iClipEnd) ;

      /* Exclude feature that overlaps the parser boundaries. */
      if (bIncludeFeature && (cClipMode == GFF_CLIP_ALL) && !bFeatureSpecialTranscript)
        {
          if (bFeatureOverlapStart || bFeatureOverlapEnd )
              bIncludeFeature = FALSE ;
        }

      /* Truncate a feature that overlaps the parser boundaries. */
      if (bIncludeFeature && cClipMode == GFF_CLIP_OVERLAP)
        {
          if (bFeatureOverlapStart)
            {
              iStart = iClipStart ;
              zMapGFFFeatureDataSetSta(pFeatureData, iStart) ;
            }
          if (bFeatureOverlapEnd)
            {
              iEnd = iClipEnd ;
              zMapGFFFeatureDataSetEnd(pFeatureData, iEnd) ;
            }
        }

    }


  return bIncludeFeature ;
}

/*
 * Encapsulation of clipping logic. This now has to take into account the StyleMode
 * and other data concerning the feature of interest.
 *
 * Behaviour is dependent on the relationship between the parser clip boundaries, call them
 * [clip_start, clip_end] and the feature start and end, call that [iStart, iEnd]. We may
 * exclude a feature completely or truncate it.
 *
 * (1) CLIP_NONE          do nothing
 * (2) CLIP_ALL          { exclude features _completely_ outside }   _and_   exclude features that overlap boundaries
 * (3) CLIP_OVERLAP      { parser boundaries                     }   _and_   truncate features that overlap boundaries
 *
 */
static gboolean clipFeatureLogic_General(ZMapGFF3Parser  pParser, ZMapGFFFeatureData pFeatureData )
{
  gboolean bIncludeFeature = FALSE ;
  int iStart = 0,
    iEnd = 0,
    iClipStart = 0,
    iClipEnd = 0 ;
  char *sSOType = NULL ;
  gboolean bFeatureOutside = FALSE,
    bFeatureOverlapStart = FALSE,
    bFeatureOverlapEnd = FALSE ;
  ZMapSOIDData pSOIDData = NULL ;
  ZMapStyleMode cFeatureStyleMode = ZMAPSTYLE_MODE_INVALID ;
  ZMapGFFClipMode cClipMode = GFF_CLIP_NONE ;

  zMapReturnValIfFail(pParser || pParser->pHeader || pFeatureData, bIncludeFeature) ;

  cClipMode = pParser->clip_mode ;
  iClipStart = pParser->clip_start ;
  iClipEnd = pParser->clip_end ;
  zMapReturnValIfFail(iClipStart || iClipEnd , bIncludeFeature ) ;

  /*
   * Get some data about the feature, and error check.
   */
  iStart               = zMapGFFFeatureDataGetSta(pFeatureData) ;
  iEnd                 = zMapGFFFeatureDataGetEnd(pFeatureData) ;
  pSOIDData            = zMapGFFFeatureDataGetSod(pFeatureData) ;
  cFeatureStyleMode    = zMapSOIDDataGetStyleMode(pSOIDData) ;
  sSOType              = zMapSOIDDataGetName(pSOIDData) ;
  zMapReturnValIfFail(iStart || iEnd
                  || (cFeatureStyleMode != ZMAPSTYLE_MODE_INVALID)
                  || (cFeatureStyleMode != ZMAPSTYLE_MODE_TRANSCRIPT), bIncludeFeature ) ;

  /*
   * Default behaviour is to include the feature.
   */
  bIncludeFeature = TRUE ;

  /*
   * Clipping logic.
   */
  if (cClipMode == GFF_CLIP_NONE)
    {

    }
  else
    {

      /* Exclude feature completely outisde parser boundaries. */
      bFeatureOutside = (iStart > iClipEnd) || (iEnd < iClipStart) ;
      if (bFeatureOutside)
          bIncludeFeature = FALSE ;

      /* Does the feature overlap the start and end of parser boundaries? */
      bFeatureOverlapStart = (iStart < iClipStart) ;
      bFeatureOverlapEnd = (iEnd > iClipEnd) ;

      /* Exclude feature that overlaps the parser boundaries. */
      if (bIncludeFeature && (cClipMode == GFF_CLIP_ALL))
        {
          if (bFeatureOverlapStart || bFeatureOverlapEnd )
              bIncludeFeature = FALSE ;
        }

      /* Truncate a feature that overlaps the parser boundaries. */
      if (bIncludeFeature && cClipMode == GFF_CLIP_OVERLAP)
        {
          if (bFeatureOverlapStart)
            {
              iStart = iClipStart ;
              zMapGFFFeatureDataSetSta(pFeatureData, iStart) ;
            }
          if (bFeatureOverlapEnd)
            {
              iEnd = iClipEnd ;
              zMapGFFFeatureDataSetEnd(pFeatureData, iEnd) ;
            }
        }

    }


  return bIncludeFeature ;
}


/*
 * This function is a nasty hack to get around the following problem:
 *
 * In the old v2 code, there were many columns that were fed through with
 * sType = "misc_feature"; these were then treated in a variety of fashions,
 * with different StyleMode. The type "misc_feature" is currently (December
 * 2013) translated into the "sequence_feature" SO term. However the mapping
 * from SO term to StyleMode must be many-to-one, so cannot be used in the
 * case of these columns.
 *
 * This function selects an appropriate SO term for the columns for which
 * this special treatment is required, which is then used as part of the
 * correct SO => StyleMode mapping that I've implemented for GFFv3. This
 * seems a bit arbitrary, but is at least expident. Main advantage is that
 * the style (in the ZMap written configuration) does not have to be altered
 * for the affected columns.
 *
 */
static gboolean hack_SpecialColumnToSOTerm(const char * const sSource, char ** const psType )
{
  /*
   * List of special source names to be treated by this function.
   */
  static const char *sCol01 = "das_constrained_regions" ;
  static const char *sCol02 = "das_phastCons_17way" ;
  static const char *sCol03 = "das_phastCons_28way" ;
  static const char *sCol04 = "das_phastCons_44way" ;
  static const char *sCol05 = "solexa_coverage" ;
  static const char *sCol06 = "das_ChromSig" ;
  gboolean bResult = FALSE ;

  zMapReturnValIfFail(sSource && *sSource && psType && *psType, bResult ) ;

  if (!strcmp(sSource, sCol01))
    {
      *psType = "transcript" ;
      bResult = TRUE ;
    }
  else if (!strcmp(sSource, sCol02))
    {
      *psType = "das_pc17" ;
      bResult = TRUE ;
    }
  else if (!strcmp(sSource, sCol03))
    {
      *psType = "das_pc28" ;
      bResult = TRUE ;
    }
  else if (!strcmp(sSource, sCol04))
    {
      *psType = "das_pc44" ;
      bResult = TRUE ;
    }
  else if (!strcmp(sSource, sCol05))
    {
      *psType = "solexa_coverage" ;
      bResult = TRUE ;
    }
  else if (!strcmp(sSource, sCol06))
    {
      *psType = "transcript" ;
    }

  return bResult ;
}



/*
 * Create a new feature and add it to the feature set.
 *
 *
 */
static gboolean makeNewFeature_V3( ZMapGFFParser pParserBase,
                         char ** const err_text,
                         ZMapGFFFeatureData pFeatureData
                       )
{
  unsigned int nAttributes = 0 ;

  char *sMakeFeatureErrorText = NULL,
    *sURL = NULL,
    *sVariation = NULL ;

  gboolean bResult = FALSE,
    bNewFeatureCreated = FALSE,
    bIncludeFeature = TRUE,
    bFoundFeatureset = FALSE,
    bLocusFeature = FALSE ;

  ZMapFeature pFeature = NULL ;
  ZMapFeatureSet pFeatureSet = NULL ;
  ZMapStyleMode cFeatureStyleMode = ZMAPSTYLE_MODE_INVALID ;
  ZMapSOIDData pSOIDData = NULL ;
  ZMapGFFAttribute pAttribute = NULL,
    *pAttributes = NULL ;

  ZMapGFF3Parser pParser = (ZMapGFF3Parser) pParserBase ;

  zMapReturnValIfFail(pParser && pParser->pHeader && pFeatureData, bResult) ;

  /*
   * Take some data from the ZMapGFFFeatureData object
   */
  nAttributes          = zMapGFFFeatureDataGetNat(pFeatureData) ;
  pAttributes          = zMapGFFFeatureDataGetAts(pFeatureData) ;
  pSOIDData            = zMapGFFFeatureDataGetSod(pFeatureData) ;
  cFeatureStyleMode    = zMapSOIDDataGetStyleMode(pSOIDData) ;

  /*
   * This is doing some lookups to find styles for features (or at least for the
   * feature set at once). If it fails then we exit doing nothing.
   */
  bFoundFeatureset = findFeatureset(pParserBase, pFeatureData, &pFeatureSet) ;

  /*
   * Test the StyleMode of the feature against that of the Style itself
   */
  if (bFoundFeatureset)
    {
      if (!(bResult = pFeatureSet->style->mode == cFeatureStyleMode ))
        {
          sMakeFeatureErrorText = g_strdup_printf("makeNewFeature_V3(); feature StyleMode did not match FeatureSet; not created") ;
        }
    }

  /*
   * Now branch on the ZMapStyleMode of the current GFF line.
   */
  if (bFoundFeatureset && bResult)
    {

      if (cFeatureStyleMode == ZMAPSTYLE_MODE_INVALID)
        {
          /* Do nothing */
        }
      else if (cFeatureStyleMode == ZMAPSTYLE_MODE_TRANSCRIPT)
        {

#ifdef PERFORM_CLIPPING_ON_PARSE
          if ((bIncludeFeature = clipFeatureLogic_Transcript(pParser, pFeatureData )))
            {
#endif

              pFeature = makeFeatureTranscript(pFeatureData, pFeatureSet, &bNewFeatureCreated, &sMakeFeatureErrorText) ;
              if (pFeature)
                {
                  bResult = TRUE ;
                }
              if (bNewFeatureCreated)
                ++pParser->num_features ;

              if (requireLocusOperations(pParserBase, pFeatureData) && bNewFeatureCreated)
                {
                  if (clipFeatureLogic_General(pParser, pFeatureData ))
                    {
                      bLocusFeature = makeFeatureLocus(pParserBase, pFeatureData, &sMakeFeatureErrorText) ;
                    }
                }

#ifdef PERFORM_CLIPPING_ON_PARSE
            }
#endif

        }
      else if (cFeatureStyleMode == ZMAPSTYLE_MODE_ALIGNMENT)
        {

#ifdef PERFORM_CLIPPING_ON_PARSE
          if ((bIncludeFeature = clipFeatureLogic_General(pParser, pFeatureData )))
            {
#endif

              pFeature = makeFeatureAlignment(pFeatureData, pFeatureSet, &sMakeFeatureErrorText) ;
              if (pFeature)
                {
                  bResult = TRUE ;
                  ++pParser->num_features ;
                }

#ifdef PERFORM_CLIPPING_ON_PARSE
            }
#endif

        }
      else if (cFeatureStyleMode == ZMAPSTYLE_MODE_ASSEMBLY_PATH)
        {

#ifdef PERFORM_CLIPPING_ON_PARSE
          if ((bIncludeFeature = clipFeatureLogic_General(pParser, pFeatureData )))
            {
#endif

              pFeature = makeFeatureAssemblyPath(pFeatureData, pFeatureSet, &sMakeFeatureErrorText) ;
              if (pFeature)
                {
                  bResult = TRUE ;
                  ++pParser->num_features ;
                }

#ifdef PERFORM_CLIPPING_ON_PARSE
            }
#endif

        }
      else
        {

#ifdef PERFORM_CLIPPING_ON_PARSE
          if ((bIncludeFeature = clipFeatureLogic_General(pParser, pFeatureData )))
            {
#endif

              pFeature = makeFeatureDefault(pFeatureData, pFeatureSet, &sMakeFeatureErrorText) ;
              if (pFeature)
                {
                  bResult = TRUE ;
                  ++pParser->num_features ;
                }

#ifdef PERFORM_CLIPPING_ON_PARSE
            }
#endif


        } /* final ZMapStyleMode clause */

      /*
       * Now we deal with some extra attributes used locally.
       */
      if (bIncludeFeature)
        {

          /*
           * URL attribute.
           */
          if ((pAttribute = zMapGFFAttributeListContains(pAttributes, nAttributes, sAttributeName_url)))
            {
              if (zMapAttParseURL(pAttribute, &sURL))
                {
                  zMapFeatureAddURL(pFeature, sURL) ;
                }
            }

          /*
           * EnsEMBL variation data.
           */
          if ((pAttribute = zMapGFFAttributeListContains(pAttributes, nAttributes, sAttributeName_ensembl_variation)))
            {
              if (zMapAttParseEnsemblVariation(pAttribute, &sVariation))
                {
                  zMapFeatureAddVariationString(pFeature, sVariation) ;
                }
            }

          /*
           * Insert handling of other attributes in here as necesary.
           */

        }


    } /* if (bFoundFeatureset && bResult) */

  /*
   *  Clean up
   */
  if (sURL)
    g_free(sURL) ;

  return bResult ;
}



/*
 * Perform all of the computations/lookups for dealing with source datasets and parser featuresets.
 * We also generate identifiers for the source and feature style.
 *
 * Return a boolean to indicate success or failure.
 */
static gboolean findFeatureset(ZMapGFFParser pParser, ZMapGFFFeatureData pFeatureData,
                                   ZMapFeatureSet *ppFeatureSet)
{
  gboolean bResult = TRUE ;
  ZMapFeatureSource pSourceData = NULL ;
  GQuark gqSourceID = 0, gqFeatureStyleID = 0 ;
  char *sSource = NULL ;
  unsigned int nAttributes = 0 ;
  ZMapGFFAttribute *pAttributes = NULL ;
  ZMapFeatureSet pFeatureSet = NULL ;
  ZMapGFFParserFeatureSet pParserFeatureSet = NULL ;
  ZMapFeatureTypeStyle pFeatureStyle = NULL ;
  ZMapSOIDData pSOIDData = NULL ;
  ZMapStyleMode cFeatureStyleMode = ZMAPSTYLE_MODE_INVALID ;

  zMapReturnValIfFail(pParser && pFeatureData && ppFeatureSet, FALSE ) ;

  /*
   * Firstly get the attributes.
   */
  sSource              = zMapGFFFeatureDataGetSou(pFeatureData) ;
  nAttributes          = zMapGFFFeatureDataGetNat(pFeatureData) ;
  pAttributes          = zMapGFFFeatureDataGetAts(pFeatureData) ;
  pSOIDData            = zMapGFFFeatureDataGetSod(pFeatureData) ;
  cFeatureStyleMode    = zMapSOIDDataGetStyleMode(pSOIDData) ;

  /*
   * Now deal with the source -> data mapping referred to in the parser.
   */
  if (pParser->source_2_sourcedata)
    {
      gqSourceID = zMapFeatureSetCreateID(sSource);

      if (!(pSourceData = g_hash_table_lookup(pParser->source_2_sourcedata, GINT_TO_POINTER(gqSourceID))))
        {
          pSourceData = g_new0(ZMapFeatureSourceStruct,1);
          pSourceData->source_id = gqSourceID;
          pSourceData->source_text = gqSourceID;

          g_hash_table_insert(pParser->source_2_sourcedata,GINT_TO_POINTER(gqSourceID), pSourceData);
        }

      if (pSourceData->style_id)
        gqFeatureStyleID = zMapStyleCreateID((char *) g_quark_to_string(pSourceData->style_id)) ;
      else
        gqFeatureStyleID = zMapStyleCreateID((char *) g_quark_to_string(pSourceData->source_id)) ;

      gqSourceID = pSourceData->source_id ;
      pSourceData->style_id = gqFeatureStyleID;
    }
  else
    {
      gqSourceID = gqFeatureStyleID = zMapStyleCreateID(sSource) ;
    }

  /*
   * Find the feature set from the parser associated with the source, and
   * create it if it does not already exist.
   */
  if (!(pParserFeatureSet = getParserFeatureSet(pParser, sSource)))
    {
      bResult = FALSE ;
    }

  /*
   * Now deal with the feature set and parser featureset.
   */
  if (bResult)
    {

      if (!(pFeatureStyle = (ZMapFeatureTypeStyle)g_hash_table_lookup(pParserFeatureSet->feature_styles, GUINT_TO_POINTER(gqFeatureStyleID))))
        {
          if (!(pFeatureStyle = zMapFindFeatureStyle(pParser->sources, gqFeatureStyleID, cFeatureStyleMode)))
            {
              gqFeatureStyleID = g_quark_from_string(zmapStyleMode2ShortText(cFeatureStyleMode)) ;
            }

          if (!(pFeatureStyle = zMapFindFeatureStyle(pParser->sources, gqFeatureStyleID, cFeatureStyleMode)))
            bResult = FALSE ;

          if (bResult)
            {
              if (pSourceData)
                pSourceData->style_id = gqFeatureStyleID;

              g_hash_table_insert(pParserFeatureSet->feature_styles,GUINT_TO_POINTER(gqFeatureStyleID),(gpointer) pFeatureStyle);

              if (pSourceData && pFeatureStyle->unique_id != gqFeatureStyleID)
                pSourceData->style_id = pFeatureStyle->unique_id;

            }
        }

    }

  if (bResult)
    {
      pParserFeatureSet->feature_set->style = pFeatureStyle;
      pFeatureSet = pParserFeatureSet->feature_set ;
    }

  *ppFeatureSet = pFeatureSet ;

  return bResult ;
}





/*
 * Decide whether or not locus-based operations are required for
 * the current feature.
 */
static gboolean requireLocusOperations(ZMapGFFParser pParser, ZMapGFFFeatureData pFeatureData)
{
  gboolean bResult = FALSE ;
  ZMapGFFAttribute *pAttributes = NULL ;
  unsigned int nAttributes = 0 ;

  zMapReturnValIfFail(pParser && pFeatureData, bResult ) ;

  nAttributes          = zMapGFFFeatureDataGetNat(pFeatureData) ;
  pAttributes          = zMapGFFFeatureDataGetAts(pFeatureData) ;

  if (pParser->locus_set_id                                                                           &&
      zMapGFFAttributeListContains(pAttributes, nAttributes, sAttributeName_locus)                    &&
      zMapGFFAttributeListContains(pAttributes, nAttributes, sAttributeName_ID)                       &&
      !strcmp( zMapSOIDDataGetName(zMapGFFFeatureDataGetSod(pFeatureData)) , "transcript") )
    {
      bResult = TRUE ;
    }

  return bResult ;
}
















/*
 * Sets the SO collection flag. TRUE means use SO, FALSE means use SOFA.
 */
gboolean zMapGFFSetSOSetInUse(ZMapGFFParser  pParserBase, ZMapSOSetInUse cUse)
{
  ZMapGFF3Parser pParser = (ZMapGFF3Parser) pParserBase ;
  gboolean bSet = FALSE ;

  zMapReturnValIfFail(pParser && pParser->pHeader, bSet) ;

  pParser->cSOSetInUse = cUse ;
  bSet = TRUE ;
  return bSet ;
}

/*
 * Returns the SO collection flag.
 */
ZMapSOSetInUse zMapGFFGetSOSetInUse(ZMapGFFParser pParserBase )
{
  ZMapGFF3Parser pParser = (ZMapGFF3Parser) pParserBase ;

  zMapReturnValIfFail(pParser && pParser->pHeader, ZMAPSO_USE_NONE) ;

  return pParser->cSOSetInUse ;
}




/*
 * Set the SO Error level within the parser.
 */
gboolean zMapGFFSetSOErrorLevel(ZMapGFFParser pParserBase, ZMapSOErrorLevel cErrorLevel)
{
  ZMapGFF3Parser pParser = (ZMapGFF3Parser) pParserBase ;
  gboolean bSet = FALSE ;

  zMapReturnValIfFail(pParser && pParser->pHeader, bSet) ;

  bSet = TRUE ;
  pParser->cSOErrorLevel = cErrorLevel ;
  return bSet ;
}


/*
 * Return the error level setting within the parser.
 */
ZMapSOErrorLevel zMapGFFGetSOErrorLevel(ZMapGFFParser pParserBase )
{
  ZMapGFF3Parser pParser = (ZMapGFF3Parser) pParserBase ;
  zMapReturnValIfFail(pParser && pParser->pHeader, 0);
  return pParser->cSOErrorLevel ;
}






/* This is a GDestroyNotify() and is called for each element in a GData list when
 * the list is cleared with g_datalist_clear (), the function must free the GArray
 * and GData lists. */
static void destroyFeatureArray(gpointer data)
{
  ZMapGFFParserFeatureSet parser_feature_set = (ZMapGFFParserFeatureSet)data ;
  zMapReturnIfFail(parser_feature_set) ;

  /* No data to free in this list, just clear it. */
  g_datalist_clear(&(parser_feature_set->multiline_features)) ;
  if(parser_feature_set->feature_set && parser_feature_set->feature_set->style)
      zMapStyleDestroy(parser_feature_set->feature_set->style);

  g_hash_table_destroy(parser_feature_set->feature_styles);

  g_free(parser_feature_set) ;

  return ;
}





/*
 * Get the feature set associated with a particular name from the parser; if it
 * does not exist, it should be created.
 */
static ZMapGFFParserFeatureSet getParserFeatureSet(ZMapGFFParser pParserBase, char* sFeatureSetName )
{
  ZMapGFF3Parser pParser = (ZMapGFF3Parser) pParserBase ;
  ZMapGFFParserFeatureSet pParserFeatureSet = NULL ;
  ZMapFeatureSet pFeatureSet = NULL ;
  ZMapSpan span;

  zMapReturnValIfFail(pParser && pParser->pHeader && sFeatureSetName && *sFeatureSetName, pParserFeatureSet) ;

  pParserFeatureSet = (ZMapGFFParserFeatureSet)g_datalist_get_data(&(pParser->feature_sets), sFeatureSetName);

  /*
   * If we don't have this feature_set yet, then make one.
   */
  if (!pParserFeatureSet)
    {

      pParserFeatureSet = g_new0(ZMapGFFParserFeatureSetStruct, 1) ;

      g_datalist_set_data_full(&(pParser->feature_sets), sFeatureSetName, pParserFeatureSet, destroyFeatureArray) ;

      pFeatureSet = pParserFeatureSet->feature_set = zMapFeatureSetCreate(sFeatureSetName , NULL) ;

      /* record the region we are getting */
      span = (ZMapSpan) g_new0(ZMapSpanStruct,1);
      span->x1 = pParser->features_start;
      span->x2 = pParser->features_end;
      pFeatureSet->loaded = g_list_append(NULL,span);

      pParser->src_feature_sets =	g_list_prepend(pParser->src_feature_sets, GUINT_TO_POINTER(pFeatureSet->unique_id));

      /*
       * we need to copy as these may be re-used. styles have already been
       * inherited by this point by zmapView code and passed back to us
       */
      pParserFeatureSet->feature_styles = g_hash_table_new(NULL,NULL);

      pParserFeatureSet->multiline_features = NULL ;
      g_datalist_init(&(pParserFeatureSet->multiline_features)) ;

      pParserFeatureSet->parser = pParserBase ;
    }

  return pParserFeatureSet ;
}








/*
 **********************************************************************************
 * (sm23) NOTE this is lifted straight from v2 code, and can probably be discarded
 * at some point, preferably sooner rather than later.
 **********************************************************************************
 *
 *
 *
 *
 *
 * This routine attempts to find the feature's name from the GFF attributes field,
 * acedb has been modified so that with -zmap option it will output the name as:
 *
 *          Name "object name"    e.g.   Name "Sequence B0250.1"
 *
 * Some features do not have an obvious name though or the feature name is shared
 * amongst many features and so we must construct a name from the feature name
 * and the coords.
 *
 * For homology features the name is in the attributes in the form:
 *
 *        Target "Classname:objname" query_start query_end
 *
 * For assembly path features the name is in the attributes in the form:
 *
 *        Assembly_source "Classname:objname"
 *
 * For genefinder features they all have a source field that starts "GF_" so we use that.
 *
 *        B0250	GF_splice	splice3	106	107	0.233743	+	.
 *        B0250	GF_ATG	atg	38985	38987	1.8345	-	0
 *        etc.
 *
 * Some features have their name given in the "Note" field appended to some GFF records.
 * This field is also used for general comments however so the code must attempt to
 * deal with this, here are some examples:
 *
 * Here's one that is a feature name:
 *
 *        Note "RP5-931H19"
 *
 * and here's some that aren't:
 *
 *        Note "Left: B0250"
 *        Note "7 copies of 31mer"
 *
 * and so on....
 *
 *
 */
static gboolean getFeatureName(const char * const sequence,
  ZMapGFFAttribute * pAttributes,
  unsigned int nAttributes,
  const char * const given_name,
  const char * const source,
  ZMapStyleMode feature_type,
  ZMapStrand strand,
  int start,
  int end,
  int query_start,
  int query_end,
  char ** const feature_name,
  char ** const feature_name_id)
{
  NameFindType name_find = ZMAPGFF_NAME_FIND ;
  gboolean bHasName = FALSE,
    bAttributeHit = FALSE,
    bParseValid = FALSE ;
  char *sTempBuff01 = NULL,
  *sTempBuff02 = NULL ;
  unsigned int iAttribute = 0 ;

  zMapReturnValIfFail(sequence && *sequence && pAttributes && given_name && *given_name && source && *source, bHasName) ;

  ZMapGFFAttribute pAttribute = NULL ;

  if (name_find == ZMAPGFF_NAME_USE_SEQUENCE)
    {
      bHasName = TRUE ;
      *feature_name = g_strdup(sequence) ;
      *feature_name_id = zMapFeatureCreateName(feature_type, *feature_name, strand,
                                               start, end, query_start, query_end) ;
    }
  else if (name_find == ZMAPGFF_NAME_USE_SOURCE)
    {
      bHasName = TRUE ;
      *feature_name = g_strdup(source) ;
      *feature_name_id = zMapFeatureCreateName(feature_type, *feature_name, strand,
                                               start, end, query_start, query_end) ;
    }
  else if ((name_find == ZMAPGFF_NAME_USE_GIVEN || name_find == ZMAPGFF_NAME_USE_GIVEN_OR_NAME) && given_name && *given_name)
    {
      bHasName = TRUE ;
      *feature_name = g_strdup(given_name) ;
      *feature_name_id = zMapFeatureCreateName(feature_type, *feature_name, strand,
                                               start, end, query_start, query_end) ;
    }
  else if ((pAttribute = zMapGFFAttributeListContains(pAttributes, nAttributes, "Name")))
    {
      bParseValid = zMapAttParseName(pAttribute, &*feature_name) ;
      *feature_name_id = zMapFeatureCreateName(feature_type, *feature_name, strand,
                                               start, end, query_start, query_end) ;
      bHasName = TRUE ;

    }
  else if (name_find != ZMAPGFF_NAME_USE_GIVEN_OR_NAME)
    {


      /* for BAM we have a basic feature with name so let's bodge this in */
      if (feature_type == ZMAPSTYLE_MODE_ALIGNMENT)
        {

          if ((pAttribute = zMapGFFAttributeListContains(pAttributes, nAttributes, "Target")))
            {

                /* In acedb output at least, homologies all have the same format.
               * Strictly speaking this is V2 only, as target has a different meaning
               * in V3.
               */
              if (zMapAttParseTargetV2(pAttribute, &sTempBuff01, &sTempBuff02))
                {
                  bHasName = FALSE ;
                  *feature_name = g_strdup(sTempBuff01) ;
                  *feature_name_id = zMapFeatureCreateName(feature_type, *feature_name, strand,
                                                           start, end, query_start, query_end) ;
                }

            }
        }
      else if (feature_type == ZMAPSTYLE_MODE_ASSEMBLY_PATH)
        {

          /*
           * (sm23) This block does not appear to be entered with any of my datasets.
           */

          /* if ((tag_pos = strstr(attributes, "Assembly_source"))) */
          pAttribute = zMapGFFAttributeListContains(pAttributes, nAttributes, "Assembly_source") ;
          if (pAttribute)
            {
              /* if (sscanf(tag_pos, attr_format_str02, name) == iExpectedFields1) */
              if (zMapAttParseAssemblySource(pAttribute, &sTempBuff01, &sTempBuff02))
                {
                  bHasName = FALSE ;
                  *feature_name = g_strdup(sTempBuff01) ;
                  *feature_name_id = zMapFeatureCreateName(feature_type, *feature_name, strand,
                                                           start, end, query_start, query_end) ;
                }
            }

        }
      else if ((feature_type == ZMAPSTYLE_MODE_BASIC || feature_type == ZMAPSTYLE_MODE_GLYPH)
                 && (g_str_has_prefix(source, "GF_") || (g_ascii_strcasecmp(source, "hexexon") == 0)))
        {

          /* Genefinder features, we use the source field as the name.... */
          bHasName = FALSE ;
          *feature_name = g_strdup(given_name) ;
          *feature_name_id = zMapFeatureCreateName(feature_type, *feature_name, strand,
                                                   start, end, query_start, query_end) ;

        }
      else
        {

          bHasName = FALSE ;
          /*
           * (sm23) Again, why are we only looking for the "Note" attribute at the beginning
           * of the attribute string?
           */
          for (iAttribute=0; iAttribute<nAttributes; ++iAttribute)
            {
              pAttribute = pAttributes[iAttribute] ;
              if (zMapAttParseAnyTwoStrings(pAttribute, &sTempBuff01, &sTempBuff02) )
              {
                bAttributeHit = TRUE;
                break ;
              }
            }

          /* if (sscanf(attributes, attr_format_str03, sClass, name) == iExpectedFields2) */
          if (bAttributeHit)
            {
              bHasName = TRUE ;
              *feature_name = g_strdup(sTempBuff02) ;
              *feature_name_id = zMapFeatureCreateName(feature_type, *feature_name, strand,
                                                       start, end, query_start, query_end) ;
            }
          else
            {
              *feature_name = g_strdup(sequence) ;
              *feature_name_id = zMapFeatureCreateName(feature_type, *feature_name, strand,
                                                       start, end, query_start, query_end) ;
            }

        }

    } /* last clause */

  /* mh17: catch all to create names for totally anonymous features
   * me, i'd review all the stuff above and simplify it...
   * use case in particular is bigwig OTF request from File menu, we get a basic feature with no
   * name (if we don'tl specify a style)
   * normally they'd be graph features which somehow ends up with a made up name
   * also fixes RT 238732
   */
  if (!*feature_name_id)
  {
    *feature_name = g_strdup(sequence) ;
    *feature_name_id = zMapFeatureCreateName(feature_type, *feature_name, strand,
                                             start, end, query_start, query_end) ;
  }

  /*
   * Clean up
   */
  if (sTempBuff01)
    g_free(sTempBuff01) ;
  if (sTempBuff02)
    g_free(sTempBuff02) ;

  return bHasName ;
}<|MERGE_RESOLUTION|>--- conflicted
+++ resolved
@@ -161,78 +161,6 @@
 ZMapGFFParser zMapGFFCreateParser_V3(char *sequence, int features_start, int features_end)
 {
   ZMapGFF3Parser pParser = NULL ;
-<<<<<<< HEAD
-
-  pParser                                   = g_new0(ZMapGFF3ParserStruct, 1) ;
-  if (!pParser)
-    return NULL ;
-
-  pParser->gff_version                      = ZMAPGFF_VERSION_3 ;
-  pParser->pHeader                          = zMapGFFCreateHeader() ;
-  if (!pParser->pHeader)
-    return NULL ;
-  pParser->pHeader->flags.got_ver           = TRUE ;
-  pParser->state                            = ZMAPGFF_PARSER_NON ;
-  pParser->line_count                       = 0 ;
-  pParser->num_features                     = 0 ;
-  pParser->parse_only                       = FALSE ;
-  pParser->free_on_destroy                  = TRUE ;
-  pParser->bLogWarnings                     = FALSE ;
-  pParser->iNumWrongSequence                = 0 ;
-
-
-  pParser->bCheckSequenceLength             = FALSE ;
-  pParser->raw_line_data                    = NULL ;
-  pParser->nSequenceRecords                 = 0 ;
-  pParser->pSeqData                         = NULL ;
-
-  pParser->error                            = NULL ;
-  pParser->error_domain                     = g_quark_from_string(ZMAP_GFF_ERROR) ;
-  pParser->stop_on_error                    = FALSE ;
-
-  pParser->SO_compliant                     = FALSE ;
-  pParser->cSOErrorLevel                    = ZMAPGFF_SOERRORLEVEL_ERR ;
-  pParser->default_to_basic                 = FALSE ;
-
-  pParser->clip_mode                        = GFF_CLIP_NONE ;
-  pParser->clip_end                         = 0 ;
-  pParser->clip_start                       = 0 ;
-
-  /* pParser->pMLF                             = zMapMLFCreate() ; */
-  pParser->source_2_feature_set             = NULL ;
-  pParser->source_2_sourcedata              = NULL ;
-  pParser->excluded_features                = g_hash_table_new(NULL, NULL) ;
-
-  pParser->sequence_name                    = g_strdup(sequence) ;
-  pParser->features_start                   = features_start ;
-  pParser->features_end                     = features_end ;
-
-  pParser->locus_set_id                     = 0 ;
-  pParser->sources                          = NULL ;
-  pParser->feature_sets                     = NULL ;
-  pParser->src_feature_sets                 = NULL ;
-
-  /* Set initial buffer & format string size */
-  resizeBuffers((ZMapGFFParser) pParser, ZMAPGFF_BUF_INIT_SIZE) ;
-  pParser->format_str                       = NULL ;
-  pParser->cigar_string_format_str          = NULL ;
-  resizeFormatStrs((ZMapGFFParser) pParser) ;
-
-  /*
-   * Some format characters and delimiters.
-   */
-  pParser->cDelimBodyLine                   = '\t' ;
-  pParser->cDelimAttributes                 = ';' ;
-  pParser->cDelimAttValue                   = '=' ;
-  pParser->cDelimQuote                      = '"' ;
-
-  /*
-   * Flag for SO term set in use.
-   */
-  pParser->cSOSetInUse                      = ZMAPSO_USE_SOXP ;
-=======
-
-  zMapReturnValIfFail(sequence && *sequence, NULL) ;
 
   if ((features_start > 0) && (features_end >= features_start))
     {
@@ -306,7 +234,6 @@
 
         }
     }
->>>>>>> 667de690
 
   return (ZMapGFFParser) pParser ;
 }
