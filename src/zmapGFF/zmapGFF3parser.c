/*  File: zmapGFF3parser.c
 *  Author: Steve Miller (sm23@sanger.ac.uk)
 *  Copyright (c) 2006-2014: Genome Research Ltd.
 *-------------------------------------------------------------------
 * ZMap is free software; you can redistribute it and/or
 * modify it under the terms of the GNU General Public License
 * as published by the Free Software Foundation; either version 2
 * of the License, or (at your option) any later version.
 *
 * This program is distributed in the hope that it will be useful,
 * but WITHOUT ANY WARRANTY; without even the implied warranty of
 * MERCHANTABILITY or FITNESS FOR A PARTICULAR PURPOSE.  See the
 * GNU General Public License for more details.
 *
 * You should have received a copy of the GNU General Public License
 * along with this program; if not, write to the Free Software
 * Foundation, Inc., 59 Temple Place - Suite 330, Boston, MA  02111-1307, USA.
 * or see the on-line version at http://www.gnu.org/copyleft/gpl.txt
 *-------------------------------------------------------------------
 * This file is part of the ZMap genome database package
 * originated by
 *      Ed Griffiths (Sanger Institute, UK) edgrif@sanger.ac.uk,
 *        Roy Storey (Sanger Institute, UK) rds@sanger.ac.uk,
 *   Malcolm Hinsley (Sanger Institute, UK) mh17@sanger.ac.uk,
 *      Steve Miller (Sanger Institute, UK) sm23@sanger.ac.uk
 *
 * Description: Parser and all associated internal functions for GFF
 * version 3 format.
 *
 *-------------------------------------------------------------------
 */


#include <ZMap/zmapGFF.h>
#include <ZMap/zmapSO.h>
#include <ZMap/zmapSOParser.h>
#include <ZMap/zmapFeature.h>
#include <ZMap/zmapFeatureLoadDisplay.h>
#include <ZMap/zmapGLibUtils.h>
#include <ZMap/zmapGFFStringUtils.h>

#include "zmapGFFHeader.h"
#include "zmapGFF_P.h"
#include "zmapGFF3_P.h"
#include "zmapGFFDirective.h"
#include "zmapGFFAttribute.h"
#include "zmapGFFFeatureData.h"

/*
 * Functions for internal usage only.
 */
/* static gboolean removeCommentFromLine( char* sLine ) ; */
static ZMapGFFLineType parserLineType(const char * const sLine) ;
static ZMapGFFParserState parserFSM(ZMapGFFParserState eCurrentState, const char * const sNewLine) ;
static gboolean resizeFormatStrs(ZMapGFFParser pParser) ;
static gboolean resizeBuffers(ZMapGFFParser pParser, gsize iLineLength) ;
static gboolean isCommentLine(const char * const sLine) ;
static gboolean isAcedbError(const char* const ) ;
static gboolean parserStateChange(ZMapGFFParser pParser, ZMapGFFParserState eOldState, ZMapGFFParserState eNewState, const char * const sLine) ;
static gboolean initializeSequenceRead(ZMapGFFParser pParser, const char * const sLine) ;
static gboolean finalizeSequenceRead(ZMapGFFParser pParser , const char* const sLine) ;
static gboolean initializeFastaRead(ZMapGFFParser pParser, const char * const sLine) ;
static gboolean actionUponClosure(ZMapGFFParser pParser, const char* const sLine)  ;
/*static gboolean iterationFunctionID(GQuark gqID, GHashTable *pValueTable) ; */
static gboolean initParserForSequenceRead(ZMapGFFParser pParser) ;
static gboolean copySequenceData(ZMapSequence pSequence, GString *pData) ;

static gboolean parseHeaderLine_V3(ZMapGFFParser pParserBase, const char * const sLine) ;
static gboolean parseFastaLine_V3(ZMapGFFParser pParser, const char* const sLine) ;
static gboolean parseBodyLine_V3(ZMapGFFParser pParser, const char * const sLine) ;
static gboolean parseSequenceLine_V3(ZMapGFFParser pParser, const char * const sLine) ;

static gboolean addNewSequenceRecord(ZMapGFFParser pParser);
static gboolean appendToSequenceRecord(ZMapGFFParser pParser, const char * const sLine) ;
static gboolean parseDirective_GFF_VERSION(ZMapGFFParser pParser, const char * const line);
static gboolean parseDirective_SEQUENCE_REGION(ZMapGFFParser pParser, const char * const line);
static gboolean parseDirective_FEATURE_ONTOLOGY(ZMapGFFParser pParser, const char * const line);
static gboolean parseDirective_ATTRIBUTE_ONTOLOGY(ZMapGFFParser pParser, const char * const line);
static gboolean parseDirective_SOURCE_ONTOLOGY(ZMapGFFParser pParser, const char * const line);
static gboolean parseDirective_SPECIES(ZMapGFFParser pParser, const char * const line);
static gboolean parseDirective_GENOME_BUILD(ZMapGFFParser pParser, const char * const line);

static gboolean makeNewFeature_V3(ZMapGFFParser pParser, char ** const err_text, ZMapGFFFeatureData pFeatureData ) ;

static ZMapGFFParserFeatureSet getParserFeatureSet(ZMapGFFParser pParser, char* sFeatureSetName ) ;
static gboolean getFeatureName(const char * const sequence, ZMapGFFAttribute *pAttributes, unsigned int nAttributes,const char * const given_name, const char * const source, ZMapStyleMode feature_type,
  ZMapStrand strand, int start, int end, int query_start, int query_end, char ** const feature_name, char ** const feature_name_id) ;
static void destroyFeatureArray(gpointer data) ;

/*
 * Functions to create, augment or find names for various types of features based upon ZMapStyleMode.
 */
static ZMapFeature makeFeatureTranscript(ZMapGFF3Parser const, ZMapGFFFeatureData , ZMapFeatureSet , gboolean *, char **) ;
static gboolean makeFeatureLocus(ZMapGFFParser , ZMapGFFFeatureData , char ** ) ;
static ZMapFeature makeFeatureAlignment(ZMapGFFFeatureData , ZMapFeatureSet , char ** ) ;
static ZMapFeature makeFeatureAssemblyPath(ZMapGFFFeatureData , ZMapFeatureSet , char ** ) ;
static ZMapFeature makeFeatureDefault(ZMapGFFFeatureData, ZMapFeatureSet , char **) ;
static char * makeFeatureTranscriptNamePublic(ZMapGFFFeatureData ) ;
static gboolean clipFeatureLogic_General(ZMapGFF3Parser, ZMapGFFFeatureData) ;
static gboolean clipFeatureLogic_Complete(ZMapGFF3Parser, ZMapGFFFeatureData) ;
static gboolean requireLocusOperations(ZMapGFFParser , ZMapGFFFeatureData  ) ;
static gboolean findFeatureset(ZMapGFFParser , ZMapGFFFeatureData  , ZMapFeatureSet *) ;

/*
 * These functions are to deal with the composite_features hash table.
 */
static GQuark compositeFeaturesCreateID(ZMapGFFAttribute *pAttributes, unsigned int nAttributes ) ;
static GQuark compositeFeaturesFind(ZMapGFF3Parser const pParser, GQuark feature_id ) ;
static gboolean compositeFeaturesInsert(ZMapGFF3Parser const pParser, GQuark feature_id, GQuark feature_unique_id );


/*
 * See comments with function.
 */
static gboolean hack_SpecialColumnToSOTerm(const char * const, char ** const ) ;

/*
 * These alternatives are in place temporarily until we have
 * settled down with the new behaviour (i.e. it has gone through
 * user testing).
 */
/* #define OLD_CLIPPING_BEHAVIOUR 1 */

#ifdef OLD_CLIPPING_BEHAVIOUR
/*
 * old clipping behaviour; clip alignments using the
 * General function
 */
#define CLIP_TRANSCRIPT_ON_PARSE 1
#define CLIP_ALIGNMENT_ON_PARSE_GENERAL 1
#define CLIP_ASSEMBLYPATH_ON_PARSE 1
#define CLIP_DEFAULT_ON_PARSE 1
#define CLIP_LOCUS_ON_PARSE 1

#else
/*
 * new clipping behaviour
 */
#define CLIP_ALIGNMENT_ON_PARSE_GENERAL 1
#define CLIP_LOCUS_ON_PARSE 1

#endif

/* #define DUMP_GFF_TO_FILE 1 */

#ifdef DUMP_GFF_TO_FILE
static const char * sFilename = "/nfs/users/nfs_s/sm23/Work/dumpfile.txt" ;
static FILE *pFile = NULL ;
#endif

/*
 * Parser FSM transitions. Row is current state, columns is line type.
 */
static const ZMapGFFParserState ZMAP_GFF_PARSER_TRANSITIONS[ZMAPGFF_NUMBER_PARSER_STATES][ZMAPGFF_NUMBER_LINE_TYPES] =
{      /*   ZMAPGFF_LINE_EMP,   ZMAPGFF_LINE_DNA,   ZMAPGFF_LINE_EDN,   ZMAPGFF_LINE_DIR,   ZMAPGFF_LINE_COM,   ZMAPGFF_LINE_BOD,   ZMAPGFF_LINE_FAS,   ZMAPGFF_LINE_CLO, ZMAPGFF_LINE_OTH */
/* NON */{ZMAPGFF_PARSER_NON, ZMAPGFF_PARSER_SEQ, ZMAPGFF_PARSER_ERR, ZMAPGFF_PARSER_DIR, ZMAPGFF_PARSER_NON, ZMAPGFF_PARSER_BOD, ZMAPGFF_PARSER_FAS, ZMAPGFF_PARSER_ERR, ZMAPGFF_PARSER_NON},
/* HED */{ZMAPGFF_PARSER_DIR, ZMAPGFF_PARSER_SEQ, ZMAPGFF_PARSER_ERR, ZMAPGFF_PARSER_DIR, ZMAPGFF_PARSER_DIR, ZMAPGFF_PARSER_BOD, ZMAPGFF_PARSER_FAS, ZMAPGFF_PARSER_CLO, ZMAPGFF_PARSER_ERR},
/* BOD */{ZMAPGFF_PARSER_BOD, ZMAPGFF_PARSER_SEQ, ZMAPGFF_PARSER_ERR, ZMAPGFF_PARSER_DIR, ZMAPGFF_PARSER_BOD, ZMAPGFF_PARSER_BOD, ZMAPGFF_PARSER_FAS, ZMAPGFF_PARSER_CLO, ZMAPGFF_PARSER_ERR},
/* SEQ */{ZMAPGFF_PARSER_ERR, ZMAPGFF_PARSER_ERR, ZMAPGFF_PARSER_NON, ZMAPGFF_PARSER_SEQ, ZMAPGFF_PARSER_ERR, ZMAPGFF_PARSER_ERR, ZMAPGFF_PARSER_ERR, ZMAPGFF_PARSER_ERR, ZMAPGFF_PARSER_ERR},
/* FAS */{ZMAPGFF_PARSER_FAS, ZMAPGFF_PARSER_ERR, ZMAPGFF_PARSER_ERR, ZMAPGFF_PARSER_ERR, ZMAPGFF_PARSER_FAS, ZMAPGFF_PARSER_FAS, ZMAPGFF_PARSER_ERR, ZMAPGFF_PARSER_ERR, ZMAPGFF_PARSER_FAS},
/* CLO */{ZMAPGFF_PARSER_NON, ZMAPGFF_PARSER_SEQ, ZMAPGFF_PARSER_ERR, ZMAPGFF_PARSER_DIR, ZMAPGFF_PARSER_CLO, ZMAPGFF_PARSER_BOD, ZMAPGFF_PARSER_FAS, ZMAPGFF_PARSER_CLO, ZMAPGFF_PARSER_NON},
/* ERR */{ZMAPGFF_PARSER_ERR, ZMAPGFF_PARSER_ERR, ZMAPGFF_PARSER_ERR, ZMAPGFF_PARSER_ERR, ZMAPGFF_PARSER_ERR, ZMAPGFF_PARSER_ERR, ZMAPGFF_PARSER_ERR, ZMAPGFF_PARSER_ERR, ZMAPGFF_PARSER_ERR}
} ;


/*
 * Function to create a v3 parser object.
 */
ZMapGFFParser zMapGFFCreateParser_V3(char *sequence, int features_start, int features_end)
{
  ZMapGFF3Parser pParser = NULL ;

  /* If coords are given, check that they're sensible */
  if ((!features_start && !features_end) || ((features_start > 0) && (features_end >= features_start)))
    {
      pParser                                   = g_new0(ZMapGFF3ParserStruct, 1) ;
      if (pParser)
        {

          pParser->gff_version                      = ZMAPGFF_VERSION_3 ;
          pParser->pHeader                          = zMapGFFCreateHeader() ;
          if (!pParser->pHeader)
            return NULL ;
          pParser->pHeader->flags.got_ver           = TRUE ;
          pParser->state                            = ZMAPGFF_PARSER_NON ;
          pParser->line_count                       = 0 ;
          pParser->num_features                     = 0 ;
          pParser->parse_only                       = FALSE ;
          pParser->free_on_destroy                  = TRUE ;
          pParser->bLogWarnings                     = FALSE ;
          pParser->iNumWrongSequence                = 0 ;


          pParser->bCheckSequenceLength             = FALSE ;
          pParser->raw_line_data                    = NULL ;
          pParser->nSequenceRecords                 = 0 ;
          pParser->pSeqData                         = NULL ;

          pParser->error                            = NULL ;
          pParser->error_domain                     = g_quark_from_string(ZMAP_GFF_ERROR) ;
          pParser->stop_on_error                    = FALSE ;

          pParser->SO_compliant                     = FALSE ;
          pParser->cSOErrorLevel                    = ZMAPGFF_SOERRORLEVEL_ERR ;
          pParser->default_to_basic                 = FALSE ;

          pParser->clip_mode                        = GFF_CLIP_NONE ;
          pParser->clip_end                         = 0 ;
          pParser->clip_start                       = 0 ;

          /* pParser->pMLF                             = zMapMLFCreate() ; */
          pParser->source_2_feature_set             = NULL ;
          pParser->source_2_sourcedata              = NULL ;
          pParser->excluded_features                = g_hash_table_new(NULL, NULL) ;

          pParser->sequence_name                    = g_strdup(sequence) ;
          pParser->features_start                   = features_start ;
          pParser->features_end                     = features_end ;

          pParser->locus_set_id                     = 0 ;
          pParser->sources                          = NULL ;
          pParser->feature_sets                     = NULL ;
          pParser->src_feature_sets                 = NULL ;

          /* Set initial buffer & format string size */
          resizeBuffers((ZMapGFFParser) pParser, ZMAPGFF_BUF_INIT_SIZE) ;
          pParser->format_str                       = NULL ;
          pParser->cigar_string_format_str          = NULL ;
          resizeFormatStrs((ZMapGFFParser) pParser) ;

          /*
           * Some format characters and delimiters.
           */
          pParser->cDelimBodyLine                   = '\t' ;
          pParser->cDelimAttributes                 = ';' ;
          pParser->cDelimAttValue                   = '=' ;
          pParser->cDelimQuote                      = '"' ;

          /*
           * Flag for SO term set in use.
           */
          pParser->cSOSetInUse                      = ZMAPSO_USE_SOXP ;

          /*
           *
           */
          pParser->composite_features               = g_hash_table_new(NULL, NULL) ;

        }
    }

  return (ZMapGFFParser) pParser ;
}



/*
 * Function to destroy a parser.
 */
void zMapGFFDestroyParser_V3(ZMapGFFParser pParserBase)
{
  unsigned int iValue ;
  zMapReturnIfFail(pParserBase) ;
  ZMapGFF3Parser pParser = (ZMapGFF3Parser) pParserBase ;

  if (pParser->error)
    g_error_free(pParser->error) ;
  if (pParser->raw_line_data)
    g_string_free(pParser->raw_line_data, TRUE) ;
  /* if (pParser->pMLF)
    zMapMLFDestroy(pParser->pMLF) ; */
  if (pParser->excluded_features)
    g_hash_table_destroy(pParser->excluded_features) ;

  if (pParser->pHeader)
    zMapGFFHeaderDestroy(pParser->pHeader) ;

  if (pParser->sequence_name)
    g_free(pParser->sequence_name) ;

  if (pParser->nSequenceRecords)
    {
      if (pParser->pSeqData)
        {
          for (iValue=0; iValue<pParser->nSequenceRecords; ++iValue)
          {
            zMapGFFSequenceDestroy(&pParser->pSeqData[iValue]) ;
          }
        }
      g_free(pParser->pSeqData) ;
    }

  /*
   * The parser should not attempt to control the lifetime of the
   * sources hash table, since it did not create them.
   *
   * if (pParser->sources)
   *   g_hash_table_destroy(pParser->sources) ;
   */

  for (iValue=0; iValue<ZMAPGFF_NUMBER_PARSEBUF; ++iValue)
    g_free(pParser->buffers[iValue]) ;

  if (pParser->format_str)
    g_free(pParser->format_str) ;

  if (pParser->cigar_string_format_str)
    g_free(pParser->cigar_string_format_str) ;

  /*
   * Destroy composite_features hash table.
   */
  if (pParser->composite_features)
    g_hash_table_destroy(pParser->composite_features) ;

  g_free(pParser) ;

  return ;
}




/*
 * Return the got_minimal_header flag. This style of header flags is only
 * used for version 3.
 */
gboolean zMapGFFGetHeaderGotMinimal_V3(ZMapGFFParser pParserBase)
{
  gboolean bResult = FALSE ;
  zMapReturnValIfFail(pParserBase, FALSE );
  ZMapGFF3Parser pParser = (ZMapGFF3Parser) pParserBase ;

  /*
   *
   */
  if ( pParser->pHeader->flags.got_ver )
    {
      if (pParser->pHeader->flags.got_sqr )
        {
          bResult = TRUE ;
        }
      else if ( pParser->features_start && pParser->features_end )
        {
          bResult = TRUE ;
        }
    }

  return bResult ; // (gboolean) pParser->pHeader->flags.got_min ;
}








/*
 * Remove everything including and after an unquoted '#' character
 * from the input string. Quoted here means "...", rather than single.
 * Simply replaces the '#' that is finds with '\0'.
 *
 * There is a test to skip over lines that start with "##" to avoid
 * truncatation of GFF directives.
 *
 * Returns TRUE if the operation was performed, FALSE otherwise.
 */
/*
static gboolean removeCommentFromLine( char* sLine )
{
  static const char cQuote = '"',
    cHash = '#',
    cNull = '\0' ;
  gboolean bIsQuoted = FALSE,
    bResult = FALSE ;
  zMapReturnValIfFail(sLine && *sLine, bResult) ;


  if (g_str_has_prefix(sLine, "##"))
    return FALSE ;

  for ( ; *sLine ; ++sLine )
    {
      if(*sLine == cQuote)
        bIsQuoted = !bIsQuoted;
      if(!bIsQuoted && *sLine == cHash)
        {
          *sLine = cNull ;
          bResult = TRUE ;
          break;
        }
    }

  return bResult ;
}
*/










/*
 * Determine the line type that we are looking at.
 * See zmapGFF.h for the enum with definitions.
 */
static ZMapGFFLineType parserLineType(const char * const sLine)
{
  ZMapGFFLineType cTheType = ZMAPGFF_LINE_OTH ;

  if (zMapStringBlank((char*)sLine))
    {
      cTheType = ZMAPGFF_LINE_EMP ;
    }
  else if (g_str_has_prefix(sLine, "#"))
    {
      if (g_str_has_prefix(sLine, "##"))
        {
          if (g_str_has_prefix(sLine, "###"))
            cTheType = ZMAPGFF_LINE_CLO ;
          else if (g_str_has_prefix(sLine, "##DNA"))
            cTheType = ZMAPGFF_LINE_DNA ;
          else if (g_str_has_prefix(sLine, "##end-DNA"))
            cTheType = ZMAPGFF_LINE_EDN ;
          else if (g_str_has_prefix(sLine, "##FASTA"))
            cTheType = ZMAPGFF_LINE_FAS ;
          else
            cTheType = ZMAPGFF_LINE_DIR ;
        }
      else
        {
          cTheType = ZMAPGFF_LINE_COM ;
        }
    }
  else
    {
      cTheType = ZMAPGFF_LINE_BOD ;
    }

  return cTheType ;
}















/*
 * Encapsulate the finite state machine logic of the parser.
 */
static ZMapGFFParserState parserFSM(ZMapGFFParserState eCurrentState, const char * const sNewLine)
{
  ZMapGFFParserState eNewState = eCurrentState ;

  /*
   * If new line is blank or a comment then never change state.
   */
  ZMapGFFLineType eNewLineType = parserLineType(sNewLine) ;
  if ((eNewLineType == ZMAPGFF_LINE_EMP) || (eNewLineType == ZMAPGFF_LINE_COM))
    return eNewState ;

  /*
   * State changes under other cirsumstances are in the table above.
   */
  eNewState = ZMAP_GFF_PARSER_TRANSITIONS[eCurrentState][eNewLineType] ;

  return eNewState ;
}

















/*
 * Given a line length, will allocate buffers so they cannot overflow when parsing a line of this
 * length. The rationale here is that we might get handed a line that had just one field in it
 * that was the length of the line. By allocating buffers that are the line length we cannot
 * overrun our buffers even in this bizarre case !!
 *
 * Note that we attempt to avoid frequent reallocation by making buffer twice as large as required
 * (not including the final null char....).
 */
static gboolean resizeBuffers(ZMapGFFParser pParser, gsize iLineLength)
{
  gboolean bNewAlloc = TRUE,
    bResized = FALSE ;
  char *sBuf[ZMAPGFF_NUMBER_PARSEBUF];
  unsigned int i, iNewLineLength ;

  zMapReturnValIfFail(pParser && iLineLength, bResized) ;

  if (iLineLength > pParser->buffer_length)
    {
      iNewLineLength = iLineLength * ZMAPGFF_BUF_MULT ;

      /*
       * Initialize our pointers and allocate some
       * new memory.
       */
      for (i=0; i<ZMAPGFF_NUMBER_PARSEBUF; ++i)
        sBuf[i] = NULL ;
      for (i=0; i<ZMAPGFF_NUMBER_PARSEBUF; ++i)
        {
          sBuf[i] = g_malloc0(iNewLineLength) ;
          if (!sBuf[i])
            {
              bNewAlloc = FALSE ;
              break ;
            }
        }

      /*
       * _if_ one or more of the allocations above failed,
       * then we delete them all and return a fail.
       *
       * _else_ new allocation succeeded and we can delete
       * the old memory and copy over pointers to new sections
       * and return success.
       */
      if (!bNewAlloc)
        {
          for (i=0; i<ZMAPGFF_NUMBER_PARSEBUF; ++i)
            {
              if (sBuf[i])
                g_free(sBuf) ;
            }
        }
      else
        {
          for (i=0; i<ZMAPGFF_NUMBER_PARSEBUF; ++i)
            {
              g_free(pParser->buffers[i]) ;
              pParser->buffers[i] = sBuf[i] ;
            }

          pParser->buffer_length = iNewLineLength ;
          bResized = TRUE ;
        }
    }


  return bResized ;
}






/*
 * OR... you could simply tokenize the line on \t characters and then deal with each of the
 * resulting tokens on it's own. Wouldn't that be easier? Possibly slower than using sscanf,
 * but it avoids this function completely, and is a hell of a lot easier.
 *
 *
 *
 *
 * Construct format strings to parse the main GFF3 fields and also sub-parts of a GFF3 line.
 * This needs to be done dynamically because we may need to change buffer size and hence
 * string format max length.
 *
 *
 * Notes on the format string for the main GFF3 fields:
 *
 * GFF3 version 2 format for a line is:
 *
 * <sequence> <source> <feature> <start> <end> <score> <strand> <phase> [attributes] [#comments]
 *
 * The format_str matches the above, splitting everything into its own strings, note that
 * some fields, although numerical, default to the char "." so cannot be simply scanned into
 * a number. The only tricky bit is to get at the attributes and comments which have
 * white space in them, this scanf format string seems to do it:
 *
 *  format_str = "%<length>s%<length>s%<length>s%d%d%<length>s%<length>s%<length>s %<length>[^#] %<length>c"
 *
 *  " %<length>[^#]" Jumps white space after the last mandatory field and then gets everything up to
 *              the next "#", so this will fail if people put a "#" in their attributes !
 *
 *  " %<length>c"    Reads everything from (and including) the "#" found by the previous pattern.
 *
 * If it turns out that people do have "#" chars in their attributes we will have do our own
 * parsing of this section of the line.
 *
 * mh17 NOTE BAM data has # in its attributes
 */
static gboolean resizeFormatStrs(ZMapGFFParser pParser)
{
  gboolean bResized = TRUE ;
  GString *format_str ;
  static const char *align_format_str = "%%*[\"]" "%%%d" "[^\"]%%*[\"]%%*s" ;
  gsize iLength ;

  zMapReturnValIfFail(pParser, bResized) ;

  /*
   * Max length of string we can parse using scanf(), the "- 1"
   * allows for the terminating null.
   */
  iLength = pParser->buffer_length - 1 ;

  /*
   * Redo main gff field parsing format string.
   */
  g_free(pParser->format_str) ;
  format_str = g_string_sized_new(ZMAPGFF_BUF_FORMAT_SIZE) ;

  /*
   * Lot's of "%"s here because "%%" is the way to escape a "%" !!
   * The G_GSSIZE_FORMAT is a portable way to printf a gsize.
   * get attributes + comments together and split later
   */
  g_string_append_printf(format_str,
                    "%%%" G_GSSIZE_FORMAT "s%%%" G_GSSIZE_FORMAT "s%%%" G_GSSIZE_FORMAT "s%%d%%d%%%"
                    G_GSSIZE_FORMAT "s%%%" G_GSSIZE_FORMAT "s%%%" G_GSSIZE_FORMAT "s %%%"G_GSSIZE_FORMAT "[^\n]s",
                    iLength, iLength, iLength, iLength, iLength, iLength, iLength) ;

  pParser->format_str = g_string_free(format_str, FALSE) ;


  /*
   * Redo main gff field parsing format string.
   */
  g_free(pParser->cigar_string_format_str) ;
  format_str = g_string_sized_new(ZMAPGFF_BUF_FORMAT_SIZE) ;

  /*
   * this is what I'm trying to get:  "XXXXX %*[\"]%50[^\"]%*[\"]%*s" which parses a string
   * like this:
   *
   *       XXXXXXX "M335ID55M"  where XXXXX will be one of the supported alignment formats.
   *
   */
  g_string_append_printf(format_str, align_format_str, iLength) ;
  pParser->cigar_string_format_str = g_string_free(format_str, FALSE) ;

  return bResized ;
}


/*
 * Test whether or not the input line is a comment.
 */
static gboolean isCommentLine(const char * const sLine)
{
  if (!sLine || !*sLine)
    {
      return FALSE ;
    }
  else if (g_str_has_prefix(sLine, "#"))
    {
      if (g_str_has_prefix(sLine, "##") || g_str_has_prefix(sLine, "###"))
        return FALSE ;
      else
        return TRUE ;
    }
  else
    {
      return FALSE ;
    }
}


/*
 * Test whether or not line is Acedb error format. We should not see lines
 * of this form, but during the testing process they were passed through
 * accidentally.
 */
static gboolean isAcedbError(const char * const sLine)
{
  if (!sLine || !*sLine)
    {
      return FALSE ;
    }
  else if (g_str_has_prefix(sLine, "// ERROR"))
    {
      return TRUE ;
    }
  return FALSE ;
}





/*
 * Actions to initialize reading a sequence section. Current line must
 * be "##DNA" only.
 */
static gboolean initializeSequenceRead(ZMapGFFParser pParserBase, const char * const sLine)
{
  gboolean bResult = TRUE ;
  ZMapGFF3Parser pParser = (ZMapGFF3Parser) pParserBase ;

  zMapReturnValIfFail(pParser && pParser->pHeader, FALSE) ;

  /*
   * We must have already made the transition into the
   * parser state ZMAPGFF_PARSER_SEQ
   */
  if (pParser->state != ZMAPGFF_PARSER_SEQ)
    return FALSE ;

  if (!g_str_has_prefix(sLine, "##DNA"))
    {
      bResult = FALSE ;
      pParser->error =
        g_error_new(pParser->error_domain, ZMAPGFF_ERROR_HEADER,
                    "Error set in initializeSequenceRead(); current line does not have prefix ##DNA.") ;
      return bResult ;
    }

  /*
   * If this is true then we already have already seen line = "##DNA"
   */
  if (pParser->pHeader->flags.got_dna)
    {
      bResult = FALSE ;
      pParser->error =
        g_error_new(pParser->error_domain, ZMAPGFF_ERROR_HEADER,
                    "Error set in initializeSequenceRead(); have already set pHeader->flags.got_dna.") ;
      return bResult ;
    }

  /*
   * Then this is the first time that line = "##DNA"
   * has been seen.
   */
  pParser->pHeader->flags.got_dna = TRUE ;

  /*
   * Initialize reading a sequence.
   */
  pParser->seq_data.type = ZMAPSEQUENCE_DNA ;
  pParser->seq_data.name = g_quark_from_string(pParser->sequence_name) ;

  /*
   * Init parser for reading sequence data
   */
  if (!initParserForSequenceRead(pParserBase))
    {
      bResult = FALSE ;
      pParser->error =
        g_error_new(pParser->error_domain, ZMAPGFF_ERROR_FASTA,
                    "Error set in initializeSequenceRead(); unable to initialize parser for sequence reading") ;
      return bResult ;
    }

  return bResult ;
}







/*
 * Actions to initialize reading a fasta section. All this does is sets a flag if we
 * are seeing ##FASTA for the first time and returns an error otherwise.
 */
static gboolean initializeFastaRead(ZMapGFFParser pParserBase, const char * const sLine)
{
  gboolean bResult = TRUE ;
  ZMapGFF3Parser pParser = (ZMapGFF3Parser) pParserBase ;

  zMapReturnValIfFail(pParser && pParser->pHeader, FALSE) ;

  /*
   * We must have already made the transition into the
   * parser state ZMAPGFF_PARSER_FAS
   */
  if (pParser->state != ZMAPGFF_PARSER_FAS)
    return FALSE ;

  if (!g_str_has_prefix(sLine, "##FASTA"))
    {
      bResult = FALSE ;
      pParser->error =
        g_error_new(pParser->error_domain, ZMAPGFF_ERROR_HEADER,
                    "Error set in initializeFastaRead(); current line does not have prefix ##FASTA.") ;
      return bResult ;
    }

  /*
   * If this is true then we already have already seen line = "##FASTA"
   */
  if (pParser->pHeader->flags.got_fas)
    {
      bResult = FALSE ;
      pParser->error =
        g_error_new(pParser->error_domain, ZMAPGFF_ERROR_HEADER,
                    "Error set in initializeSequenceRead(); have already set pHeader->flags.got_fas") ;
      return bResult ;
    }

  /*
   * Then this is the first time that line = "##FASTA"
   * has been seen.
   */
  pParser->pHeader->flags.got_fas = TRUE ;

  return bResult ;
}








/*
 * Initialize the internal storage of the parser for some sequence to be read. Used for
 * both ##DNA and FASTA records. All we are doing here is making sure we start with an
 * empty g_string object to read into.
 */
static gboolean initParserForSequenceRead(ZMapGFFParser pParserBase)
{
  gboolean bResult = FALSE ;
  ZMapGFF3Parser pParser = (ZMapGFF3Parser) pParserBase ;

  zMapReturnValIfFail(pParser && pParser->pHeader, FALSE ) ;

  bResult = TRUE ;
  if (pParser->raw_line_data != NULL )
    {
      g_string_free(pParser->raw_line_data, TRUE) ;
      pParser->raw_line_data = NULL ;
    }
  pParser->raw_line_data = g_string_new(NULL);
  if (!pParser->raw_line_data)
    {
      bResult = FALSE ;
    }

  return bResult ;
}








/*
 * Dummy function just for testing. Iterates over every feature in the
 * argument table. This is a model for functions to be called by
 * actionUponClosure().
 */
/*
static gboolean iterationFunctionID(GQuark gqID, GHashTable *pValueTable)
{
  gboolean bResult = FALSE ;
  GHashTableIter ghIterator ;
  gpointer pKey = NULL, pValue = NULL;
  GQuark gqFeatureID = 0 ;
  if (!pValueTable)
    return bResult ;

  g_hash_table_iter_init(&ghIterator, pValueTable) ;
  while (g_hash_table_iter_next(&ghIterator, &pKey, &pValue))
    {
      gqFeatureID = GPOINTER_TO_INT( pKey ) ;
    }
  bResult = TRUE ;

  return bResult ;
}
*/





/*
 * This is the semantic action to be performed upon encountering the
 * "###" directive. Right now this is just a dummy function.
 */
static gboolean actionUponClosure(ZMapGFFParser pParserBase, const char* const sLine)
{
  gboolean bResult = TRUE ;
  ZMapGFF3Parser pParser = (ZMapGFF3Parser) pParserBase ;

  zMapReturnValIfFail(pParser && pParser->pHeader && pParser->composite_features, FALSE) ;

  g_hash_table_remove_all(pParser->composite_features) ;

  return bResult ;
}





/*
 * This function calls special actions that are required once and once only when
 * there is a change in parser state. This function should only be called if the
 * given new state and old states differ.
 *
 * Specific actions upon given state changes must be put in here explicitly; there
 * is no general mechanism for managing this, since it is relatively sparse.
 *
 */
static gboolean parserStateChange(ZMapGFFParser pParserBase,
                                  ZMapGFFParserState eOldState, ZMapGFFParserState eNewState,
                                  const char * const sLine)
{
  gboolean bResult = TRUE ;
  ZMapGFF3Parser pParser = (ZMapGFF3Parser) pParserBase ;

  zMapReturnValIfFail(pParser && pParser->pHeader, FALSE) ;

  if (eOldState == eNewState)
    return FALSE ;

  /*
   * If we are entering ZMAPGFF_PARSER_SEQ
   * (i.e. current line is "##DNA"), call to initialize sequence reading
   */
  if (eNewState == ZMAPGFF_PARSER_SEQ)
    {
       bResult = initializeSequenceRead(pParserBase, sLine) ;
       return bResult ;
    }

  /*
   * If we are exiting ZMAPGFF_PARSER_SEQ
   * (i.e. current line is "##end-DNA"), call to close sequence reading
   */
  if (eOldState == ZMAPGFF_PARSER_SEQ)
    {
      bResult = finalizeSequenceRead(pParserBase, sLine) ;
      return bResult ;
    }

  /*
   * If we are entering ZMAPGFF_PARSER_FAS
   */
  if (eNewState == ZMAPGFF_PARSER_FAS)
    {
      bResult = initializeFastaRead(pParserBase, sLine) ;
      return bResult ;
    }

  /*
   * If we are entering ZMAPGFF_PARSER_CLO
   * (i.e. current line is "###"), special action for closure of features
   */
  if (eNewState == ZMAPGFF_PARSER_CLO)
    {
      bResult = actionUponClosure(pParserBase, sLine) ;
      return bResult ;
    }

  return bResult ;
}







/*
 * Actions to finalize reading a sequence section. Current line must be
 * "##end-DNA" only.
 */
static gboolean finalizeSequenceRead(ZMapGFFParser pParserBase , const char* const sLine)
{
  gboolean bResult = TRUE,
    bCopyData = TRUE;
  ZMapGFF3Parser pParser = (ZMapGFF3Parser) pParserBase ;

  zMapReturnValIfFail(pParser && pParser->pHeader, FALSE ) ;

  if (!g_str_has_prefix(sLine, "##end-DNA"))
    {
      bResult = FALSE ;
      pParser->error =
        g_error_new(pParser->error_domain, ZMAPGFF_ERROR_HEADER,
                    "Error set in finalizeSequenceRead(); current line does not have prefix ##end-DNA.") ;
      return bResult ;
    }

  /*
   * If this is not true, then we have not yet seen line = "##DNA"
   */
  if (!pParser->pHeader->flags.got_dna)
    {
      bResult = FALSE ;
      pParser->error =
        g_error_new(pParser->error_domain, ZMAPGFF_ERROR_HEADER,
                    "Error set in finalizeSequenceRead(); pParser->pHeader->flags.got_dna has not already been set.") ;
      return bResult ;
    }

  /*
   * Finalise reading a sequence;
   */
  if (pParser->bCheckSequenceLength)
    {
      if ((pParser->features_end - pParser->features_start + 1) != pParser->seq_data.length)
        bCopyData = FALSE ;
    }

  if (bCopyData)
    {
      if (!copySequenceData(&pParser->seq_data, pParser->raw_line_data))
        {
          bResult = FALSE ;
          pParser->error =
            g_error_new(pParser->error_domain, ZMAPGFF_ERROR_HEADER,
                        "Error set in finalizeSequenceRead(); failed to copy data.") ;
        }
    }

  /*
   * Free internal storage buffer.
   */
  g_string_free(pParser->raw_line_data, TRUE) ;
  pParser->raw_line_data = NULL ;

  return bResult ;
}




/*
 * Copy the data into the ZMapSequence object. Current sequence data is to be
 * overwritten. Data object copied from is freed if the flag is set.
 */
static gboolean copySequenceData(ZMapSequence pSequence, GString *pData)
{
  gboolean bResult = FALSE ;
  zMapReturnValIfFail(pSequence && pData, bResult ) ;
  bResult = TRUE ;

  if (pSequence->sequence)
    {
      g_free(pSequence->sequence) ;
      pSequence->sequence = NULL ;
    }
  pSequence->sequence = g_strdup(pData->str) ;
  if (!pSequence->sequence)
    {
      bResult = FALSE ;
    }
  else
    {
      pSequence->length = pData->len ;
    }

  return bResult ;
}




/*
 * Add a new (empty) sequence record to the parser argument.
 */
static gboolean addNewSequenceRecord(ZMapGFFParser pParserBase)
{
  gboolean bResult = FALSE  ;
  ZMapSequenceStruct *pSeqTemp = NULL ;
  unsigned int nSequenceRecords , iSeq ;
  ZMapGFF3Parser pParser = (ZMapGFF3Parser) pParserBase ;

  zMapReturnValIfFail(pParser && pParser->pHeader, bResult) ;

  nSequenceRecords = pParser->nSequenceRecords ;
  bResult = TRUE ;

  /*
   * create a new array one larger than the one in the parser
   */
  pSeqTemp = g_new0(ZMapSequenceStruct, nSequenceRecords+1) ;
  if (!pSeqTemp)
    {
      bResult = FALSE ;
      return bResult ;
    }

  /*
   * copy existsing objects from RHS and initialize new one
   */
  for (iSeq=0; iSeq<nSequenceRecords; ++iSeq)
    {
      pSeqTemp[iSeq] = pParser->pSeqData[iSeq] ;
    }
  pSeqTemp[iSeq].name = 0;
  pSeqTemp[iSeq].length = 0;
  pSeqTemp[iSeq].type = ZMAPSEQUENCE_DNA ;
  pSeqTemp[iSeq].sequence = NULL ;

  /*
   * delete the old array and copy the new one
   */
  g_free(pParser->pSeqData) ;
  pParser->pSeqData = pSeqTemp ;

  /*
   * increment pParser->nSequenceRecords
   */
  ++pParser->nSequenceRecords ;

  return bResult ;
}




/*
 * Append current line to the current sequence record (the last one in the array).
 */
static gboolean appendToSequenceRecord(ZMapGFFParser pParserBase, const char * const sLine)
{
  gboolean bResult = FALSE ;
  unsigned int nSequenceRecords ;
  ZMapSequence pTheSequence = NULL ;

  ZMapGFF3Parser pParser = (ZMapGFF3Parser) pParserBase ;

  zMapReturnValIfFail(pParser && pParser->pHeader, bResult) ;

  bResult = TRUE ;

  /*
   * Access to current record.
   */
  nSequenceRecords = pParser->nSequenceRecords ;
  pTheSequence = &pParser->pSeqData[nSequenceRecords-1] ;

  /*
   * we should definitely not have entered here if no records have been
   * created...
   */
  if (nSequenceRecords == 0)
    {
      pParser->error =
        g_error_new(pParser->error_domain, ZMAPGFF_ERROR_FASTA,
                    "Error set in appendToSequenceRecord(); found data line not having seen '>...' line. l = '%s'", sLine) ;
      bResult = FALSE ;
      return bResult ;
    }

  /*
   * collect new data line and append to pParser->raw_line_data and copy to
   * to the ZMapSequenceStruct object.
   */
  if (!g_string_append(pParser->raw_line_data, sLine))
    {
      bResult = FALSE ;
      pParser->error =
        g_error_new(pParser->error_domain, ZMAPGFF_ERROR_FASTA,
                    "Error set in appendToSequenceRecord(); call to g_string_append() returned NULL. l = '%s'", sLine) ;
      return bResult ;
    }

  /*
   * Copy the data into the appropriate sequence object.
   */
  if (!copySequenceData(pTheSequence, pParser->raw_line_data))
    {
      bResult = FALSE ;
      pParser->error =
        g_error_new(pParser->error_domain, ZMAPGFF_ERROR_FASTA,
                    "Error set in appendToSequenceRecord(); failed to copy sequence data.") ;
    }

  return bResult ;
}





/*
 * Parse a fasta line and assemble possibly more than one fasta records.
 * This means something of the form
 *       >record_name record_data
 *       <sequence data>*
 * As with all of the other parsing functions, blank lines and comments
 * are ignored. This is a relaxation of some FASTA specifications.
 *
 * Note that we assume that the sequence is DNA. This is not tested.
 */
static gboolean parseFastaLine_V3(ZMapGFFParser pParserBase, const char* const sLine)
{
  unsigned int iFields ;
  gboolean bResult = FALSE ;
  ZMapSequence pTheSequence = NULL ;
  unsigned int nSequenceRecords = 0 ;
  static const char *sFmt = "%1000s%1000s" ;
  char sBuf01[1001], sBuf02[1001] ;
  ZMapGFF3Parser pParser = (ZMapGFF3Parser) pParserBase ;

  /*
   * Some basic error checking.
   */
  zMapReturnValIfFail(pParser && pParser->pHeader, bResult) ;

  /*
   * If we are given sLine = "##FASTA" then this is the start, and just return
   * TRUE. Otherwise an error should be set if any other "##" line is encountered.
   */
  if (g_str_has_prefix(sLine, "##"))
    {
      if (g_str_has_prefix(sLine, "##FASTA"))
        {
          pParser->pHeader->flags.got_fas = TRUE ;
          bResult = TRUE ;
        }
      else
        {
          pParser->error =
            g_error_new(pParser->error_domain, ZMAPGFF_ERROR_FASTA,
                        "Error set in parseFastaLine(); found another directive at l = '%s'. ", sLine) ;
          bResult = FALSE ;
        }
      return bResult ;
    }

  /*
   * Now assume there are two types of lines only that we may encounter here.
   * (1) fasta record header, sLine = ">string1 string2"
   * (2) fasta data line
   * The following actions deal with these possibilities.
   */

  if (g_str_has_prefix(sLine, ">"))
    {
      /*
       * Init for reading sequence data
       */
      if (!initParserForSequenceRead(pParserBase))
        {
          bResult = FALSE ;
          pParser->error =
            g_error_new(pParser->error_domain, ZMAPGFF_ERROR_FASTA,
                        "Error set in parseFastaLine(); unable to initialize for sequence reading with l = '%s'", sLine) ;
          return bResult ;
        }

      /*
       * create a new array one larger than the current one
       */
      if (!addNewSequenceRecord(pParserBase))
        {
          bResult = FALSE ;
          pParser->error =
            g_error_new(pParser->error_domain, ZMAPGFF_ERROR_FASTA,
                        "Error set in parseFastaLine(); unable to add new sequence record with l = '%s'", sLine) ;
          return bResult ;
        }

      /*
       * Parse some data out of the current line and write to the
       * current sequence object; is it an error to have no strings in
       * the header of a fasta record?
       */
      nSequenceRecords = pParser->nSequenceRecords;
      pTheSequence = &pParser->pSeqData[nSequenceRecords-1] ;
      iFields = sscanf(sLine+1, sFmt, sBuf01, sBuf02 ) ;
      if ((iFields == 1) || (iFields == 2))
        {
          pTheSequence->name = g_quark_from_string(sBuf01) ;
          bResult = TRUE ;
        }
      else
        {
          pTheSequence->name = g_quark_from_string("ZMAPGFF_FASTA_NAME_NOT_FOUND") ;
        }

      bResult = TRUE ;
    }
  else
    {

      if (!appendToSequenceRecord(pParserBase, sLine))
        {
          bResult = FALSE ;
          pParser->error =
            g_error_new(pParser->error_domain, ZMAPGFF_ERROR_FASTA,
                        "Error set in parseFastaLine(); unable to append to sequence record with l = '%s'", sLine) ;
          return bResult ;
        }
      else
        {
          bResult = TRUE ;
        }

      bResult = TRUE ;
    }

  return bResult ;
}





/*
 * Read a sequence line in old (v2) directive form, that is, something like
 *   ##ACTGACTGACTGACTGACTGAC...
 * No checking is done for validity of sequence.
 */
static gboolean parseSequenceLine_V3(ZMapGFFParser pParserBase, const char * const sLine)
{
  gboolean bResult = FALSE ;

  ZMapGFF3Parser pParser = (ZMapGFF3Parser) pParserBase ;

  zMapReturnValIfFail(pParser && pParser->pHeader, bResult) ;

  if (pParser->state != ZMAPGFF_PARSER_SEQ)
    return bResult ;

  if (!g_str_has_prefix(sLine, "##"))
    return bResult ;

  /*
   * If this is called with the opening line, then
   * return doing nothing.
   */
  bResult = TRUE ;
  if (g_str_has_prefix(sLine, "##DNA"))
    {
      return bResult ;
    }

  /*
   * Now append the appropriate bit of the string to the parser's
   * sequence buffer.
   */
  if (!g_string_append(pParser->raw_line_data, sLine+2))
    {
      bResult = FALSE ;
      pParser->error =
        g_error_new(pParser->error_domain, ZMAPGFF_ERROR_HEADER,
                    "Error set in parseSequenceLine(); call to g_string_append() returned NULL. ") ;
    }

  return bResult ;
}








/*
 * What follows is a series of functions for each of the possible
 * directive types that we support. Appropriate error handling logic
 * is in the functions themselves, since this is hard to generalize.
 */


/*
 * GFF Version requires a single non-negative integer value. We support only 2 or 3.
 */
static gboolean parseDirective_GFF_VERSION(ZMapGFFParser pParserBase, const char * const line)
{
  static const char *sFmt= "%*13s%d";
  static const unsigned int iExpectedFields = 1 ;
  gboolean bResult = TRUE ;
  unsigned int iFields,
    iVersion = (unsigned int) ZMAPGFF_VERSION_UNKNOWN ;

  ZMapGFF3Parser pParser = (ZMapGFF3Parser) pParserBase ;

  zMapReturnValIfFail(pParser && pParser->pHeader, FALSE) ;

  /*
   * (sm23) I have removed this test to make sure that it's OK for
   * the parser to have had data for version set more than once. This is
   * a bit of a hack associated with the problem related to rewinding
   * the GIO channel running under otterlace.
   *
   * Set an error if this directive has been seen already.
   */
  /*if (pParser->pHeader->flags.got_ver)
    {
      pParser->error =
        g_error_new(pParser->error_domain, ZMAPGFF_ERROR_HEADER,
                    "Duplicate ##gff-version pragma, line %d: \"%s\"",
                    pParser->line_count, line) ;
      bResult = FALSE ;
      return bResult ;
    }*/

  /*
   * Now attempt to read the line for desired fields. If we don't get the appropriate
   * number an error should be set.
   */
  if ((iFields = sscanf(line, sFmt, &iVersion)) != iExpectedFields)
    {
      pParser->error =
        g_error_new(pParser->error_domain, ZMAPGFF_ERROR_HEADER,
                    "Bad ##gff-version line %d: \"%s\"",
                    pParser->line_count, line) ;
      bResult = FALSE ;
      return bResult ;
    }

  /*
   * Now do some checking and write to the parser if all is well.
   */
  if (iVersion != 3)
    {
       pParser->error =
         g_error_new(pParser->error_domain, ZMAPGFF_ERROR_HEADER,
                     "Only GFF3 versions 2 or 3 supported, line %d: \"%s\"",
                     pParser->line_count, line) ;
       bResult = FALSE ;
    }
  else
    {
      /* write data to general directive */
      pParser->pHeader->pDirective[ZMAPGFF_DIR_VER]->piData[0] = iVersion ;

      /* set header flag */
      pParser->pHeader->flags.got_ver = TRUE ;

      /* write data to parser */
      pParser->gff_version = (ZMapGFFVersion) iVersion ;
    }

  return bResult ;
}



/*
 * Sequence region is a string followed by two non-negative integers.
 */
static gboolean parseDirective_SEQUENCE_REGION(ZMapGFFParser pParserBase, const char * const line)
{
  static const unsigned int iExpectedFields = 3 ;
  static const char *sFmt = "%*s%1000s%d%d" ;
  gboolean bResult = TRUE ;
  char sBuf[1001] = "" ;
  unsigned int  iFields, iStart = 0, iEnd = 0 ;

  ZMapGFF3Parser pParser = (ZMapGFF3Parser) pParserBase ;

  zMapReturnValIfFail(pParser && pParser->pHeader, FALSE ) ;

  /*
   * If we have already read a directive of this form, we do nothing else, but this is
   * not considered to be an error.
   */
  if (pParser->pHeader->flags.got_sqr )
    return bResult ;

  /*
   * Attempt to read from the string. If the appropriate number of fields is not
   * recovered then an error should be set.
   */
  if ((iFields = sscanf(line, sFmt, &sBuf[0], &iStart, &iEnd)) != iExpectedFields)
    {
      pParser->error =
        g_error_new(pParser->error_domain, ZMAPGFF_ERROR_HEADER,
                    "Bad \"##sequence-region\" line %d: \"%s\"",
                    pParser->line_count, line) ;
      bResult = FALSE ;
      return bResult ;
    }

  /* If the parser sequence details are not set, then set them from the sequence-region */
  if (!zMapGFFGetSequenceName((ZMapGFFParser)pParser))
    {
      pParser->sequence_name = g_strdup(sBuf) ;
      pParser->features_start = iStart ;
      pParser->features_end = iEnd ;
    }

  /*
   * We require the names to match up here.
   */
  if (g_ascii_strcasecmp(sBuf, pParser->sequence_name) == 0)
    {

      if (iEnd < iStart)
        {
          pParser->error =
            g_error_new(pParser->error_domain, ZMAPGFF_ERROR_HEADER,
                        "Invalid sequence/start/end:" " \"%s\" %d %d" " in header \"##sequence-region\" line %d: \"%s\"",
                        pParser->sequence_name, iStart, iEnd, pParser->line_count, line) ;
          bResult = FALSE ;
        }
      else if (iStart > pParser->features_end || iEnd < pParser->features_start)
        {
          pParser->error =
            g_error_new(pParser->error_domain, ZMAPGFF_ERROR_HEADER,
                        "No overlap between original sequence/start/end:" " \"%s\" %d %d" " and header \"##sequence-region\" line %d: \"%s\"",
                        pParser->sequence_name, pParser->features_start, pParser->features_end, pParser->line_count, line) ;
          bResult = FALSE ;
        }
      else
        {
          /* write data to general directive */
          pParser->pHeader->pDirective[ZMAPGFF_DIR_SQR]->piData[0] = iStart ;
          pParser->pHeader->pDirective[ZMAPGFF_DIR_SQR]->piData[1] = iEnd ;
          pParser->pHeader->pDirective[ZMAPGFF_DIR_SQR]->psData[0] = g_strdup(sBuf) ;

          /* set header flag */
          pParser->pHeader->flags.got_sqr = TRUE ;

          /* write specific info to parser */
          pParser->features_start = iStart ;
          pParser->features_end = iEnd ;
        }

    } /* sequence name matches */


  return bResult ;
}


/*
 * The feature ontology should be a URL/URI string. This is not checked for validity in
 * any way.
 */
static gboolean parseDirective_FEATURE_ONTOLOGY(ZMapGFFParser pParserBase , const char * const line)
{
  static const char* sFmt = "%*s%1000s" ;
  static const unsigned int iExpectedFields = 1 ;
  gboolean bResult = TRUE ;
  char sBuf[1001] = "" ;

  ZMapGFF3Parser pParser = (ZMapGFF3Parser) pParserBase ;

  zMapReturnValIfFail(pParser && pParser->pHeader, FALSE) ;

  /*
   * If we have read this directive already, then set an error.
   */
  if (pParser->pHeader->flags.got_feo)
    {
      pParser->error =
        g_error_new(pParser->error_domain, ZMAPGFF_ERROR_HEADER,
                    "Duplicate ##feature-ontology directive, line %d: \"%s\"",
                    pParser->line_count, line) ;
      bResult = FALSE ;
      return bResult ;
    }

  /*
   * Now attempt to read the appropriate number of fields from the input string.
   */
  if (sscanf(line, sFmt, &sBuf[0]) != iExpectedFields )
    {
      pParser->error =
        g_error_new(pParser->error_domain, ZMAPGFF_ERROR_HEADER,
                    "Bad \"##feature-ontology\" line %d: \"%s\"",
                    pParser->line_count, line) ;
      bResult = FALSE ;
      return bResult ;
    }

  /*
   * Do a bit of error checking and write to parser if all is OK.
   */
  if (zMapStringBlank(sBuf))
    {
      pParser->error =
        g_error_new(pParser->error_domain, ZMAPGFF_ERROR_HEADER,
                    "Extracted data is empty parseDirective_FEATURE_ONTOLOGY(); pParser->line_count = %i, line = '%s'",
                    pParser->line_count, line) ;
      bResult = FALSE ;
    }
  else
    {
      /* write data to directive object */
      pParser->pHeader->pDirective[ZMAPGFF_DIR_FEO]->psData[0] = g_strdup(sBuf) ;

      /* set header flag */
      pParser->pHeader->flags.got_feo  = TRUE ;
    }

  return bResult ;
}


/*
 * Function for the attribute ontology directive. Again, just reads a string.
 */
static gboolean parseDirective_ATTRIBUTE_ONTOLOGY(ZMapGFFParser pParserBase, const char * const line)
{
  static const char* sFmt = "%*s%1000s" ;
  static const unsigned int iExpectedFields = 1 ;
  gboolean bResult = TRUE ;
  char sBuf[1001] = "" ;

  ZMapGFF3Parser pParser = (ZMapGFF3Parser) pParserBase ;

  zMapReturnValIfFail(pParser && pParser->pHeader, bResult ) ;

  /*
   * If we have read this directive already, then set an error.
   */
  if (pParser->pHeader->flags.got_ato)
    {
      pParser->error =
        g_error_new(pParser->error_domain, ZMAPGFF_ERROR_HEADER,
                    "Duplicate ##attribute-ontology directive, line %d: \"%s\"",
                    pParser->line_count, line) ;
      bResult = FALSE ;
      return bResult ;
    }

  /*
   * Now attempt to read the appropriate number of fields from the input string.
   */
  if (sscanf(line, sFmt, &sBuf[0]) != iExpectedFields )
    {
      pParser->error =
        g_error_new(pParser->error_domain, ZMAPGFF_ERROR_HEADER,
                    "Bad \"##attribute-ontology\" line %d: \"%s\"",
                    pParser->line_count, line) ;
      bResult = FALSE ;
      return bResult ;
    }

  /*
   * Do a bit of error checking and write to parser if all is OK.
   */
  if (zMapStringBlank(sBuf))
    {
      pParser->error =
        g_error_new(pParser->error_domain, ZMAPGFF_ERROR_HEADER,
                    "Extracted data is empty in parseDirective_ATTRIBUTE_ONTOLOGY(); pParser->line_count = %i, line = '%s'",
                    pParser->line_count, line) ;
      bResult = FALSE ;
    }
  else
    {
      /* write data to directive object */
      pParser->pHeader->pDirective[ZMAPGFF_DIR_ATO]->psData[0] = g_strdup(sBuf) ;

      /* set header flag */
      pParser->pHeader->flags.got_ato  = TRUE ;
    }


  return bResult ;
}

/*
 * Function for the source ontology. Again, reads a single string.
 */
static gboolean parseDirective_SOURCE_ONTOLOGY(ZMapGFFParser pParserBase, const char * const line)
{
  static const char* sFmt = "%*s%1000s" ;
  static const unsigned int iExpectedFields = 1 ;
  gboolean bResult = TRUE ;
  char sBuf[1001] = "" ;

  ZMapGFF3Parser pParser = (ZMapGFF3Parser) pParserBase ;

  zMapReturnValIfFail(pParser && pParser->pHeader, bResult ) ;

  /*
   * If we have read this directive already, then set an error.
   */
  if (pParser->pHeader->flags.got_soo)
    {
      pParser->error =
        g_error_new(pParser->error_domain, ZMAPGFF_ERROR_HEADER,
                    "Duplicate ##source-ontology directive, line %d: \"%s\"",
                    pParser->line_count, line) ;
      bResult = FALSE ;
      return bResult ;
    }

/*
   * Now attempt to read the appropriate number of fields from the input string.
   */
  if (sscanf(line, sFmt, &sBuf[0]) != iExpectedFields )
    {
      pParser->error =
        g_error_new(pParser->error_domain, ZMAPGFF_ERROR_HEADER,
                    "Bad \"##source-ontology\" line %d: \"%s\"",
                    pParser->line_count, line) ;
      bResult = FALSE ;
      return bResult ;
    }

  /*
   * Do a bit of error checking and write to parser if all is OK.
   */
  if (zMapStringBlank(sBuf))
    {
      pParser->error =
        g_error_new(pParser->error_domain, ZMAPGFF_ERROR_HEADER,
                    "Extracted data is empty in parseDirective_SOURCE_ONTOLOGY(); pParser->line_count = %i, line = '%s'",
                    pParser->line_count, line) ;
      bResult = FALSE ;
    }
  else
    {
      /* write data to directive object */
      pParser->pHeader->pDirective[ZMAPGFF_DIR_SOO]->psData[0] = g_strdup(sBuf) ;

      /* set header flag */
      pParser->pHeader->flags.got_soo  = TRUE ;
    }


  return bResult ;
}


/*
 * Function for the ##species; one string only.
 */
static gboolean parseDirective_SPECIES(ZMapGFFParser pParserBase, const char * const line)
{
  static const char* sFmt = "%*s%1000s" ;
  static const unsigned int iExpectedFields = 1 ;
  gboolean bResult = TRUE ;
  char sBuf[1001] = "" ;

  ZMapGFF3Parser pParser = (ZMapGFF3Parser) pParserBase ;

  zMapReturnValIfFail(pParser && pParser->pHeader, bResult) ;

  /*
   * If we have read this directive already, then set an error.
   */
  if (pParser->pHeader->flags.got_spe )
    {
      pParser->error =
        g_error_new(pParser->error_domain, ZMAPGFF_ERROR_HEADER,
                    "Duplicate ##species directive, line %d: \"%s\"",
                    pParser->line_count, line) ;
      bResult = FALSE ;
      return bResult ;
    }

  /*
   * Now attempt to read the appropriate number of fields from the input string.
   */
  if (sscanf(line, sFmt, &sBuf[0]) != iExpectedFields )
    {
      pParser->error =
        g_error_new(pParser->error_domain, ZMAPGFF_ERROR_HEADER,
                    "Bad \"##species\" line %d: \"%s\"",
                    pParser->line_count, line) ;
      bResult = FALSE ;
      return bResult ;
    }

  /*
   * Do a bit of error checking and write to parser if all is OK.
   */
  if (zMapStringBlank(sBuf))
    {
      pParser->error =
        g_error_new(pParser->error_domain, ZMAPGFF_ERROR_HEADER,
                    "Extracted data is empty in parseDirective_SPECIES(); pParser->line_count = %i, line = '%s'",
                    pParser->line_count, line) ;
      bResult = FALSE ;
    }
  else
    {
      /* write data to directive object */
      pParser->pHeader->pDirective[ZMAPGFF_DIR_SPE]->psData[0] = g_strdup(sBuf) ;

      /* set header flag */
      pParser->pHeader->flags.got_spe  = TRUE ;
    }


  return bResult ;
}




/*
 * Genome build; requires two strings for the name and source of assembly.
 */
static gboolean parseDirective_GENOME_BUILD(ZMapGFFParser pParserBase, const char * const line)
{
  static const char* sFmt = "%*s%1000s%1000s" ;
  static const unsigned int iExpectedFields = 2 ;
  gboolean bResult = TRUE ;
  char sBuf01[1001] = "" , sBuf02[1001] = "" ;

  ZMapGFF3Parser pParser = (ZMapGFF3Parser) pParserBase ;

  zMapReturnValIfFail(pParser && pParser->pHeader, bResult) ;

  /*
   * If we have read this directive alre/ady, then set an error.
   */
  if (pParser->pHeader->flags.got_gen)
    {
      pParser->error =
        g_error_new(pParser->error_domain, ZMAPGFF_ERROR_HEADER,
                    "Duplicate ##genome-build directive, line %d: \"%s\"",
                    pParser->line_count, line) ;
      bResult = FALSE ;
      return bResult ;
    }

  /*
   * Now attempt to read the appropriate number of fields from the input string.
   */
  if (sscanf(line, sFmt, &sBuf01[0], &sBuf02[0]) != iExpectedFields )
    {
      pParser->error =
        g_error_new(pParser->error_domain, ZMAPGFF_ERROR_HEADER,
                    "Bad \"##genome-build\" line %d: \"%s\"",
                    pParser->line_count, line) ;
      bResult = FALSE ;
      return bResult ;
    }

  /*
   * Do a bit of error checking and write to parser if all is OK.
   */
  if (zMapStringBlank(sBuf01) || zMapStringBlank(sBuf02))
    {
      pParser->error =
        g_error_new(pParser->error_domain, ZMAPGFF_ERROR_HEADER,
                    "Extracted data is empty in parseDirective_GENOME_BUILD(); pParser->line_count = %i, line = '%s'",
                    pParser->line_count, line) ;
      bResult = FALSE ;
    }
  else
    {
      /* write data to directive object */
      pParser->pHeader->pDirective[ZMAPGFF_DIR_GEN]->psData[0] = g_strdup(sBuf01) ;
      pParser->pHeader->pDirective[ZMAPGFF_DIR_GEN]->psData[1] = g_strdup(sBuf02) ;

      /* set header flag */
      pParser->pHeader->flags.got_gen  = TRUE ;
    }

  return bResult ;
}






/*
 * This function expects a null-terminated C string that contains a GFF header line
 * which is a special form of comment line starting with a "##" in column 1.
 *
 * Functions are called for each particular type of directive we have implemented.
 *
 * Returns FALSE if passed a line that is not a header comment OR if there
 * was a parse error. In the latter case parser->error will have been set.
 */
static gboolean parseHeaderLine_V3(ZMapGFFParser pParserBase, const char * const sLine)
{
  gboolean bResult = FALSE ;
  ZMapGFFDirectiveName eDirName ;

  ZMapGFF3Parser pParser = (ZMapGFF3Parser) pParserBase ;

  zMapReturnValIfFail(pParser && pParser->pHeader, bResult ) ;

  if (!g_str_has_prefix(sLine, "##"))
    return bResult ;

  if (pParser->state != ZMAPGFF_PARSER_DIR)
    return bResult ;

#ifdef OUTPUT_V3_DATA
  writeHeaderLine( sLine ) ;
#endif

  eDirName = zMapGFFGetDirectiveName(sLine) ;

  /*
   * Now switch on the directive type.
   */
  switch (eDirName)
  {
    case ZMAPGFF_DIR_VER :
      bResult = parseDirective_GFF_VERSION(pParserBase, sLine) ;
      break ;
    case ZMAPGFF_DIR_SQR :
      bResult = parseDirective_SEQUENCE_REGION(pParserBase, sLine) ;
      break ;
    case ZMAPGFF_DIR_FEO :
      bResult = parseDirective_FEATURE_ONTOLOGY(pParserBase, sLine) ;
      break ;
    case ZMAPGFF_DIR_ATO :
      bResult = parseDirective_ATTRIBUTE_ONTOLOGY(pParserBase, sLine) ;
      break ;
    case ZMAPGFF_DIR_SOO :
      bResult = parseDirective_SOURCE_ONTOLOGY(pParserBase, sLine) ;
      break ;
    case ZMAPGFF_DIR_SPE :
      bResult = parseDirective_SPECIES(pParserBase, sLine) ;
      break ;
    case ZMAPGFF_DIR_GEN :
      bResult = parseDirective_GENOME_BUILD(pParserBase, sLine) ;
      break ;
    default:
      bResult = TRUE ;
      break ;
  }

  /*
   * If any of the above failed, communicate an error.
   */
  if (!bResult)
    pParser->pHeader->eState = GFF_HEADER_ERROR ;
  else
    pParser->pHeader->eState = ZMAPGFF_HEADER_OK ;

  /*
   * If the parser had an error set, then also communicate
   * an error.
   */
  if (pParser->error)
    {
      pParser->pHeader->eState = GFF_HEADER_ERROR;
      bResult = FALSE ;
    }

  /*
   * To be tested for after read of every directive line.
   */
  zMapGFFHeaderMinimalTest(pParser->pHeader) ;

  return bResult ;
}






/*
 * New function for parsing GFF lines; incorporates the logic of the
 * zMapGFFParseHeader and zMapGFFParseLine functions.
 *
 * Essentially this works by there being two series of actions. The first
 * are actions to perform on lines whilst _in_ a given state (usually
 * parsing those lines for data). The second are actions to perform upon
 * encountering a change of state; there are fewer actions (and indeed
 * fewer functions) of this second type.
 */
gboolean zMapGFFParse_V3(ZMapGFFParser pParserBase, char * const sLine)
{
  gboolean bResult = TRUE ;
  ZMapGFFParserState eOldState = ZMAPGFF_PARSER_NON,
    eNewState = ZMAPGFF_PARSER_NON;
  ZMapGFF3Parser pParser = (ZMapGFF3Parser) pParserBase ;

  zMapReturnValIfFail(pParser && pParser->pHeader, FALSE) ;

  /*
   * Increment line count and skip over blank lines and comments.
   */
  pParser->line_count++ ;
  if (zMapStringBlank(sLine))
    return bResult ;
  if (isCommentLine(sLine))
    return bResult ;
  if (isAcedbError(sLine))
    return bResult ;

  /*
   * Remove trailing comment from line. Should do nothing to
   * directive lines (i.e. ones that start with "##").
   */
  /* gboolean bCommentRemoved = removeCommentFromLine( sLine ) ; */

  /*
   * Parser FSM logic. Will be unaltered if we have a blank
   * line or a comment.
   */
  eOldState = pParser->state ;
  eNewState = parserFSM(eOldState, sLine) ;
  pParser->state = eNewState ;

  /*
   * Parser operations upon change of state.
   */
  if (eOldState != eNewState)
    {

      bResult = parserStateChange(pParserBase, eOldState, eNewState, sLine) ;
      if (!bResult && pParser->error)
        {
          pParser->state = ZMAPGFF_PARSER_ERR ;
          return bResult ;
        }

    }

  /*
   * Parser operations in various states.
   */
  if (pParser->state == ZMAPGFF_PARSER_BOD)
    {

      bResult = parseBodyLine_V3(pParserBase, sLine) ;
      if (!bResult && pParser->error && pParser->stop_on_error)
        {
          pParser->state = ZMAPGFF_PARSER_ERR ;
          return bResult ;
        }

    }
  else if (pParser->state == ZMAPGFF_PARSER_DIR)
    {

      bResult = parseHeaderLine_V3(pParserBase, sLine) ;
        if (!bResult && pParser->error)
        {
          pParser->state = ZMAPGFF_PARSER_ERR ;
          return bResult ;
        }

    }
  else if (pParser->state == ZMAPGFF_PARSER_SEQ)
    {

      bResult = parseSequenceLine_V3(pParserBase, sLine) ;
      if (!bResult && pParser->error && pParser->stop_on_error)
        {
          pParser->state = ZMAPGFF_PARSER_ERR ;
          return bResult ;
        }

    }
  else if (pParser->state == ZMAPGFF_PARSER_FAS)
    {

      bResult = parseFastaLine_V3(pParserBase, sLine) ;
      if (!bResult && pParser->error && pParser->stop_on_error)
        {
          pParser->state = ZMAPGFF_PARSER_ERR ;
          return bResult ;
        }
    }


  return bResult ;
}









/*
 * Return the flag whether or not to log warnings.
 */
gboolean zMapGFFGetLogWarnings(ZMapGFFParser pParserBase )
{
  ZMapGFF3Parser pParser = (ZMapGFF3Parser) pParserBase ;

  zMapReturnValIfFail(pParser && pParser->pHeader, FALSE ) ;

  return pParser->bLogWarnings ;
}







/*
 * Parse out a body line for data and then call functions to create
 * appropriate new features.
 */
static gboolean parseBodyLine_V3(ZMapGFFParser pParserBase, const char * const sLine)
{
  static const unsigned int
    iTokenLimit                       = 1000
  ;

  unsigned int
    iStart                            = 0,
    iEnd                              = 0,
    iLineLength                       = 0,
    iFields                           = 0,
    nAttributes                       = 0,
    iSOID                             = ZMAPSO_ID_UNK
  ;

  char
    *sSequence                        = NULL,
    *sSource                          = NULL,
    *sType                            = NULL,
    *sScore                           = NULL,
    *sStrand                          = NULL,
    *sPhase                           = NULL,
    *sAttributes                      = NULL,
    *sSOIDName                        = NULL,
    *sErrText                         = NULL,
    **sTokens                         = NULL ;

  double
    dScore                            = 0.0
  ;

  gboolean
    bResult                           = TRUE,
    bHasScore                         = FALSE,
    bIncludeEmpty                     = FALSE,
    bRemoveQuotes                     = FALSE,
    bIsValidSOID                      = FALSE
  ;

  ZMapStyleMode
    cType                             = ZMAPSTYLE_MODE_BASIC
  ;
  ZMapHomolType
    cHomol                            = ZMAPHOMOL_NONE
  ;
  ZMapStrand
    cStrand                           = ZMAPSTRAND_NONE
  ;
  ZMapPhase
    cPhase                            = ZMAPPHASE_NONE
  ;
  ZMapGFFAttribute
    *pAttributes                      = NULL
  ;
  ZMapGFFFeatureData
    pFeatureData                      = NULL
  ;
  ZMapSOErrorLevel
    cSOErrorLevel                     = ZMAPGFF_SOERRORLEVEL_UNK
  ;
  ZMapSOIDData
    pSOIDData                         = NULL
  ;

#ifdef DUMP_GFF_TO_FILE
  if (pFile == NULL)
    {
      pFile = fopen(sFilename, "w") ;
      if (pFile == NULL)
        {
          fprintf(stderr, "could not open gff dump file.\n") ;
        }
    }
  else
    {
      fprintf(pFile, "%s\n", sLine) ;
      fflush(pFile) ;
    }
#endif

  /*
   * Cast to concrete type for GFFV3.
   */
  ZMapGFF3Parser pParser = (ZMapGFF3Parser) pParserBase ;

  /*
   * Initial error check.
   */
  zMapReturnValIfFail(pParser && pParser->pHeader && sLine && *sLine, FALSE) ;

  /*
   * If the line length is too large, then we exit with an error set.
   */
  iLineLength = strlen(sLine) ;
  if (iLineLength > ZMAPGFF_MAX_LINE_LEN)
    {
      if (pParser->error)
        {
          g_error_free(pParser->error) ;
          pParser->error = NULL ;
        }
      pParser->error = g_error_new(pParser->error_domain, ZMAPGFF_ERROR_BODY,
                    "Line length too long, line %d has length %d", pParser->line_count, iLineLength) ;
      bResult = FALSE ;
      goto return_point;
    }



  /*
   * Resize buffers if they are too small but within our maximum.
   */
  if (iLineLength > pParser->buffer_length)
    {
      /* If iLineLength increases then increase the length of the buffers that receive text so that
       * they cannot overflow and redo format string to read in more chars. */
      resizeBuffers(pParserBase, iLineLength) ;
      resizeFormatStrs(pParserBase) ;
      if (zMapGFFGetLogWarnings(pParserBase))
        zMapLogWarning("GFF parser buffers had to be resized to new line length: %d", pParser->buffer_length) ;
    }

  /*
   * These variables are for legibility.
   */
  sSequence       =   pParser->buffers[ZMAPGFF_BUF_SEQ] ;
  sSource         =   pParser->buffers[ZMAPGFF_BUF_SOU] ;
  sType           =   pParser->buffers[ZMAPGFF_BUF_TYP] ;
  sScore          =   pParser->buffers[ZMAPGFF_BUF_SCO] ;
  sStrand         =   pParser->buffers[ZMAPGFF_BUF_STR] ;
  sPhase          =   pParser->buffers[ZMAPGFF_BUF_PHA] ;
  sAttributes     =   pParser->buffers[ZMAPGFF_BUF_ATT] ;


  /*
   * Zero out buffers before use.
   */
  memset(sSequence,       0,    pParser->buffer_length) ;
  memset(sSource,         0,    pParser->buffer_length) ;
  memset(sType,           0,    pParser->buffer_length) ;
  memset(sScore,          0,    pParser->buffer_length) ;
  memset(sStrand,         0,    pParser->buffer_length) ;
  memset(sPhase,          0,    pParser->buffer_length) ;
  memset(sAttributes,     0,    pParser->buffer_length) ;

  /*
   * Tokenize input line. Don't have to worry about quoted delimiter characters here.
   */
  sTokens = zMapGFFStringUtilsTokenizer(pParser->cDelimBodyLine, sLine, &iFields, bIncludeEmpty,
                                 iTokenLimit, g_malloc, g_free, pParser->buffers[ZMAPGFF_BUF_TMP]) ;

  /*
   * Check number of tokens found.
   */
  if (iFields < ZMAPGFF_MANDATORY_FIELDS)
    {
      if (pParser->error)
        {
          g_error_free(pParser->error) ;
          pParser->error = NULL ;
        }
      pParser->error = g_error_new(pParser->error_domain, ZMAPGFF_ERROR_BODY,
                                   "GFF line %d - Mandatory fields missing in: \"%s\"", pParser->line_count, sLine) ;
      bResult = FALSE ;
      goto return_point ;
    }

  /*
   * Parse each of these into the parser buffers.
   * We are using strcpy() here because some of these strings may
   * contain whitespace which makes use of sscanf() awkward.
   */
  if (iFields >= ZMAPGFF_MANDATORY_FIELDS)
    {
      strcpy(sSequence,    sTokens[0]) ;
      strcpy(sSource,      sTokens[1]) ;
      strcpy(sType,        sTokens[2]) ;
      sscanf(sTokens[3],   "%i", &iStart) ;
      sscanf(sTokens[4],   "%i", &iEnd) ;
      strcpy(sScore,       sTokens[5]) ;
      strcpy(sStrand,      sTokens[6]) ;
      strcpy(sPhase,       sTokens[7]) ;

    }
  if (iFields == ZMAPGFF_MANDATORY_FIELDS+1)
    {
      strcpy(sAttributes, sTokens[ZMAPGFF_MANDATORY_FIELDS]) ;
    }
  if (iFields > ZMAPGFF_MANDATORY_FIELDS+1)
    {
      if (pParser->error)
        {
          g_error_free(pParser->error) ;
          pParser->error = NULL ;
        }
      pParser->error = g_error_new(pParser->error_domain, ZMAPGFF_ERROR_BODY,
                                   "GFF line %d - too many \tab delimited fields in \"%s\"", pParser->line_count, sLine);
      bResult = FALSE ;
      goto return_point ;
    }

  /*
   * Ignore any lines with a different sequence name.
   */
  if (g_ascii_strcasecmp(sSequence, pParser->sequence_name) != 0)
    {
      bResult = TRUE ;
      /*
       * If we return false from here we end up with a failure with no
       * GError set, so I have modified to return TRUE but increment a counter
       * instead.
       */
      ++pParser->iNumWrongSequence ;
      goto return_point ;
    }

  /*
   * Parse/examine the mandatory fields first and throw an error if they
   * cannot be dealt with.
   */
  sErrText = NULL ;
  if (g_ascii_strcasecmp(sSequence, ".") == 0)
    sErrText = g_strdup("sSequence cannot be '.'") ;
  else if (g_ascii_strcasecmp(sSource, ".") == 0)
    sErrText = g_strdup("sSource cannot be '.'") ;
  else if (g_ascii_strcasecmp(sType, ".") == 0)
    sErrText = g_strdup("sType cannot be '.'") ;
  else if (!zMapFeatureFormatType(pParser->SO_compliant, pParser->default_to_basic, sType, &cType))
    sErrText = g_strdup_printf("feature_type not recognised: %s", sType) ;
  else if (iStart > iEnd)
    sErrText = g_strdup_printf("start > end, start = %d, end = %d", iStart, iEnd) ;
  else if (!zMapFeatureFormatScore(sScore, &bHasScore, &dScore))
    sErrText = g_strdup_printf("score format not recognised: %s", sScore) ;
  else if (!zMapFeatureFormatStrand(sStrand, &cStrand))
    sErrText = g_strdup_printf("strand format not recognised: %s", sStrand) ;
  else if (!zMapFeatureFormatPhase(sPhase, &cPhase))
    sErrText = g_strdup_printf("phase format not recognised: %s", sPhase) ;

  /*
   * A CDS feature _must_ have a phase which is _not_ ZMAPPHASE_NONE.
   *
   * All features other than CDS _must_ have cPhase = '.' (i.e. ZMAPPHASE_NONE).
   * Anything else is an error.
   */
  if (!strcmp(sType, "CDS"))
    {
      if (cPhase == ZMAPPHASE_NONE)
        {
          bResult = FALSE ;
          sErrText = g_strdup_printf("CDS feature must not have ZMAPPHASE_NONE; line %i, '%s'", pParser->line_count, sLine) ;
          pParser->error = g_error_new(pParser->error_domain, ZMAPGFF_ERROR_BODY, "%s", sErrText) ;
          goto return_point ;
        }
    }
  else
    {
      if (cPhase != ZMAPPHASE_NONE)
        {
          bResult = FALSE ;
          sErrText = g_strdup_printf("non-CDS feature must have ZMAPPHASE_NONE; line %i, '%s'", pParser->line_count, sLine) ;
          pParser->error = g_error_new(pParser->error_domain, ZMAPGFF_ERROR_BODY, "%s", sErrText) ;
          goto return_point ;
        }
    }


  /*
   * Deal with hack to source -> SO term mapping
   */
  hack_SpecialColumnToSOTerm(sSource, &sType ) ;

  /*
   * sType must be either an accession number or a valid name from the
   * SO set that is currently is use.
   *
   * First we test to see if sType holds something of the form SO:XXXXXXX
   * where the number must be less than ZMAPSO_ID_UNK. If it is, then check
   * whether this is present in the SO set used.
   *
   * If the string is not of the form SO:XXXXXXX then check to see if it is
   * a name present in the same set. If either of these are true then we
   * have a valid SO term.
   *
   */
  if ((iSOID = zMapSOIDParseString(sType)) != ZMAPSO_ID_UNK) /* we have something of the form SO:XXXXXXX */
    {
      if ((sSOIDName = zMapSOSetIsIDPresent(pParser->cSOSetInUse, iSOID)) != NULL) /* that is present in the SO set */
        {
          bIsValidSOID = TRUE ;
          cType = zMapSOSetGetStyleModeFromID(pParser->cSOSetInUse, iSOID) ;
          cHomol = zMapSOSetGetHomolFromID(pParser->cSOSetInUse, iSOID) ;
          pSOIDData = zMapSOIDDataCreateFromData(iSOID, sSOIDName, cType, cHomol ) ;
        }
    }
  else if ((iSOID = zMapSOSetIsNamePresent(pParser->cSOSetInUse, sType)) != ZMAPSO_ID_UNK) /* we have sType is a name in the set */
    {
      bIsValidSOID = TRUE ;
      cType = zMapSOSetGetStyleModeFromName(pParser->cSOSetInUse, sType ) ;
      cHomol = zMapSOSetGetHomolFromID(pParser->cSOSetInUse, iSOID) ;
      pSOIDData = zMapSOIDDataCreateFromData(iSOID, sType, cType, cHomol ) ;
    }

  /*
   * If not a valid term, then perform error action specified
   * by the SO error level flag.
   */
  if (!bIsValidSOID)
    {
      cSOErrorLevel = zMapGFFGetSOErrorLevel(pParserBase) ;
      if (cSOErrorLevel == ZMAPGFF_SOERRORLEVEL_NONE)
        {
          /* Do nothing */
        }
      else if (cSOErrorLevel == ZMAPGFF_SOERRORLEVEL_WARN)
        {
          if (zMapGFFGetLogWarnings(pParserBase))
            zMapLogWarning("SO Term at line %i is not valid; 'type' string is = '%s'", pParser->line_count, sType) ;
        }
      else if (cSOErrorLevel == ZMAPGFF_SOERRORLEVEL_ERR)
        {
          sErrText = g_strdup_printf("SO Term at line %i is not valid; 'type' string is = '%s'", pParser->line_count, sType) ;
        }
    }

  /*
   * If we have set an error at this point, these are regarded as unrecoverable with
   * respect to the current feature so we set the parser error object and return.
   */
  if (sErrText)
    {
      if (pParser->error)
        {
          g_error_free(pParser->error) ;
          pParser->error = NULL ;
        }
      pParser->error = g_error_new(pParser->error_domain, ZMAPGFF_ERROR_BODY,
                                   "GFF line %d (a)- %s (\"%s\")", pParser->line_count, sErrText, sLine) ;
      g_free(sErrText) ;
      bResult = FALSE ;
      goto return_point ;
    }

  /*
   * Now tokenize the attributes if there are any.
   */
  if (iFields == ZMAPGFF_MANDATORY_FIELDS+1)
    {
      nAttributes = 0 ;
      pAttributes = zMapGFFAttributeParseList(pParserBase, sAttributes, &nAttributes, bRemoveQuotes) ;
    }

#ifdef OUTPUT_V3_DATA
  writeBodyLine(sTokens, iFields, pAttributes, nAttributes) ;
#endif

  /*
   * Fill in ZMapGFFFeatureData object here with the data parsed out so far.
   */
  pFeatureData = zMapGFFFeatureDataCreate() ;
  zMapGFFFeatureDataSet(pFeatureData,
                        sSequence,
                        sSource,
                        iStart,
                        iEnd,
                        bHasScore,
                        dScore,
                        cStrand,
                        cPhase,
                        sAttributes,
                        pAttributes,
                        nAttributes,
                        pSOIDData) ;
  if (!zMapGFFFeatureDataIsValid(pFeatureData))
    {

      if (pParser->error)
        {
          g_error_free(pParser->error) ;
          pParser->error = NULL ;
        }
      pParser->error = g_error_new(pParser->error_domain, ZMAPGFF_ERROR_BODY,
                                   "GFF body line; invalid ZMapGFFFEatureData object constructed; %i, '%s'", pParser->line_count, sLine) ;
      bResult = FALSE ;
      goto return_point ;
    }


  /*
   * Attempt to create the new feature object and add to the
   * appropriate feature set.
   */
  if ((bResult = makeNewFeature_V3(pParserBase,
                                   &sErrText,
                                   pFeatureData)))
    {
      /*
       * A new feature was successfully created and added to the
       * feature set.
       */
    }
  else
    {
      /*
       * otherwise we have an error
       */
      if (pParser->error)
        {
          g_error_free(pParser->error) ;
          pParser->error = NULL ;
        }
      pParser->error = g_error_new(pParser->error_domain, ZMAPGFF_ERROR_BODY,
                                   "GFF line %d (b) - %s (\"%s\")",  pParser->line_count, sErrText, sLine) ;
      g_free(sErrText) ;
      sErrText = NULL ;

    }


  /*
   * Exit point for the function.
   */
return_point:

  /*
   * Clean up dynamically allocated data.
   */
  zMapGFFStringUtilsArrayDelete(sTokens, iFields, g_free) ;
  zMapGFFAttributeDestroyList(pAttributes, nAttributes) ;
  zMapGFFFeatureDataDestroy(pFeatureData) ;

  return bResult ;
}



/*
 * Create a name for a transcript feature only. This is the name to display to the user,
 * and is not used to create a feature->unique_id for the feature_set.
 *
 * The name is of the form "<name>", where
 *
 * (1) "Name = <name>", or
 * (2) <name> = "no_name_given" if there is no Name attribute
 *
 * This should only be called for the the top level object, rather than
 * components such as intron, exon, CDS, etc.
 *
 */
static char * makeFeatureTranscriptNamePublic( ZMapGFFFeatureData pFeatureData)
{
  ZMapGFFAttribute *pAttributes = NULL,
    pAttributeName = NULL ;
  unsigned int nAttributes = 0 ;
  char *sResult = NULL,
    *sFeatureAttributeName = NULL ;
  gboolean bParseValid = FALSE ;
  static const char *sNoName = "no_name_given" ;
  zMapReturnValIfFail(pFeatureData, sResult );
  pAttributes = zMapGFFFeatureDataGetAts(pFeatureData) ;
  nAttributes = zMapGFFFeatureDataGetNat(pFeatureData) ;
  pAttributeName = zMapGFFAttributeListContains(pAttributes, nAttributes, sAttributeName_Name) ;
  if (pAttributeName)
    {
      bParseValid = zMapAttParseName(pAttributeName, &sFeatureAttributeName) ;
    }
  sResult = pAttributeName ? g_strdup(sFeatureAttributeName) : g_strdup(sNoName) ;
  if (sFeatureAttributeName)
    {
      g_free(sFeatureAttributeName) ;
    }
  return sResult ;
}

/*
 * This creates the name to be used for the feature->unique_id, and is simply
 * a wrapper for a call to zMapFeatureCreateName().
 */
static char * makeFeatureTranscriptNamePrivate(ZMapGFFFeatureData pFeatureData)
{
  ZMapGFFAttribute *pAttributes = NULL,
    pAttributeName = NULL ;
  int iStart, iEnd ;
  unsigned int nAttributes = 0 ;
  char *sResult = NULL,
    *sFeatureName = NULL ;
  ZMapStyleMode cStyleMode = ZMAPSTYLE_MODE_TRANSCRIPT ;
  ZMapStrand cStrand ;

  zMapReturnValIfFail(pFeatureData, sResult);

  pAttributes = zMapGFFFeatureDataGetAts(pFeatureData) ;
  nAttributes = zMapGFFFeatureDataGetNat(pFeatureData) ;
  pAttributeName = zMapGFFAttributeListContains(pAttributes, nAttributes, sAttributeName_Name) ;
  sFeatureName = zMapGFFAttributeGetTempstring(pAttributeName) ;
  cStrand = zMapGFFFeatureDataGetStr(pFeatureData) ;
  iStart = zMapGFFFeatureDataGetSta(pFeatureData) ;
  iEnd = zMapGFFFeatureDataGetEnd(pFeatureData) ;

  sResult = zMapFeatureCreateName(cStyleMode, sFeatureName, cStrand, iStart, iEnd, 0, 0) ;

  return sResult ;
}



/*
 * Create a feature of ZMapStyleMode = TRANSCRIPT only.
 *
 * First case:    A transcript object: must _have_ ID and _not_ be intron/exon/CDS.
 *                We create a new object and add to featureset if possible.
 *                Feature must _not_ be already present.
 * Second case:   A component of a transcript: _must_ be intron, exon, or CDS, _and_ have Parent
 *                Find ID from Parent attribute
 *                We add data to an existing feature in the featureset. If it's not present already
 *                this is not handled.
 *                Feature _must_ be already present.
 * Third case:    Construct a transcript feature and add a single exon with the same length to
 *                it. A feature name is constructed from the Name attribute, start, end and strand
 *                and this is used for the ID for these steps.
 */
static ZMapFeature makeFeatureTranscript(ZMapGFF3Parser const pParser,
                                         ZMapGFFFeatureData pFeatureData,
                                         ZMapFeatureSet pFeatureSet,
                                         gboolean *pbNewFeatureCreated,
                                         char ** psError)
{
  typedef enum {NONE, FIRST, SECOND, THIRD} CaseToTreat ;
  CaseToTreat cCase = NONE ;
  unsigned int iSOID = 0,
    nAttributes = 0 ;
  int iStart = 0,
    iEnd = 0 ;
  char * sSOType = NULL,
    *sFeatureName = NULL,
    *sFeatureNameID = NULL,
    *sSequence = NULL,
    *sSource = NULL ;
  double dScore = 0.0 ;
  gboolean bHasAttributeID = FALSE,
    bHasAttributeParent = FALSE,
    bFeaturePresent = FALSE,
    bDataAdded = FALSE,
    bFeatureAdded = FALSE,
    bHasScore = FALSE,
    bIsExon = FALSE,
    bIsIntron = FALSE,
    bIsCDS = FALSE,
    bIsComponent = FALSE,
    bWithinParent = FALSE ;
  GQuark gqThisID = 0 , gqLocusID = 0, gqThisUniqueID = 0 ;
  ZMapFeature pFeature = NULL ;
  ZMapSOIDData pSOIDData = NULL ;
  ZMapStyleMode cFeatureStyleMode = ZMAPSTYLE_MODE_BASIC ;
  ZMapGFFAttribute *pAttributes = NULL,
    pAttributeParent = NULL,
    pAttributeID = NULL,
    pAttributeLocus = NULL ;  ;
  ZMapSpanStruct cSpanItem = {0},
    *pSpanItem = NULL ;
  ZMapStrand cStrand = ZMAPSTRAND_NONE ;
  ZMapPhase cPhase = ZMAPPHASE_NONE ;

  zMapReturnValIfFail(pParser && psError && pFeatureData && pbNewFeatureCreated, pFeature ) ;
  *pbNewFeatureCreated = FALSE ;

  sSequence            = zMapGFFFeatureDataGetSeq(pFeatureData) ;
  sSource              = zMapGFFFeatureDataGetSou(pFeatureData) ;
  iStart               = zMapGFFFeatureDataGetSta(pFeatureData) ;
  iEnd                 = zMapGFFFeatureDataGetEnd(pFeatureData) ;
  pSOIDData            = zMapGFFFeatureDataGetSod(pFeatureData) ;
  bHasScore            = zMapGFFFeatureDataGetFlagSco(pFeatureData) ;
  dScore               = zMapGFFFeatureDataGetSco(pFeatureData) ;
  cStrand              = zMapGFFFeatureDataGetStr(pFeatureData) ;
  cPhase               = zMapGFFFeatureDataGetPha(pFeatureData) ;
  if (!pSOIDData)
    {
      *psError = g_strdup("makeFeatureTranscript(); invalid SOIDData pointer");
      return pFeature ;
    }
  sSOType              = zMapSOIDDataGetName(pSOIDData) ;
  iSOID                = zMapSOIDDataGetID(pSOIDData) ;
  cFeatureStyleMode    = zMapSOIDDataGetStyleMode(pSOIDData) ;
  if (!sSOType)
    {
      *psError = g_strdup("makeFeatureTranscript(); invalid SO term name ") ;
      return pFeature ;
    }
  if (!iSOID)
    {
      *psError = g_strdup("makeFeatureTranscript(); invalid SOID numerical ID") ;
      return pFeature ;
    }
  if (cFeatureStyleMode != ZMAPSTYLE_MODE_TRANSCRIPT)
    {
      *psError = g_strdup("makeFeatureTranscript(); ZMapStyleMode must be ZMAPSTYLE_MODE_TRANSCRIPT") ;
      return pFeature ;
    }

  /*
   * Firstly get some attribute information.
   */
  pAttributes = zMapGFFFeatureDataGetAts(pFeatureData) ;
  nAttributes = zMapGFFFeatureDataGetNat(pFeatureData) ;
  pAttributeID = zMapGFFAttributeListContains(pAttributes, nAttributes, sAttributeName_ID) ;
  if (pAttributeID)
    bHasAttributeID = TRUE ;
  pAttributeParent = zMapGFFAttributeListContains(pAttributes, nAttributes, sAttributeName_Parent);
  if (pAttributeParent)
    bHasAttributeParent = TRUE ;

  /*
   * Now the logic branches dependent upon what type of transcript we are dealing with.
   * Cases treated are described above.
   */
  bIsExon      = strstr(sSOType, "exon") != NULL ? TRUE : FALSE ;
  bIsIntron    = strstr(sSOType, "intron") != NULL ? TRUE : FALSE ;
  bIsCDS       = strstr(sSOType, "CDS") != NULL ? TRUE : FALSE ;
  bIsComponent = (bIsExon || bIsIntron || bIsCDS );
  if (bHasAttributeID && !bIsComponent)
    {
      cCase = FIRST ;
      sFeatureName = makeFeatureTranscriptNamePublic(pFeatureData) ;
      sFeatureNameID = makeFeatureTranscriptNamePrivate(pFeatureData) ;
      gqThisID = compositeFeaturesCreateID(pAttributes, nAttributes) ;
      gqThisUniqueID = g_quark_from_string(sFeatureNameID) ;
    }
  else if (bHasAttributeParent && bIsComponent)
    {
      cCase = SECOND ;
      gqThisID = g_quark_from_string(zMapGFFAttributeGetTempstring(pAttributeParent)) ;
      gqThisUniqueID = compositeFeaturesFind(pParser, gqThisID) ;
    }
  else if (!bHasAttributeID && !bIsComponent)
    {
      cCase = THIRD ;
      sFeatureName = makeFeatureTranscriptNamePublic(pFeatureData) ;
      sFeatureNameID = makeFeatureTranscriptNamePrivate(pFeatureData) ;
      gqThisID = 0 ;
      gqThisUniqueID = g_quark_from_string(sFeatureNameID) ;
    }
  else
    {
      cCase = NONE ;
    }
  if (gqThisUniqueID == 0)
    return pFeature ;

  /*
   * Lookup to see if a feature with this gqThisID is already in the
   * feature set.
   */
  pFeature = g_hash_table_lookup(((ZMapFeatureAny)pFeatureSet)->children, GINT_TO_POINTER(gqThisUniqueID)) ;
  if (pFeature)
    bFeaturePresent = TRUE ;

  /*
   * Now the feature creation logic is as follows;
   */
  if ((cCase == FIRST) && !bFeaturePresent)
    {
      /*
       * This is a new feature, so we must create from scratch and add standard data.
       */
      pFeature = zMapFeatureCreateEmpty() ;
      if (pFeature)
        *pbNewFeatureCreated = TRUE ;
      else
        return pFeature ;

      /*
       * We have created names already. First insert the ID_attribute -> feature->unique_id
       * pair into the composite_features mapping, and then add standard data.
       */
      if (!compositeFeaturesInsert(pParser, gqThisID, gqThisUniqueID))
        {
          zMapLogWarning("makeFeatureTranscript(): could not register composite feature "
                         "IDs (%i, %i), name = '%s', name_id = '%s'",
                         gqThisID, gqThisUniqueID, sFeatureName, sFeatureNameID) ;
        }
      bDataAdded = zMapFeatureAddStandardData(pFeature,
                                              sFeatureNameID,
                                              sFeatureName,
                                              sSequence,
                                              sSOType,
                                              cFeatureStyleMode,
                                              &pFeatureSet->style,
                                              iStart,
                                              iEnd,
                                              bHasScore,
                                              dScore,
                                              cStrand) ;

      /*
       * Add feature to featureset
       */
      bFeatureAdded = zMapFeatureSetAddFeature(pFeatureSet, pFeature) ;
      if (!bFeatureAdded)
        {
          *psError = g_strdup_printf("makeFeatureTranscript(); feature with ID = %i and name = '%s' could not be added",
                                     (int)gqThisID, sFeatureName) ;
        }

      zMapFeatureAddText(pFeature, g_quark_from_string(sSource), sSource, NULL) ;
    }
  else if ((cCase == SECOND) && bFeaturePresent)
    {
      /*
       * Only add subfeature data if their start and end is within that
       * of the parent object. This traps extremely rare errors (probably due
       * to corrupted source data).
       */
      bWithinParent = (iStart >= pFeature->x1) && (iEnd <= pFeature->x2) ;
      if (bWithinParent)
        {
          if (bIsExon)
            {
              cSpanItem.x1 = iStart ;
              cSpanItem.x2 = iEnd ;
              pSpanItem = &cSpanItem;
              bDataAdded = zMapFeatureAddTranscriptExonIntron(pFeature, pSpanItem, NULL) ;
            }
          else if (bIsIntron)
            {
              cSpanItem.x1 = iStart ;
              cSpanItem.x2 = iEnd ;
              pSpanItem = &cSpanItem ;
              bDataAdded = zMapFeatureAddTranscriptExonIntron(pFeature, NULL, pSpanItem) ;
            }
          else if (bIsCDS)
            {
              /*
               * Should we also include start_not_found, end_not_found if present?
               */
              bDataAdded = zMapFeatureAddTranscriptCDSDynamic(pFeature, iStart, iEnd, cPhase) ;
            }
        }

      if (!bDataAdded)
        {
          *psError = g_strdup_printf("makeFeatureTranscript(); unable to add ZMapSpan to feature with ID = %i and name = '%s'",
                                     (int)gqThisID, sFeatureName) ;
        }

    }
  else if ((cCase == THIRD) && !bFeaturePresent)
    {
      /*
       * Firstly create the feature object as trasncript.
       */
      pFeature = zMapFeatureCreateEmpty() ;
      if (pFeature)
        *pbNewFeatureCreated = TRUE ;
      else
        return pFeature ;

      /*
       * We have names already so can add standard data.
       */
      bDataAdded = zMapFeatureAddStandardData(pFeature, sFeatureNameID, sFeatureName, sSequence, sSOType,
                                              cFeatureStyleMode, &pFeatureSet->style,
                                              iStart, iEnd, bHasScore, dScore, cStrand) ;

      bFeatureAdded = zMapFeatureSetAddFeature(pFeatureSet, pFeature) ;
      if (!bFeatureAdded)
        {
          *psError = g_strdup_printf("makeFeatureTranscript(); feature with ID = %i and name = '%s' could not be added",
                                     (int)gqThisID, sFeatureName) ;
        }

      zMapFeatureAddText(pFeature, g_quark_from_string(sSource), sSource, NULL) ;

      /*
       * Now add an exon to it.
       */
      cSpanItem.x1 = iStart ;
      cSpanItem.x2 = iEnd ;
      pSpanItem = &cSpanItem;
      bDataAdded = zMapFeatureAddTranscriptExonIntron(pFeature, pSpanItem, NULL) ;
      if (!bDataAdded)
        {
          *psError = g_strdup_printf("makeFeatureTranscript(); unable to add ZMapSpan to feature with ID = %i and name = '%s'",
                                     (int)gqThisID, sFeatureName) ;
        }

    }

  /*
   * Deal with "locus" attribute if present for a newly-created feature only.
   */
  if (*pbNewFeatureCreated)
    {
      if ((pAttributeLocus = zMapGFFAttributeListContains(pAttributes, nAttributes, sAttributeName_locus)))
        {
          if (zMapAttParseLocus(pAttributeLocus, &gqLocusID))
            {
              zMapFeatureAddLocus(pFeature, gqLocusID) ;
            }
        }
    }

  /*
   * If a new feature was created but not added to the feature set for some reason,
   * it must be destroyed to avoid a memory leak.
   */
  if (*pbNewFeatureCreated && !bFeatureAdded)
    {
      zMapFeatureDestroy(pFeature) ;
      pFeature = NULL ;
    }

  return pFeature ;
}






/*
 * Make a locus feature with data for the current "real" transcript feature.
 */
gboolean makeFeatureLocus(ZMapGFFParser pParser, ZMapGFFFeatureData pFeatureData , char ** psError)
{
  static const char *sType = "Locus" ;
  char *sLocusID = NULL, *sName = NULL, *sNameID = NULL ;
  int iStart = 0, iEnd = 0, iTargetStart = 0, iTargetEnd = 0 ;
  gboolean bResult = FALSE ;
  ZMapFeature pFeature = NULL ;
  ZMapGFFAttribute pAttribute = NULL, *pAttributes = NULL ;
  ZMapGFFFeatureData pFeatureDataLocus = NULL ;
  ZMapStrand cStrand = ZMAPSTRAND_NONE ;
  ZMapPhase cPhase = ZMAPPHASE_NONE ;
  ZMapHomolType cHomol = ZMAPHOMOL_NONE ;
  ZMapStyleMode cStyleMode = ZMAPSTYLE_MODE_TEXT ;
  ZMapSOIDData pSOIDData = NULL ;
  ZMapFeatureSet pFeatureSet = NULL ;
  GQuark gqLocusID = 0 ;
  unsigned int nAttributes = 0, iSOID = 0 ;

  zMapReturnValIfFail(pFeatureData && psError, bResult ) ;
  bResult = TRUE ;

  nAttributes          = zMapGFFFeatureDataGetNat(pFeatureData) ;
  pAttributes          = zMapGFFFeatureDataGetAts(pFeatureData) ;

  if ((pAttribute = zMapGFFAttributeListContains(pAttributes, nAttributes, sAttributeName_locus) ) && bResult )
    {
      bResult = zMapAttParseLocus(pAttribute, &gqLocusID) ;
      sLocusID = g_strdup(zMapGFFAttributeGetTempstring(pAttribute)) ;
    }
  else
    {
      bResult = FALSE ;
    }

  if (bResult)
    {

      /*
       * Use the feature "Name" for the sequence
       * Use "Locus" for the source
       * Use "Locus" for ontology
       * Use the StyleMode TEXT
       * There is a faked SO accession for these.
       */
      pFeatureDataLocus = zMapGFFFeatureDataCC(pFeatureData) ;
      zMapGFFFeatureDataSetSeq(pFeatureDataLocus, sLocusID ) ;
      zMapGFFFeatureDataSetSou(pFeatureDataLocus, sType ) ;
      zMapGFFFeatureDataSetFlagSco(pFeatureDataLocus, FALSE) ;
      zMapGFFFeatureDataSetSco(pFeatureDataLocus, 0.0) ;
      zMapGFFFeatureDataSetStr(pFeatureDataLocus, cStrand) ;
      zMapGFFFeatureDataSetPha(pFeatureDataLocus, cPhase) ;
      iStart = zMapGFFFeatureDataGetSta(pFeatureDataLocus) ;
      iEnd = zMapGFFFeatureDataGetEnd(pFeatureDataLocus) ;

      /*
       * SOIDData must contain the hacked SO:000ijk number and map this
       * to ZMAPSTYLE_MODE_TEXT. The homol type must be NONE.
       */
      if ((iSOID = zMapSOSetIsNamePresent(ZMAPSO_USE_NONE, sType)) != ZMAPSO_ID_UNK)
        {
          pSOIDData = zMapSOIDDataCreateFromData(iSOID, sType, cStyleMode, cHomol ) ;
        }
      zMapGFFFeatureDataSetSod(pFeatureDataLocus, pSOIDData) ;

      /*
       * Find featureset and other data.
       */
      findFeatureset(pParser, pFeatureDataLocus, &pFeatureSet) ;

      /*
       * Make a name and a name_id for the feature. The name comes from the locus ID and
       * the name_id is created in the usual fashion.
       */
      sName = g_strdup(sLocusID) ;
      sNameID = zMapFeatureCreateName(cStyleMode, sName, ZMAPSTRAND_NONE, iStart, iEnd, iTargetStart, iTargetEnd ) ;

      /*
       * Make the feature, add standard data to it and add it to featureset.
       */
      pFeature = zMapFeatureCreateEmpty() ;
      if (!pFeature)
        {
          *psError = g_strdup_printf("makeFeatureLocus(); could not create feature with name_id = '%s' and name = '%s'",
                                      sNameID, sName) ;
          bResult = FALSE ;
        }

      if (bResult)
        {
          bResult = zMapFeatureAddStandardData(pFeature, sNameID, sName, sLocusID, (char*)sType,
                                              cStyleMode, &pFeatureSet->style,
                                              iStart, iEnd, FALSE, 0.0, cStrand) ;
        }
      else
        {
          zMapFeatureDestroy(pFeature) ;
          *psError = g_strdup_printf("makeFeatureLocus(); could not add standard data to name_id = '%s' and name = '%s'",
                                      sNameID, sName) ;
        }

      if (bResult)
        {
          bResult = zMapFeatureSetAddFeature(pFeatureSet, pFeature) ;
          if (!bResult)
            {
              zMapFeatureDestroy(pFeature) ;
              *psError = g_strdup_printf("makeFeatureLocus(); could not add feature with name_id = '%s' and name = '%s' to featureset",
                                         sNameID, sName) ;
            }
        }


    } /* if (bResult) */

  /*
   * Clean up
   */
  if (sLocusID)
    g_free(sLocusID) ;
  zMapGFFFeatureDataDestroy(pFeatureDataLocus) ;

  return bResult ;
}






/*
 * Create a feature of ZMapStyleMode = ALIGNMENT only.
 */
static ZMapFeature makeFeatureAlignment(ZMapGFFFeatureData pFeatureData,
                                        ZMapFeatureSet pFeatureSet,
                                        char ** psError)
{
  static const char * sRead = "read" ;
  typedef enum {NONE, FIRST, SECOND} CaseToTreat ;
  CaseToTreat cCase = NONE ;
  unsigned int iSOID = 0,
    nAttributes = 0 ;
  int iStart = 0,
    iEnd = 0,
    iTargetStart = 0,
    iTargetEnd = 0,
    iLength = 0 ;
  char *sSequence = NULL,
    *sSource = NULL,
    *sSOType = NULL,
    *sFeatureName = NULL,
    *sFeatureNameID = NULL ;
  const char * sIdentifier = NULL ;
  double dScore = 0.0,
    dPercentID = 0.0 ;
  gboolean bHasScore = FALSE,
    bNewFeatureCreated = FALSE,
    bFeatureAdded = FALSE,
    bParseAttribute = FALSE,
    bParseAttributeID = FALSE,
    bParseAttributeTarget = FALSE,
    bDataAdded = FALSE ;
  GArray *pGaps = NULL ;
  GQuark gqTargetID = 0 ;
  ZMapSOIDData pSOIDData = NULL ;
  ZMapFeature pFeature = NULL ;
  ZMapGFFAttribute *pAttributes = NULL,
    pAttribute = NULL,
    pAttributeID = NULL,
    pAttributeTarget = NULL ;
  ZMapStrand cStrand = ZMAPSTRAND_NONE,
    cTargetStrand = ZMAPSTRAND_NONE ;
  ZMapPhase cPhase = ZMAPPHASE_NONE ;
  ZMapStyleMode cFeatureStyleMode = ZMAPSTYLE_MODE_BASIC ;
  ZMapHomolType cHomolType = ZMAPHOMOL_NONE ;

  zMapReturnValIfFail(pFeatureData && psError, pFeature) ;

  sSequence            = zMapGFFFeatureDataGetSeq(pFeatureData) ;
  sSource              = zMapGFFFeatureDataGetSou(pFeatureData) ;
  iStart               = zMapGFFFeatureDataGetSta(pFeatureData) ;
  iEnd                 = zMapGFFFeatureDataGetEnd(pFeatureData) ;
  pSOIDData            = zMapGFFFeatureDataGetSod(pFeatureData) ;
  bHasScore            = zMapGFFFeatureDataGetFlagSco(pFeatureData) ;
  dScore               = zMapGFFFeatureDataGetSco(pFeatureData) ;
  cStrand              = zMapGFFFeatureDataGetStr(pFeatureData) ;
  cPhase               = zMapGFFFeatureDataGetPha(pFeatureData) ;
  if (!pSOIDData)
    {
      *psError = g_strdup("makeFeatureAlignment(); invalid SOIDData pointer");
      return pFeature ;
    }
  sSOType              = zMapSOIDDataGetName(pSOIDData) ;
  iSOID                = zMapSOIDDataGetID(pSOIDData) ;
  cFeatureStyleMode    = zMapSOIDDataGetStyleMode(pSOIDData) ;
  cHomolType           = zMapSOIDDataGetHomol(pSOIDData) ;
  if (!sSOType)
    {
      *psError = g_strdup("makeFeatureAlignment(); invalid SO term name ") ;
      return pFeature ;
    }
  if (!iSOID)
    {
      *psError = g_strdup("makeFeatureAlignment(); invalid SOID numerical ID") ;
      return pFeature ;
    }
  if (cFeatureStyleMode != ZMAPSTYLE_MODE_ALIGNMENT)
    {
      *psError = g_strdup("makeFeatureAlignment(); ZMapStyleMode must be ZMAPSTYLE_MODE_ALIGNMENT") ;
      return pFeature ;
    }
  if (cHomolType == ZMAPHOMOL_NONE)
    {
      *psError = g_strdup("makeFeatureAlignment(); ZMapHomol must not be ZMAPHOMOL_NONE for ZMAPSTYLE_MODE_ALIGNMENT") ;
      return pFeature ;
    }

  /*
   * Firstly get basic data for attributes.
   */
  pAttributes = zMapGFFFeatureDataGetAts(pFeatureData) ;
  nAttributes = zMapGFFFeatureDataGetNat(pFeatureData) ;

  /*
   * (sm23) Modified on 01/08/2014 to remove need for ID attribute.
   *
   * ************ OLD COMMENT ***************
   * We treat two cases:
   * (a) First is an "ordinary" alignment where we are after the "Target" attribute.
   * (b) Second is a SO_term = "read", where we are interested in the "Target" and the "ID"
   *     attributes. The "ID" attribute is used to associated the two parts of a read pair.
   *
   */

  if ((pAttributeTarget = zMapGFFAttributeListContains(pAttributes, nAttributes, sAttributeName_Target)))
    {
      bParseAttributeTarget = zMapAttParseTarget(pAttributeTarget, &gqTargetID, &iTargetStart, &iTargetEnd, &cTargetStrand) ;
    }

<<<<<<< HEAD
  /*
=======
  /* 
>>>>>>> 11b92a92
  if ((pAttributeID = zMapGFFAttributeListContains(pAttributes, nAttributes, sAttributeName_ID)))
    {
      bParseAttributeID = zMapAttParseID(pAttributeID, &gqTargetID) ;
    }



  if  (         !strstr(sRead, sSOType)
             && bParseAttributeTarget
      )
    {
      cCase = FIRST ;
    }
  else if (     strstr(sRead, sSOType)
             && bParseAttributeTarget
             && bParseAttributeID
          )
    {
      cCase = SECOND ;
    }
   */
<<<<<<< HEAD
=======

  if (bParseAttributeTarget) 
    cCase = FIRST ; 
>>>>>>> 11b92a92

  if (bParseAttributeTarget)
    cCase = FIRST ;

  /*
   * Get case dependent information
   */
  if (cCase == FIRST)
    {
      sIdentifier = g_quark_to_string(gqTargetID) ;
    }
  else if (cCase == SECOND)
    {
      sIdentifier = g_quark_to_string(gqTargetID) ;
    }

  /*
   * Create the feature with all appropriate data
   */
  if (
         cCase != NONE
     )
    {

      /*
       * Create a new feature.
       */
      pFeature = zMapFeatureCreateEmpty() ;
      if (pFeature)
        {
          bNewFeatureCreated = TRUE ;
        }
      else
        {
          *psError = g_strdup_printf("makeFeatureAlignment(); could not create new feature object ");
          return pFeature ;
        }

      sFeatureName = g_strdup(sIdentifier) ;
      sFeatureNameID = zMapFeatureCreateName(cFeatureStyleMode, sFeatureName, cStrand, iStart, iEnd, iTargetStart, iTargetEnd) ;

      bDataAdded = zMapFeatureAddStandardData(pFeature, sFeatureNameID, sFeatureName, sSequence, sSOType,
                                           cFeatureStyleMode, &pFeatureSet->style,
                                           iStart, iEnd, bHasScore, dScore, cStrand) ;

      /*
       * "percentID" attribute
       */
      if ((pAttribute = zMapGFFAttributeListContains(pAttributes, nAttributes, sAttributeName_percentID)))
        {
          bParseAttribute = zMapAttParsePID(pAttribute, &dPercentID) ;
        }

      /*
       * "length" attribute
       */
      if ((pAttribute = zMapGFFAttributeListContains(pAttributes, nAttributes, sAttributeName_length)))
        {
          bParseAttribute = zMapAttParseLength(pAttribute, &iLength) ;
        }

      /*
       * Now parse for gap data in various possible formats
       */
      if ((pAttribute = zMapGFFAttributeListContains(pAttributes, nAttributes, sAttributeName_Gap)))
        {
          bParseAttribute = zMapAttParseGap(pAttribute, &pGaps, cStrand, iStart, iEnd, cTargetStrand, iTargetStart, iTargetEnd) ;
        }
      else if ((pAttribute = zMapGFFAttributeListContains(pAttributes, nAttributes, sAttributeName_cigar_ensembl)))
        {
          bParseAttribute = zMapAttParseCigarEnsembl(pAttribute, &pGaps, cStrand, iStart, iEnd, cTargetStrand, iTargetStart, iTargetEnd) ;
        }
      else if ((pAttribute = zMapGFFAttributeListContains(pAttributes, nAttributes, sAttributeName_cigar_exonerate)))
        {
          bParseAttribute = zMapAttParseCigarExonerate(pAttribute, &pGaps, cStrand, iStart, iEnd, cTargetStrand, iTargetStart, iTargetEnd);
        }
      else if ((pAttribute = zMapGFFAttributeListContains(pAttributes, nAttributes, sAttributeName_cigar_bam)))
        {
          bParseAttribute = zMapAttParseCigarBam(pAttribute, &pGaps, cStrand, iStart, iEnd, cTargetStrand, iTargetStart, iTargetEnd);
        }
      if (!bParseAttribute && pGaps)
        {
          g_array_free(pGaps, TRUE) ;
          pGaps = NULL ;
        }

      /*
       * Add data to the feature.
       */
      bDataAdded = zMapFeatureAddAlignmentData(pFeature, gqTargetID, dPercentID,
                                               iTargetStart, iTargetEnd, cHomolType,
                                               iLength, cTargetStrand, ZMAPPHASE_0, pGaps,
                                               zMapStyleGetWithinAlignError(pFeatureSet->style), FALSE, NULL )  ;
      if (bDataAdded)
        {
          bFeatureAdded = zMapFeatureSetAddFeature(pFeatureSet, pFeature) ;
        }
      if (!bFeatureAdded)
        {
          *psError = g_strdup_printf("makeFeatureAlignment(); feature with ID = %i and name = '%s' could not be added",
                                     (int)pFeature->unique_id, sFeatureName) ;
        }

      zMapFeatureAddText(pFeature, g_quark_from_string(sSource), sSource, NULL) ;
    }

  /*
   * If a new feature was created, but could not be added to the featureset,
   * it must be destroyed to prevent a memory leak.
   */
  if (bNewFeatureCreated && !bFeatureAdded)
    {
      zMapFeatureDestroy(pFeature) ;
      pFeature = NULL ;
    }


  return pFeature ;
}


/*
 * Create a feature with ZMapStyleMode = ASSEMBLY_PATH; not yet implemented, although the
 * code to parse the appropriate attribute value is in zmapGFFAttribute.c.
 */
static ZMapFeature makeFeatureAssemblyPath(ZMapGFFFeatureData pFeatureData,
                                         ZMapFeatureSet pFeatureSet,
                                         char ** psError)
{
  ZMapFeature pFeature = NULL ;

  return pFeature ;
}


/*
 * Default feature creation function.
 */
static ZMapFeature makeFeatureDefault(ZMapGFFFeatureData pFeatureData,
  const ZMapFeatureSet const pFeatureSet, char **psError)
{
  char *sName = NULL,
    *sFeatureName = NULL,
    *sFeatureNameID = NULL,
    *sSequence = NULL,
    *sSource = NULL,
    *sSOType = NULL,
    *sAttributes = NULL ;
  unsigned int nAttributes = 0 ;
  int iStart = 0,
    iEnd = 0,
    iQueryStart = 0,
    iQueryEnd = 0,
    iSOID = 0 ;
  double dScore = 0.0 ;
  gboolean bFeatureHasName = FALSE,
    bDataAdded = FALSE,
    bFeatureAdded = FALSE,
    bNewFeatureCreated = FALSE,
    bHasScore = FALSE,
    bParseValid = FALSE ;
  ZMapFeature pFeature = NULL ;
  ZMapGFFAttribute *pAttributes = NULL,
    pAttribute = NULL ;
  ZMapStyleMode cFeatureStyleMode = ZMAPSTYLE_MODE_BASIC ;
  ZMapStrand cStrand = ZMAPSTRAND_NONE ;
  ZMapPhase cPhase = ZMAPPHASE_NONE ;
  ZMapSOIDData pSOIDData = NULL ;

  zMapReturnValIfFail(pFeatureData && pFeatureSet && psError, pFeature ) ;

  sSequence            = zMapGFFFeatureDataGetSeq(pFeatureData) ;
  sSource              = zMapGFFFeatureDataGetSou(pFeatureData) ;
  iStart               = zMapGFFFeatureDataGetSta(pFeatureData) ;
  iEnd                 = zMapGFFFeatureDataGetEnd(pFeatureData) ;
  cStrand              = zMapGFFFeatureDataGetStr(pFeatureData) ;
  cPhase               = zMapGFFFeatureDataGetPha(pFeatureData) ;
  bHasScore            = zMapGFFFeatureDataGetFlagSco(pFeatureData) ;
  dScore               = zMapGFFFeatureDataGetSco(pFeatureData) ;
  sAttributes          = zMapGFFFeatureDataGetAtt(pFeatureData) ;
  nAttributes          = zMapGFFFeatureDataGetNat(pFeatureData) ;
  pAttributes          = zMapGFFFeatureDataGetAts(pFeatureData) ;

  pSOIDData            = zMapGFFFeatureDataGetSod(pFeatureData) ;
  sSOType              = zMapSOIDDataGetName(pSOIDData) ;
  iSOID                = zMapSOIDDataGetID(pSOIDData) ;
  cFeatureStyleMode    = zMapSOIDDataGetStyleMode(pSOIDData) ;

  /*
   * Make sure that this function is _not_ being called with ZMapStyleMode is
   * TRANSCRIPT or ALIGNMENT becasuse they should have been dealt with before
   * this point.
   */
  if (    (cFeatureStyleMode == ZMAPSTYLE_MODE_TRANSCRIPT)
      ||  (cFeatureStyleMode == ZMAPSTYLE_MODE_ALIGNMENT)
      ||  (cFeatureStyleMode == ZMAPSTYLE_MODE_ASSEMBLY_PATH)
      )
    {
      *psError = g_strdup("makeFeatureDefault(); ZMapStyleMode must _not_ be TRANSCRIPT or ALIGNMENT or ASSEMBLY_PATH") ;
      return pFeature ;
    }

  /*
   * Get attributes.
   */
  pAttributes = zMapGFFFeatureDataGetAts(pFeatureData) ;
  nAttributes = zMapGFFFeatureDataGetNat(pFeatureData) ;

   /*
    * Look for "Name" attribute
    */
  pAttribute = zMapGFFAttributeListContains(pAttributes, nAttributes, sAttributeName_Name );
  if (pAttribute)
    {
      bParseValid = zMapAttParseName(pAttribute, &sName) ;
    }

  /*
   * Get a name for the feature.
   */
  bFeatureHasName = getFeatureName(sSequence, pAttributes, nAttributes, sName, sSource,
                                   cFeatureStyleMode, cStrand, iStart, iEnd, iQueryStart, iQueryEnd,
                                   &sFeatureName, &sFeatureNameID) ;
  if (!sFeatureNameID)
    {
      *psError = g_strdup_printf("makeFeatureDefault(); feature ignored as it has no name");
      return pFeature ;
    }

  /*
   * Create our new feature object
   */
  pFeature = zMapFeatureCreateEmpty() ;
  if (pFeature)
    bNewFeatureCreated = TRUE ;
  else
    {
      *psError = g_strdup_printf("makeFeatureDefault(); could not create new feature object ");
      return pFeature ;
    }

  /*
   * Add standard data to the feature.
   */
  bDataAdded = zMapFeatureAddStandardData(pFeature, sFeatureNameID, sFeatureName, sSequence, sSOType,
                                       cFeatureStyleMode, &pFeatureSet->style,
                                       iStart, iEnd, bHasScore, dScore, cStrand);

  /*
   * Handle the case where we have a splice site of some kind. These were originally handled
   * with the SO terms "splice3" and "splice5" in GFF2 output from AceDB.
   */
  if (bDataAdded)
    {
      if (!strcmp(sSOType, "five_prime_cis_splice_site"))
        bDataAdded = zMapFeatureAddSplice(pFeature, ZMAPBOUNDARY_5_SPLICE) ;
      else if (!strcmp(sSOType, "three_prime_cis_splice_site"))
        bDataAdded = zMapFeatureAddSplice(pFeature, ZMAPBOUNDARY_3_SPLICE) ;
    }

  /*
   * Add the feature to feature set
   */
  if (bDataAdded)
    {
      bFeatureAdded = zMapFeatureSetAddFeature(pFeatureSet, pFeature) ;
    }
  if (!bFeatureAdded)
    {
      *psError = g_strdup_printf("makeFeatureDefault(); feature with ID = %i and name = '%s' could not be added",
                                     (int)pFeature->unique_id, sFeatureName) ;
    }

  zMapFeatureAddText(pFeature, g_quark_from_string(sSource), sSource, NULL) ;

  /*
   * If a new feature was created, but could not be added to the featureset,
   * it must be destroyed to prevent a memory leak.
   */
  if (bNewFeatureCreated && !bFeatureAdded)
    {
      zMapFeatureDestroy(pFeature) ;
      pFeature = NULL ;
    }

  if (sName)
    {
      g_free(sName) ;
    }

  return pFeature ;
}



/*
 * This clipping function ignores the clip mode of the parser, and clips everything
 * that is completely outside of the [pParser->clip_start, pParser->clip_end] range;
 * If the values of clip_start and clip_end are not set in the parser, then we
 * include the feature.
 */
static gboolean clipFeatureLogic_Complete(ZMapGFF3Parser  pParser, ZMapGFFFeatureData pFeatureData )
{
  gboolean bIncludeFeature = TRUE ;
  int iStart = 0,
    iEnd = 0,
    iClipStart = 0,
    iClipEnd = 0 ;
  gboolean bFeatureOutside = FALSE ;
  ZMapGFFClipMode cClipMode = GFF_CLIP_NONE ;

  zMapReturnValIfFail(pParser && pParser->pHeader && pFeatureData, bIncludeFeature) ;

  cClipMode = pParser->clip_mode ;
  iClipStart = pParser->clip_start ;
  iClipEnd = pParser->clip_end ;
  if (!iClipStart && !iClipEnd)
    return bIncludeFeature ;

  /*
   * Get some data about the feature, and error check.
   */
  iStart               = zMapGFFFeatureDataGetSta(pFeatureData) ;
  iEnd                 = zMapGFFFeatureDataGetEnd(pFeatureData) ;
  zMapReturnValIfFail(iStart && iEnd, bIncludeFeature ) ;

  /*
   * Clipping logic.
   */
  if (cClipMode == GFF_CLIP_NONE)
    {

    }
  else
    {

      /* Exclude feature completely outisde parser boundaries. */
      bFeatureOutside = (iStart > iClipEnd) || (iEnd < iClipStart) ;
      if (bFeatureOutside)
          bIncludeFeature = FALSE ;


    }


  return bIncludeFeature ;
}


/*
 * Encapsulation of clipping logic. This now has to take into account the StyleMode
 * and other data concerning the feature of interest.
 *
 * Behaviour is dependent on the relationship between the parser clip boundaries, call them
 * [clip_start, clip_end] and the feature start and end, call that [iStart, iEnd]. We may
 * exclude a feature completely or truncate it.
 *
 * (1) CLIP_NONE          do nothing
 * (2) CLIP_ALL          { exclude features _completely_ outside }   _and_   exclude features that overlap boundaries
 * (3) CLIP_OVERLAP      { parser boundaries                     }   _and_   truncate features that overlap boundaries
 *
 */
static gboolean clipFeatureLogic_General(ZMapGFF3Parser  pParser, ZMapGFFFeatureData pFeatureData )
{
  gboolean bIncludeFeature = FALSE ;
  int iStart = 0,
    iEnd = 0,
    iClipStart = 0,
    iClipEnd = 0 ;
  char *sSOType = NULL ;
  gboolean bFeatureOutside = FALSE,
    bFeatureOverlapStart = FALSE,
    bFeatureOverlapEnd = FALSE ;
  ZMapSOIDData pSOIDData = NULL ;
  ZMapStyleMode cFeatureStyleMode = ZMAPSTYLE_MODE_INVALID ;
  ZMapGFFClipMode cClipMode = GFF_CLIP_NONE ;

  zMapReturnValIfFail(pParser && pParser->pHeader && pFeatureData, bIncludeFeature) ;

  cClipMode = pParser->clip_mode ;
  iClipStart = pParser->clip_start ;
  iClipEnd = pParser->clip_end ;
  if (!iClipStart && !iClipEnd)
    return TRUE ;

  /*
   * Get some data about the feature, and error check.
   */
  iStart               = zMapGFFFeatureDataGetSta(pFeatureData) ;
  iEnd                 = zMapGFFFeatureDataGetEnd(pFeatureData) ;
  pSOIDData            = zMapGFFFeatureDataGetSod(pFeatureData) ;
  cFeatureStyleMode    = zMapSOIDDataGetStyleMode(pSOIDData) ;
  sSOType              = zMapSOIDDataGetName(pSOIDData) ;
  zMapReturnValIfFail(iStart && iEnd
                  && (cFeatureStyleMode != ZMAPSTYLE_MODE_INVALID), bIncludeFeature ) ;

  /*
   * Default behaviour is to include the feature.
   */
  bIncludeFeature = TRUE ;

  /*
   * Clipping logic.
   */
  if (cClipMode == GFF_CLIP_NONE)
    {

    }
  else
    {

      /* Exclude feature completely outisde parser boundaries. */
      bFeatureOutside = (iStart > iClipEnd) || (iEnd < iClipStart) ;
      if (bFeatureOutside)
          bIncludeFeature = FALSE ;

      /* Does the feature overlap the start and end of parser boundaries? */
      bFeatureOverlapStart = (iStart < iClipStart) ;
      bFeatureOverlapEnd = (iEnd > iClipEnd) ;

      /* Exclude feature that overlaps the parser boundaries. */
      if (bIncludeFeature && (cClipMode == GFF_CLIP_ALL))
        {
          if (bFeatureOverlapStart || bFeatureOverlapEnd )
              bIncludeFeature = FALSE ;
        }

      /* Truncate a feature that overlaps the parser boundaries. */
      if (bIncludeFeature && cClipMode == GFF_CLIP_OVERLAP)
        {
          if (bFeatureOverlapStart)
            {
              iStart = iClipStart ;
              zMapGFFFeatureDataSetSta(pFeatureData, iStart) ;
            }
          if (bFeatureOverlapEnd)
            {
              iEnd = iClipEnd ;
              zMapGFFFeatureDataSetEnd(pFeatureData, iEnd) ;
            }
        }

    }


  return bIncludeFeature ;
}


/*
 * This function is a nasty hack to get around the following problem:
 *
 * In the old v2 code, there were many columns that were fed through with
 * sType = "misc_feature"; these were then treated in a variety of fashions,
 * with different StyleMode. The type "misc_feature" is currently (December
 * 2013) translated into the "sequence_feature" SO term. However the mapping
 * from SO term to StyleMode must be many-to-one, so cannot be used in the
 * case of these columns.
 *
 * This function selects an appropriate SO term for the columns for which
 * this special treatment is required, which is then used as part of the
 * correct SO => StyleMode mapping that I've implemented for GFFv3. This
 * seems a bit arbitrary, but is at least expident. Main advantage is that
 * the style (in the ZMap written configuration) does not have to be altered
 * for the affected columns.
 *
 */
static gboolean hack_SpecialColumnToSOTerm(const char * const sSource, char ** const psType )
{
  /*
   * List of special source names to be treated by this function.
   */
  static const char *sCol01 = "das_constrained_regions" ;
  static const char *sCol02 = "das_phastCons" ;
  static const char *sCol05 = "solexa_coverage" ;
  static const char *sCol06 = "das_ChromSig" ;
  gboolean bResult = FALSE ;

  zMapReturnValIfFail(sSource && *sSource && psType && *psType, bResult ) ;

  if (!strcmp(sSource, sCol01))
    {
      *psType = "transcript" ;
      bResult = TRUE ;
    }
  else if (strstr(sSource, sCol02)) /* several sources start with the string "das_phastCons" */
    {
      *psType = "das_phastCons" ;
      bResult = TRUE ;
    }
  else if (strstr(sSource, sCol05)) /* several sources start with the string "solexa_coverage" */
    {
      *psType = "solexa_coverage" ;
      bResult = TRUE ;
    }
  else if (!strcmp(sSource, sCol06))
    {
      *psType = "transcript" ;
    }

  return bResult ;
}



/*
 * Create a new feature and add it to the feature set.
 *
 *
 */
static gboolean makeNewFeature_V3( ZMapGFFParser pParserBase,
                         char ** const err_text,
                         ZMapGFFFeatureData pFeatureData
                       )
{
  unsigned int nAttributes = 0 ;

  char *sMakeFeatureErrorText = NULL,
    *sURL = NULL,
    *sVariation = NULL,
    *sNote = NULL,
    *sSOType = NULL ;

  gboolean bResult = FALSE,
    bNewFeatureCreated = FALSE,
    bIncludeFeature = TRUE,
    bFoundFeatureset = FALSE,
    bLocusFeature = FALSE ;

  ZMapFeature pFeature = NULL ;
  ZMapFeatureSet pFeatureSet = NULL ;
  ZMapStyleMode cFeatureStyleMode = ZMAPSTYLE_MODE_INVALID ;
  ZMapSOIDData pSOIDData = NULL ;
  ZMapGFFAttribute pAttribute = NULL,
    *pAttributes = NULL ;

  ZMapGFF3Parser pParser = (ZMapGFF3Parser) pParserBase ;

  zMapReturnValIfFail(pParser && pParser->pHeader && pFeatureData, bResult) ;

  /*
   * Take some data from the ZMapGFFFeatureData object
   */
  nAttributes          = zMapGFFFeatureDataGetNat(pFeatureData) ;
  pAttributes          = zMapGFFFeatureDataGetAts(pFeatureData) ;
  pSOIDData            = zMapGFFFeatureDataGetSod(pFeatureData) ;
  sSOType              = zMapSOIDDataGetName(pSOIDData) ;
  cFeatureStyleMode    = zMapSOIDDataGetStyleMode(pSOIDData) ;

  /*
   * This is doing some lookups to find styles for features (or at least for the
   * feature set at once). If it fails then we exit doing nothing.
   */
  bFoundFeatureset = findFeatureset(pParserBase, pFeatureData, &pFeatureSet) ;

  /*
   * Test the StyleMode of the feature against that of the Style itself
   */
  if (bFoundFeatureset)
    {
      if (!(bResult = pFeatureSet->style->mode == cFeatureStyleMode ))
        {
          sMakeFeatureErrorText = g_strdup_printf("makeNewFeature_V3(); feature StyleMode did not match FeatureSet; not created") ;
        }
    }

  /*
   * Now branch on the ZMapStyleMode of the current GFF line.
   */
  if (bFoundFeatureset && bResult && (cFeatureStyleMode != ZMAPSTYLE_MODE_INVALID))
    {

      if (cFeatureStyleMode == ZMAPSTYLE_MODE_TRANSCRIPT)
        {

#ifdef CLIP_TRANSCRIPT_ON_PARSE
          if ((bIncludeFeature = clipFeatureLogic_Transcript(pParser, pFeatureData )))
            {
#endif

              pFeature = makeFeatureTranscript(pParser, pFeatureData, pFeatureSet, &bNewFeatureCreated, &sMakeFeatureErrorText) ;
              if (pFeature)
                {
                  bResult = TRUE ;
                }
              if (bNewFeatureCreated)
                ++pParser->num_features ;

              if (requireLocusOperations(pParserBase, pFeatureData) && bNewFeatureCreated)
                {
#ifdef CLIP_LOCUS_ON_PARSE
                  if (clipFeatureLogic_General(pParser, pFeatureData ))
                    {
#endif
                      bLocusFeature = makeFeatureLocus(pParserBase, pFeatureData, &sMakeFeatureErrorText) ;
#ifdef CLIP_LOCUS_ON_PARSE
                    }
#endif
                }

#ifdef CLIP_TRANSCRIPT_ON_PARSE
            }
#endif

        }
      else if (cFeatureStyleMode == ZMAPSTYLE_MODE_ALIGNMENT)
        {

#ifdef CLIP_ALIGNMENT_ON_PARSE_GENERAL
          if ((bIncludeFeature = clipFeatureLogic_General(pParser, pFeatureData )))
            {
#else
          if ((bIncludeFeature = clipFeatureLogic_Complete(pParser, pFeatureData )))
            {
#endif

              pFeature = makeFeatureAlignment(pFeatureData, pFeatureSet, &sMakeFeatureErrorText) ;
              if (pFeature)
                {
                  bResult = TRUE ;
                  ++pParser->num_features ;
                }

            }

        }
      else if (cFeatureStyleMode == ZMAPSTYLE_MODE_ASSEMBLY_PATH)
        {

#ifdef CLIP_ASSEMBLYPATH_ON_PARSE
          if ((bIncludeFeature = clipFeatureLogic_General(pParser, pFeatureData )))
            {
#else
          if ((bIncludeFeature = clipFeatureLogic_Complete(pParser, pFeatureData )))
            {
#endif

              pFeature = makeFeatureAssemblyPath(pFeatureData, pFeatureSet, &sMakeFeatureErrorText) ;
              if (pFeature)
                {
                  bResult = TRUE ;
                  ++pParser->num_features ;
                }

            }


        }
      else
        {

#ifdef CLIP_DEFAULT_ON_PARSE
          if ((bIncludeFeature = clipFeatureLogic_General(pParser, pFeatureData )))
            {
#else
          if ((bIncludeFeature = clipFeatureLogic_Complete(pParser, pFeatureData )))
            {
#endif

              pFeature = makeFeatureDefault(pFeatureData, pFeatureSet, &sMakeFeatureErrorText) ;
              if (pFeature)
                {
                  bResult = TRUE ;
                  ++pParser->num_features ;
                }

            }


        } /* final ZMapStyleMode clause */

      /*
       * Now we deal with some extra attributes used locally.
       */
      if (bIncludeFeature)
        {

          if(!zMapStyleGetGFFFeature(pFeatureSet->style))
            zMapStyleSetGFF(pFeatureSet->style, NULL, sSOType);

          /*
           * URL attribute.
           */
          if ((pAttribute = zMapGFFAttributeListContains(pAttributes, nAttributes, sAttributeName_url)))
            {
              if (zMapAttParseURL(pAttribute, &sURL))
                {
                  zMapFeatureAddURL(pFeature, sURL) ;
                }
            }

          /*
           * EnsEMBL variation data.
           */
          if ((pAttribute = zMapGFFAttributeListContains(pAttributes, nAttributes, sAttributeName_ensembl_variation)))
            {
              if (zMapAttParseEnsemblVariation(pAttribute, &sVariation))
                {
                  zMapFeatureAddVariationString(pFeature, sVariation) ;
                }
            }

          /*
           * Handle the Note attribute
           */
          if ((pAttribute = zMapGFFAttributeListContains(pAttributes, nAttributes, sAttributeName_Note)))
            {
              if (zMapAttParseNote(pAttribute, &sNote))
                {
                  zMapFeatureAddDescription(pFeature, sNote) ;
                }
            }

          /*
           * Insert handling of other attributes in here as necesary.
           */

        }


    } /* if (bFoundFeatureset && bResult) */

  /*
   *  Clean up
   */
  if (sURL)
    g_free(sURL) ;
  if (sNote)
    g_free(sNote) ;

  return bResult ;
}



/*
 * Perform all of the computations/lookups for dealing with source datasets and parser featuresets.
 * We also generate identifiers for the source and feature style.
 *
 * Return a boolean to indicate success or failure.
 */
static gboolean findFeatureset(ZMapGFFParser pParser, ZMapGFFFeatureData pFeatureData,
                                   ZMapFeatureSet *ppFeatureSet)
{
  gboolean bResult = TRUE ;
  ZMapFeatureSource pSourceData = NULL ;
  GQuark gqSourceID = 0, gqFeatureStyleID = 0 ;
  char *sSource = NULL ;
  unsigned int nAttributes = 0 ;
  ZMapGFFAttribute *pAttributes = NULL ;
  ZMapFeatureSet pFeatureSet = NULL ;
  ZMapGFFParserFeatureSet pParserFeatureSet = NULL ;
  ZMapFeatureTypeStyle pFeatureStyle = NULL ;
  ZMapSOIDData pSOIDData = NULL ;
  ZMapStyleMode cFeatureStyleMode = ZMAPSTYLE_MODE_INVALID ;

  zMapReturnValIfFail(pParser && pFeatureData && ppFeatureSet, FALSE ) ;

  /*
   * Firstly get the attributes.
   */
  sSource              = zMapGFFFeatureDataGetSou(pFeatureData) ;
  nAttributes          = zMapGFFFeatureDataGetNat(pFeatureData) ;
  pAttributes          = zMapGFFFeatureDataGetAts(pFeatureData) ;
  pSOIDData            = zMapGFFFeatureDataGetSod(pFeatureData) ;
  cFeatureStyleMode    = zMapSOIDDataGetStyleMode(pSOIDData) ;

  /*
   * Now deal with the source -> data mapping referred to in the parser.
   */
  if (pParser->source_2_sourcedata)
    {
      gqSourceID = zMapFeatureSetCreateID(sSource);

      if (!(pSourceData = g_hash_table_lookup(pParser->source_2_sourcedata, GINT_TO_POINTER(gqSourceID))))
        {
          pSourceData = g_new0(ZMapFeatureSourceStruct,1);
          pSourceData->source_id = gqSourceID;
          pSourceData->source_text = gqSourceID;

          g_hash_table_insert(pParser->source_2_sourcedata,GINT_TO_POINTER(gqSourceID), pSourceData);
        }

      if (pSourceData->style_id)
        gqFeatureStyleID = zMapStyleCreateID((char *) g_quark_to_string(pSourceData->style_id)) ;
      else
        gqFeatureStyleID = zMapStyleCreateID((char *) g_quark_to_string(pSourceData->source_id)) ;

      gqSourceID = pSourceData->source_id ;
      pSourceData->style_id = gqFeatureStyleID;
    }
  else
    {
      gqSourceID = gqFeatureStyleID = zMapStyleCreateID(sSource) ;
    }

  /*
   * Find the feature set from the parser associated with the source, and
   * create it if it does not already exist.
   */
  if (!(pParserFeatureSet = getParserFeatureSet(pParser, sSource)))
    {
      bResult = FALSE ;
    }

  /*
   * Now deal with the feature set and parser featureset.
   */
  if (bResult)
    {

      if (!(pFeatureStyle = (ZMapFeatureTypeStyle)g_hash_table_lookup(pParserFeatureSet->feature_styles, GUINT_TO_POINTER(gqFeatureStyleID))))
        {
          if (!(pFeatureStyle = zMapFindFeatureStyle(pParser->sources, gqFeatureStyleID, cFeatureStyleMode)))
            {
              gqFeatureStyleID = g_quark_from_string(zmapStyleMode2ShortText(cFeatureStyleMode)) ;
            }

          if (!(pFeatureStyle = zMapFindFeatureStyle(pParser->sources, gqFeatureStyleID, cFeatureStyleMode)))
            bResult = FALSE ;

          if (bResult)
            {
              if (pSourceData)
                pSourceData->style_id = gqFeatureStyleID;

              g_hash_table_insert(pParserFeatureSet->feature_styles,GUINT_TO_POINTER(gqFeatureStyleID),(gpointer) pFeatureStyle);

              if (pSourceData && pFeatureStyle->unique_id != gqFeatureStyleID)
                pSourceData->style_id = pFeatureStyle->unique_id;

            }
        }

    }

  if (bResult)
    {
      pParserFeatureSet->feature_set->style = pFeatureStyle;
      pFeatureSet = pParserFeatureSet->feature_set ;
    }

  *ppFeatureSet = pFeatureSet ;

  return bResult ;
}





/*
 * Decide whether or not locus-based operations are required for
 * the current feature.
 */
static gboolean requireLocusOperations(ZMapGFFParser pParser, ZMapGFFFeatureData pFeatureData)
{
  gboolean bResult = FALSE ;
  ZMapGFFAttribute *pAttributes = NULL ;
  unsigned int nAttributes = 0 ;

  zMapReturnValIfFail(pParser && pFeatureData, bResult ) ;

  nAttributes          = zMapGFFFeatureDataGetNat(pFeatureData) ;
  pAttributes          = zMapGFFFeatureDataGetAts(pFeatureData) ;

  if (pParser->locus_set_id                                                                           &&
      zMapGFFAttributeListContains(pAttributes, nAttributes, sAttributeName_locus)                    &&
      zMapGFFAttributeListContains(pAttributes, nAttributes, sAttributeName_ID)                       &&
      !strcmp( zMapSOIDDataGetName(zMapGFFFeatureDataGetSod(pFeatureData)) , "transcript") )
    {
      bResult = TRUE ;
    }

  return bResult ;
}
















/*
 * Sets the SO collection flag. TRUE means use SO, FALSE means use SOFA.
 */
gboolean zMapGFFSetSOSetInUse(ZMapGFFParser  pParserBase, ZMapSOSetInUse cUse)
{
  ZMapGFF3Parser pParser = (ZMapGFF3Parser) pParserBase ;
  gboolean bSet = FALSE ;

  zMapReturnValIfFail(pParser && pParser->pHeader, bSet) ;

  pParser->cSOSetInUse = cUse ;
  bSet = TRUE ;
  return bSet ;
}

/*
 * Returns the SO collection flag.
 */
ZMapSOSetInUse zMapGFFGetSOSetInUse(ZMapGFFParser pParserBase )
{
  ZMapGFF3Parser pParser = (ZMapGFF3Parser) pParserBase ;

  zMapReturnValIfFail(pParser && pParser->pHeader, ZMAPSO_USE_NONE) ;

  return pParser->cSOSetInUse ;
}




/*
 * Set the SO Error level within the parser.
 */
gboolean zMapGFFSetSOErrorLevel(ZMapGFFParser pParserBase, ZMapSOErrorLevel cErrorLevel)
{
  ZMapGFF3Parser pParser = (ZMapGFF3Parser) pParserBase ;
  gboolean bSet = FALSE ;

  zMapReturnValIfFail(pParser && pParser->pHeader, bSet) ;

  bSet = TRUE ;
  pParser->cSOErrorLevel = cErrorLevel ;
  return bSet ;
}


/*
 * Return the error level setting within the parser.
 */
ZMapSOErrorLevel zMapGFFGetSOErrorLevel(ZMapGFFParser pParserBase )
{
  ZMapGFF3Parser pParser = (ZMapGFF3Parser) pParserBase ;
  zMapReturnValIfFail(pParser && pParser->pHeader, 0);
  return pParser->cSOErrorLevel ;
}






/* This is a GDestroyNotify() and is called for each element in a GData list when
 * the list is cleared with g_datalist_clear (), the function must free the GArray
 * and GData lists. */
static void destroyFeatureArray(gpointer data)
{
  ZMapGFFParserFeatureSet parser_feature_set = (ZMapGFFParserFeatureSet)data ;
  zMapReturnIfFail(parser_feature_set) ;

  /* No data to free in this list, just clear it. */
  g_datalist_clear(&(parser_feature_set->multiline_features)) ;
  if(parser_feature_set->feature_set && parser_feature_set->feature_set->style)
      zMapStyleDestroy(parser_feature_set->feature_set->style);

  g_hash_table_destroy(parser_feature_set->feature_styles);

  g_free(parser_feature_set) ;

  return ;
}





/*
 * Get the feature set associated with a particular name from the parser; if it
 * does not exist, it should be created.
 */
static ZMapGFFParserFeatureSet getParserFeatureSet(ZMapGFFParser pParserBase, char* sFeatureSetName )
{
  ZMapGFF3Parser pParser = (ZMapGFF3Parser) pParserBase ;
  ZMapGFFParserFeatureSet pParserFeatureSet = NULL ;
  ZMapFeatureSet pFeatureSet = NULL ;
  ZMapSpan span;

  zMapReturnValIfFail(pParser && pParser->pHeader && sFeatureSetName && *sFeatureSetName, pParserFeatureSet) ;

  pParserFeatureSet = (ZMapGFFParserFeatureSet)g_datalist_get_data(&(pParser->feature_sets), sFeatureSetName);

  /*
   * If we don't have this feature_set yet, then make one.
   */
  if (!pParserFeatureSet)
    {

      pParserFeatureSet = g_new0(ZMapGFFParserFeatureSetStruct, 1) ;

      g_datalist_set_data_full(&(pParser->feature_sets), sFeatureSetName, pParserFeatureSet, destroyFeatureArray) ;

      pFeatureSet = pParserFeatureSet->feature_set = zMapFeatureSetCreate(sFeatureSetName , NULL) ;

      /* record the region we are getting */
      span = (ZMapSpan) g_new0(ZMapSpanStruct,1);
      span->x1 = pParser->features_start;
      span->x2 = pParser->features_end;
      pFeatureSet->loaded = g_list_append(NULL,span);

      pParser->src_feature_sets =g_list_prepend(pParser->src_feature_sets, GUINT_TO_POINTER(pFeatureSet->unique_id));

      /*
       * we need to copy as these may be re-used. styles have already been
       * inherited by this point by zmapView code and passed back to us
       */
      pParserFeatureSet->feature_styles = g_hash_table_new(NULL,NULL);

      pParserFeatureSet->multiline_features = NULL ;
      g_datalist_init(&(pParserFeatureSet->multiline_features)) ;

      pParserFeatureSet->parser = pParserBase ;
    }

  return pParserFeatureSet ;
}








/*
 **********************************************************************************
 * (sm23) NOTE this is lifted straight from v2 code, and can probably be discarded
 * at some point, preferably sooner rather than later.
 **********************************************************************************
 *
 *
 *
 *
 *
 * This routine attempts to find the feature's name from the GFF attributes field,
 * acedb has been modified so that with -zmap option it will output the name as:
 *
 *          Name "object name"    e.g.   Name "Sequence B0250.1"
 *
 * Some features do not have an obvious name though or the feature name is shared
 * amongst many features and so we must construct a name from the feature name
 * and the coords.
 *
 * For homology features the name is in the attributes in the form:
 *
 *        Target "Classname:objname" query_start query_end
 *
 * For assembly path features the name is in the attributes in the form:
 *
 *        Assembly_source "Classname:objname"
 *
 * For genefinder features they all have a source field that starts "GF_" so we use that.
 *
 *        B0250GF_splicesplice31061070.233743+.
 *        B0250GF_ATGatg38985389871.8345-0
 *        etc.
 *
 * Some features have their name given in the "Note" field appended to some GFF records.
 * This field is also used for general comments however so the code must attempt to
 * deal with this, here are some examples:
 *
 * Here's one that is a feature name:
 *
 *        Note "RP5-931H19"
 *
 * and here's some that aren't:
 *
 *        Note "Left: B0250"
 *        Note "7 copies of 31mer"
 *
 * and so on....
 *
 *
 */
static gboolean getFeatureName(const char * const sequence,
  ZMapGFFAttribute * pAttributes,
  unsigned int nAttributes,
  const char * const given_name,
  const char * const source,
  ZMapStyleMode feature_type,
  ZMapStrand strand,
  int start,
  int end,
  int query_start,
  int query_end,
  char ** const feature_name,
  char ** const feature_name_id)
{
  NameFindType name_find = ZMAPGFF_NAME_FIND ;
  gboolean bHasName = FALSE,
    bAttributeHit = FALSE,
    bParseValid = FALSE ;
  char *sTempBuff01 = NULL,
  *sTempBuff02 = NULL ;
  unsigned int iAttribute = 0 ;

  zMapReturnValIfFail(sequence && *sequence && source && *source, bHasName) ;

  ZMapGFFAttribute pAttribute = NULL ;

  if (name_find == ZMAPGFF_NAME_USE_SEQUENCE)
    {
      bHasName = TRUE ;
      *feature_name = g_strdup(sequence) ;
      *feature_name_id = zMapFeatureCreateName(feature_type, *feature_name, strand,
                                               start, end, query_start, query_end) ;
    }
  else if (name_find == ZMAPGFF_NAME_USE_SOURCE)
    {
      bHasName = TRUE ;
      *feature_name = g_strdup(source) ;
      *feature_name_id = zMapFeatureCreateName(feature_type, *feature_name, strand,
                                               start, end, query_start, query_end) ;
    }
  else if ((name_find == ZMAPGFF_NAME_USE_GIVEN || name_find == ZMAPGFF_NAME_USE_GIVEN_OR_NAME) && given_name && *given_name)
    {
      bHasName = TRUE ;
      *feature_name = g_strdup(given_name) ;
      *feature_name_id = zMapFeatureCreateName(feature_type, *feature_name, strand,
                                               start, end, query_start, query_end) ;
    }
  else if (pAttributes && (pAttribute = zMapGFFAttributeListContains(pAttributes, nAttributes, "Name")))
    {
      bParseValid = zMapAttParseName(pAttribute, &*feature_name) ;
      *feature_name_id = zMapFeatureCreateName(feature_type, *feature_name, strand,
                                               start, end, query_start, query_end) ;
      bHasName = TRUE ;

    }
  else if (name_find != ZMAPGFF_NAME_USE_GIVEN_OR_NAME)
    {


      /* for BAM we have a basic feature with name so let's bodge this in */
      if (feature_type == ZMAPSTYLE_MODE_ALIGNMENT)
        {

          if (pAttributes && (pAttribute = zMapGFFAttributeListContains(pAttributes, nAttributes, "Target")))
            {

                /* In acedb output at least, homologies all have the same format.
               * Strictly speaking this is V2 only, as target has a different meaning
               * in V3.
               */
              if (pAttributes && zMapAttParseTargetV2(pAttribute, &sTempBuff01, &sTempBuff02))
                {
                  bHasName = FALSE ;
                  *feature_name = g_strdup(sTempBuff01) ;
                  *feature_name_id = zMapFeatureCreateName(feature_type, *feature_name, strand,
                                                           start, end, query_start, query_end) ;
                }

            }
        }
      else if (feature_type == ZMAPSTYLE_MODE_ASSEMBLY_PATH)
        {

          /*
           * (sm23) This block does not appear to be entered with any of my datasets.
           */

          /* if ((tag_pos = strstr(attributes, "Assembly_source"))) */
           ;
          if (pAttributes && (pAttribute = zMapGFFAttributeListContains(pAttributes, nAttributes, "Assembly_source")) )
            {
              /* if (sscanf(tag_pos, attr_format_str02, name) == iExpectedFields1) */
              if (zMapAttParseAssemblySource(pAttribute, &sTempBuff01, &sTempBuff02))
                {
                  bHasName = FALSE ;
                  *feature_name = g_strdup(sTempBuff01) ;
                  *feature_name_id = zMapFeatureCreateName(feature_type, *feature_name, strand,
                                                           start, end, query_start, query_end) ;
                }
            }

        }
      else if ((feature_type == ZMAPSTYLE_MODE_BASIC || feature_type == ZMAPSTYLE_MODE_GLYPH)
                 && (g_str_has_prefix(source, "GF_") || (g_ascii_strcasecmp(source, "hexexon") == 0)))
        {

          /* Genefinder features, we use the source field as the name.... */
          bHasName = FALSE ;
          *feature_name = g_strdup(given_name) ;
          *feature_name_id = zMapFeatureCreateName(feature_type, *feature_name, strand,
                                                   start, end, query_start, query_end) ;

        }
      else
        {

          bHasName = FALSE ;
          /*
           * (sm23) Again, why are we only looking for the "Note" attribute at the beginning
           * of the attribute string?
           */
          if (pAttributes)
            {
              for (iAttribute=0; iAttribute<nAttributes; ++iAttribute)
                {
                  pAttribute = pAttributes[iAttribute] ;
                  if (zMapAttParseAnyTwoStrings(pAttribute, &sTempBuff01, &sTempBuff02) )
                    {
                      bAttributeHit = TRUE;
                      break ;
                    }
                }
            }

          /* if (sscanf(attributes, attr_format_str03, sClass, name) == iExpectedFields2) */
          if (bAttributeHit)
            {
              bHasName = TRUE ;
              *feature_name = g_strdup(sTempBuff02) ;
              *feature_name_id = zMapFeatureCreateName(feature_type, *feature_name, strand,
                                                       start, end, query_start, query_end) ;
            }
          else
            {
              *feature_name = g_strdup(sequence) ;
              *feature_name_id = zMapFeatureCreateName(feature_type, *feature_name, strand,
                                                       start, end, query_start, query_end) ;
            }

        }

    } /* last clause */

  /* mh17: catch all to create names for totally anonymous features
   * me, i'd review all the stuff above and simplify it...
   * use case in particular is bigwig OTF request from File menu, we get a basic feature with no
   * name (if we don'tl specify a style)
   * normally they'd be graph features which somehow ends up with a made up name
   * also fixes RT 238732
   */
  if (!*feature_name_id)
  {
    *feature_name = g_strdup(sequence) ;
    *feature_name_id = zMapFeatureCreateName(feature_type, *feature_name, strand,
                                             start, end, query_start, query_end) ;
  }

  /*
   * Clean up
   */
  if (sTempBuff01)
    g_free(sTempBuff01) ;
  if (sTempBuff02)
    g_free(sTempBuff02) ;

  return bHasName ;
}


/*
 * Lookup the value of the ID attribute, and return the GQuark derived from it.
 * A return value of zero indicates failure (either there was no ID attribute or
 * it has NULL value).
 */
static GQuark compositeFeaturesCreateID(ZMapGFFAttribute *pAttributes, unsigned int nAttributes )
{
  GQuark gqResult = 0 ;
  ZMapGFFAttribute pAttribute = NULL ;

  if ((pAttribute = zMapGFFAttributeListContains(pAttributes, nAttributes, sAttributeName_ID)))
    {
      gqResult = g_quark_from_string(zMapGFFAttributeGetTempstring(pAttribute)) ;
    }

  return gqResult ;
}

/*
 * Lookup a feature that has a GQuark value feature_id derived from its ID attribute
 * value string. That is, feature_id = g_quark_to_string(<string>), where ID=<string>
 * in the feature attributes.
 */
static GQuark compositeFeaturesFind(ZMapGFF3Parser const pParser, GQuark feature_id )
{
  GQuark gqResult = 0 ;
  gpointer pValue = NULL ;
  zMapReturnValIfFail(pParser && pParser->composite_features && feature_id, gqResult ) ;

  if ((pValue = g_hash_table_lookup(pParser->composite_features, GINT_TO_POINTER(feature_id))))
    {
      gqResult = GPOINTER_TO_INT(pValue) ;
    }

  return gqResult ;
}

/*
 * Insert a (ID-quark, feature->unique_id) pair into the composite_features hash table.
 */
static gboolean compositeFeaturesInsert(ZMapGFF3Parser const pParser, GQuark feature_id, GQuark feature_unique_id )
{
  gboolean bResult = FALSE ;

  zMapReturnValIfFail(pParser && pParser->composite_features, bResult ) ;

  if (feature_id && feature_unique_id)
    {
      g_hash_table_insert(pParser->composite_features,
                          GINT_TO_POINTER(feature_id),
                          GINT_TO_POINTER(feature_unique_id)) ;
      bResult = TRUE ;
    }

  return bResult ;
}













































<|MERGE_RESOLUTION|>--- conflicted
+++ resolved
@@ -3170,11 +3170,7 @@
       bParseAttributeTarget = zMapAttParseTarget(pAttributeTarget, &gqTargetID, &iTargetStart, &iTargetEnd, &cTargetStrand) ;
     }
 
-<<<<<<< HEAD
-  /*
-=======
   /* 
->>>>>>> 11b92a92
   if ((pAttributeID = zMapGFFAttributeListContains(pAttributes, nAttributes, sAttributeName_ID)))
     {
       bParseAttributeID = zMapAttParseID(pAttributeID, &gqTargetID) ;
@@ -3196,12 +3192,6 @@
       cCase = SECOND ;
     }
    */
-<<<<<<< HEAD
-=======
-
-  if (bParseAttributeTarget) 
-    cCase = FIRST ; 
->>>>>>> 11b92a92
 
   if (bParseAttributeTarget)
     cCase = FIRST ;
