--- conflicted
+++ resolved
@@ -1179,12 +1179,6 @@
       }
 #endif
 
-<<<<<<< HEAD
-//      if (g_ascii_strcasecmp(source, "novel_cds") == 0)
-//	printf("found it\n") ;
-
-=======
->>>>>>> 895e7089
 
       /* Do some sanity checking... */
       if (g_ascii_strcasecmp(sequence, ".") == 0)
