/*  Last edited: Jul 13 11:50 2011 (edgrif) */
/*  File: zmapGFF2parser.c
 *  Author: Ed Griffiths (edgrif@sanger.ac.uk)
 *  Copyright (c) 2006-2011: Genome Research Ltd.
 *-------------------------------------------------------------------
 * ZMap is free software; you can redistribute it and/or
 * modify it under the terms of the GNU General Public License
 * as published by the Free Software Foundation; either version 2
 * of the License, or (at your option) any later version.
 *
 * This program is distributed in the hope that it will be useful,
 * but WITHOUT ANY WARRANTY; without even the implied warranty of
 * MERCHANTABILITY or FITNESS FOR A PARTICULAR PURPOSE.  See the
 * GNU General Public License for more details.
 *
 * You should have received a copy of the GNU General Public License
 * along with this program; if not, write to the Free Software
 * Foundation, Inc., 59 Temple Place - Suite 330, Boston, MA  02111-1307, USA.
 * or see the on-line version at http://www.gnu.org/copyleft/gpl.txt
 *-------------------------------------------------------------------
 * This file is part of the ZMap genome database package
 * originated by
 *      Ed Griffiths (Sanger Institute, UK) edgrif@sanger.ac.uk,
 *        Roy Storey (Sanger Institute, UK) rds@sanger.ac.uk,
 *   Malcolm Hinsley (Sanger Institute, UK) mh17@sanger.ac.uk
 *
 * Description: parser for GFF version 2 format.
 *
 * Exported functions: See ZMap/zmapGFF.h
 *-------------------------------------------------------------------
 */

#include <stdio.h>
#include <string.h>
#include <errno.h>
#include <glib.h>
#include <ZMap/zmap.h>
#include <ZMap/zmapUtils.h>
#include <ZMap/zmapString.h>
#include <ZMap/zmapFeature.h>
#include <ZMap/zmapSO.h>
#include <zmapGFF_P.h>



typedef enum {NAME_FIND, NAME_USE_SOURCE, NAME_USE_SEQUENCE, NAME_USE_GIVEN, NAME_USE_GIVEN_OR_NAME } NameFindType ;



/* Some attributes look like this:    Tag "Value"
 *
 * use the following pattern in your sscanf() call to get Value:
 *
 *                  sscanf(ptr_to_tag, "Tag " VALUE_FORMAT_STR, rest of args) ;
 *  */
#define VALUE_FORMAT_STR "%*[\"]%50[^\"]%*[\"]%*s"


static gboolean parseHeaderLine(ZMapGFFParser parser, char *line) ;
static gboolean parseBodyLine(ZMapGFFParser parser, char *line, gsize line_length) ;
static gboolean parseSequenceLine(ZMapGFFParser parser, char *line) ;
static gboolean makeNewFeature(ZMapGFFParser parser, NameFindType name_find,
			       char *sequence, char *source, char *ontology,
			       ZMapStyleMode feature_type,
			       int start, int end,
			       gboolean has_score, double score,
			       ZMapStrand strand, ZMapPhase phase, char *attributes,
			       char **err_text) ;
static gboolean getFeatureName(NameFindType name_find, char *sequence, char *attributes,
			       char *given_name, char *source,
			       ZMapStyleMode feature_type,
			       ZMapStrand strand, int start, int end, int query_start, int query_end,
			       char **feature_name, char **feature_name_id) ;
static char *getURL(char *attributes) ;
static GQuark getClone(char *attributes) ;
static GQuark getLocus(char *attributes) ;
static gboolean getKnownName(char *attributes, char **known_name_out) ;
static gboolean getHomolLength(char *attributes, int *length_out) ;
static gboolean getHomolAttrs(char *attributes, ZMapHomolType *homol_type_out,
			      int *start_out, int *end_out, ZMapStrand *strand_out, double *percent_ID_out) ;
static gboolean getAssemblyPathAttrs(char *attributes, char **assembly_name_unused,
				     ZMapStrand *strand_out, int *length_out, GArray **path_out) ;
static gboolean getCDSStartAttr(char *attributes, gboolean *start_not_found_out, int *start_start_not_found_out) ;
static gboolean getCDSEndAttr(char *attributes, gboolean *end_not_found_out) ;
static gboolean getVariationString(char *attributes,
				   GQuark *SO_acc_out, char **name_str_out, char **variation_str_out) ;
static void getFeatureArray(GQuark key_id, gpointer data, gpointer user_data) ;
static void destroyFeatureArray(gpointer data) ;

static gboolean loadGaps(char *currentPos, GArray *gaps, ZMapStrand ref_strand, ZMapStrand match_strand) ;
static gboolean loadAlignString(ZMapGFFParser parser, char *attributes, GArray **gaps_out,
				ZMapStrand ref_strand, int ref_start, int ref_end,
				ZMapStrand match_strand, int match_start, int match_end) ;

static void mungeFeatureType(char *source, ZMapStyleMode *type_inout);
static gboolean getNameFromNote(char *attributes, char **name) ;
static char *getNoteText(char *attributes) ;
static gboolean resizeBuffers(ZMapGFFParser parser, gsize line_length) ;
static gboolean resizeFormatStrs(ZMapGFFParser parser) ;







<<<<<<< HEAD
=======




>>>>>>> 09b014b2
/* Parser must be created with the reference sequence for which features are to be
 * parsed because files may contain features for several reference sequences and
 * we need to parse only those for our reference sequence.
 *
 * Optionally a feature start/end range may be specified, if start and end are 0 then
 * all features for the reference sequence are parsed from the gff.
 */
ZMapGFFParser zMapGFFCreateParser(char *sequence, int features_start, int features_end)
{
  ZMapGFFParser parser = NULL ;

  if ((sequence && *sequence)
      && ((features_start == 1 && features_end == 0) || (features_start > 0 && features_end >= features_start)))
    {
      parser = g_new0(ZMapGFFParserStruct, 1) ;
<<<<<<< HEAD

      parser->state = ZMAPGFF_PARSE_HEADER ;
      parser->error = NULL ;
      parser->error_domain = g_quark_from_string(ZMAP_GFF_ERROR) ;
      parser->stop_on_error = FALSE ;

      parser->line_count = 0 ;
      parser->SO_compliant = FALSE ;
      parser->default_to_basic = FALSE ;

      parser->clip_mode = GFF_CLIP_NONE ;
      parser->clip_start = parser->clip_end = 0 ;


      /* Some of these may also be derived from the file meta-data. */
      parser->header_flags.done_header = FALSE ;
      parser->header_flags.got_gff_version = FALSE ;
      parser->header_flags.got_sequence_region = FALSE ;

      parser->gff_version = GFF_DEFAULT_VERSION ;
      parser->sequence_name = g_strdup(sequence) ;
      parser->features_start = features_start ;
      parser->features_end = features_end ;

      parser->raw_line_data = g_string_sized_new(2000) ;

=======

      parser->state = ZMAPGFF_PARSE_HEADER ;
      parser->error = NULL ;
      parser->error_domain = g_quark_from_string(ZMAP_GFF_ERROR) ;
      parser->stop_on_error = FALSE ;

      parser->line_count = 0 ;
      parser->SO_compliant = FALSE ;
      parser->default_to_basic = FALSE ;

      parser->clip_mode = GFF_CLIP_NONE ;
      parser->clip_start = parser->clip_end = 0 ;


      /* Some of these may also be derived from the file meta-data. */
      parser->header_flags.done_header = FALSE ;
      parser->header_flags.got_gff_version = FALSE ;
      parser->header_flags.got_sequence_region = FALSE ;

      parser->gff_version = GFF_DEFAULT_VERSION ;
      parser->sequence_name = g_strdup(sequence) ;
      parser->features_start = features_start ;
      parser->features_end = features_end ;

      parser->raw_line_data = g_string_sized_new(2000) ;

>>>>>>> 09b014b2
      parser->sequence_flags.done_finished = TRUE ;	    /* default we don't parse the dna/protein */

      /* Set initial buffer & format string size to something that will probably be big enough. */
      resizeBuffers(parser, BUF_INIT_SIZE) ;
<<<<<<< HEAD
      resizeFormatStrs(parser) ;
=======
      resizeFormatStr(parser) ;
>>>>>>> 09b014b2
    }

  return parser ;
}



/* We should do this internally with a var in the parser struct.... */
/* This function must be called prior to parsing feature lines, it is not required
 * for either the header lines or sequences. */
gboolean zMapGFFParserInitForFeatures(ZMapGFFParser parser, GHashTable *sources, gboolean parse_only)
{
  gboolean result = FALSE ;
  GQuark locus_id ;

  parser->sources = sources ;
  parser->parse_only = parse_only ;

  /* Check for Locus as one of the sources as this needs to be constructed as we go along. */
  locus_id = zMapStyleCreateID(ZMAP_FIXED_STYLE_LOCUS_NAME) ;
  if (!(parser->locus_set_style = zMapFindStyle(parser->sources, locus_id)))
    {
      zMapLogWarning("Locus set will not be created, "
		     "could not find style \"%s\" for feature set \"%s\".",
		     ZMAP_FIXED_STYLE_LOCUS_NAME, ZMAP_FIXED_STYLE_LOCUS_NAME) ;
    }
  else
    {
      parser->locus_set_id = locus_id ;
    }



  if (!parser->parse_only)
    {
      g_datalist_init(&(parser->feature_sets)) ;
      parser->free_on_destroy  = TRUE ;
    }
  else
    {
      parser->feature_sets =  NULL ;
      parser->free_on_destroy  = FALSE ;
    }

  return result ;
}


/* Parses a single line of GFF data, should be called repeatedly with successive lines
 * of GFF data from a GFF source. This function expects the line to be a null-terminated
 * C string with any terminating newline char to already have been removed (this latter
 * because we don't know how the line is stored so don't want to write to it).
 *
 * This function expects to find the GFF header in the format below, once there are
 * no more header lines (i.e. a non-"##" lines is encountered) then the header is
 * considered to have be finished.
 *
 * The zMapGFFParseLine() function can then be used to parse the rest of the file.
 *
 *
 * GFFv2: no order of comment lines is given so the following lines are parsed
 * but may come in any order or may be completely absent:
 *
 * ##gff-version 2
 * ##sequence-region chr19-03 1000000 1010000
 *
 *
 * GFFv3: the version line _MUST_ be there and _MUST_ be the first file line,
 * after that lines can come in any order:
 *
 * ##gff-version 3
 * ##sequence-region seqid start end
 *
 *
 * Returns FALSE if there is any error in the GFF header.
 *
 * Once an error has been returned the parser object cannot be used anymore and
 * zMapGFFDestroyParser() should be called to free it.
 *
 */
gboolean zMapGFFParseHeader(ZMapGFFParser parser, char *line, gboolean *header_finished, gboolean *header_ok)
{
  gboolean result = FALSE ;

  zMapLogReturnValIfFail((parser && line && header_finished), FALSE) ;

  parser->line_count++ ;

  /* Look for the header information. */
  if (parser->state == ZMAPGFF_PARSE_HEADER)
    {
      if (zMapStringBlank(line))
	{
	  /* Remove blank lines...note: specs are uncertain about whether blank lines are legal. */
	  result = TRUE ;
	}
      else
	{
	  if ((result = parseHeaderLine(parser, line)))
	    {
	      /* Signal that last line was a header line so header not finished. */
<<<<<<< HEAD
	      if(parser->header_flags.got_sequence_region && parser->header_flags.got_gff_version)
	      	*header_ok = TRUE;
=======
>>>>>>> 09b014b2
	      *header_finished = FALSE ;
	    }
	  else
	    {
	      /* Last line was not a header line so if there was no error then we assume
	       * the header is finished. */
	      if (parser->error)
		{
		  result = FALSE ;
		  parser->state = ZMAPGFF_PARSE_ERROR ;
		}
	      else
		{
		  /*  */
		  parser->header_flags.done_header = *header_finished = TRUE ;
<<<<<<< HEAD
	        if(parser->header_flags.got_sequence_region && parser->header_flags.got_gff_version)
	      	*header_ok = TRUE;

=======
>>>>>>> 09b014b2
		  parser->state = ZMAPGFF_PARSE_BODY ;
		  result = TRUE ;
		}
	    }
	}
    }

  return result ;
}


/* Parses a single line of GFF data, should be called repeatedly with successive lines
 * of GFF data from a GFF source. This function expects the line to be a null-terminated
 * C string with any terminating newline char to already have been removed (this latter
 * because we don't know how the line is stored so don't want to write to it).
 *
 * This function expects to find sequence in the GFF format format below, once all the
 * sequence lines have been found or a non-comment line is found it will stop.
 * The zMapGFFParseLine() function can then be used to parse the rest of the file.
 *
 * Returns FALSE if there is any error in the GFF sequence.
 *
 * Once an error has been returned the parser object cannot be used anymore and
 * zMapGFFDestroyParser() should be called to free it.
 *
 * Returns TRUE in sequence_finished once all the sequence is parsed.
 */
gboolean zMapGFFParseSequence(ZMapGFFParser parser, char *line, gboolean *sequence_finished)
{
  gboolean result = FALSE ;

  zMapLogReturnValIfFail((parser && line && sequence_finished), FALSE) ;

  parser->line_count++ ;

  if (parser->state == ZMAPGFF_PARSE_BODY)
    parser->state = ZMAPGFF_PARSE_SEQUENCE ;

  if (parser->state == ZMAPGFF_PARSE_SEQUENCE)
    {
      if (zMapStringBlank(line))
	{
	  result = TRUE ;
	}
      if (!(result = parseSequenceLine(parser, line)))
	{
	  parser->state = ZMAPGFF_PARSE_BODY ;    // return FALSE, get ready for body section
	}
      else
	{
        result = TRUE;
	  if (parser->sequence_flags.done_finished)
	    {
	      parser->state = ZMAPGFF_PARSE_BODY ;
	      *sequence_finished = TRUE ;
	    }
	  else
	    {
	      *sequence_finished = FALSE ;
	    }
	}
    }

  return result ;
}



/* Convenience function, size 0 tells code to guess buffer size. */
gboolean zMapGFFParseLine(ZMapGFFParser parser, char *line)
{
  gboolean result = FALSE ;

  result = zMapGFFParseLineLength(parser, line, 0) ;

  return result ;
}



/* Parses a single line of GFF data, should be called repeatedly with successive lines
 * GFF data from a GFF source. This function expects to find first the GFF header and
 * then the GFF data. (See zMapGFFParseHeader() if you want to parse out the header
 * first.
 *
 * This function expects a null-terminated C string that contains a complete GFF line
 * (comment or non-comment line), the function expects the caller to already have removed the
 * newline char from the end of the GFF line.
 *
 * Returns FALSE if there is any error in the GFF header.
 * Returns FALSE if there is an error in the GFF body and stop_on_error == TRUE.
 *
 * Once an error has been returned the parser object cannot be used anymore and
 * zMapGFFDestroyParser() should be called to free it.
 *
 */

/* ISSUE: need to decide on rules for comments, can they be embedded within other gff lines, are
 * the header comments compulsory ? etc. etc.
 *
 * Current code assumes that the header block will be a contiguous set of header lines
 * at the top of the file and that the first non-header line marks the beginning
 * of the GFF data. If this is not true then its an error.
 */
gboolean zMapGFFParseLineLength(ZMapGFFParser parser, char *line, gsize line_length)
{
  gboolean result = FALSE ;


  parser->line_count++ ;

  /* Look for the header information. */
  if (parser->state == ZMAPGFF_PARSE_HEADER)
    {
      if (!(result = parseHeaderLine(parser, line)))
	{
	  if (parser->error)
	    {
	      result = FALSE ;
	      parser->state = ZMAPGFF_PARSE_ERROR ;
	    }
	  else
	    {
	      /* If we found all the header parts move on to the body. */
	      parser->header_flags.done_header = TRUE ;
	      parser->state = ZMAPGFF_PARSE_BODY ;
	      result = TRUE ;
	    }
	}
    }

  /* Note can only be in parse body state if header correctly parsed. */
  if (parser->state == ZMAPGFF_PARSE_BODY)
    {
      if (g_str_has_prefix(line, "##DNA"))
	{
	  parser->state = ZMAPGFF_PARSE_SEQUENCE ;
	}
      else if (*(line) == '#')
	{
	  /* Skip over comment lines, this is a CRUDE test, probably need something more subtle. */
	  result = TRUE ;
	}
      else
	{
	  if (!(result = parseBodyLine(parser, line, line_length)))
	    {
	      if (parser->error && parser->stop_on_error)
		{
		  result = FALSE ;
		  parser->state = ZMAPGFF_PARSE_ERROR ;
		}
	    }
	}
    }


  if (parser->state == ZMAPGFF_PARSE_SEQUENCE)
    {
      if (!(result = parseSequenceLine(parser, line)))
	{
	  if (parser->error && parser->stop_on_error)
	    {
	      result = FALSE ;
	      parser->state = ZMAPGFF_PARSE_ERROR ;
	    }
	}
      else
	{
	  if (parser->sequence_flags.done_finished)
	    parser->state = ZMAPGFF_PARSE_BODY ;
	}
    }

  return result ;
}



/* WE NEED A NEW FUNC THAT PARSES A WHOLE STREAM.....AND HAS THESE RULES IN IT. */

/* Current code assumes that the header block will be a contiguous set of header lines
 * at the top of the file and that the first non-header line marks the beginning
 * of the GFF data. If this is not true then its an error. */





/* Returns as much information as possible from the header comments of the gff file.
 * Note that our current parsing code makes this an all or nothing piece of code:
 * either the whole header is there or nothing is.... */
ZMapGFFHeader zMapGFFGetHeader(ZMapGFFParser parser)
{
  ZMapGFFHeader header = NULL ;

	/* MH17: if we have a GFF file with header only we never get to set done header */
	/* on account of the structure of the code in use */
//if (parser->header_flags.done_header)
  if(parser->header_flags.got_gff_version && parser->header_flags.got_sequence_region)
    {
      header = g_new0(ZMapGFFHeaderStruct, 1) ;

      header->gff_version = parser->gff_version ;

      header->sequence_name = g_strdup(parser->sequence_name) ;
      header->features_start =  parser->features_start ;
      header->features_end = parser->features_end ;
    }

  return header ;
}

gboolean zMapGFFParserSetSequenceFlag(ZMapGFFParser parser)
{
  gboolean set = TRUE;

  parser->sequence_flags.done_start = FALSE;
  parser->sequence_flags.done_finished = FALSE;

  return set;
}

ZMapSequence zMapGFFGetSequence(ZMapGFFParser parser)
{
  ZMapSequence sequence = NULL;

  if (parser->header_flags.done_header)
    {
      if(parser->seq_data.type != ZMAPSEQUENCE_NONE
	 && (parser->seq_data.sequence != NULL && parser->raw_line_data == NULL))
	{
	  sequence = g_new0(ZMapSequenceStruct, 1);
	  *sequence = parser->seq_data;
	  sequence->name = g_quark_from_string(parser->sequence_name);

	  /* So we don't copy empty data */
	  parser->seq_data.type     = ZMAPSEQUENCE_NONE;
	  parser->seq_data.sequence = NULL; /* So it doesn't get free'd */
	}
    }

  return sequence;
}

void zMapGFFFreeHeader(ZMapGFFHeader header)
{
  zMapAssert(header) ;


#ifdef ED_G_NEVER_INCLUDE_THIS_CODE
  g_free(header->source_name) ;
  g_free(header->source_version) ;
  g_free(header->sequence_name) ;

  g_free(header) ;
#endif /* ED_G_NEVER_INCLUDE_THIS_CODE */


  return ;
}


/* Return the set of features read from a file for a block. */
gboolean zMapGFFGetFeatures(ZMapGFFParser parser, ZMapFeatureBlock feature_block)
{
  gboolean result = FALSE ;

  if (parser->state != ZMAPGFF_PARSE_ERROR)
    {
      int start,end;

      start = parser->features_start;
      end   = parser->features_end;

      if(parser->clip_mode)
      {
            if(start < parser->clip_start)
                  start = parser->clip_start;
            if(end > parser->clip_end)
                  end = parser->clip_end;
      }

#if MH17_NEED_ACTUAL_FEATURES_COORD_RANGE_FOR_EMPTY_FEATURESETS
/* MH17: this appears to rebase the features to the start of the sequence span :-( */
      if(!feature_block->block_to_sequence.block.x2)
#endif
      {
            /* as request coordinates are often given as 1,0 we need to put real coordinates in */
            /* ideally chromosome coordinates would be better */

            /* NOTE we need to know the actual data returned as we
             *  mark empty featuresets as loaded over this range
             */
            feature_block->block_to_sequence.block.x1 = start;
            feature_block->block_to_sequence.block.x2 = end;
      }
      if(!feature_block->block_to_sequence.parent.x2)
      {
            /* as request coordinates are often given as 1,0 we need to put real coordinates in */
            /* ideally chromosome coordinates would be better */
            feature_block->block_to_sequence.parent.x1 = start;
            feature_block->block_to_sequence.parent.x2 = end;
      }

      /* Actually we should only need to test feature_sets here really as there shouldn't be any
       * for parse_only.... */
      if (!parser->parse_only && parser->feature_sets)
	{
          g_datalist_foreach(&(parser->feature_sets), getFeatureArray,
			     feature_block) ;
	}

      result = TRUE ;
    }

  return result ;
}


/* Optionally set mappings that are keys from the GFF source to feature set and style names. */
void zMapGFFParseSetSourceHash(ZMapGFFParser parser,
			       GHashTable *source_2_feature_set, GHashTable *source_2_sourcedata)
{
  parser->source_2_feature_set = source_2_feature_set ;

  parser->source_2_sourcedata = source_2_sourcedata ;


  /* Locus is an odd one out just now, we need to handle this differently..... */
  if (parser->locus_set_id)
    {
      ZMapFeatureSetDesc set_data ;
      ZMapFeatureSource source_data ;


      set_data = g_new0(ZMapFeatureSetDescStruct, 1) ;
      set_data->column_id = parser->locus_set_id ;
      set_data->feature_set_text = g_strdup_printf("Locus IDs") ;

      g_hash_table_insert(parser->source_2_feature_set,
			  GINT_TO_POINTER(parser->locus_set_id),
			  set_data) ;


      source_data = g_new0(ZMapFeatureSourceStruct, 1) ;
      source_data->source_id = parser->locus_set_id ;
      source_data->style_id = parser->locus_set_id ;
      source_data->source_text = g_quark_from_string("Locus IDs") ;


      g_hash_table_insert(parser->source_2_sourcedata,
			  GINT_TO_POINTER(parser->locus_set_id),
			  source_data) ;

    }


  return ;
}





/* If stop_on_error is TRUE the parser will not parse any further lines after it encounters
 * the first error in the GFF file. */
void zMapGFFSetStopOnError(ZMapGFFParser parser, gboolean stop_on_error)
{
  if (parser->state != ZMAPGFF_PARSE_ERROR)
    parser->stop_on_error = stop_on_error ;

  return ;
}


/* If SO_compliant is TRUE the parser will only accept SO terms for feature types. */
void zMapGFFSetSOCompliance(ZMapGFFParser parser, gboolean SO_compliant)
{
  if (parser->state != ZMAPGFF_PARSE_ERROR)
    parser->SO_compliant = SO_compliant ;

  return ;
}


/* Sets the clipping mode for handling features that are either partly or wholly outside
 * the requested start/end for the target sequence. */
void zMapGFFSetFeatureClip(ZMapGFFParser parser, ZMapGFFClipMode clip_mode)
{
  if (parser->state != ZMAPGFF_PARSE_ERROR)
  {
      parser->clip_mode = clip_mode ;
  }

  return ;
}


/* Sets the start/end coords for clipping features. */
void zMapGFFSetFeatureClipCoords(ZMapGFFParser parser, int start, int end)
{
  zMapAssert(start > 0 && end > 0 && start <= end) ;

  if (parser->state != ZMAPGFF_PARSE_ERROR)
    {
      parser->clip_start = start ;
      parser->clip_end = end ;
    }

  return ;
}




/* If default_to_basic is TRUE the parser will create basic features for any unrecognised
 * feature type. */
void zMapGFFSetDefaultToBasic(ZMapGFFParser parser, gboolean default_to_basic)
{
  if (parser->state != ZMAPGFF_PARSE_ERROR)
    parser->default_to_basic = default_to_basic ;

  return ;
}


/* Return the GFF version which the parser is using. This is determined from the GFF
 * input stream from the header comments. */
int zMapGFFGetVersion(ZMapGFFParser parser)
{
  int version = -1 ;

  if (parser->state != ZMAPGFF_PARSE_ERROR)
    version = parser->gff_version ;

  return version ;
}


/* Return line number of last line processed (this is the same as the number of lines processed.
 * N.B. we always return this as it may be required for error diagnostics. */
int zMapGFFGetLineNumber(ZMapGFFParser parser)
{
  return parser->line_count ;
}


/* If a zMapGFFNNN function has failed then this function returns a description of the error
 * in the glib GError format. If there has been no error then NULL is returned. */
GError *zMapGFFGetError(ZMapGFFParser parser)
{
  return parser->error ;
}


int zMapGFFParserGetNumFeatures(ZMapGFFParser parser)
{
	return(parser->num_features);
}

/* Returns TRUE if the parser has encountered an error from which it cannot recover and hence will
 * not process any more lines, FALSE otherwise. */
gboolean zMapGFFTerminated(ZMapGFFParser parser)
{
  gboolean result = TRUE ;

  if (parser->state != ZMAPGFF_PARSE_ERROR)
    result = FALSE ;

  return result ;
}

/* If free_on_destroy == TRUE then all the feature arrays will be freed when
 * the GFF parser is destroyed, otherwise they are left intact. Important
 * because caller may still want access to them after the destroy. */
void zMapGFFSetFreeOnDestroy(ZMapGFFParser parser, gboolean free_on_destroy)
{
  if (parser->state != ZMAPGFF_PARSE_ERROR)
    parser->free_on_destroy = free_on_destroy ;

  return ;
}


void zMapGFFDestroyParser(ZMapGFFParser parser)
{

#ifdef ED_G_NEVER_INCLUDE_THIS_CODE
  if (parser->error)
    g_error_free(parser->error) ;

  if (parser->source_name)
    g_free(parser->source_name) ;
  if (parser->source_version)
    g_free(parser->source_version) ;

  if (parser->date)
    g_free(parser->date) ;

  if (parser->sequence_name)
    g_free(parser->sequence_name) ;

  /* The datalist uses a destroy routine that only destroys the feature arrays if the caller wants
   * us to, see destroyFeatureArray() */
  if (!parser->parse_only && parser->feature_sets)
    g_datalist_clear(&(parser->feature_sets)) ;

  g_string_free(parser->attributes_str, TRUE) ;
  g_string_free(parser->comments_str, TRUE) ;

  g_free(parser) ;
#endif /* ED_G_NEVER_INCLUDE_THIS_CODE */

  if (parser->sequence_name)
    g_free(parser->sequence_name) ;

  g_free(parser) ;



  return ;
}






/*
 *                         Internal functions
 */



/* This function expects a null-terminated C string that contains a GFF header line
 * which is a special form of comment line starting with a "##" in column 1.
 *
 * Currently we parse gff-version and sequence-region comments as they
 * are common to gff v2 and v3.
 *
 * Returns FALSE if passed a line that is not a header comment OR if there
 * was a parse error. In the latter case parser->error will have been set.
 */
static gboolean parseHeaderLine(ZMapGFFParser parser, char *line)
{
  gboolean result = FALSE ;
  enum {FIELD_BUFFER_LEN = 1001} ;			    /* If you change this, change the
							       scanf's below... */

  if (parser->state == ZMAPGFF_PARSE_HEADER)
    {
      if (!g_str_has_prefix(line, "##"))
	{
	  result = FALSE ;
	}
      else
	{
	  int fields = 0 ;
	  char *format_str = NULL ;

	  /* There may be other header comments that we are not interested in so we just return TRUE. */
	  result = TRUE ;

	  /* Note that number of fields returned by sscanf calls does not include the initial ##<word>
	   * as this is not assigned to a variable. */
	  if (g_str_has_prefix(line, "##gff-version") && !parser->header_flags.got_gff_version)
	    {
	      int version ;

	      fields = 1 ;
	      format_str = "%*13s%d" ;

	      if ((fields = sscanf(line, format_str, &version)) != 1)
		{
		  parser->error = g_error_new(parser->error_domain, ZMAP_GFF_ERROR_HEADER,
					      "Bad ##gff-version line %d: \"%s\"",
					      parser->line_count, line) ;
		  result = FALSE ;
		}
	      else
		{
		  if (version != 2 && version != 3)
		    {
		      parser->error = g_error_new(parser->error_domain, ZMAP_GFF_ERROR_HEADER,
						  "Only GFF versions 2 or 3 supported, line %d: \"%s\"",
						  parser->line_count, line) ;
		      result = FALSE ;
		    }
		  else if (version == 3 && parser->line_count != 1)
		    {
		      parser->error = g_error_new(parser->error_domain, ZMAP_GFF_ERROR_HEADER,
						  "GFFv3 \"##gff-version\" must be first line in file, line %d: \"%s\"",
						  parser->line_count, line) ;
		      result = FALSE ;
		    }
		  else
		    {
		      parser->gff_version = version ;
		      parser->header_flags.got_gff_version = TRUE ;
		    }
		}
	    }
	  else if (g_str_has_prefix(line, "##sequence-region") && !parser->header_flags.got_sequence_region)
	    {
	      char sequence_name[FIELD_BUFFER_LEN] = {'\0'} ;
	      int start = 0, end = 0 ;

	      fields = 4 ;
	      format_str = "%*s%1000s%d%d" ;

	      if ((fields = sscanf(line, format_str, &sequence_name[0], &start, &end)) != 3)
		{
		  parser->error = g_error_new(parser->error_domain, ZMAP_GFF_ERROR_HEADER,
					      "Bad \"##sequence-region\" line %d: \"%s\"",
					      parser->line_count, line) ;
		  result = FALSE ;
		}
	      else
		{
		  /* Parser is created with sequence name and start/end for the whole view, it is an
		   * error if in the gff header the sequence name is different or the coords
		   * lie outside start/end. */
<<<<<<< HEAD

		  /* They may have done this to get the whole sequence.... */
		  if (start == 1 && end == 0)
		    {
		      start = parser->features_start ;
		      end = parser->features_end ;
		    }
		  if(parser->features_start == 1 && parser->features_end == 0)
		    {
		    	/* mh17 else if we read a file://  with no seq sopecified it fails */
		      parser->features_start = start ;
		      parser->features_end = end ;
		    }
=======

		  /* They may have done this to get the whole sequence.... */
		  if (start == 1 && end == 0)
		    {
		      start = parser->features_start ;
		      end = parser->features_end ;
		    }
		  if(parser->features_start == 1 && parser->features_end == 0)
		    {
		    	/* mh17 else if we read a file://  with no seq sopecified it fails */
		      parser->features_start = start ;
		      parser->features_end = end ;
		    }

>>>>>>> 09b014b2
		  if (g_ascii_strcasecmp(&sequence_name[0], parser->sequence_name) != 0
		      || start > parser->features_end
		      || end < parser->features_start)
		    {
		      parser->error = g_error_new(parser->error_domain, ZMAP_GFF_ERROR_HEADER,
						  "Mismatch between original sequence/start/end:"
						  " \"%s\" %d %d"
						  " and header \"##sequence-region\" line %d: \"%s\"",
						  parser->sequence_name,
						  parser->features_start, parser->features_end,
						  parser->line_count, line) ;
		      result = FALSE ;
		    }
		  else
		    {
		      parser->sequence_name = g_strdup(&sequence_name[0]) ;
		      parser->features_start = start ;
		      parser->features_end = end ;
		      parser->header_flags.got_sequence_region = TRUE ;
		      //zMapLogWarning("get gff header: %d-%d",start,end);
		    }
		  if(end < start)		/* includes 1,0 */
		    {
		      parser->error = g_error_new(parser->error_domain, ZMAP_GFF_ERROR_HEADER,
						  "Invalid sequence/start/end:"
						  " \"%s\" %d %d"
						  " in header \"##sequence-region\" line %d: \"%s\"",
						  parser->sequence_name,
						  start, end,
						  parser->line_count, line) ;
		    }
<<<<<<< HEAD
=======

>>>>>>> 09b014b2
		}

	    }
	}
    }

  return result ;
}


/* This function expects a null-terminated C string that contains a GFF sequence line
 * which is a special form of comment line starting with a "##".
 *
 * GFF version 2 format for sequence lines is:
 *
 * ##DNA
 * ##CGGGCTTTCACCATGTTGGCCAGGCT...CTGCCCGCCTCGGCCTCCCA
 * ##end-DNA
 *
 * We only support DNA sequences, anything else is an error.
 *
 * Returns FALSE (and sets parse->error) if there was a parse error,
 * TRUE if not. parser->sequence_flags.done_finished is set to TRUE
 * when sequence parse has finished.
 */
static gboolean parseSequenceLine(ZMapGFFParser parser, char *line)
{
  gboolean result = FALSE ;
  enum {FIELD_BUFFER_LEN = 1001} ;			    /* If you change this, change the
							       scanf's below... */

  if (parser->state == ZMAPGFF_PARSE_SEQUENCE)
    {
      if (!parser->sequence_flags.done_finished && !g_str_has_prefix(line, "##"))
	{
	  /* If we encounter a non-sequence line and we haven't yet finished the sequence
	   * then its an error. */
	  result = FALSE ;

        if(parser->sequence_flags.done_start)
	    {
            // treat no sequence as syntactically correct. getSequence() can report the not there error
            parser->error = g_error_new(parser->error_domain, ZMAP_GFF_ERROR_HEADER,
				      "Bad ## line %d: \"%s\"",
				      parser->line_count, line) ;
          }
	}
      else
	{
	  result = TRUE ;

	  if (g_str_has_prefix(line, "##DNA") && !parser->sequence_flags.done_start)
	    {
	      parser->sequence_flags.done_start = TRUE ;
	      parser->seq_data.type = ZMAPSEQUENCE_DNA ;
	    }
	  else if (g_str_has_prefix(line, "##end-DNA") && parser->sequence_flags.in_sequence_block)
	    {
	      if ((parser->features_end - parser->features_start + 1) != parser->raw_line_data->len)
		{
		  parser->error = g_error_new(parser->error_domain, ZMAP_GFF_ERROR_HEADER,
					      "##sequence-region length [%d] does not match DNA base count"
					      " [%" G_GSSIZE_FORMAT "].",
					      (parser->features_end - parser->features_start + 1),
					      parser->raw_line_data->len);

		  g_string_free(parser->raw_line_data, TRUE) ;
		  parser->raw_line_data = NULL ;
              parser->sequence_flags.done_finished = TRUE ;
		}
	      else
		{
		  parser->seq_data.length = parser->raw_line_data->len ;
		  parser->seq_data.sequence = g_string_free(parser->raw_line_data, FALSE) ;
		  parser->raw_line_data = NULL ;
		  parser->sequence_flags.done_finished = TRUE ;
		}
	    }
	  else if (g_str_has_prefix(line, "##")
		   && (parser->sequence_flags.done_start || parser->sequence_flags.in_sequence_block))
	    {
	      char *line_ptr = line ;

	      parser->sequence_flags.in_sequence_block = TRUE ;

	      /* must be sequence */
	      line_ptr+=2 ;					    /* move past ## */
	      /* save the string */
	      g_string_append(parser->raw_line_data, line_ptr) ;
	    }
	}
    }

  return result ;
}




/* This function expects a null-terminated C string that contains a complete GFF record
 * (i.e. a non-comment line), the function expects the caller to already have removed the
 * newline char from the end of the GFF record.
 *
 * GFF version 2 format for a line is:
 *
 * <sequence> <source> <feature> <start> <end> <score> <strand> <phase> [attributes] [#comments]
 *
 *
 * For ZMap, we've modified the acedb gff dumper to output homology alignments after the
 * attributes, marked by a tag " Gaps ".  They're in groups of 4 space-separated coordinates,
 * successive groups being comma-separated.
 *
 * If there's a Gaps tag, we scanf using a different format string, then copy the attributes
 * manually, then call the loadGaps function to load the alignments.
 *
 * NOTE to handle BAM data that includes # inside attribute strings we take attributes and comments as one section
 * (comments are not processed anywhere)
 * Then we scan attributes and split this in an unquoted # and out the reamainder into commments
 *
 */
#define PROCESS_BAM	0
#define QUOTED_HASH_KILLS_ATTRIBUTES	1	/* set to 1 for previous code */

static gboolean parseBodyLine(ZMapGFFParser parser, char *line, gsize line_length)
{
  gboolean result = TRUE ;
  char *sequence, *source, *feature_type, *score_str, *strand_str, *phase_str, *attributes, *comments ;
  int start = 0, end = 0, fields = 0 ;
  double score = 0 ;
  ZMapStyleMode type ;
  ZMapStrand strand ;
  ZMapPhase phase ;
  gboolean has_score = FALSE ;
  char *err_text = NULL ;


  /* If line_length increases then increase the length of the buffers that receive text so that
   * they cannot overflow and redo the format string. */
  if (!line_length)
    line_length = strlen(line) ;

  if (line_length > parser->buffer_length)
    {
      resizeBuffers(parser, line_length) ;

      resizeFormatStrs(parser) ;

      zMapLogWarning("GFF parser buffers had to be resized to new line length: %d", parser->buffer_length) ;
    }

  /* These vars just for legibility. */
  sequence = (char *)(parser->buffers[GFF_BUF_SEQUENCE]) ;
  source = (char *)(parser->buffers[GFF_BUF_SOURCE]) ;
  feature_type = (char *)(parser->buffers[GFF_BUF_FEATURE_TYPE]) ;
  score_str = (char *)(parser->buffers[GFF_BUF_SCORE]) ;
  strand_str = (char *)(parser->buffers[GFF_BUF_STRAND]) ;
  phase_str = (char *)(parser->buffers[GFF_BUF_PHASE]) ;
  attributes = (char *)(parser->buffers[GFF_BUF_ATTRIBUTES]) ;
  comments = (char *)(parser->buffers[GFF_BUF_COMMENTS]) ;	/* this is not used */


  /* Parse a GFF line. */
  if ((fields = sscanf(line, parser->format_str,
		       sequence, source, feature_type,
		       &start, &end,
		       score_str, strand_str, phase_str,
		       attributes, comments)) < GFF_MANDATORY_FIELDS)

    {
      /* Not enough fields. */
      parser->error = g_error_new(parser->error_domain, ZMAP_GFF_ERROR_BODY,
				  "GFF line %d - Mandatory fields missing in: \"%s\"",
				  parser->line_count, line) ;
      result = FALSE ;
    }
  else
    {
#if !QUOTED_HASH_KILLS_ATTRIBUTES
      {
      	/* remove data after an unquoted hash
      	   not sure if this is necessary but lets play safe
      	   can just throw comments away, they are not used
      	 */
      	 char *p;
      	 int quoted = 0;

      	 for(p = attributes;*p;p++)
      	 {
      	 	if(*p == '"')
      	 		quoted = !quoted;
      	 	if(!quoted && *p == '#')
      	 	{
      	 		*p = 0;
      	 		comments = ++p;
      	 		break;
      	 	}
      	 }
      }
#endif
      /* Do some sanity checking... */
      if (g_ascii_strcasecmp(sequence, ".") == 0)
	err_text = g_strdup("sequence cannot be '.'") ;
      else if ((g_ascii_strcasecmp(source, ".") == 0)
	       || (g_ascii_strcasecmp(feature_type, ".") == 0))
	err_text = g_strdup("source and type cannot be '.'") ;
      else if (!zMapFeatureFormatType(parser->SO_compliant, parser->default_to_basic,
				      feature_type, &type))
	err_text = g_strdup_printf("feature_type not recognised: %s", feature_type) ;
      else if (start > end)
	err_text = g_strdup_printf("start > end, start = %d, end = %d", start, end) ;
      else if (!zMapFeatureFormatScore(score_str, &has_score, &score))
	err_text = g_strdup_printf("score format not recognised: %s", score_str) ;
      else if (!zMapFeatureFormatStrand(strand_str, &strand))
	err_text = g_strdup_printf("strand format not recognised: %s", strand_str) ;
      else if (!zMapFeatureFormatPhase(phase_str, &phase))
	err_text = g_strdup_printf("phase format not recognised: %s", phase_str) ;

      if (err_text)
	{
	  parser->error = g_error_new(parser->error_domain, ZMAP_GFF_ERROR_BODY,
				      "GFF line %d (a)- %s (\"%s\")",
				      parser->line_count, err_text, line) ;
	  g_free(err_text) ;
	  result = FALSE ;
 	}
    }


  if (result)
    {
      if (g_ascii_strcasecmp(source, "assembly_tag") == 0)
	{
	  /* I'm afraid I'm not doing assembly stuff at the moment, its not worth it....if I need
	   * to change this decision I can just this remove this section.....
	   * Code just silently drops these lines.
	   *  */
	  result = TRUE ;
	}
      else if (g_ascii_strcasecmp(sequence, parser->sequence_name) != 0)
	{
	  /* File may contain feature lines for other sequences, drop them. */
	  result = TRUE ;
	}
      else
	{
	  gboolean include_feature = TRUE ;

          mungeFeatureType(source, &type);

	  /* Clip start/end as specified in clip_mode. */
	  if (parser->clip_mode != GFF_CLIP_NONE)
	    {
	      /* Anything outside always excluded. */
	      if (parser->clip_mode == GFF_CLIP_ALL || parser->clip_mode == GFF_CLIP_OVERLAP)
		{
		  if (start > parser->clip_end || end < parser->clip_start)
		    include_feature = FALSE ;
		}

	      /* Exclude overlaps for CLIP_ALL */
	      if (include_feature && parser->clip_mode == GFF_CLIP_ALL)
		{
		  if (start < parser->clip_start || end > parser->clip_end)
		    include_feature = FALSE ;
		}

	      /* Clip overlaps for CLIP_OVERLAP */
	      if (include_feature && parser->clip_mode == GFF_CLIP_OVERLAP)
		{
		  if (start < parser->clip_start)
		    start = parser->clip_start ;
		  if (end > parser->clip_end)
		    end = parser->clip_end ;
		}
//zMapLogWarning("clip: %d %d %d (%d %d)",parser->clip_mode,start,end,parser->clip_start,parser->clip_end);
	    }

	  if (include_feature)
	    {
	      GQuark locus_id = 0 ;

	      if (!(result = makeNewFeature(parser, NAME_FIND, sequence,
					    source, feature_type, type,
					    start, end, has_score, score, strand, phase,
					    attributes, &err_text)))
		{
		  parser->error = g_error_new(parser->error_domain, ZMAP_GFF_ERROR_BODY,
					      "GFF line %d (b) - %s (\"%s\")",
					      parser->line_count, err_text, line) ;
		  g_free(err_text) ;
		}


	      /* If the Locus feature set has been requested then check to see if this feature
	       * has a locus and add it to the locus feature set. Note this is different in that
	       * locus entries are not exported as a separate features but as part of another
	       * feature.
	       *
	       * We may wish to revisit this and have locus items as separate features but its
	       * not straight forward to export them from acedb _and_ get their locations. */
	      if (parser->locus_set_id && (locus_id = getLocus(attributes)))
		{

		  if (!zMapFeatureFormatType(parser->SO_compliant, parser->default_to_basic,
					     ZMAP_FIXED_STYLE_LOCUS_NAME, &type))
		    err_text = g_strdup_printf("feature_type not recognised: %s", ZMAP_FIXED_STYLE_LOCUS_NAME) ;


		  if (!(result = makeNewFeature(parser, NAME_USE_SEQUENCE, (char *)g_quark_to_string(locus_id),
						ZMAP_FIXED_STYLE_LOCUS_NAME, ZMAP_FIXED_STYLE_LOCUS_NAME, type,
						start, end, FALSE, 0.0, ZMAPSTRAND_NONE, ZMAPPHASE_NONE,
						attributes, &err_text)))
		    {
		      parser->error = g_error_new(parser->error_domain, ZMAP_GFF_ERROR_BODY,
						  "GFF line %d (c) - %s (\"%s\")",
						  parser->line_count, err_text, line) ;
		      g_free(err_text) ;
		    }
		}
	    }
	}
    }

  return result ;
}


static gboolean makeNewFeature(ZMapGFFParser parser, NameFindType name_find,
			       char *sequence, char *source, char *ontology,
			       ZMapStyleMode feature_type,
			       int start, int end,
			       gboolean has_score, double score,
			       ZMapStrand strand, ZMapPhase phase,
			       char *attributes, char **err_text)
{
  gboolean result = FALSE ;
  char *feature_name_id = NULL, *feature_name = NULL ;
  GQuark feature_style_id ;
  ZMapFeatureSet feature_set = NULL ;
  ZMapFeatureTypeStyle  feature_style = NULL;
  ZMapFeature feature = NULL ;
  ZMapGFFParserFeatureSet parser_feature_set = NULL ;
  char *feature_set_name = NULL ;
/*  GQuark column_id = 0;*/
  gboolean feature_has_name ;
  ZMapFeature new_feature ;
  ZMapHomolType homol_type ;
  int query_start = 0, query_end = 0, query_length = 0 ;
  ZMapStrand query_strand ;
  double percent_id = 0 ;
  ZMapSpanStruct exon = {0}, *exon_ptr = NULL, intron = {0}, *intron_ptr = NULL ;
  char *url ;
  GQuark locus_id = 0 ;
  GArray *gaps = NULL;
  GArray *path = NULL ;
  char *gaps_onwards = NULL;
  char *note_text, *source_text = NULL ;
  GQuark clone_id = 0, source_id = 0 ;
  GQuark SO_acc = 0 ;
  char *name_string = NULL, *variation_string = NULL ;


  /* If the parser was given a source -> data mapping then
   * use that to get the style id and other
   * data otherwise use the source itself.
   */
  if (parser->source_2_sourcedata)
    {
      ZMapFeatureSource source_data ;


      if (!(source_data = g_hash_table_lookup(parser->source_2_sourcedata,
					      GINT_TO_POINTER(zMapFeatureSetCreateID(source)))))
	//                                    GINT_TO_POINTER(g_quark_from_string(source)))))
	{
	  *err_text = g_strdup_printf("feature ignored, could not find data for source \"%s\".", source) ;
	  result = FALSE ;

	  return result ;
	}
      else
	{
	  feature_style_id = zMapStyleCreateID((char *)g_quark_to_string(source_data->style_id)) ;

	  source_id = source_data->source_id ;
	  source_text = (char *)g_quark_to_string(source_data->source_text) ;
	}
    }
  else
    {
      source_id = feature_style_id = zMapStyleCreateID(source) ;
    }


  /* If the parser was given a source -> column group mapping then use that as the feature set
   * otherwise use the source itself. */
#if MH17_MAP_TO_COLUMN
  /*
   * to process featuresets (data sources) before displaying (or afterwards)
   * we need to have featuresets as separate data items
   * combining them here confused the model/ data with the view/ display layout
   * so it breaks MVC and also ISO 7-layer protocols
   * we do the mapping in zmapWindowDrawFeatures() instead.
   */
  if (parser->source_2_feature_set)
    {
      ZMapFeatureSetDesc set_data ;

      if (!(set_data = g_hash_table_lookup(parser->source_2_feature_set,
					   GINT_TO_POINTER(zMapFeatureSetCreateID(source)))))

	{
	  *err_text = g_strdup_printf("feature ignored, could not find column for source \"%s\".", source) ;
	  result = FALSE ;

	  return result ;
	}
      else
      {
            // feature_set_id being the column id... */
        feature_set_name = (char *)g_quark_to_string(set_data->feature_set_id) ;
/*        column_id = set_data->feature_set_id;*/
      }
    }
  else
    {
      feature_set_name = source ;
 /*     column_id = zMapStyleCreateID(source);*/
    }
#else
  /* don't map to column but instead make a note of the column id for later */
  /* this turns put to be needed for FToI hash functions */

    feature_set_name = source ;
/*
    column_id = zMapStyleCreateID(source);

  if (parser->source_2_feature_set)
    {
      ZMapFeatureSetDesc set_data ;

      if ((set_data = g_hash_table_lookup(parser->source_2_feature_set,
                                 GINT_TO_POINTER(zMapFeatureSetCreateID(source)))))
      {
        column_id = set_data->column_id;
      }
    }
*/
#endif

  // get the feature set so that we can find the style for the feature;
  parser_feature_set = (ZMapGFFParserFeatureSet)g_datalist_get_data(&(parser->feature_sets),
								    feature_set_name);
  /* If we don't have this feature_set yet, then make one. */
  if (!parser_feature_set)
    {
      ZMapSpan span;

      parser_feature_set = g_new0(ZMapGFFParserFeatureSetStruct, 1) ;

      g_datalist_set_data_full(&(parser->feature_sets),
			       feature_set_name, parser_feature_set, destroyFeatureArray) ;

      feature_set = parser_feature_set->feature_set = zMapFeatureSetCreate(feature_set_name , NULL) ;

      /* record the region we are getting */
      span = (ZMapSpan) g_new0(ZMapSpanStruct,1);
      span->x1 = parser->features_start;
      span->x2 = parser->features_end;
      feature_set->loaded = g_list_append(NULL,span);

//zMapLogWarning("gff span %s %d -> %d",feature_set_name,span->x1,span->x2);

      parser->src_feature_sets =
	g_list_prepend(parser->src_feature_sets,GUINT_TO_POINTER(feature_set->unique_id));

      // we need to copy as these may be re-used.
      // styles have already been inherited by this point by zmapView code and passed back to us
      parser_feature_set->feature_styles = g_hash_table_new(NULL,NULL);

/*      feature_set->column_id = column_id;*/

      parser_feature_set->multiline_features = NULL ;
      g_datalist_init(&(parser_feature_set->multiline_features)) ;

      parser_feature_set->parser = parser ;             /* We need parser flags in the destroy
							   function for the feature_set list. */
    }

  /*printf("GFF: src %s, style %s\n",source,g_quark_to_string(feature_style_id)); */


  if(!(feature_style = (ZMapFeatureTypeStyle)
       g_hash_table_lookup(parser_feature_set->feature_styles,GUINT_TO_POINTER(feature_style_id))))
    {
      if(!(feature_style = zMapFindStyle(parser->sources, feature_style_id)))
        {
          *err_text = g_strdup_printf("feature ignored, could not find style \"%s\" for feature set \"%s\".",
				      g_quark_to_string(feature_style_id), feature_set_name) ;
	  result = FALSE ;

          return result ;
        }

      g_hash_table_insert(parser_feature_set->feature_styles,GUINT_TO_POINTER(feature_style_id),(gpointer) feature_style);
      /* printf("using feature style %s @%p for %s\n",g_quark_to_string(feature_style->unique_id),feature_style, feature_set_name);*/

    }

  /* with one type of feature in a featureset this should be ok */
  parser_feature_set->feature_set->style = feature_style;

  /* I'M NOT HAPPY WITH THIS, IT DOESN'T WORK AS A CONCEPT....NEED TYPES IN FEATURE STRUCT
   * AND IN STYLE...BUT THEY HAVE DIFFERENT PURPOSE.... */
  /* Big departure...get feature type from style..... */
  if (zMapStyleHasMode(feature_style))
    {
      ZMapStyleMode style_mode ;

      style_mode = zMapStyleGetMode(feature_style) ;

      feature_type = style_mode ;
    }


  /* We load some mode specific data which is needed in making a unique feature name. */
  if (feature_type == ZMAPSTYLE_MODE_ALIGNMENT)
    {
      clone_id = getClone(attributes) ;

      homol_type = ZMAPHOMOL_NONE ;

      if (!(result = getHomolAttrs(attributes,
				   &homol_type,
				   &query_start, &query_end, &query_strand,
				   &percent_id)))
	{
	  *err_text = g_strdup_printf("feature ignored, could not get Homol attrs") ;

	  return result ;
	}
      else
	{
	  result = getHomolLength(attributes, &query_length) ; /* Not fatal to not have length. */
	}
    }
  else if (feature_type == ZMAPSTYLE_MODE_ASSEMBLY_PATH)
    {
      if (!(result = getAssemblyPathAttrs(attributes, NULL, &query_strand, &query_length, &path)))
	{
	  *err_text = g_strdup_printf("feature ignored, could not get AssemblyPath attrs");

	  return result ;
	}
    }
  else if (feature_type == ZMAPSTYLE_MODE_BASIC)
    {
      if (g_ascii_strcasecmp(source, "ensembl_variation") == 0)
	{
	  /* For variation we need to parse the SO type and string out of the Name attribute. */
	  if (!(result = getVariationString(attributes, &SO_acc, &name_string, &variation_string)))
	    {
	      *err_text = g_strdup_printf("feature ignored, could not parse variation string");

	      return result ;
	    }
	}
	else
      {
	      name_find = NAME_USE_GIVEN_OR_NAME ;
	}
    }


  /* Was there a url for the feature ? */
  url = getURL(attributes) ;


  /* Was there a locus for the feature ? */
  locus_id = getLocus(attributes) ;


  /* Often text is attached to a feature as a "Note", retrieve this data if present. */
  note_text = getNoteText(attributes) ;


  /* Get the feature name which may not be unique and a feature "id" which _must_
   * be unique. */
  feature_has_name = getFeatureName(name_find, sequence, attributes,
				    name_string, source,
				    feature_type, strand,
				    start, end, query_start, query_end,
				    &feature_name, &feature_name_id) ;

  /* Check if the feature name for this feature is already known, if it is then check if there
   * is already a multiline feature with the same name as we will need to augment it with this data. */
  if (!parser->parse_only) // && parser_feature_set)
    {
      feature_set = parser_feature_set->feature_set ;

      if(feature_name)  /* have to check in case of no-name data errors */
            feature = (ZMapFeature)g_datalist_get_data(&(parser_feature_set->multiline_features),
						 feature_name) ;
    }


  if (parser->parse_only || !feature)
    {
      new_feature = zMapFeatureCreateEmpty() ;
      parser->num_features++;
    }


  /* FOR PARSE ONLY WE WOULD LIKE TO CONTINUE TO USE THE LOCAL VARIABLE new_feature....SORT THIS
   * OUT............. */

  if (parser->parse_only)
    {
      feature = new_feature ;
    }
  else if (!feature)
    {
      /* If we haven't got an existing feature then fill one in and add it to its feature set
       * if that exists, otherwise we have to create a list for the feature set and then
       * add that to the list of sources...ugh.  */

      feature = new_feature ;

      /* THIS PIECE OF CODE WILL NEED TO BE CHANGED AS I DO MORE TYPES..... */
      /* If the feature is one that must be built up from several GFF lines then add it to
       * our set of such features. There are arcane/adhoc rules in action here, any features
       * that do not have their own feature_name  _cannot_  be multiline features as such features
       * can _only_ be identified if they do have their own name. */
      if (feature_has_name && (feature_type == ZMAPSTYLE_MODE_TRANSCRIPT))
	{
	  g_datalist_set_data(&(parser_feature_set->multiline_features), feature_name, feature) ;
	}
    }

  if (!feature_name_id)
    {
      *err_text = g_strdup_printf("feature ignored as it has no name");
    }
  else if ((result = zMapFeatureAddStandardData(feature, feature_name_id, feature_name,
					   sequence, ontology,
					   feature_type, feature_style,
					   start, end,
					   has_score, score,
					   strand)))
    {
      zMapFeatureSetAddFeature(feature_set, feature);

      if (url)
	zMapFeatureAddURL(feature, url) ;

      if (locus_id)
	zMapFeatureAddLocus(feature, locus_id) ;

      /* We always have a source_id and optionally text. */
      zMapFeatureAddText(feature, source_id, source_text, note_text) ;

      if (feature_type == ZMAPSTYLE_MODE_TRANSCRIPT)
	{

	  /* Note that exons/introns are given one per line in GFF which is quite annoying.....it is
	   * out of sync with how homols with gaps are given.... */
	  if (g_ascii_strcasecmp(ontology, "coding_exon") == 0 || g_ascii_strcasecmp(ontology, "exon") == 0)
	    {
	      exon.x1 = start ;
	      exon.x2 = end ;
	      exon_ptr = &exon ;
	    }
	  else if (g_ascii_strcasecmp(ontology, "intron") == 0)
	    {
	      intron.x1 = start ;
	      intron.x2 = end ;
	      intron_ptr = &intron ;
	    }


	  if (g_ascii_strcasecmp(ontology, "CDS") == 0)
	    {
	      result = zMapFeatureAddTranscriptData(feature,
						    TRUE, start, end,
						    NULL, NULL) ;
	    }


	  if (result)
	    {
	      gboolean start_not_found_flag = FALSE, end_not_found_flag = FALSE ;
	      int start_not_found = 0 ;

	      if (getCDSStartAttr(attributes, &start_not_found_flag, &start_not_found)
		  || getCDSEndAttr(attributes, &end_not_found_flag))
		{
		  result = zMapFeatureAddTranscriptStartEnd(feature,
							    start_not_found_flag, start_not_found,
							    end_not_found_flag) ;
		}
	    }

	  if (result && (exon_ptr || intron_ptr))
	    result = zMapFeatureAddTranscriptExonIntron(feature, exon_ptr, intron_ptr) ;
	}
      else if (feature_type == ZMAPSTYLE_MODE_ALIGNMENT)
	{


	  char *local_sequence_str ;
	  gboolean local_sequence = FALSE ;

	  /* I am not sure if we ever have target_phase from GFF output....check this out... */
	  if (zMapStyleIsParseGaps(feature_style))
	    {
	      static char *gaps_tag = ZMAPSTYLE_ALIGNMENT_GAPS " " ;
	      enum {GAP_STR_LEN = 5} ;

	      if ((gaps_onwards = strstr(attributes, gaps_tag)) != NULL)
		{
		  gaps = g_array_new(FALSE, FALSE, sizeof(ZMapAlignBlockStruct));
		  gaps_onwards += GAP_STR_LEN ;  /* skip over Gaps tag and parse "1 12 12 122, ..." incl "" not
						    terminated */

		  if (!loadGaps(gaps_onwards, gaps, strand, query_strand))
		    {
		      g_array_free(gaps, TRUE) ;
		      gaps = NULL ;
		    }
		}
	      else if ((gaps_onwards = strstr(attributes, ZMAPSTYLE_ALIGNMENT_CIGAR " ")))
		{
		  if (!loadAlignString(parser,
				       gaps_onwards, &gaps,
				       strand, start, end,
				       query_strand, query_start, query_end))
		    {
		      zMapLogWarning("Could not parse align string: %s", gaps_onwards) ;
		    }
		}
	    }

	  if ((local_sequence_str = strstr(attributes, "Own_Sequence TRUE")))
	    {
	      local_sequence = TRUE ;
	    }

	  result = zMapFeatureAddAlignmentData(feature, clone_id,
					       percent_id,
					       query_start, query_end,
					       homol_type, query_length, query_strand, ZMAPPHASE_0,
					       gaps,
					       zMapStyleGetWithinAlignError(feature_style),
					       local_sequence) ;
	}
      else if (feature_type == ZMAPSTYLE_MODE_ASSEMBLY_PATH)
	{
	  result = zMapFeatureAddAssemblyPathData(feature, query_length, query_strand, path) ;
	}
      else
	{
	  if (variation_string)
	    {
	      if (!(result = zMapFeatureAddVariationString(feature, variation_string)))
		*err_text = g_strdup_printf("Bad format for variation_string \"%s\".", variation_string) ;
	    }

	  if (g_ascii_strcasecmp(source, "genomic_canonical") == 0)
	    {
	      char *known_name = NULL ;

	      result = TRUE;

	      if ((getKnownName(attributes, &known_name)))
		{
		  if (!(result = zMapFeatureAddKnownName(feature, known_name)))
		    *err_text = g_strdup_printf("Bad format for Known_name attribute \"%s\".", attributes) ;
		}
	    }
	  else
	    {
	      if (g_ascii_strcasecmp(ontology, "splice5") == 0)
		result = zMapFeatureAddSplice(feature, ZMAPBOUNDARY_5_SPLICE) ;
	      else if (g_ascii_strcasecmp(ontology, "splice3") == 0)
		result = zMapFeatureAddSplice(feature, ZMAPBOUNDARY_3_SPLICE) ;

	      if (!result)
		*err_text = g_strdup_printf("feature ignored, could not set \"%s\" splice data.", ontology) ;
	    }
	}


      /* If the SO accession was not added by any of the above functions try to fudge it from
       * the source or type of the feature. */
      if (!SO_acc)
	{
	  SO_acc = zMapSOFeature2SO(feature) ;
	}

      if (SO_acc)
	{
	  if (!(result = zMapFeatureAddSOaccession(feature, SO_acc)))
	    *err_text = g_strdup_printf("Could not add SO accession \"%d\".", SO_acc) ;
	}

    }

  g_free(name_string) ;
  g_free(feature_name) ;
  g_free(feature_name_id) ;
  g_free(url) ;

  /* If we are only parsing then free any stuff allocated by addDataToFeature() */
  if (parser->parse_only)
    {
      zMapFeatureDestroy(feature) ;
    }


  return result ;
}


/* servers have a list of columns in/out as provided by ACEDB and later used by pipes
 * here we privide a list of (single) featuresets as put into the context
 */
GList *zMapGFFGetFeaturesets(ZMapGFFParser parser)
{
  return (parser->src_feature_sets);
}




/* This reads any gaps which are present on the gff line. They are preceded by a Gaps tag, and are
 * presented as space-delimited groups of 4, consecutive groups being comma-delimited. gapsPos is
 * wherever we are in the gff and is set to NULL when strstr can't find another comma. fields must
 * be 4 for a gap so either way we drop out of the loop at the end. i.e. gaps string should be this
 * format:
 *
 *                             "34758 34799 531 544,34734 34751 545 550"
 *
 * Gap coords are positive, 1-based, start < end and in the order: ref_start ref_end match_start match_end
 */
static gboolean loadGaps(char *attributes, GArray *gaps, ZMapStrand ref_strand, ZMapStrand match_strand)
{
  gboolean valid = TRUE ;
  char *attr_str = attributes ;
  ZMapAlignBlockStruct gap = { 0 };
  char *gaps_format_str = "%d%d%d%d" ;
  int fields;

  /* Check rather rigidly that we are at start of number string. */
  if (((attr_str = strstr(attr_str, "\"")) != NULL) && g_ascii_isdigit(*(attr_str + 1)))
    {
      do
	{
	  attr_str++ ;					    /* Skip the leading '"' or ',' */

	  /* We should be looking at "number number number number , ....more stuff....." */
	  if ((fields = sscanf(attr_str, gaps_format_str, &gap.t1, &gap.t2, &gap.q1, &gap.q2)) == 4)
	    {
	      if (gap.q1 < 1 || gap.q2 < 1 || gap.t1 < 1 || gap.t2 < 1 || gap.q1 > gap.q2 || gap.t1 > gap.t2)
		{
		  valid = FALSE ;
		  break ;
		}
	      else
		{
		  gap.t_strand = ref_strand ;
		  gap.q_strand = match_strand ;

		  gaps = g_array_append_val(gaps, gap) ;
		}
	    }
	  else
	    {
	      /* anything other than 4 is not a gap */
	      valid = FALSE ;

	      break ;
	    }

	  /* Skip to ',' ending this set of numbers or to '"' marking end of Gap string. */
	  do
	    {
	      attr_str++ ;
	    }
	  while (*attr_str != ',' && *attr_str != '"') ;

	}
      while (*attr_str != '"') ;
    }

  return valid ;
}



/* This comment used to be identical to the one above loadGaps() directly above this function
 * which may be worth referring to
 * but this function fills in gaps data from a cigar or vulgar string
 */
static gboolean loadAlignString(ZMapGFFParser parser,
				char *attributes, GArray **gaps_out,
				ZMapStrand ref_strand, int ref_start, int ref_end,
				ZMapStrand match_strand, int match_start, int match_end)
{
  gboolean valid = FALSE ;
  int attr_fields ;

  if ((attr_fields = sscanf(attributes, parser->cigar_string_format_str, parser->buffers[GFF_BUF_TMP])) == 1)
    {
      valid = zMapFeatureAlignmentString2Gaps(ref_strand, ref_start, ref_end,
					      match_strand, match_start, match_end,
					      (char *)(parser->buffers[GFF_BUF_TMP]), gaps_out) ;
    }

  return valid ;
}



/* This routine attempts to find the feature's name from the GFF attributes field,
 * acedb has been modified so that with -zmap option it will output the name as:
 *
 *          Name "object name"    e.g.   Name "Sequence B0250.1"
 *
 * Some features do not have an obvious name though or the feature name is shared
 * amongst many features and so we must construct a name from the feature name
 * and the coords.
 *
 * For homology features the name is in the attributes in the form:
 *
 *        Target "Classname:objname" query_start query_end
 *
 * For assembly path features the name is in the attributes in the form:
 *
 *        Assembly_source "Classname:objname"
 *
 * For genefinder features they all have a source field that starts "GF_" so we use that.
 *
 *        B0250	GF_splice	splice3	106	107	0.233743	+	.
 *        B0250	GF_ATG	atg	38985	38987	1.8345	-	0
 *        etc.
 *
 * Some features have their name given in the "Note" field appended to some GFF records.
 * This field is also used for general comments however so the code must attempt to
 * deal with this, here are some examples:
 *
 * Here's one that is a feature name:
 *
 *        Note "RP5-931H19"
 *
 * and here's some that aren't:
 *
 *        Note "Left: B0250"
 *        Note "7 copies of 31mer"
 *
 * and so on....
 *
 *  */
static gboolean getFeatureName(NameFindType name_find, char *sequence, char *attributes,
			       char *given_name, char *source,
			       ZMapStyleMode feature_type,
			       ZMapStrand strand, int start, int end, int query_start, int query_end,
			       char **feature_name, char **feature_name_id)
{
  gboolean has_name = FALSE ;
  char *tag_pos ;

  /* Probably we should do some checking to make sure start/end are in correct order....and
   * that other fields are correct....errr...shouldn't that already have been done ???? */

  /* REVISIT THESE TWO, NAME_USE_SOURCE ISN'T EVEN USED ANYWHERE..... */
  if (name_find == NAME_USE_SEQUENCE)
    {
      has_name = TRUE ;

      *feature_name = g_strdup(sequence) ;
      *feature_name_id = zMapFeatureCreateName(feature_type, *feature_name, strand,
					       start, end, query_start, query_end) ;
    }
  else if (name_find == NAME_USE_SOURCE)
    {
      has_name = TRUE ;

      *feature_name = g_strdup(source) ;
      *feature_name_id = zMapFeatureCreateName(feature_type, *feature_name, strand,
					       start, end, query_start, query_end) ;
    }
  else if ((name_find == NAME_USE_GIVEN || name_find == NAME_USE_GIVEN_OR_NAME) && given_name && *given_name)
    {
      has_name = TRUE ;

      *feature_name = g_strdup(given_name) ;
      *feature_name_id = zMapFeatureCreateName(feature_type, *feature_name, strand,
					       start, end, query_start, query_end) ;
    }
  else if ((tag_pos = strstr(attributes, "Name")))
    {
      /* Parse out "Name <objname> ;" */
      int attr_fields ;
      char name[GFF_MAX_FIELD_CHARS + 1] = {'\0'} ;

      attr_fields = sscanf(tag_pos, "Name " VALUE_FORMAT_STR, &name[0]) ;

      if (attr_fields == 1)
	{
	  if(name[0])     /* das_WashU_PASA_human_ESTs have Name "" */
	    {
	      has_name         = TRUE ;
	      *feature_name    = g_strdup(name) ;
	      *feature_name_id = zMapFeatureCreateName(feature_type, *feature_name, strand,
						       start, end, query_start, query_end) ;
	    }
	}
    }
  else if(name_find != NAME_USE_GIVEN_OR_NAME)	/* chicken: for BAM we have a basic feature with name so let's dobge this in */
    {
      char *tag_pos ;

      if (feature_type == ZMAPSTYLE_MODE_ALIGNMENT)
	{
	  /* This needs amalgamating with the gethomols routine..... */

	  /* This is a horrible sort of catch all but we are forced into a bit by the lack of
	   * clarity in the GFFv2 spec....needs some attention.... */
	  if (g_str_has_prefix(attributes, "Note"))
	    {
	      char *name = NULL ;

	      if (getNameFromNote(attributes, &name))
		{
		  *feature_name = g_strdup(name) ;
		  *feature_name_id = zMapFeatureCreateName(feature_type, *feature_name, strand,
							   start, end, query_start, query_end) ;

		  has_name = TRUE ;
		}
	      else
		{
		  *feature_name = g_strdup(sequence) ;
		  *feature_name_id = zMapFeatureCreateName(feature_type, *feature_name, strand,
							   start, end, query_start, query_end) ;
		}
	    }
	  else if ((tag_pos = strstr(attributes, "Target")))
	    {
	      /* In acedb output at least, homologies all have the same format. */
	      int attr_fields ;
	      char *attr_format_str = "Target %*[\"]%*[^:]%*[:]%50[^\"]%*[\"]%*s" ;
	      char name[GFF_MAX_FIELD_CHARS + 1] = {'\0'} ;

	      attr_fields = sscanf(tag_pos, attr_format_str, &name[0]) ;

	      if (attr_fields == 1)
		{
		  has_name = FALSE ;
		  *feature_name = g_strdup(name) ;
		  *feature_name_id = zMapFeatureCreateName(feature_type, *feature_name, strand,
							   start, end, query_start, query_end) ;
		}
	    }
	}
      else if (feature_type == ZMAPSTYLE_MODE_ASSEMBLY_PATH)
	{
	  if ((tag_pos = strstr(attributes, "Assembly_source")))
	    {
	      int attr_fields ;
	      char *attr_format_str = "Assembly_source %*[\"]%*[^:]%*[:]%50[^\"]%*[\"]%*s" ;
	      char name[GFF_MAX_FIELD_CHARS + 1] = {'\0'} ;

	      attr_fields = sscanf(tag_pos, attr_format_str, &name[0]) ;

	      if (attr_fields == 1)
		{
		  has_name = FALSE ;
		  *feature_name = g_strdup(name) ;
		  *feature_name_id = zMapFeatureCreateName(feature_type, *feature_name, strand,
							   start, end, query_start, query_end) ;
		}
	    }
	}
      else if (feature_type == ZMAPSTYLE_MODE_BASIC
	       && (g_str_has_prefix(source, "GF_")
		   || (g_ascii_strcasecmp(source, "hexexon") == 0)))
	{
	  /* Genefinder features, we use the source field as the name.... */

	  has_name = FALSE ;				    /* is this correct ??? */

	  *feature_name = g_strdup(source) ;
	  *feature_name_id = zMapFeatureCreateName(feature_type, *feature_name, strand,
						   start, end, query_start, query_end) ;
	}
      else /* if (feature_type == ZMAPSTYLE_MODE_TRANSCRIPT) */
	{
	  has_name = FALSE ;

	  /* This is a horrible sort of catch all but we are forced into a bit by the lack of
	   * clarity in the GFFv2 spec....needs some attention.... */
	  if (g_str_has_prefix(attributes, "Note"))
	    {
	      char *name = NULL ;

	      if (getNameFromNote(attributes, &name))
		{
		  *feature_name = g_strdup(name) ;
		  *feature_name_id = zMapFeatureCreateName(feature_type, *feature_name, strand,
							   start, end, query_start, query_end) ;

		  has_name = TRUE ;
		}
	      else
		{
		  *feature_name = g_strdup(sequence) ;
		  *feature_name_id = zMapFeatureCreateName(feature_type, *feature_name, strand,
							   start, end, query_start, query_end) ;
		}
	    }
	  else
	    {
	      /* Named feature such as a gene. */
	      int attr_fields ;
	      char *attr_format_str = "%50s %*[\"]%50[^\"]%*[\"]%*s" ;
	      char class[GFF_MAX_FIELD_CHARS + 1] = {'\0'}, name[GFF_MAX_FIELD_CHARS + 1] = {'\0'} ;

	      attr_fields = sscanf(attributes, attr_format_str, &class[0], &name[0]) ;

	      if (attr_fields == 2)
		{
		  has_name         = TRUE ;
		  *feature_name    = g_strdup(name) ;
		  *feature_name_id = zMapFeatureCreateName(feature_type, *feature_name, strand,
							   start, end, query_start, query_end) ;
		}
	      else
		{
		  *feature_name = g_strdup(sequence) ;
		  *feature_name_id = zMapFeatureCreateName(feature_type, *feature_name, strand,
							   start, end, query_start, query_end) ;
		}
	    }
	}
#ifdef ED_G_NEVER_INCLUDE_THIS_CODE
      else
	{
	  /* This is a horrible sort of catch all but we are forced into a bit by the lack of
	   * clarity in the GFFv2 spec. */
	  has_name = FALSE ;

	  if (g_str_has_prefix(attributes, "Note"))
	    *feature_name = g_strdup(sequence) ;
	  else
	    *feature_name = g_strdup(sequence) ;

	  *feature_name_id = zMapFeatureCreateName(feature_type, *feature_name, strand,
						   start, end, query_start, query_end) ;
	}
#endif /* ED_G_NEVER_INCLUDE_THIS_CODE */

    }


  return has_name ;
}








/* Format of URL attribute section is:
 *
 *          URL "http://etc. etc." ;
 *
 * Format string extracts url and returns it as a string that must be g_free'd when
 * no longer required.
 *
 * Currently the _maximum_ size for the URL is 256 chars. This has already
 * been upped from the GFF_MAX_FIELD_CHARS of 50. attributes is 5000
 * (GFF_MAX_FREETEXT_CHARS), but that's probably a bit silly.
 *
 *  */
static char *getURL(char *attributes)
{
  char *url = NULL ;
  char *tag_pos ;

  if ((tag_pos = strstr(attributes, "URL")))
    {
      int attr_fields ;
      char *attr_format_str = "%*s %*[\"]%256[^\"]%*s[;]" ;
      char url_field[257] = {'\0'} ;

      if ((attr_fields = sscanf(tag_pos, attr_format_str, &url_field[0])) == 1)
	{
	  url = g_strdup(&url_field[0]) ;
	}
    }

  return url ;
}


/* Format of Locus attribute section is:
 *
 *          Locus "<locus_name>" ;
 *
 * Format string extracts locus name returns it as a quark.
 *
 *  */
static GQuark getLocus(char *attributes)
{
  GQuark locus_id = 0 ;
  char *tag_pos ;

  if ((tag_pos = strstr(attributes, "Locus")))
    {
      int attr_fields ;
      char *attr_format_str = "%*s %*[\"]%50[^\"]%*s[;]" ;
      char locus_field[GFF_MAX_FIELD_CHARS + 1] = {'\0'} ;

      if ((attr_fields = sscanf(tag_pos, attr_format_str, &locus_field[0])) == 1)
	{
	  locus_id = g_quark_from_string(&locus_field[0]) ;
	}
    }

  return locus_id ;
}


/* Format of Clone attribute section is:
 *
 *          Clone "<clone_name>" ;
 *
 * Format string extracts clone name returns it as a quark.
 *
 *  */
static GQuark getClone(char *attributes)
{
  GQuark clone_id = 0 ;
  char *tag_pos ;

  if ((tag_pos = strstr(attributes, "Clone")))
    {
      int attr_fields ;
      char *attr_format_str = "%*s %*[\"]%50[^\"]%*s[;]" ;
      char clone_field[GFF_MAX_FIELD_CHARS + 1] = {'\0'} ;

      if ((attr_fields = sscanf(tag_pos, attr_format_str, &clone_field[0])) == 1)
	{
	  clone_id = g_quark_from_string(&clone_field[0]) ;
	}
    }

  return clone_id ;
}


/* Format of Known name attribute section is:
 *
 *          Known_name <"known_name"> ;
 *
 * Format string extracts known name returns it as a string that must be g_free'd.
 *
 *  */
static gboolean getKnownName(char *attributes, char **known_name_out)
{
  gboolean result = FALSE ;
  char *tag_pos ;

  if ((tag_pos = strstr(attributes, "Known_name")))
    {
      int attr_fields ;
      char *attr_format_str = "%*s %*[\"]%50[^\"]%*s[;]" ;
      char known_field[GFF_MAX_FIELD_CHARS + 1] = {'\0'} ;

      if ((attr_fields = sscanf(tag_pos, attr_format_str, &known_field[0])) == 1)
	{
	  char *known_name = NULL ;

	  known_name = g_strdup(&known_field[0]) ;
	  *known_name_out = known_name ;
	  result = TRUE ;
	}
    }

  return result ;
}




/*
 *
 * Format of similarity/homol attribute section is:
 *
 *   Class "Protein" ; Name "BP:CBP01448" ; Align 157 197 + ; percentID 100 ; [Gaps "Qstart Qend Tstart Tend, ..."]
 *
 * Name has already been extracted, this routine looks at "Class" to get the
 * type of homol and at "Align" to get the match sequence coords/strand.
 *
 *
 * BAM data looks like this:
	chr14-04    encode    read    20781639    20781714    .    -    .    Target "JOHNLENNON_0006:1:61:1280:6420#0 1 76 -";sequence "CAAGAACACCAGACTGTGCAATCATGGATGGTTCAAGGGTGCCTTCATGGTTAGCAATAGTGATGTTTCGTAGCCT";Gap="M76";Name="JOHNLENNON_0006:1:61:1280:6420#0"
 *
 *
 */
static gboolean getHomolAttrs(char *attributes, ZMapHomolType *homol_type_out,
			      int *start_out, int *end_out, ZMapStrand *query_strand,
			      double *percent_ID_out)
{
  gboolean result = FALSE ;
  char *tag_pos ;
  ZMapHomolType homol_type = ZMAPHOMOL_NONE ;
  int attr_fields ;

  if ((tag_pos = strstr(attributes, "Class")))
    {
      char homol_type_str[GFF_MAX_FIELD_CHARS + 1] = {'\0'} ;

      attr_fields = sscanf(tag_pos, "Class " VALUE_FORMAT_STR, &homol_type_str[0]) ;

      if (attr_fields == 1)
	{
	  /* NOTE that we assume that Motifs are dna but some are not...need a fix from
	   * otterlace in the end.... */

	  if (g_ascii_strncasecmp(homol_type_str, "Sequence", 8) == 0)
	    homol_type = ZMAPHOMOL_N_HOMOL ;
	  else if (g_ascii_strncasecmp(homol_type_str, "Protein", 7) == 0)
	    homol_type = ZMAPHOMOL_X_HOMOL ;
	  else if (g_ascii_strncasecmp(homol_type_str, "Motif", 5) == 0)
	    homol_type = ZMAPHOMOL_N_HOMOL ;
	}
      else
	{
	  zMapLogWarning("Bad homol type: %s", tag_pos) ;
	}
    }

  if (homol_type)
    {
      if ((tag_pos = strstr(attributes, "percentID")))
	{
	  /* Parse "percentID 89.3" */
	  char *attr_format_str = "%*s %lg" ;
	  double percent_ID = 0 ;

	  if ((attr_fields = sscanf(tag_pos, attr_format_str, &percent_ID)) == 1)
	    {
	      if (percent_ID > 0)
		{
		  *percent_ID_out = percent_ID ;

		  result = TRUE ;
		}
	      else
		{
		  zMapLogWarning("Bad homol percent ID: %s", tag_pos) ;
		}
	    }
	  else
	    {
	      zMapLogWarning("Could not parse Homol Data: %s", tag_pos) ;
	    }
	}

      if ((tag_pos = strstr(attributes, "Align")))
	{
	  /* Parse "Align 157 197 +" */
	  char *attr_format_str = "%*s %d%d %c" ;
	  int start = 0, end = 0 ;
	  char strand ;

	  if ((attr_fields = sscanf(tag_pos, attr_format_str, &start, &end, &strand)) == 3)
	    {
	      if (start > 0 && end > 0)
		{
		  *homol_type_out = homol_type ;

		  /* Always export as start < end */
		  if (start <= end)
		    {
		      *start_out = start ;
		      *end_out = end ;
		    }
		  else
		    {
		      *start_out = end ;
		      *end_out = start ;
		    }



		  if (strand == '+')
		    *query_strand = ZMAPSTRAND_FORWARD ;
		  else
		    *query_strand = ZMAPSTRAND_REVERSE ;

		  result = TRUE ;
		}
	      else
		{
		  zMapLogWarning("Bad homol type or start/end: %s", tag_pos) ;
		}
	    }
	  else
	    {
	      zMapLogWarning("Could not parse Homol Data: %s", tag_pos) ;
	    }
	}
      else
	{
	  /* Special for wormbase way of doing repeats...in this instance there are no match start/end coords. */
	  if ((strstr(attributes, "Note"))
	      && ((strstr(attributes, "copies")) || (strstr(attributes, "loop"))))
	    {
	      *homol_type_out = ZMAPHOMOL_N_HOMOL ;

	      result = TRUE ;
	    }
	  else
	    {
	      zMapLogWarning("Could not parse wormbase style Homol Data: %s", tag_pos) ;
	    }
	}
    }
#if PROCESS_BAM
	/* quick and easy hack to get BAM simple features dispplayed as gapped aligns
	 * better to have a BAM data type/style flag but that brings in vast amounts of config/ foo canvas/ item factory stuff
	 */
  else
    {
  		if(strstr(attributes, "Sequence") && (tag_pos = strstr(attributes, "Target")))
  		{
#if 0
  		    /* target is used to get names from other types of feature but the format is different */
	          /* In acedb output at least, homologies all have the same format. */
			int attr_fields ;
			char *attr_format_str = "Target %*[\"]%*[^:]%*[:]%50[^\"]%*[\"]%*s" ;
			char name[GFF_MAX_FIELD_CHARS + 1] = {'\0'} ;

			attr_fields = sscanf(tag_pos, attr_format_str, &name[0]) ;

			if (attr_fields == 1)
			{
			has_name = FALSE ;
			*feature_name = g_strdup(name) ;
			*feature_name_id = zMapFeatureCreateName(feature_type, *feature_name, strand,
								start, end, query_start, query_end) ;
			}
#endif
		      *homol_type_out = ZMAPHOMOL_N_HOMOL ;
  		}
    }
#endif


  return result ;
}




/*
 *
 * Format of assembly path attributes section is:
 *
 * Assembly_source "Sequence:B0250" ; Assembly_strand + ; Assembly_length 39216 ; Assembly_regions 1 39110 [, start end]+ ;
 *
 * N.B. Assembly_source has already been extracted.
 *
 *  */
static gboolean getAssemblyPathAttrs(char *attributes, char **assembly_name_unused,
				     ZMapStrand *strand_out, int *length_out, GArray **path_out)
{
  gboolean result = TRUE ;
  char *tag_pos ;
  ZMapStrand strand ;
  int length = 0 ;
  GArray *path = NULL ;

  if (result && (result = GPOINTER_TO_INT(tag_pos = strstr(attributes, "Assembly_strand"))))
    {
      int attr_fields ;
      char *attr_format_str = "%*s%s" ;
      char strand_str[GFF_MAX_FIELD_CHARS + 1] = {'\0'} ;

      if ((attr_fields = sscanf(tag_pos, attr_format_str, &strand_str[0])) != 1
	  || !zMapFeatureFormatStrand(strand_str, &strand))
	{
	  result = FALSE ;

	  zMapLogWarning("Could not recover Assembly_region strand: %s", tag_pos) ;
	}
    }

  if (result && (result = GPOINTER_TO_INT(tag_pos = strstr(attributes, "Assembly_length"))))
    {
      int attr_fields ;
      char *attr_format_str = "%*s%d" ;

      if ((attr_fields = sscanf(tag_pos, attr_format_str, &length)) != 1)
	{
	  result = FALSE ;

	  zMapLogWarning("Could not recover Assembly_length length: %s", tag_pos) ;
	}
    }

  if (result && (result = GPOINTER_TO_INT(tag_pos = strstr(attributes, "Assembly_regions"))))
    {
      int attr_fields ;
      char *cp ;
      char *attr_format_str = "%d%d" ;

      path = g_array_new(FALSE, TRUE, sizeof(ZMapSpanStruct)) ;

      cp = tag_pos + strlen("Assembly_regions") ;
      do
	{
	  ZMapSpanStruct span = {0} ;

	  if ((attr_fields = sscanf(cp, attr_format_str, &span.x1, &span.x2)) == 2)
	    {
	      path = g_array_append_val(path, span);
	    }
	  else
	    {
	      result = FALSE ;

	      zMapLogWarning("Could not recover Assembly_region start/end coords from: %s", tag_pos) ;

	      break ;
	    }
	} while ((cp = strstr(cp, ",")) != NULL) ;

      if (!result)
	{
	  g_array_free(path, TRUE) ;
	  path = NULL ;
	}
    }

  if (result)
    {
      *strand_out = strand ;
      *length_out = length ;
      *path_out = path ;
    }


  return result ;
}




/*
 *
 * Format of Start_not_found attribute section is:
 *
 *      ............  [; start_not_found position]  .............
 *
 * Format string extracts position for start_not_found
 *
 *  */
static gboolean getCDSStartAttr(char *attributes, gboolean *start_not_found_flag_out, int *start_not_found_out)
{
  gboolean result = FALSE ;
  char *target ;

  if ((target = strstr(attributes, "start_not_found")))
    {
      int attr_fields ;
      char *attr_format_str = "%*s %d %*s" ;
      int start_not_found = 0 ;

      attr_fields = sscanf(target, attr_format_str, &start_not_found) ;

      if (attr_fields == 1)
	{
	  if (start_not_found >= 1 && start_not_found <= 3)
	    {
	      *start_not_found_flag_out = TRUE ;

	      *start_not_found_out = start_not_found ;

	      result = TRUE ;
	    }
	}
    }

  return result ;
}



static gboolean getCDSEndAttr(char *attributes, gboolean *end_not_found_flag_out)
{
  gboolean result = FALSE ;
  char *target ;

  if ((target = strstr(attributes, "end_not_found")))
    {
      *end_not_found_flag_out = TRUE ;
      result = TRUE ;
    }

  return result ;
}



/* Format of Length attribute section is:
 *
 *          Length <length> ;
 *
 * Format string extracts the integer length.
 *
 *  */
static gboolean getHomolLength(char *attributes, int *length_out)
{
  gboolean result = FALSE ;
  char *target ;

  if ((target = strstr(attributes, "Length")))
    {
      int attr_fields ;
      char *attr_format_str = "%*s %d %*s" ;
      int length = 0 ;

      if ((attr_fields = sscanf(target, attr_format_str, &length)) == 1)
	{
	  *length_out = length ;
	  result = TRUE ;
	}
    }

  return result ;
}




/* Format of Variation string is like this:
 *
 *   SNP:
 *
 *   Name "rs28847272 - A/G"
 *
 *
 *   deletion:
 *
 *   Name "rs35621402 - -/G"
 *   Name "rs3047232 - -/AA"
 *   Name "rs57043843 - -/CTTA"
 *   Name "rs33945458 - -/(LARGEINSERTION)"
 *
 *
 *   insertion:
 *
 *   Name "rs35022483 - T/-"
 *   Name "rs61033774 - TAAA/-"
 *   Name "rs58131816 - AAAAAAGTTCCTTGCATGATTAAAAAAGTATT/-"
 *
 *
 *   CNV:
 *
 *   Name "cnvi0023136 - CNV_PROBE"    I'm not completely sure about this.
 *
 * Format string extracts the variation string.
 *
 *  */
static gboolean getVariationString(char *attributes,
				   GQuark *SO_acc_out, char **name_str_out, char **variation_str_out)
{
  gboolean result = FALSE ;
  char *target ;

  if ((target = strstr(attributes, "Name")))
    {
      int attr_fields ;

#ifdef ED_G_NEVER_INCLUDE_THIS_CODE
      char *attr_format_str = "Name " "%*[\"]%*s - %50[^\"]%*[\"]%*s" ;
#endif /* ED_G_NEVER_INCLUDE_THIS_CODE */
      char *attr_format_str = "Name " "%*[\"]%s - %50[^\"]%*[\"]%*s" ;

      char name_str[GFF_MAX_FIELD_CHARS + 1] = {'\0'} ;
      char variation_str[GFF_MAX_FIELD_CHARS + 1] = {'\0'} ;

      if ((attr_fields = sscanf(target, attr_format_str, &name_str[0], &variation_str[0])) == 2)
	{
	  char *cp = &variation_str[0] ;
	  GQuark SO_acc ;

	  if ((SO_acc = zMapSOVariation2SO(cp)))
	    {
	      *SO_acc_out = SO_acc ;
	      *name_str_out = g_strdup(&name_str[0]) ;
	      *variation_str_out = g_strdup(&variation_str[0]) ;
	      result = TRUE ;
	    }
	}
    }

  return result ;
}


/* This is a GDataForeachFunc() and is called for each element of a GData list as a result
 * of a call to zmapGFFGetFeatures(). The function adds the feature array returned
 * in the GData element to the GArray in user_data. */
static void getFeatureArray(GQuark key_id, gpointer data, gpointer user_data)
{
  ZMapGFFParserFeatureSet parser_feature_set = (ZMapGFFParserFeatureSet)data ;
  ZMapFeatureSet feature_set = parser_feature_set->feature_set ;
  ZMapFeatureBlock feature_block = (ZMapFeatureBlock)user_data ;

  zMapFeatureBlockAddFeatureSet(feature_block, feature_set);

  return ;
}


/* This is a GDestroyNotify() and is called for each element in a GData list when
 * the list is cleared with g_datalist_clear (), the function must free the GArray
 * and GData lists. */
static void destroyFeatureArray(gpointer data)
{
  ZMapGFFParserFeatureSet parser_feature_set = (ZMapGFFParserFeatureSet)data ;

  /* No data to free in this list, just clear it. */
  g_datalist_clear(&(parser_feature_set->multiline_features)) ;
  if(parser_feature_set->feature_set && parser_feature_set->feature_set->style)
      zMapStyleDestroy(parser_feature_set->feature_set->style);

  g_hash_table_destroy(parser_feature_set->feature_styles);       // styles remain pointed at by features

  g_free(parser_feature_set) ;

  return ;
}



#ifdef ED_G_NEVER_INCLUDE_THIS_CODE
static void stylePrintCB(gpointer data, gpointer user_data)
{
  ZMapFeatureTypeStyle style = (ZMapFeatureTypeStyle)data ;

  printf("%s (%s)\n", g_quark_to_string(style->original_id), g_quark_to_string(style->unique_id)) ;

  return ;
}
#endif /* ED_G_NEVER_INCLUDE_THIS_CODE */


static void mungeFeatureType(char *source, ZMapStyleMode *type_inout)
{
  zMapAssert(type_inout);

  if(g_ascii_strcasecmp(source, "Genomic_canonical") == 0)
    *type_inout = ZMAPSTYLE_MODE_BASIC;

  return ;
}



/* We get passed a string that should be of the form:
 *
 *    Note "some variable amount of text...."
 *
 * Returns TRUE if the note is of the form:
 *
 *    Note "valid_feature_name"
 *
 * where a valid name starts with a letter and contains only alphanumberics and '_' or ':'.
 *
 *  */
static gboolean getNameFromNote(char *attributes, char **name)
{
  gboolean result = FALSE ;
  int attr_fields ;
  char *note_format_str = "Note %*[\"]%5000[^\"]" ;
  char note[GFF_MAX_FREETEXT_CHARS + 1] = {'\0'} ;
  char *name_format_str = "%50s%50s" ;
  char feature_name[GFF_MAX_FIELD_CHARS + 1] = {'\0'}, rest[GFF_MAX_FIELD_CHARS + 1] = {'\0'} ;

  /* I couldn't find a way to do this in one sscanf() so I do it in two, getting the note text
   * first and then splitting out the name (hopefully). */
  if ((attr_fields = sscanf(attributes, note_format_str, &note[0])) == 1)
    {
      attr_fields = sscanf(&note[0], name_format_str, &feature_name[0], &rest[0]) ;

      if (attr_fields == 1)
	{
	  char *cptr ;

	  cptr = &feature_name[0] ;

	  if (g_ascii_isalpha(*cptr))
	    {
	      result = TRUE ;
	      while (*cptr)
		{
		  if (!g_ascii_isalnum(*cptr) && *cptr != '_' && *cptr != ':')
		    {
		      result = FALSE ;
		      break ;
		    }
		  cptr++ ;
		}

	      if (result)
		*name = &(feature_name[0]) ;
	    }
	}
    }

  return result ;
}



/* We get passed a string that should be of the form:
 *
 *    Note "some variable amount of text...."
 *
 * Returns a copy of the string or NULL if not in the above form. String
 * should be g_free'd by caller.
 *
 *  */
static char *getNoteText(char *attributes)
{
  char *note_text = NULL ;
  int attr_fields ;
  char *note_format_str = "Note %*[\"]%5000[^\"]" ;
  char note[5000 + 1] = {'\0'} ;


  if (g_str_has_prefix(attributes, "Note")
      && (attr_fields = sscanf(attributes, note_format_str, &note[0])) == 1)
    {
      note_text = g_strdup(&note[0]) ;
    }

  return note_text ;
}



/* Given a line length, will allocate buffers so they cannot overflow when parsing a line of this
 * length. The rationale here is that we might get handed a line that had just one field in it
 * that was the length of the line. By allocating buffers that are the line length we cannot
 * overrun our buffers even in this bizarre case !!
 *
 * Note that we attempt to avoid frequent reallocation by making buffer twice as large as required
 * (not including the final null char....).
 */
static gboolean resizeBuffers(ZMapGFFParser parser, gsize line_length)
{
  gboolean resized = FALSE ;

  if (line_length > parser->buffer_length)
    {
      int i, new_line_length ;

      new_line_length = line_length * BUF_MULT ;

      for (i = 0 ; i < GFF_BUF_NUM ; i++)
	{
	  char **buf_ptr = parser->buffers[i] ;

	  g_free(buf_ptr) ;				    /* g_free() handles NULL pointers. */

	  buf_ptr = g_malloc0(new_line_length) ;

	  parser->buffers[i] = buf_ptr ;
	}

      parser->buffer_length = new_line_length ;
      resized = TRUE ;
    }


  return resized ;
}



/* Construct format strings to parse the main GFF fields and also sub-parts of a GFF line.
 * This needs to be done dynamically because we may need to change buffer size and hence
 * string format max length.
 *
 *
 * Notes on the format string for the main GFF fields:
 *
 * GFF version 2 format for a line is:
 *
 * <sequence> <source> <feature> <start> <end> <score> <strand> <phase> [attributes] [#comments]
 *
 * The format_str matches the above, splitting everything into its own strings, note that
 * some fields, although numerical, default to the char "." so cannot be simply scanned into
 * a number. The only tricky bit is to get at the attributes and comments which have
 * white space in them, this scanf format string seems to do it:
 *
 *  format_str = "%<length>s%<length>s%<length>s%d%d%<length>s%<length>s%<length>s %<length>[^#] %<length>c"
 *
 *  " %<length>[^#]" Jumps white space after the last mandatory field and then gets everything up to
 *              the next "#", so this will fail if people put a "#" in their attributes !
 *
 *  " %<length>c"    Reads everything from (and including) the "#" found by the previous pattern.
 *
 * If it turns out that people do have "#" chars in their attributes we will have do our own
 * parsing of this section of the line.
 *
 * mh17 NOTE BAM data has # in its attributes
 */
static gboolean resizeFormatStrs(ZMapGFFParser parser)
{
  gboolean resized = TRUE ;				    /* Everything will work or abort(). */
  GString *format_str ;
  char *align_format_str ;
  gsize length ;


  /* Max length of string we can parse using scanf(), the "- 1" allows for the terminating null.  */
  length = parser->buffer_length - 1 ;


  /*
   * Redo main gff field parsing format string.
   */
  g_free(parser->format_str) ;

  format_str = g_string_sized_new(BUF_FORMAT_SIZE) ;

  /* Lot's of "%"s here because "%%" is the way to escape a "%" !! The G_GSSIZE_FORMAT is a
   * portable way to printf a gsize. */
#if QUOTED_HASH_KILLS_ATTRIBUTES
  g_string_append_printf(format_str,
                         "%%%" G_GSSIZE_FORMAT "s%%%" G_GSSIZE_FORMAT "s%%%" G_GSSIZE_FORMAT "s%%d%%d%%%"
			 G_GSSIZE_FORMAT "s%%%" G_GSSIZE_FORMAT "s%%%" G_GSSIZE_FORMAT "s %%%"
			 G_GSSIZE_FORMAT "[^#] %%%" G_GSSIZE_FORMAT "c",
			 length, length, length, length, length, length, length, length) ;
#else
	/* get attributes + comments together and split later */
  g_string_append_printf(format_str,
                         "%%%" G_GSSIZE_FORMAT "s%%%" G_GSSIZE_FORMAT "s%%%" G_GSSIZE_FORMAT "s%%d%%d%%%"
			 G_GSSIZE_FORMAT "s%%%" G_GSSIZE_FORMAT "s%%%" G_GSSIZE_FORMAT "s %%%"
			 G_GSSIZE_FORMAT "c",
			 length, length, length, length, length, length, length) ;
#endif
  parser->format_str = g_string_free(format_str, FALSE) ;


  /*
   * Redo main gff field parsing format string.
   */
  g_free(parser->cigar_string_format_str) ;

  format_str = g_string_sized_new(BUF_FORMAT_SIZE) ;

  /* this is what I'm trying to get:  "cigar %*[\"]%50[^\"]%*[\"]%*s" which parses a string
   * like this:
   *
   *          "cigar "M335ID55M"
   *  */
  align_format_str = ZMAPSTYLE_ALIGNMENT_CIGAR " "  "%%*[\"]" "%%%d" "[^\"]%%*[\"]%%*s" ;
  g_string_append_printf(format_str,
			 align_format_str,
			 length) ;


  parser->cigar_string_format_str = g_string_free(format_str, FALSE) ;


  return resized ;
}
<|MERGE_RESOLUTION|>--- conflicted
+++ resolved
@@ -104,13 +104,7 @@
 
 
 
-<<<<<<< HEAD
-=======
-
-
-
-
->>>>>>> 09b014b2
+
 /* Parser must be created with the reference sequence for which features are to be
  * parsed because files may contain features for several reference sequences and
  * we need to parse only those for our reference sequence.
@@ -126,7 +120,6 @@
       && ((features_start == 1 && features_end == 0) || (features_start > 0 && features_end >= features_start)))
     {
       parser = g_new0(ZMapGFFParserStruct, 1) ;
-<<<<<<< HEAD
 
       parser->state = ZMAPGFF_PARSE_HEADER ;
       parser->error = NULL ;
@@ -153,43 +146,12 @@
 
       parser->raw_line_data = g_string_sized_new(2000) ;
 
-=======
-
-      parser->state = ZMAPGFF_PARSE_HEADER ;
-      parser->error = NULL ;
-      parser->error_domain = g_quark_from_string(ZMAP_GFF_ERROR) ;
-      parser->stop_on_error = FALSE ;
-
-      parser->line_count = 0 ;
-      parser->SO_compliant = FALSE ;
-      parser->default_to_basic = FALSE ;
-
-      parser->clip_mode = GFF_CLIP_NONE ;
-      parser->clip_start = parser->clip_end = 0 ;
-
-
-      /* Some of these may also be derived from the file meta-data. */
-      parser->header_flags.done_header = FALSE ;
-      parser->header_flags.got_gff_version = FALSE ;
-      parser->header_flags.got_sequence_region = FALSE ;
-
-      parser->gff_version = GFF_DEFAULT_VERSION ;
-      parser->sequence_name = g_strdup(sequence) ;
-      parser->features_start = features_start ;
-      parser->features_end = features_end ;
-
-      parser->raw_line_data = g_string_sized_new(2000) ;
-
->>>>>>> 09b014b2
       parser->sequence_flags.done_finished = TRUE ;	    /* default we don't parse the dna/protein */
 
       /* Set initial buffer & format string size to something that will probably be big enough. */
       resizeBuffers(parser, BUF_INIT_SIZE) ;
-<<<<<<< HEAD
+
       resizeFormatStrs(parser) ;
-=======
-      resizeFormatStr(parser) ;
->>>>>>> 09b014b2
     }
 
   return parser ;
@@ -291,11 +253,8 @@
 	  if ((result = parseHeaderLine(parser, line)))
 	    {
 	      /* Signal that last line was a header line so header not finished. */
-<<<<<<< HEAD
 	      if(parser->header_flags.got_sequence_region && parser->header_flags.got_gff_version)
 	      	*header_ok = TRUE;
-=======
->>>>>>> 09b014b2
 	      *header_finished = FALSE ;
 	    }
 	  else
@@ -311,12 +270,9 @@
 		{
 		  /*  */
 		  parser->header_flags.done_header = *header_finished = TRUE ;
-<<<<<<< HEAD
 	        if(parser->header_flags.got_sequence_region && parser->header_flags.got_gff_version)
 	      	*header_ok = TRUE;
 
-=======
->>>>>>> 09b014b2
 		  parser->state = ZMAPGFF_PARSE_BODY ;
 		  result = TRUE ;
 		}
@@ -940,7 +896,6 @@
 		  /* Parser is created with sequence name and start/end for the whole view, it is an
 		   * error if in the gff header the sequence name is different or the coords
 		   * lie outside start/end. */
-<<<<<<< HEAD
 
 		  /* They may have done this to get the whole sequence.... */
 		  if (start == 1 && end == 0)
@@ -954,22 +909,7 @@
 		      parser->features_start = start ;
 		      parser->features_end = end ;
 		    }
-=======
-
-		  /* They may have done this to get the whole sequence.... */
-		  if (start == 1 && end == 0)
-		    {
-		      start = parser->features_start ;
-		      end = parser->features_end ;
-		    }
-		  if(parser->features_start == 1 && parser->features_end == 0)
-		    {
-		    	/* mh17 else if we read a file://  with no seq sopecified it fails */
-		      parser->features_start = start ;
-		      parser->features_end = end ;
-		    }
-
->>>>>>> 09b014b2
+
 		  if (g_ascii_strcasecmp(&sequence_name[0], parser->sequence_name) != 0
 		      || start > parser->features_end
 		      || end < parser->features_start)
@@ -1001,10 +941,7 @@
 						  start, end,
 						  parser->line_count, line) ;
 		    }
-<<<<<<< HEAD
-=======
-
->>>>>>> 09b014b2
+
 		}
 
 	    }
