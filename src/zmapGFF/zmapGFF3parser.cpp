--- conflicted
+++ resolved
@@ -4149,11 +4149,7 @@
       /*
        * Now we deal with some extra attributes used locally.
        */
-<<<<<<< HEAD
-      if (bIncludeFeature && bResult)
-=======
-      if (pFeature && bIncludeFeature)
->>>>>>> f4d465e6
+      if (pFeature && bIncludeFeature && bResult)
         {
 
           if(!zMapStyleGetGFFFeature(pFeatureSet->style))
