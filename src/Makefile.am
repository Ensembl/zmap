# Process this file with automake to create Makefile.in.
#
# The Main ZMap Makefile.am
#
# binary dist with
# make install DESTDIR=/tmp/dist
# tar -C /tmp/dist -cvf package-version.tar
# gzip -9 package-version.tar
################################################################################
################################################################################
# General Housekeeping
################################################################################
################################################################################

include $(srcdir)/Makefile.common


# reinclude this once I know how to do it conditionally....
#include $(srcdir)/am_doxygen.am


# Local macros.
#
ACLOCAL_AMFLAGS = -I m4

# ZMAP_SRC_DIRS See configure.ac
SUBDIRS = AceConn zeromq libpfetch libcurlobject libzmapfoocanvas htslib-develop samtools_parallel ensc-core/src include $(ZMAP_SRC_DIRS) $(CANVAS_TESTING)

CLEANFILES = $(pkgconfig_DATA)

MOSTLYCLEANFILES = $(DX_CLEANFILES)




# toplevel files
# noinst_DATA = INSTALL


# these will be installed alongside the programs
dist_doc_DATA = $(srcdir)/doc/user/*

# these are included in the distribution, but are not installed
EXTRA_DIST = INSTALL \
	INSTALL.linux \
	INSTALL.mac \
	INSTALL.windows \
	README \
	$(srcdir)/doc/* \
	$(srcdir)/examples/* \
	$(NULL)


# support for pkg-config
pkgconfigdir   = $(libdir)/pkgconfig
pkgconfig_DATA = zmap.pc


################################################################################
################################################################################
# Building zmap
################################################################################
################################################################################


#
# Libraries: code is compiled into a series of libXXX.a files, in some cases
# some of these are further combined into 'parent' libXXX.a files.
#

noinst_LTLIBRARIES = libZMapApp.la libZMap.la libZMapAppServices.la \
                     libZMapThr.la libZMapRemoteControl.la libZMapXML.la libZMapUtils.la \
                     libzmapfoocanvas.la libPFetch.la

libZMapApp_la_SOURCES =
libZMapApp_la_LIBADD  = zmapApp/libZMapApp.la

libZMap_la_SOURCES =
libZMap_la_LIBADD  = \
zmapControl/libZMapControl.la \
zmapConfig/libZMapConfig.la   \
zmapDAS/libZMapDas.la         \
zmapDraw/libZMapDraw.la       \
zmapFeature/libZMapFeature.la \
zmapGFF/libZMapGFF.la         \
zmapManager/libZMapManager.la \
zmapView/libZMapView.la       \
zmapWindow/libZMapWindow.la   \
zmapServer/libZMapServer.la   \
zmapServer/libZMapServers.la  \
$(NULL)

libZMapAppServices_la_SOURCES = 
libZMapAppServices_la_LIBADD  = zmapAppServices/libZMapAppServices.la

libZMapThr_la_SOURCES =
libZMapThr_la_LIBADD  =       \
zmapThreads/libZMapThreads.la \
$(NULL)

libZMapRemoteControl_la_SOURCES = 
libZMapRemoteControl_la_LIBADD  = zmapRemoteControl/libZMapRemoteControl.la

libZMapXML_la_SOURCES = 
libZMapXML_la_LIBADD  = zmapXML/libZMapXML.la

libZMapUtils_la_SOURCES = 
libZMapUtils_la_LIBADD  = zmapUtils/libZMapUtils.la

libPFetch_la_SOURCES = 
libPFetch_la_LIBADD  = libpfetch/libpfetch.la libcurlobject/libcurlobject.la

libzmapfoocanvas_la_SOURCES =
libzmapfoocanvas_la_LIBADD  = libzmapfoocanvas/libzmapfoocanvas.la


# Programs we're going to compile.

#bin_PROGRAMS = zmap gffparser xml_writer xremote_gui remotecontrol
bin_PROGRAMS = zmap xml_writer remotecontrol


# I am perturbed by the fact that the x libs are before the gtk libs....
#

# Search path version.....
#zmap_LDADD = $(X_PRE_LIBS) $(X_LIBS) $(X_EXTRA_LIBS)         \
#	-L$(top_builddir)/.libs                              \
#	-lZMapApp -lZMap -lZMapThr -lZMap -lZMapXML -lPFetch \
#	$(ACECONN_LIBS) $(GTK_LIBS) $(FOOCANVAS_LIBS)        \
#	$(LIBCURL) -lexpat -lg2 -lgd                         \
#	@MACOSX_UNIVERSAL_FLAGS@ $(NULL)


# Try Jeremy's new build stuff....
# Give .a files explicitly to ensure we link the right ones.
#
#zmap_LDADD =                                                 \
#	$(top_builddir)/.libs/libZMapApp.a                   \
#	$(top_builddir)/.libs/libZMap.a                      \
#	$(top_builddir)/.libs/libZMapThr.a                   \
#	$(top_builddir)/.libs/libZMap.a                      \
#	$(top_builddir)/.libs/libZMapXML.a                   \
#	$(top_builddir)/.libs/libZMapAppServices.a           \
#	$(top_builddir)/.libs/libZMapUtils.a                 \
#	$(top_builddir)/.libs/libzmapfoocanvas.a             \
#	$(top_builddir)/.libs/libPFetch.a                    \
#        $(X_PRE_LIBS) $(X_LIBS) $(X_EXTRA_LIBS)              \
#	$(ACECONN_LIBS) $(GTK_LIBS)                          \
#	$(LIBCURL) -lexpat -lg2 -lgd                         \
#	@MACOSX_UNIVERSAL_FLAGS@ $(NULL)

zmap_LDADD =                                                 \
	$(top_builddir)/.libs/libZMapApp.a                   \
	$(top_builddir)/.libs/libZMap.a                      \
	$(top_builddir)/.libs/libZMapAppServices.a           \
	$(top_builddir)/.libs/libZMapThr.a                   \
	$(top_builddir)/.libs/libZMapRemoteControl.a         \
	$(top_builddir)/.libs/libZMapXML.a                   \
	$(top_builddir)/.libs/libZMapUtils.a                 \
	$(top_builddir)/.libs/libzmapfoocanvas.a             \
	$(top_builddir)/.libs/libPFetch.a                    \
	$(top_builddir)/htslib-develop/libhts.a              \
	$(top_builddir)/samtools_parallel/libbam.a           \
	$(top_builddir)/ensc-core/src/libensc.a              \
	$(top_builddir)/AceConn/src/.libs/libAceConn.a       

# The zeromq library has a different suffix on cygwin
if ON_CYGWIN
zmap_LDADD +=                                                \
	$(top_builddir)/zeromq/src/.libs/libzmq.dll.a            
else
zmap_LDADD +=                                                \
	$(top_builddir)/zeromq/src/.libs/libzmq.a            
endif

# I've had to add in the X11 lib otherwise we can't compile on Ubuntu
# 64-bit machines (-lz is included because htslib needs it).
zmap_LDADD +=                                                \
        $(X_PRE_LIBS) $(X_LIBS) $(X_EXTRA_LIBS)              \
	$(GTK_LIBS)			                     \
<<<<<<< HEAD
	$(LIBCURL) -lexpat                                   \
	$(MYSQL_LDFLAGS)                                     \
=======
	$(LIBCURL) -lexpat -lX11 -lz                         \
>>>>>>> 93c26e58
	@MACOSX_UNIVERSAL_FLAGS@ $(NULL)


zmap_SOURCES      = $(top_srcdir)/zmapApp/zmapAppmain_c.c


# zeromq is C++ so we need to link with g++, not gcc.
#zmap_LINK         = $(CC) $(AM_CFLAGS) $(CFLAGS) $(AM_LDFLAGS) $(LDFLAGS) -o $@
#zmap_LINK         = g++ $(AM_CFLAGS) $(CFLAGS) $(AM_LDFLAGS) $(LDFLAGS) -o $@
zmap_LINK         = $(CXX) $(AM_CFLAGS) $(CFLAGS) $(AM_LDFLAGS) $(LDFLAGS) -o $@

zmap_CFLAGS       = $(AM_CPPFLAGS) -I$(top_srcdir)/zmapApp $(MYSQL_CFLAGS)
zmap_DEPENDENCIES = $(noinst_LTLIBRARIES) @MACOSX_UNIVERSAL_FILE@
# MACOSX_UNIVERSAL_FILE was also in LDFLAGS...


# gffparser - program to parse gff...
#gffparser_SOURCES      = $(top_srcdir)/zmapGFF/gffparser.c
#gffparser_LDFLAGS      =
#gffparser_LDADD        = $(zmap_LDADD)
#gffparser_DEPENDENCIES = $(noinst_LTLIBRARIES)
#gffparser_CPPFLAGS     = $(AM_CPPFLAGS)

# test program to write xml...
xml_writer_SOURCES      = $(top_srcdir)/zmapXML/example_xml_writer.c
xml_writer_LDFLAGS      =
xml_writer_LDADD        = $(zmap_LDADD)
xml_writer_DEPENDENCIES = $(noinst_LTLIBRARIES)
xml_writer_CPPFLAGS     = $(AM_CPPFLAGS) -I$(top_srcdir)/zmapApp

# program that knows about the xremote protocol.
#xremote_gui_SOURCES      = $(top_srcdir)/zmapControl/remote/xremote_gui_test.c
#xremote_gui_LDFLAGS      = 
#xremote_gui_LDADD        = $(zmap_LDADD)
#xremote_gui_DEPENDENCIES = $(noinst_LTLIBRARIES)
#xremote_gui_CPPFLAGS     = $(AM_CPPFLAGS) -I$(top_srcdir)/zmapApp


# The new program that knows about the xremote protocol.
remotecontrol_SOURCES      = $(top_srcdir)/zmapRemoteControl/remotetest/remotecontroltest.c
remotecontrol_LDFLAGS      = 
remotecontrol_LDADD        = $(zmap_LDADD)
remotecontrol_DEPENDENCIES = $(noinst_LTLIBRARIES)
remotecontrol_CPPFLAGS     = $(AM_CPPFLAGS) -I$(top_srcdir)/zmapApp
remotecontrol_LINK         = $(CXX)  $(AM_CFLAGS) $(CFLAGS) $(AM_LDFLAGS) $(LDFLAGS) -o $@

#
# OH GOSH ALL THIS TEST STUFF IS CURRENTLY UNUSED AND THEREFORE USELESS.....
#
################################################################################
################################################################################
# Testing
################################################################################
################################################################################

check_LTLIBRARIES = libcheckZMap.la

libcheckZMap_la_DEPENDENCIES = $(noinst_LTLIBRARIES) $(libcheckZMap_la_LIBADD)
libcheckZMap_la_SOURCES =
#libcheckZMap_la_LDFLAGS = -all-static
libcheckZMap_la_LIBADD  = \
libpfetch/tests/libcheckPFetch.la          \
zmapFeature/tests/libcheckZMapFeature.la   \
zmapFeature/tests/libcheckZMapFeature_P.la \
zmapFeature/tests/libcheckZMapStyle.la     \
zmapFeature/tests/libcheckZMapStyle_P.la   \
zmapUtils/tests/libcheckZMapUtilsConfig.la \
$(NULL)

TESTS = check_zmap

check_PROGRAMS = check_zmap

# so that a script can do
# make check check_zmap_LOG_FILE=log_to_check.log
check_zmap_LOG_FILE     = "default.log"
check_zmap_SOURCES      = $(top_srcdir)/tests/check_zmapmain.c
check_zmap_DEPENDENCIES = $(check_LTLIBRARIES)
check_zmap_LINK         = $(zmap_LINK)
check_zmap_LDADD        = @CHECK_LIBS@ -lcheckZMap $(zmap_LDADD)
check_zmap_CFLAGS       = @CHECK_CFLAGS@ $(INCLUDE_COMMON) \
-I$(top_srcdir)/libpfetch   \
-I$(top_srcdir)/zmapFeature \
-I$(top_srcdir)/zmapUtils   \
-DCHECK_ZMAP_LOG_TO_FILE    \
-DCHECK_ZMAP_LOG=\"$(check_zmap_LOG_FILE)\"  \
$(NULL)

# DISTCHECK_CONFIGURE_FLAGS = --enable-gtk-doc



#----------------------------------------------------------------------
# Our additions to some standard targets. (the XXX-local targets are
# automakes way of allowing us to add stuff to standard targets such
# as "all" etc.)
#----------------------------------------------------------------------

# The most clean you can get your tree is to use the targer maintainer-clean
# but this does not clean out everything to the state when you check out a
# copy from git...so we add some stuff to maintainer-clean to try to achieve
# this.

#GENERATED_FILES = './.deps ./.libs ./bin ./include ./lib* ./zmap* ./Makefile ./config.* dotZMap gffparser* \
#./stamp-h1 ./xml_* ./xremote* ./zmap*'


# Standard way to add _files_ to the list deleted by the maintainer-clean target.
#
MAINTAINERCLEANFILES = $(top_srcdir)/Makefile.in $(top_srcdir)/aclocal.m4 \
$(top_srcdir)/config.h.in $(top_srcdir)/configure $(top_srcdir)/zmap_version.m4


# To remove directories and other more complex lists of files we use the standard
# maintainer-clean-local target which is run after all the stuff in maintainer-clean
#
GENERATED_FILES = $(top_builddir)/.deps $(top_builddir)/.libs $(top_builddir)/* $(top_srcdir)/config

maintainer-clean-local:
	@echo 'maintainer-clean-local: Removing all generated files....'
	rm -rf $(GENERATED_FILES)
	rm -f $(top_srcdir)/m4/*.m4
	@echo 'maintainer-clean-local: Finished removing all generated files....'


clean-zmap:
	@echo 'clean-zmap: cleaning up all generated zmap files....'
	rm -f $(top_builddir)/.libs/libZMap*.a
	rm -f $(top_builddir)/libZMap*.la
	rm -f $(top_builddir)/zmap $(top_builddir)/remotecontrol
	rm -f $(top_builddir)/zmap-zmapAppmain_c.o $(top_builddir)/remotecontrol-remotecontroltest.o $(top_builddir)/zmap.pc
	rm -f $(top_builddir)/zmap*/lib* rm -rf $(top_builddir)/zmap*/.libs
	@echo 'clean-zmap: Finished cleaning up all generated zmap files.'


mkdocdir:
	@if test ! -d docs ; then \
	  mkdir docs; \
	fi

docs: mkdocdir doxygen-doc



# the next two targets are required for installing the static
# libraries.  Not something we should be doing I'm sure, but
# rebuilding the xremote perl code requires them.
install-data-local: install-binPROGRAMS install-zmap-static-libs

install-zmap-static-libs:
	@$(NORMAL_INSTALL)
	@echo "************************************************************"
	@echo "* Installing $@"
	test -z "$(libdir)" || $(mkdir_p) "$(DESTDIR)$(libdir)"
	@list='$(LIBS_ZMAP)'; for p in $$list; do \
	  if test -f "$$p"; then d=; else d="$(srcdir)/"; fi; \
	  $(am__strip_dir) \
	  echo " $(INSTALL_DATA) '$$d$$p' '$(DESTDIR)$(libdir)/$$f'"; \
	  $(INSTALL_DATA) "$$d$$p" "$(DESTDIR)$(libdir)/$$f"; \
	done
	@echo "************************************************************"

@MACOSX_UNIVERSAL_FILE@:
	touch @MACOSX_UNIVERSAL_FILE@
<|MERGE_RESOLUTION|>--- conflicted
+++ resolved
@@ -179,12 +179,8 @@
 zmap_LDADD +=                                                \
         $(X_PRE_LIBS) $(X_LIBS) $(X_EXTRA_LIBS)              \
 	$(GTK_LIBS)			                     \
-<<<<<<< HEAD
-	$(LIBCURL) -lexpat                                   \
+	$(LIBCURL) -lexpat -lX11 -lz                         \
 	$(MYSQL_LDFLAGS)                                     \
-=======
-	$(LIBCURL) -lexpat -lX11 -lz                         \
->>>>>>> 93c26e58
 	@MACOSX_UNIVERSAL_FLAGS@ $(NULL)
 
 
