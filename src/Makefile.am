# Process this file with automake to create Makefile.in.
#
# The Main ZMap Makefile.am
#
# binary dist with
# make install DESTDIR=/tmp/dist
# tar -C /tmp/dist -cvf package-version.tar
# gzip -9 package-version.tar
################################################################################
################################################################################
# General Housekeeping
################################################################################
################################################################################

include $(srcdir)/Makefile.common


# reinclude this once I know how to do it conditionally....
#include $(srcdir)/am_doxygen.am


# Local macros.
#
ACLOCAL_AMFLAGS = -I m4

# ZMAP_SRC_DIRS See configure.ac
<<<<<<< HEAD
SUBDIRS = AceConn zeromq libpfetch libcurlobject libzmapfoocanvas htslib-develop samtools_parallel ensc-core/src include $(ZMAP_SRC_DIRS) $(CANVAS_TESTING)
=======
if USE_GBTOOLS
OPTIONAL_SUBDIRS = gbtools
endif

SUBDIRS = $(OPTIONAL_SUBDIRS) AceConn zeromq libpfetch libcurlobject libzmapfoocanvas htslib-develop include $(ZMAP_SRC_DIRS) $(CANVAS_TESTING)

>>>>>>> a450b6aa

CLEANFILES = $(pkgconfig_DATA)

MOSTLYCLEANFILES = $(DX_CLEANFILES)




# toplevel files
# noinst_DATA = INSTALL


# these will be installed alongside the programs
USER_DIR=$(srcdir)/doc/user
dist_doc_DATA = $(USER_DIR)/Splice_highlight_off.png \
	$(USER_DIR)/config_file.shtml \
	$(USER_DIR)/keyboard_mouse.shtml \
	$(USER_DIR)/styles.shtml \
	$(USER_DIR)/zmap_quick_start.shtml \
	$(USER_DIR)/Splice_highlight_on.png \
	$(USER_DIR)/configuration.shtml \
	$(USER_DIR)/manual/ZMap_User_Manual.pdf \
	$(USER_DIR)/this_links.ini \
	$(USER_DIR)/align1.png \
	$(USER_DIR)/index.shtml \
	$(USER_DIR)/release_notes.shtml \
	$(USER_DIR)/user_interface.shtml

# these are included in the distribution, but are not installed
EXTRA_DIST = INSTALL \
	INSTALL.linux \
	INSTALL.mac \
	INSTALL.windows \
	README \
	$(srcdir)/doc/* \
	$(srcdir)/examples/* \
	$(NULL)


# support for pkg-config
pkgconfigdir   = $(libdir)/pkgconfig
pkgconfig_DATA = zmap.pc


################################################################################
################################################################################
# Building zmap
################################################################################
################################################################################


#
# Libraries: code is compiled into a series of libXXX.a files, in some cases
# some of these are further combined into 'parent' libXXX.a files.
#

noinst_LTLIBRARIES = libZMapApp.la libZMap.la libZMapAppServices.la \
                     libZMapThr.la libZMapRemoteControl.la libZMapXML.la libZMapUtils.la \
                     libzmapfoocanvas.la libPFetch.la

libZMapApp_la_SOURCES =
libZMapApp_la_LIBADD  = zmapApp/libZMapApp.la

libZMap_la_SOURCES =
libZMap_la_LIBADD  = \
zmapControl/libZMapControl.la \
zmapConfig/libZMapConfig.la   \
zmapDAS/libZMapDas.la         \
zmapDraw/libZMapDraw.la       \
zmapFeature/libZMapFeature.la \
zmapGFF/libZMapGFF.la         \
zmapView/libZMapView.la       \
zmapWindow/libZMapWindow.la   \
zmapServer/libZMapServer.la   \
zmapServer/libZMapServers.la  \
$(NULL)

libZMapAppServices_la_SOURCES = 
libZMapAppServices_la_LIBADD  = zmapAppServices/libZMapAppServices.la

libZMapThr_la_SOURCES =
libZMapThr_la_LIBADD  =       \
zmapThreads/libZMapThreads.la \
$(NULL)

libZMapRemoteControl_la_SOURCES = 
libZMapRemoteControl_la_LIBADD  = zmapRemoteControl/libZMapRemoteControl.la

libZMapXML_la_SOURCES = 
libZMapXML_la_LIBADD  = zmapXML/libZMapXML.la

libZMapUtils_la_SOURCES = 
libZMapUtils_la_LIBADD  = zmapUtils/libZMapUtils.la

libPFetch_la_SOURCES = 
libPFetch_la_LIBADD  = libpfetch/libpfetch.la libcurlobject/libcurlobject.la

libzmapfoocanvas_la_SOURCES =
libzmapfoocanvas_la_LIBADD  = libzmapfoocanvas/libzmapfoocanvas.la


# Programs we're going to compile.

#bin_PROGRAMS = zmap gffparser xml_writer xremote_gui remotecontrol
bin_PROGRAMS = zmap xml_writer remotecontrol


# I am perturbed by the fact that the x libs are before the gtk libs....
#

# Search path version.....
#zmap_LDADD = $(X_PRE_LIBS) $(X_LIBS) $(X_EXTRA_LIBS)         \
#	-L$(top_builddir)/.libs                              \
#	-lZMapApp -lZMap -lZMapThr -lZMap -lZMapXML -lPFetch \
#	$(ACECONN_LIBS) $(GTK_LIBS) $(FOOCANVAS_LIBS)        \
#	$(LIBCURL) -lexpat -lg2 -lgd                         \
#	@MACOSX_UNIVERSAL_FLAGS@ $(NULL)


# Try Jeremy's new build stuff....
# Give .a files explicitly to ensure we link the right ones.
#
#zmap_LDADD =                                                 \
#	$(top_builddir)/.libs/libZMapApp.a                   \
#	$(top_builddir)/.libs/libZMap.a                      \
#	$(top_builddir)/.libs/libZMapThr.a                   \
#	$(top_builddir)/.libs/libZMap.a                      \
#	$(top_builddir)/.libs/libZMapXML.a                   \
#	$(top_builddir)/.libs/libZMapAppServices.a           \
#	$(top_builddir)/.libs/libZMapUtils.a                 \
#	$(top_builddir)/.libs/libzmapfoocanvas.a             \
#	$(top_builddir)/.libs/libPFetch.a                    \
#        $(X_PRE_LIBS) $(X_LIBS) $(X_EXTRA_LIBS)              \
#	$(ACECONN_LIBS) $(GTK_LIBS)                          \
#	$(LIBCURL) -lexpat -lg2 -lgd                         \
#	@MACOSX_UNIVERSAL_FLAGS@ $(NULL)

zmap_LDADD =                                                 \
	$(top_builddir)/.libs/libZMapApp.a                   \
	$(top_builddir)/.libs/libZMap.a                      \
	$(top_builddir)/.libs/libZMapAppServices.a           \
	$(top_builddir)/.libs/libZMapThr.a                   \
	$(top_builddir)/.libs/libZMapRemoteControl.a         \
	$(top_builddir)/.libs/libZMapXML.a                   \
	$(top_builddir)/.libs/libZMapUtils.a                 \
	$(top_builddir)/.libs/libzmapfoocanvas.a             \
	$(top_builddir)/.libs/libPFetch.a                    \
	$(top_builddir)/htslib-develop/libhts.a              \
	$(top_builddir)/samtools_parallel/libbam.a           \
	$(top_builddir)/ensc-core/src/libensc.a              \
	$(top_builddir)/AceConn/src/.libs/libAceConn.a       

# If we have gbtools in a subdirectory, add the .a file, otherwise
# look for a locally installed version
if USE_GBTOOLS
zmap_LDADD +=                                                \
	$(top_builddir)/gbtools/libgbtools.a            
else
zmap_LDADD +=                                                \
	-lgbtools
endif

# The zeromq library has a different suffix on cygwin
if ON_CYGWIN
zmap_LDADD +=                                                \
	$(top_builddir)/zeromq/src/.libs/libzmq.dll.a            
else
zmap_LDADD +=                                                \
	$(top_builddir)/zeromq/src/.libs/libzmq.a            
endif

# I've had to add in the X11 lib otherwise we can't compile on Ubuntu
# 64-bit machines (-lz is included because htslib needs it).
zmap_LDADD +=                                                \
        $(X_PRE_LIBS) $(X_LIBS) $(X_EXTRA_LIBS)              \
	$(GTK_LIBS)			                     \
	$(LIBCURL) -lexpat -lX11 -lz                         \
	$(MYSQL_LDFLAGS)                                     \
	@MACOSX_UNIVERSAL_FLAGS@ $(NULL)


zmap_SOURCES      = $(top_srcdir)/zmapApp/zmapAppmain_c.c


# zeromq is C++ so we need to link with g++, not gcc.
#zmap_LINK         = $(CC) $(AM_CFLAGS) $(CFLAGS) $(AM_LDFLAGS) $(LDFLAGS) -o $@
#zmap_LINK         = g++ $(AM_CFLAGS) $(CFLAGS) $(AM_LDFLAGS) $(LDFLAGS) -o $@
zmap_LINK         = $(CXX) $(AM_CFLAGS) $(CFLAGS) $(AM_LDFLAGS) $(LDFLAGS) -o $@

zmap_CFLAGS       = $(AM_CPPFLAGS) -I$(top_srcdir)/zmapApp $(MYSQL_CFLAGS)
zmap_DEPENDENCIES = $(noinst_LTLIBRARIES) @MACOSX_UNIVERSAL_FILE@
# MACOSX_UNIVERSAL_FILE was also in LDFLAGS...


# gffparser - program to parse gff...
#gffparser_SOURCES      = $(top_srcdir)/zmapGFF/gffparser.c
#gffparser_LDFLAGS      =
#gffparser_LDADD        = $(zmap_LDADD)
#gffparser_DEPENDENCIES = $(noinst_LTLIBRARIES)
#gffparser_CPPFLAGS     = $(AM_CPPFLAGS)

# test program to write xml...
xml_writer_SOURCES      = $(top_srcdir)/zmapXML/example_xml_writer.c
xml_writer_LDFLAGS      =
xml_writer_LDADD        = $(zmap_LDADD)
xml_writer_DEPENDENCIES = $(noinst_LTLIBRARIES)
xml_writer_CPPFLAGS     = $(AM_CPPFLAGS) -I$(top_srcdir)/zmapApp

# program that knows about the xremote protocol.
#xremote_gui_SOURCES      = $(top_srcdir)/zmapControl/remote/xremote_gui_test.c
#xremote_gui_LDFLAGS      = 
#xremote_gui_LDADD        = $(zmap_LDADD)
#xremote_gui_DEPENDENCIES = $(noinst_LTLIBRARIES)
#xremote_gui_CPPFLAGS     = $(AM_CPPFLAGS) -I$(top_srcdir)/zmapApp


# The new program that knows about the xremote protocol.
remotecontrol_SOURCES      = $(top_srcdir)/zmapRemoteControl/remotetest/remotecontroltest.c
remotecontrol_LDFLAGS      = 
remotecontrol_LDADD        = $(zmap_LDADD)
remotecontrol_DEPENDENCIES = $(noinst_LTLIBRARIES)
remotecontrol_CPPFLAGS     = $(AM_CPPFLAGS) -I$(top_srcdir)/zmapApp
remotecontrol_LINK         = $(CXX)  $(AM_CFLAGS) $(CFLAGS) $(AM_LDFLAGS) $(LDFLAGS) -o $@

#
# OH GOSH ALL THIS TEST STUFF IS CURRENTLY UNUSED AND THEREFORE USELESS.....
#
################################################################################
################################################################################
# Testing
################################################################################
################################################################################

check_LTLIBRARIES = libcheckZMap.la

libcheckZMap_la_DEPENDENCIES = $(noinst_LTLIBRARIES) $(libcheckZMap_la_LIBADD)
libcheckZMap_la_SOURCES =
#libcheckZMap_la_LDFLAGS = -all-static
libcheckZMap_la_LIBADD  = \
libpfetch/tests/libcheckPFetch.la          \
zmapFeature/tests/libcheckZMapFeature.la   \
zmapFeature/tests/libcheckZMapFeature_P.la \
zmapFeature/tests/libcheckZMapStyle.la     \
zmapFeature/tests/libcheckZMapStyle_P.la   \
zmapUtils/tests/libcheckZMapUtilsConfig.la \
$(NULL)

TESTS = check_zmap

check_PROGRAMS = check_zmap

# so that a script can do
# make check check_zmap_LOG_FILE=log_to_check.log
check_zmap_LOG_FILE     = "default.log"
check_zmap_SOURCES      = $(top_srcdir)/tests/check_zmapmain.c
check_zmap_DEPENDENCIES = $(check_LTLIBRARIES)
check_zmap_LINK         = $(zmap_LINK)
check_zmap_LDADD        = @CHECK_LIBS@ -lcheckZMap $(zmap_LDADD)
check_zmap_CFLAGS       = @CHECK_CFLAGS@ $(INCLUDE_COMMON) \
-I$(top_srcdir)/libpfetch   \
-I$(top_srcdir)/zmapFeature \
-I$(top_srcdir)/zmapUtils   \
-DCHECK_ZMAP_LOG_TO_FILE    \
-DCHECK_ZMAP_LOG=\"$(check_zmap_LOG_FILE)\"  \
$(NULL)

# DISTCHECK_CONFIGURE_FLAGS = --enable-gtk-doc



#----------------------------------------------------------------------
# Our additions to some standard targets. (the XXX-local targets are
# automakes way of allowing us to add stuff to standard targets such
# as "all" etc.)
#----------------------------------------------------------------------

# The most clean you can get your tree is to use the targer maintainer-clean
# but this does not clean out everything to the state when you check out a
# copy from git...so we add some stuff to maintainer-clean to try to achieve
# this.

#GENERATED_FILES = './.deps ./.libs ./bin ./include ./lib* ./zmap* ./Makefile ./config.* dotZMap gffparser* \
#./stamp-h1 ./xml_* ./xremote* ./zmap*'


# Standard way to add _files_ to the list deleted by the maintainer-clean target.
#
MAINTAINERCLEANFILES = $(top_srcdir)/Makefile.in $(top_srcdir)/aclocal.m4 \
$(top_srcdir)/config.h.in $(top_srcdir)/configure $(top_srcdir)/zmap_version.m4


# To remove directories and other more complex lists of files we use the standard
# maintainer-clean-local target which is run after all the stuff in maintainer-clean
#
GENERATED_FILES = $(top_builddir)/.deps $(top_builddir)/.libs $(top_builddir)/* $(top_srcdir)/config

maintainer-clean-local:
	@echo 'maintainer-clean-local: Removing all generated files....'
	rm -rf $(GENERATED_FILES)
	rm -f $(top_srcdir)/m4/*.m4
	@echo 'maintainer-clean-local: Finished removing all generated files....'


clean-zmap:
	@echo 'clean-zmap: cleaning up all generated zmap files....'
	rm -f $(top_builddir)/.libs/libZMap*.a
	rm -f $(top_builddir)/libZMap*.la
	rm -f $(top_builddir)/zmap $(top_builddir)/remotecontrol
	rm -f $(top_builddir)/zmap-zmapAppmain_c.o $(top_builddir)/remotecontrol-remotecontroltest.o $(top_builddir)/zmap.pc
	rm -f $(top_builddir)/zmap*/lib* rm -rf $(top_builddir)/zmap*/.libs
	@echo 'clean-zmap: Finished cleaning up all generated zmap files.'


mkdocdir:
	@if test ! -d docs ; then \
	  mkdir docs; \
	fi

docs: mkdocdir doxygen-doc



# the next two targets are required for installing the static
# libraries.  Not something we should be doing I'm sure, but
# rebuilding the xremote perl code requires them.
install-data-local: install-binPROGRAMS install-zmap-static-libs

install-zmap-static-libs:
	@$(NORMAL_INSTALL)
	@echo "************************************************************"
	@echo "* Installing $@"
	test -z "$(libdir)" || $(mkdir_p) "$(DESTDIR)$(libdir)"
	@list='$(LIBS_ZMAP)'; for p in $$list; do \
	  if test -f "$$p"; then d=; else d="$(srcdir)/"; fi; \
	  $(am__strip_dir) \
	  echo " $(INSTALL_DATA) '$$d$$p' '$(DESTDIR)$(libdir)/$$f'"; \
	  $(INSTALL_DATA) "$$d$$p" "$(DESTDIR)$(libdir)/$$f"; \
	done
	@echo "************************************************************"

@MACOSX_UNIVERSAL_FILE@:
	touch @MACOSX_UNIVERSAL_FILE@
<|MERGE_RESOLUTION|>--- conflicted
+++ resolved
@@ -24,16 +24,12 @@
 ACLOCAL_AMFLAGS = -I m4
 
 # ZMAP_SRC_DIRS See configure.ac
-<<<<<<< HEAD
-SUBDIRS = AceConn zeromq libpfetch libcurlobject libzmapfoocanvas htslib-develop samtools_parallel ensc-core/src include $(ZMAP_SRC_DIRS) $(CANVAS_TESTING)
-=======
 if USE_GBTOOLS
 OPTIONAL_SUBDIRS = gbtools
 endif
 
-SUBDIRS = $(OPTIONAL_SUBDIRS) AceConn zeromq libpfetch libcurlobject libzmapfoocanvas htslib-develop include $(ZMAP_SRC_DIRS) $(CANVAS_TESTING)
-
->>>>>>> a450b6aa
+SUBDIRS = $(OPTIONAL_SUBDIRS) AceConn zeromq libpfetch libcurlobject libzmapfoocanvas htslib-develop samtools_parallel ensc-core/src include $(ZMAP_SRC_DIRS) $(CANVAS_TESTING)
+
 
 CLEANFILES = $(pkgconfig_DATA)
 
