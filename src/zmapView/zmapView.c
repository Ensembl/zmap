--- conflicted
+++ resolved
@@ -3284,12 +3284,8 @@
 			  /* we get here at the end of a step list, prev errors not reported till now */
 			  zMapWarning("Data request failed: %s\n%s%s", err_msg,
 				      ((connect_data->stderr_out && *connect_data->stderr_out)
-<<<<<<< HEAD
-				       ? "Server reports:\n": ""), connect_data->stderr_out) ;
-=======
-				       ? "Server reports:\n": ""),
+				       ? "Server reports:\n" : ""),
 				      connect_data->stderr_out) ;
->>>>>>> 2d98cf86
 		        }
 
 		      (zmap_view->sources_failed)++ ;
