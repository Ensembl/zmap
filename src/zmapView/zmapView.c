/*  File: zmapView.c
 *  Author: Ed Griffiths (edgrif@sanger.ac.uk)
 *  Copyright (c) 2006-2012: Genome Research Ltd.
 *-------------------------------------------------------------------
 * ZMap is free software; you can redistribute it and/or
 * modify it under the terms of the GNU General Public License
 * as published by the Free Software Foundation; either version 2
 * of the License, or (at your option) any later version.
 *
 * This program is distributed in the hope that it will be useful,
 * but WITHOUT ANY WARRANTY; without even the implied warranty of
 * MERCHANTABILITY or FITNESS FOR A PARTICULAR PURPOSE.  See the
 * GNU General Public License for more details.
 *
 * You should have received a copy of the GNU General Public License
 * along with this program; if not, write to the Free Software
 * Foundation, Inc., 59 Temple Place - Suite 330, Boston, MA  02111-1307, USA.
 * or see the on-line version at http://www.gnu.org/copyleft/gpl.txt
 *-------------------------------------------------------------------
 * This file is part of the ZMap genome database package
 * originated by
 *      Ed Griffiths (Sanger Institute, UK) edgrif@sanger.ac.uk,
 *        Roy Storey (Sanger Institute, UK) rds@sanger.ac.uk,
 *   Malcolm Hinsley (Sanger Institute, UK) mh17@sanger.ac.uk
 *
 * Description: Handles the getting of the feature context from sources
 *              and their subsequent processing and viewing.
 *              zMapView routines receive requests to load, display
 *              and process feature contexts. Each ZMapView corresponds
 *              to a single feature context.
 *
 * Exported functions: See ZMap/zmapView.h
 *              
 *-------------------------------------------------------------------
 */

#include <ZMap/zmap.h>

#include <string.h>
#include <sys/types.h>
#include <signal.h>					    /* kill() */
#include <glib.h>
#include <gtk/gtk.h>

#include <ZMap/zmapUtils.h>
#include <ZMap/zmapUtilsDebug.h>
#include <ZMap/zmapGLibUtils.h>
#include <ZMap/zmapGFF.h>
#include <ZMap/zmapCmdLineArgs.h>
#include <ZMap/zmapConfigDir.h>
#include <ZMap/zmapConfigIni.h>
#include <ZMap/zmapConfigStrings.h>
#include <ZMap/zmapConfigStanzaStructs.h>
#include <ZMap/zmapCmdLineArgs.h>
#include <ZMap/zmapUrlUtils.h>
#include <zmapView_P.h>



#include <zmapView_P.h>


#define ZMAP_NB_CHAPTER_GENERAL  "ZMap"  /* preferences chapter relating to general zmap settings */
#define ZMAP_NB_PAGE_DISPLAY  "Display"  /* preferences page relating to zmap display settings */



/* Define thread debug messages, used in checkStateConnections() mostly. */
#define THREAD_DEBUG_MSG_PREFIX "GUI - Slave thread %s: "

#define THREAD_DEBUG_MSG(CHILD_THREAD, FORMAT_STR, ...)	\
  G_STMT_START								\
  {									\
    char *thread_str ;							\
									\
    thread_str = zMapThreadGetThreadID((CHILD_THREAD)) ;		\
									\
    zMapDebugPrint(thread_debug_G, THREAD_DEBUG_MSG_PREFIX FORMAT_STR, thread_str, __VA_ARGS__) ; \
									\
    zMapLogMessage(THREAD_DEBUG_MSG_PREFIX FORMAT_STR, thread_str, __VA_ARGS__) ; \
									\
    g_free(thread_str) ;						\
									\
  } G_STMT_END

/* Define thread debug messages with extra information, used in checkStateConnections() mostly. */
#define THREAD_DEBUG_MSG_FULL(CHILD_THREAD, VIEW_CON, REQUEST_TYPE, REPLY, FORMAT_STR, ...) \
  G_STMT_START								\
  {									\
    char *msg_str ;							\
									\
    msg_str = g_strdup_printf("reply = \"%s\", status = \"%s\","	\
			      "request = \"%s\", url = \"%s\" " FORMAT_STR, \
			      zMapThreadReply2ExactStr((REPLY)),	\
			      zMapViewThreadStatus2ExactStr((VIEW_CON)->thread_status), \
			      zMapServerReqType2ExactStr((REQUEST_TYPE)), \
			      (VIEW_CON)->url,				\
			      __VA_ARGS__) ;				\
									\
    THREAD_DEBUG_MSG((CHILD_THREAD), "%s", msg_str) ;			\
    									\
    g_free(msg_str) ;							\
    									\
  } G_STMT_END



/* Struct describing features loaded. */
typedef struct LoadFeaturesDataStructName
{
  char *err_msg;        // from the server mainly
  gchar *stderr_out;
  gint exit_code;
  int num_features;

  GList *feature_sets ;
  int start,end;        // requested coords
  gboolean status;      // load sucessful?
  unsigned long xwid ;  // X Window id for the xremote widg. */

} LoadFeaturesDataStruct, *LoadFeaturesData ;



/* State for a single connection to a data source. */
typedef struct ConnectionDataStructType
{
  /* Processing options. */

  gboolean dynamic_loading ;


  /* Context data. */


  /* database data. */
  ZMapServerReqGetServerInfoStruct session ;


  ZMapFeatureSequenceMap sequence_map;
  gint start,end;

  char *err_msg;					    // from the server mainly
  gchar *stderr_out;
  gint exit_code;

  int num_features;

  GList *feature_sets ;

  GList *required_styles ;
  gboolean server_styles_have_mode ;
  gboolean status;					    // load sucessful?

  GHashTable *column_2_styles ;				    /* Mapping of each column to all
							       the styles it requires. */

  GHashTable *featureset_2_column;			    /* needed by pipeServers */
  GHashTable *source_2_sourcedata;

  GHashTable *curr_styles ;				    /* Styles for this context. */
  ZMapFeatureContext curr_context ;

  ZMapServerReqGetFeatures get_features;		    /* features got from the server, 
							       save for display after checking status */

  ZMapServerReqType display_after ;			    /* what step to display features after */

  LoadFeaturesData loaded_features ;			    /* List of feature sets loaded for this connection. */

} ConnectionDataStruct, *ConnectionData ;



typedef struct DrawableDataStructType
{
  char *config_file ;
  gboolean found_style ;
  GString *missing_styles ;
} DrawableDataStruct, *DrawableData ;


typedef struct FindStylesStructType
{
  GHashTable *all_styles ;
  gboolean found_style ;
  GString *missing_styles ;
} FindStylesStruct, *FindStyles ;



static void getIniData(ZMapView view, char *config_str, GList *sources) ;
static void zmapViewCreateColumns(ZMapView view,GList *featuresets) ;
static ZMapConfigSource zmapViewGetSourceFromFeatureset(GHashTable *hash,GQuark featurequark);
static ZMapView createZMapView(char *view_name, GList *sequences, void *app_data) ;
static void destroyZMapView(ZMapView *zmap) ;
static void displayDataWindows(ZMapView zmap_view,
				       ZMapFeatureContext all_features, ZMapFeatureContext new_features,
				       GHashTable *new_styles, LoadFeaturesData loaded_features,
				       gboolean undisplay, GList *masked,
				       ZMapFeature highlight_feature, gboolean allow_clean) ;
static gint zmapIdleCB(gpointer cb_data) ;
static void enterCB(ZMapWindow window, void *caller_data, void *window_data) ;
static void leaveCB(ZMapWindow window, void *caller_data, void *window_data) ;
static void scrollCB(ZMapWindow window, void *caller_data, void *window_data) ;
static void viewFocusCB(ZMapWindow window, void *caller_data, void *window_data) ;
static void viewSelectCB(ZMapWindow window, void *caller_data, void *window_data) ;
static void viewVisibilityChangeCB(ZMapWindow window, void *caller_data, void *window_data) ;
static void setZoomStatusCB(ZMapWindow window, void *caller_data, void *window_data) ;
static void commandCB(ZMapWindow window, void *caller_data, void *window_data) ;
static void loadedDataCB(ZMapWindow window, void *caller_data, gpointer loaded_data, void *window_data) ;
static void viewSplitToPatternCB(ZMapWindow window, void *caller_data, void *window_data);
static void setZoomStatus(gpointer data, gpointer user_data);
static void splitMagic(gpointer data, gpointer user_data);
static void doBlixemCmd(ZMapView view, ZMapWindowCallbackCommandAlign align_cmd) ;

static void startStateConnectionChecking(ZMapView zmap_view) ;
#ifdef ED_G_NEVER_INCLUDE_THIS_CODE
static void stopStateConnectionChecking(ZMapView zmap_view) ;
#endif /* ED_G_NEVER_INCLUDE_THIS_CODE */
static gboolean checkStateConnections(ZMapView zmap_view) ;

static gboolean dispatchContextRequests(ZMapViewConnection view_con, ZMapServerReqAny req_any) ;
static gboolean processDataRequests(ZMapViewConnection view_con, ZMapServerReqAny req_any) ;
static void freeDataRequest(ZMapServerReqAny req_any) ;

static gboolean processGetSeqRequests(ZMapViewConnection view_con, ZMapServerReqAny req_any) ;

static ZMapViewConnection createViewConnection(ZMapView zmap_view,
					   ZMapViewConnection view_con,
					   ZMapFeatureContext context,
					   char *url, char *format,
					   int timeout, char *version,
					   gboolean req_styles,
					   char *styles_file,
					   GList *req_featuresets,
					   gboolean dna_requested,
					   gint start,gint end,
					   gboolean terminate);
static void destroyViewConnection(ZMapView view, ZMapViewConnection view_conn) ;
static void killGUI(ZMapView zmap_view) ;
static void killConnections(ZMapView zmap_view) ;

static void resetWindows(ZMapView zmap_view) ;

static ZMapViewWindow createWindow(ZMapView zmap_view, ZMapWindow window) ;
static void destroyWindow(ZMapView zmap_view, ZMapViewWindow view_window) ;

static void getFeatures(ZMapView zmap_view, ZMapServerReqGetFeatures feature_req, ConnectionData styles) ;


#ifdef ED_G_NEVER_INCLUDE_THIS_CODE
static GList *string2StyleQuarks(char *feature_sets) ;
static gboolean nextIsQuoted(char **text) ;
#endif /* ED_G_NEVER_INCLUDE_THIS_CODE */

static gboolean justMergeContext(ZMapView view, ZMapFeatureContext *context_inout,
				 GHashTable *styles, GList **masked,
				 gboolean request_as_columns, gboolean revcomp_if_needed);
static void justDrawContext(ZMapView view, ZMapFeatureContext diff_context,
			    GHashTable *styles, GList *masked, ZMapFeature highlight_feature,
			    ConnectionData connect_data);

static ZMapViewWindow addWindow(ZMapView zmap_view, GtkWidget *parent_widget) ;

#if 0
static void addAlignments(ZMapFeatureContext context) ;
#endif

static void eraseAndUndrawContext(ZMapView view, ZMapFeatureContext context_inout);

#ifdef NOT_REQUIRED_ATM
static gboolean getSequenceServers(ZMapView zmap_view, char *config_str) ;
static void destroySeq2ServerCB(gpointer data, gpointer user_data_unused) ;
static ZMapViewSequence2Server createSeq2Server(char *sequence, char *server) ;
static void destroySeq2Server(ZMapViewSequence2Server seq_2_server) ;
static gboolean checkSequenceToServerMatch(GList *seq_2_server, ZMapViewSequence2Server target_seq_server) ;
static gint findSequence(gconstpointer a, gconstpointer b) ;
#endif /* NOT_REQUIRED_ATM */

static void killAllSpawned(ZMapView zmap_view);

static gboolean checkContinue(ZMapView zmap_view) ;


static gboolean makeStylesDrawable(char *config_file, GHashTable *styles, char **missing_styles_out) ;
static void drawableCB(gpointer key_id, gpointer data, gpointer user_data) ;

static void addPredefined(GHashTable **styles_inout, GHashTable **column_2_styles_inout) ;
static void styleCB(gpointer key_id, gpointer data, gpointer user_data) ;

static void invoke_merge_in_names(gpointer list_data, gpointer user_data);

static gint colOrderCB(gconstpointer a, gconstpointer b,gpointer user_data) ;

static void sendViewLoaded(ZMapView zmap_view, LoadFeaturesData lfd) ;

static gint matching_unique_id(gconstpointer list_data, gconstpointer user_data) ;
static ZMapFeatureContextExecuteStatus delete_from_list(GQuark key,
                                                        gpointer data,
                                                        gpointer user_data,
                                                        char **error_out) ;
static ZMapFeatureContextExecuteStatus mark_matching_invalid(GQuark key,
                                                             gpointer data,
                                                             gpointer user_data,
                                                             char **error_out) ;

static LoadFeaturesData createLoadFeatures(GList *feature_sets) ;
static LoadFeaturesData copyLoadFeatures(LoadFeaturesData loaded_features_in) ;
static void destroyLoadFeatures(LoadFeaturesData loaded_features) ;



#define DEBUG_CONTEXT_MAP	0

#if DEBUG_CONTEXT_MAP
void print_source_2_sourcedata(char * str,GHashTable *data) ;
void print_fset2col(char * str,GHashTable *data) ;
void print_col2fset(char * str,GHashTable *data) ;
#endif

static void localProcessReplyFunc(gboolean reply_ok, char *reply_error,
				  char *command, RemoteCommandRCType command_rc, char *reason, char *reply,
				  gpointer reply_handler_func_data) ;



#ifdef ED_G_NEVER_INCLUDE_THIS_CODE
static void getWindowList(gpointer data, gpointer user_data) ;
#endif /* ED_G_NEVER_INCLUDE_THIS_CODE */





/* 
 *                 Globals
 */


/* These callback routines are global because they are set just once for the lifetime of the
 * process. */

/* Callbacks we make back to the level above us. */
static ZMapViewCallbacks view_cbs_G = NULL ;

/* Callbacks back we set in the level below us, i.e. zMapWindow. */
ZMapWindowCallbacksStruct window_cbs_G =
{
  enterCB, leaveCB,
  scrollCB,
  viewFocusCB,
  viewSelectCB,
  viewSplitToPatternCB,
  setZoomStatusCB,
  viewVisibilityChangeCB,
  commandCB,
  loadedDataCB,
  NULL,
  NULL
} ;


/* Turn on/off debugging output for thread handling especially in checkStateConnections().
 * Note, this var is used explicitly in the THREAD_DEBUG_MSG() macro. */
static gboolean thread_debug_G = FALSE ;



/*
 *                           External routines
 */


/* This routine must be called just once before any other views routine,
 * the caller must supply all of the callback routines.
 *
 * callbacks   Caller registers callback functions that view will call
 *                    from the appropriate actions.
 *  */
void zMapViewInit(ZMapViewCallbacks callbacks)
{
  zMapAssert(!view_cbs_G) ;
  /* We have to assert alot here... */
  zMapAssert(callbacks);
  zMapAssert(callbacks->enter);
  zMapAssert(callbacks->leave);
  zMapAssert(callbacks->load_data);
  zMapAssert(callbacks->focus);
  zMapAssert(callbacks->select);
  zMapAssert(callbacks->visibility_change);
  zMapAssert(callbacks->state_change && callbacks->destroy) ;

  /* Now we can get on. */
  view_cbs_G = g_new0(ZMapViewCallbacksStruct, 1) ;

  view_cbs_G->enter = callbacks->enter ;
  view_cbs_G->leave = callbacks->leave ;
  view_cbs_G->load_data = callbacks->load_data ;
  view_cbs_G->focus = callbacks->focus ;
  view_cbs_G->select = callbacks->select ;
  view_cbs_G->split_to_pattern = callbacks->split_to_pattern;
  view_cbs_G->visibility_change = callbacks->visibility_change ;
  view_cbs_G->state_change = callbacks->state_change ;
  view_cbs_G->destroy = callbacks->destroy ;
  view_cbs_G->remote_request_func = callbacks->remote_request_func ;
  view_cbs_G->remote_request_func_data = callbacks->remote_request_func_data ;

  /* Init windows.... */
  window_cbs_G.remote_request_func = callbacks->remote_request_func ;
  window_cbs_G.remote_request_func_data = callbacks->remote_request_func_data ;
  zMapWindowInit(&window_cbs_G) ;


  return ;
}


/* Return the global callbacks registered with view by caller. */
ZMapViewCallbacks zmapViewGetCallbacks(void)
{
  ZMapViewCallbacks call_backs ;

  call_backs = view_cbs_G ;

  return  call_backs ;
}



/* Create a "view", this is the holder for a single feature context. The view may use
 * several threads to get this context and may display it in several windows.
 * A view _always_ has at least one window, this window may be blank but as long as
 * there is a view, there is a window. This makes the coding somewhat simpler and is
 * intuitively sensible.
 *
 * @param xremote_widget   Widget that xremote commands for this view will be delivered to.
 * @param view_container   Parent widget of the view window(s)
 * @param sequence         Name of virtual sequence of context to be created.
 * @param start            Start coord of virtual sequence.
 * @param end              End coord of virtual sequence.
 * @param app_data         data that will be passed to the callers callback routines.
 * @return a new ZMapViewWindow (= view + a window)
 *  */
ZMapViewWindow zMapViewCreate(GtkWidget *view_container, ZMapFeatureSequenceMap sequence_map, void *app_data)
{
  ZMapViewWindow view_window = NULL ;
  ZMapView zmap_view = NULL ;
  ZMapFeatureSequenceMap sequence_fetch ;
  GList *sequences_list = NULL ;
  char *view_name ;

  /* No callbacks, then no view creation. */
  zMapAssert(view_cbs_G);
  zMapAssert(GTK_IS_WIDGET(view_container));
  /*! \todo #warning need to assert dataset too */
  zMapAssert(sequence_map->sequence);
//  zMapAssert(start > 0);
  zMapAssert((sequence_map->end == 0 || sequence_map->end >= sequence_map->start)) ;

  /* Set up debugging for threads and servers, we do it here so that user can change setting
   * in config file and next time they create a view the debugging will go on/off */
  zMapUtilsConfigDebug(sequence_map->config_file) ;

  zMapInitTimer() ; // operates as a reset if already defined


  /* I DON'T UNDERSTAND WHY THERE IS A LIST OF SEQUENCES HERE.... */

  /* Set up sequence to be fetched, in this case server defaults to whatever is set in config. file. */
  sequence_fetch = g_new0(ZMapFeatureSequenceMapStruct, 1) ;
  sequence_fetch->config_file = g_strdup(sequence_map->config_file) ;
  sequence_fetch->dataset = g_strdup(sequence_map->dataset) ;
  sequence_fetch->sequence = g_strdup(sequence_map->sequence) ;
  sequence_fetch->start = sequence_map->start ;
  sequence_fetch->end = sequence_map->end ;

  sequences_list = g_list_append(sequences_list, sequence_fetch) ;

  view_name = sequence_map->sequence ;

  if(!sequence_map->start)
    {
      /* this should use coords extracted from ACEDB/smap or provided by otterlace
       * but unfortunately the info is not available
       * so we use this unsafe mechanism in the interim
       */
      char *p = sequence_fetch->sequence;

      while(*p && *p != '_')
	p++;

      if(*p)
	{
	  p++;
	  sequence_fetch->start = atol(p);

	  while(*p && *p != '_')
	    p++;
	  if(*p)
            {
	      p++;
	      sequence_fetch->start = atol(p);
            }
	}
    }


  zmap_view = createZMapView(view_name, sequences_list, app_data) ; /* N.B. this step can't fail. */

  if (view_cbs_G->remote_request_func)
    zmap_view->remote_control = TRUE ;

  zmap_view->state = ZMAPVIEW_INIT ;

  view_window = addWindow(zmap_view, view_container) ;

  zmap_view->cwh_hash = zmapViewCWHHashCreate();

  zmap_view->context_map.column_2_styles = zMap_g_hashlist_create() ;

  return view_window ;
}



void zMapViewSetupNavigator(ZMapViewWindow view_window, GtkWidget *canvas_widget)
{
  ZMapView zmap_view ;

  zMapAssert(view_window) ;

  zmap_view = view_window->parent_view ;

  if (zmap_view->state != ZMAPVIEW_DYING)
    {
//printf("view setupnavigator\n");
      zmap_view->navigator_window = zMapWindowNavigatorCreate(canvas_widget);
      zMapWindowNavigatorSetCurrentWindow(zmap_view->navigator_window, view_window->window);
    }

  return ;
}




/* Connect a View to its databases via threads, at this point the View is blank and waiting
 * to be called to load some data.
 *
 * WHAT IS config_str ?????????? I THINK IT'S A BIT CONTEXT FILE SPECIFYING A SEQUENCE.
 *
 * I'm adding an arg to specify a different config file.
 *
 *
 *  */
gboolean zMapViewConnect(ZMapFeatureSequenceMap sequence_map, ZMapView zmap_view, char *config_str)
{
  gboolean result = TRUE ;
  char *stylesfile = NULL;

  if (zmap_view->state > ZMAPVIEW_MAPPED)        // && zmap_view->state != ZMAPVIEW_LOADED)

    {
      /* Probably we should indicate to caller what the problem was here....
       * e.g. if we are resetting then say we are resetting etc.....again we need g_error here. */
      zMapLogCritical("GUI: %s", "cannot connect because not in initial state.") ;

      result = FALSE ;
    }
  else
    {
      GList *settings_list = NULL, *free_this_list = NULL;

      zMapPrintTimer(NULL, "Open connection") ;

      /* There is some redundancy of state here as the below code actually does a connect
       * and load in one call but we will almost certainly need the extra states later... */
      zmap_view->state = ZMAPVIEW_CONNECTING ;

      if(!zmap_view->view_sequence->config_file)
	{
	  zmap_view->view_sequence->config_file = zMapConfigDirGetFile();
	}

      // get the stanza structs from ZMap config
      settings_list = zmapViewGetIniSources(zmap_view->view_sequence->config_file, config_str, &stylesfile) ;

      /*
       * read styles from file
       * the idea is that we can create a new view with new styles without restarting ZMap
       * but as that involves re-requesting data there's little gain.
       * Maybe you could have views of two sequences and you wan tot change a style in one ?
       *
       * each server can have it's own styles file, but was always use the same for each
       * and ACE can provide it's own styles. w/otterlace we use that same styles file
       * w/ XACE they want thier original styles????
       * so we have an (optional) global file and cache this data in the view
       * servers would traditionally read the file each time, and merge it into the view data
       * which is then passsed back to the servers. No need to do this 40x
       *
       * if we define a global stylesfile and still want styles from ACE then we
       * set 'req_styles=true' in the server config
       */

      /* There are a number of predefined methods that we require so add these in as well
       * and the mapping for "feature set" -> style for these.
       */
      addPredefined(&(zmap_view->context_map.styles), &(zmap_view->context_map.column_2_styles)) ;

      if (stylesfile)
	{
	  GHashTable * styles = NULL;

	  if (zMapConfigIniGetStylesFromFile(zmap_view->view_sequence->config_file, NULL, stylesfile, &styles, NULL))
	    {
	      zmap_view->context_map.styles = zMapStyleMergeStyles(zmap_view->context_map.styles,
								   styles, ZMAPSTYLE_MERGE_MERGE) ;
	    }
	  else
	    {
	      zMapLogWarning("Could not read styles file \"%s\"", stylesfile) ;
	    }
 	}

      /* read in a few ZMap stanzas giving column groups etc. */
      getIniData(zmap_view, config_str, settings_list) ;

      if (!zmap_view->features)
	{
	  /* add a strand separator featureset, we need it for the yellow stripe in the middle of the screen */
	  /* it will cause a column of the same name to be created */
	  /* real separator featuresets have diff names and will be added to the column */

	  ZMapFeatureSet feature_set;
	  GQuark style_id ;
	  ZMapFeatureTypeStyle style ;
	  ZMapSpan loaded;
	  ZMapFeatureSequenceMap sequence = zmap_view->view_sequence;
	  ZMapFeatureContext context;
	  GList *dummy = NULL;
	  ZMapFeatureBlock block ;

	  style_id = zMapStyleCreateID(ZMAP_FIXED_STYLE_STRAND_SEPARATOR) ;

	  if ((feature_set = zMapFeatureSetCreate(ZMAP_FIXED_STYLE_STRAND_SEPARATOR, NULL)))
	    {
	      style = g_hash_table_lookup(zmap_view->context_map.styles, GUINT_TO_POINTER(style_id)) ;

	      zMapFeatureSetStyle(feature_set,style);

	      loaded = g_new0(ZMapSpanStruct,1);	/* prevent silly log messages */
	      loaded->x1 = sequence->start;
	      loaded->x2 = sequence->end;
	      feature_set->loaded = g_list_append(NULL,loaded);

	    }

	  context = zmapViewCreateContext(zmap_view, g_list_append(NULL, GUINT_TO_POINTER(style_id)),
                                          feature_set);	/* initialise to strand separator */

          block = (ZMapFeatureBlock)(feature_set->parent) ;
          zmapViewScratchInit(zmap_view, sequence_map, context, block) ;


	  /* now draw it */

	  if (justMergeContext(zmap_view, &context, zmap_view->context_map.styles, &dummy, FALSE, TRUE))
	    justDrawContext(zmap_view, context, zmap_view->context_map.styles, dummy, NULL, NULL) ;

	}


      if (zmap_view->columns_set)
	{
	  GList *columns = NULL,*kv;
	  gpointer key,value;

	  /* MH17:
	   * due to an oversight I lost this ordering when converting columns to a hash table from a list
	   * the columns struct contains the order, and bump status too
	   *
	   * due to constraints w/ old config we need to give the window a list of column name quarks in order
	   */
	  zMap_g_hash_table_iter_init(&kv,zmap_view->context_map.columns);
	  while(zMap_g_hash_table_iter_next(&kv,&key,&value))
	    {
	      columns = g_list_prepend(columns,key);
	    }

	  columns = g_list_sort_with_data(columns,colOrderCB,zmap_view->context_map.columns);
	  g_list_foreach(zmap_view->window_list, invoke_merge_in_names, columns);
	  g_list_free(columns);
	}

      /* Set up connections to the named servers. */
      if (settings_list)
	{
	  ZMapConfigSource current_server = NULL;

	  free_this_list = settings_list ;

	  /* Current error handling policy is to connect to servers that we can and
	   * report errors for those where we fail but to carry on and set up the ZMap
	   * as long as at least one connection succeeds. */
	  do
	    {
	      gboolean terminate = TRUE;

	      current_server = (ZMapConfigSource)settings_list->data ;
	      // if global            current_server->stylesfile = g_strdup(stylesfile);

	      if (current_server->delayed)   // only request data when asked by otterlace
		continue ;


	      /* Check for required fields from config, if not there then we can't connect. */
	      if (!current_server->url)
		{
		  /* url is absolutely required. Go on to next stanza if there isn't one. */
		  zMapWarning("%s", "No url specified in configuration file so cannot connect to server.") ;

		  zMapLogWarning("GUI: %s", "No url specified in config source group.") ;

		  continue ;

		}
#if 0
	/* featuresets are absolutley not required as if so we could not autoconfigure
	 * a file server without reading the whole file first
	 * which would require us to read it twice
	 * NOTE also that some other code assumes that we know what featuresets
	 * exist in a file before reading it or get told by the server
	 * we could change the pipe server to read the whole file on open connection
	 * construct a list of featuresets and return it
	 * but that mocks the server protocol design somewhat
	 */
	      else if (!(current_server->featuresets))
		{
		  /* featuresets are absolutely required, go on to next stanza if there aren't
		   * any. */
		  zMapWarning("Server \"%s\": no featuresets specified in configuration file so cannot connect.",
			      current_server->url) ;

		  zMapLogWarning("GUI: %s", "No featuresets specified in config source group.") ;

		  continue ;
		}
#endif

#ifdef NOT_REQUIRED_ATM
	      /* This will become redundant with step stuff..... */

	      else if (!checkSequenceToServerMatch(zmap_view->sequence_2_server, &tmp_seq))
		{
		  /* If certain sequences must only be fetched from certain servers then make sure
		   * we only make those connections. */
		  zMapLogMessage("server %s no sequence: ignored",current_server->url);
		  continue ;
		}
#endif /* NOT_REQUIRED_ATM */


	      {
		GList *req_featuresets = NULL ;
		//		ZMapFeatureContext context;
		//		gboolean dna_requested = FALSE;

		if(current_server->featuresets)
		  {
		    /* req all featuresets  as a list of their quark names. */
		    /* we need non canonicalised name to get Capitalised name on the status display */
		    req_featuresets = zMapConfigString2QuarkList(current_server->featuresets,FALSE) ;

		    if(!zmap_view->columns_set)
		      {
			zmapViewCreateColumns(zmap_view,req_featuresets);
			g_list_foreach(zmap_view->window_list, invoke_merge_in_names, req_featuresets);
		      }
		  }

		terminate = g_str_has_prefix(current_server->url,"pipe://");

		zmapViewLoadFeatures(zmap_view, NULL, req_featuresets, current_server,
				     zmap_view->view_sequence->start, zmap_view->view_sequence->end,
				     SOURCE_GROUP_START,TRUE, terminate) ;
	      }
	    }
	  while ((settings_list = g_list_next(settings_list)));


	  /* Ought to return a gerror here........ */
	  if (!zmap_view->sources_loading)
	    result = FALSE ;

	  zMapConfigSourcesFreeList(free_this_list);
	}
      else
	{
	  result = FALSE;
	}


      if (!result)
	{
	  zmap_view->state = ZMAPVIEW_LOADED ;    /* no initial servers just pretend they've loaded */
	}


      /* Start polling function that checks state of this view and its connections,
       * this will wait until the connections reply, process their replies and call
       * zmapViewStepListIter() again.
       */
      startStateConnectionChecking(zmap_view) ;
    }

  //  if(stylesfile)
  //    g_free(stylesfile);


  return result ;
}




/* Copies an existing window in a view.
 * Returns the window on success, NULL on failure. */
ZMapViewWindow zMapViewCopyWindow(ZMapView zmap_view, GtkWidget *parent_widget,
				  ZMapWindow copy_window, ZMapWindowLockType window_locking)
{
  ZMapViewWindow view_window = NULL ;


  if (zmap_view->state != ZMAPVIEW_DYING)
    {
      GHashTable *copy_styles ;


      /* the view _must_ already have a window _and_ data. */
      zMapAssert(zmap_view);
      zMapAssert(parent_widget);
      zMapAssert(zmap_view->window_list);
#if 0
RT 227342
now that we can use Zmap while data is loading this is a bit silly
      zMapAssert(zmap_view->state == ZMAPVIEW_LOADED) ;
#endif
      copy_styles = zmap_view->context_map.styles ;

      view_window = createWindow(zmap_view, NULL) ;

      if (!(view_window->window = zMapWindowCopy(parent_widget, zmap_view->view_sequence,
						 view_window, copy_window,
						 zmap_view->features,
						 zmap_view->context_map.styles, copy_styles,
						 window_locking)))
	{
	  /* should glog and/or gerror at this stage....really need g_errors.... */
	  /* should free view_window.... */

	  view_window = NULL ;
	}
      else
	{
	  /* add to list of windows.... */
	  zmap_view->window_list = g_list_append(zmap_view->window_list, view_window) ;

	}
    }

  return view_window ;
}


/* Returns number of windows for current view. */
int zMapViewNumWindows(ZMapViewWindow view_window)
{
  int num_windows = 0 ;
  ZMapView zmap_view ;

  zMapAssert(view_window) ;

  zmap_view = view_window->parent_view ;

  if (zmap_view->state != ZMAPVIEW_DYING && zmap_view->window_list)
    {
      num_windows = g_list_length(zmap_view->window_list) ;
    }

  return num_windows ;
}


/* Removes a window from a view, the last window cannot be removed, the view must
 * always have at least one window. The function does nothing if there is only one
 * window. If the window is removed NULL is returned, otherwise the original
 * pointer is returned.
 * 
 * Should be called like this:
 * 
 * view_window = zMapViewRemoveWindow(view_window) ;
 *  */
ZMapViewWindow zMapViewRemoveWindow(ZMapViewWindow view_window_in)
{
  ZMapViewWindow view_window = view_window_in ;
  ZMapView zmap_view ;

  zMapAssert(view_window) ;

  zmap_view = view_window->parent_view ;

  if (zmap_view->state != ZMAPVIEW_DYING)
    {
      if (g_list_length(zmap_view->window_list) > 1)
	{
	  destroyWindow(zmap_view, view_window) ;
	}
    }

  return view_window ;
}



/*!
 * Get the views "xremote" widget, returns NULL if view is dying.
 *
 * @param                The ZMap View
 * @return               NULL or views xremote widget.
 *  */
GtkWidget *zMapViewGetXremote(ZMapView view)
{
  GtkWidget *xremote_widget = NULL ;

  if (view->state != ZMAPVIEW_DYING)
    xremote_widget = view->xremote_widget ;

  return xremote_widget ;
}



/*!
 * Erases the supplied context from the view's context and instructs
 * the window to delete the old features.
 *
 * @param                The ZMap View
 * @param                The Context to erase.  Those features which
 *                       match will be removed from this context and
 *                       the view's own context. They will also be
 *                       removed from the display windows. Those that
 *                       don't match will be left in this context.
 * @return               void
 *************************************************** */
void zmapViewEraseFromContext(ZMapView replace_me, ZMapFeatureContext context_inout)
{
  if (replace_me->state != ZMAPVIEW_DYING)
    {
      /* should replace_me be a view or a view_window???? */
      eraseAndUndrawContext(replace_me, context_inout);
    }

  return;
}

/*!
 * Merges the supplied context with the view's context.
 *
 * @param                The ZMap View
 * @param                The Context to merge in.  This will be emptied
 *                       but needs destroying...
 * @return               The diff context.  This needs destroying.
 *************************************************** */
ZMapFeatureContext zmapViewMergeInContext(ZMapView view, ZMapFeatureContext context)
{

  /* called from zmapViewRemoteReceive.c, no styles are available. */
  /* we do not expect masked features to be affected and do not process these */

  if (view->state != ZMAPVIEW_DYING)
    justMergeContext(view, &context, NULL, NULL, TRUE, FALSE) ;

  return context;
}

/*!
 * Instructs the view to draw the diff context. The drawing will
 * happen sometime in the future, so we NULL the diff_context!
 *
 * @param               The ZMap View
 * @param               The Context to draw...
 *
 * @return              Boolean to notify whether the context was
 *                      free'd and now == NULL, FALSE only if
 *                      diff_context is the same context as view->features
 *************************************************** */
gboolean zmapViewDrawDiffContext(ZMapView view, ZMapFeatureContext *diff_context, ZMapFeature highlight_feature)
{
  gboolean context_freed = TRUE;

  /* called from zmapViewRemoteReceive.c, no styles are available. */

  if (view->state != ZMAPVIEW_DYING)
    {
      if (view->features == *diff_context)
        context_freed = FALSE ;

      justDrawContext(view, *diff_context, NULL, NULL, highlight_feature, NULL) ;
    }
  else
    {
      context_freed = TRUE;
      zMapFeatureContextDestroy(*diff_context, context_freed) ;
    }

  if (context_freed)
    *diff_context = NULL ;

  return context_freed ;
}


static gint matching_unique_id(gconstpointer list_data, gconstpointer user_data)
{
  gint match = -1;
  ZMapFeatureAny a = (ZMapFeatureAny)list_data, b = (ZMapFeatureAny)user_data ;

  match = !(a->unique_id == b->unique_id);

  return match;
}


static ZMapFeatureContextExecuteStatus delete_from_list(GQuark key,
                                                        gpointer data,
                                                        gpointer user_data,
                                                        char **error_out)
{
  ZMapFeatureAny any = (ZMapFeatureAny)data;
  GList **list = (GList **)user_data, *match;

  if (any->struct_type == ZMAPFEATURE_STRUCT_FEATURE)
    {
      if ((match = g_list_find_custom(*list, any, matching_unique_id)))
        {
          *list = g_list_remove(*list, match->data);
        }
    }

  return ZMAP_CONTEXT_EXEC_STATUS_OK;
}


static ZMapFeatureContextExecuteStatus mark_matching_invalid(GQuark key,
                                                             gpointer data,
                                                             gpointer user_data,
                                                             char **error_out)
{
  ZMapFeatureAny any = (ZMapFeatureAny)data;
  GList **list = (GList **)user_data, *match;

  if (any->struct_type == ZMAPFEATURE_STRUCT_FEATURE)
    {
      if ((match = g_list_find_custom(*list, any, matching_unique_id)))
        {
          any = (ZMapFeatureAny)(match->data);
          any->struct_type = ZMAPFEATURE_STRUCT_INVALID;
        }
    }

  return ZMAP_CONTEXT_EXEC_STATUS_OK;
}


gboolean zmapViewMergeNewFeatures(ZMapView view, ZMapFeatureContext *context, GList **feature_list)
{
  gboolean result = FALSE ;
  
  *context = zmapViewMergeInContext(view, *context) ;
  
  if (*context)
    {
      result = TRUE ;
      
      zMapFeatureContextExecute((ZMapFeatureAny)(*context),
				ZMAPFEATURE_STRUCT_FEATURE,
				delete_from_list,
				feature_list);

      zMapFeatureContextExecute((ZMapFeatureAny)(view->features),
				ZMAPFEATURE_STRUCT_FEATURE,
				mark_matching_invalid,
				feature_list);
    }

  return result ;
}

void zmapViewEraseFeatures(ZMapView view, ZMapFeatureContext context, GList **feature_list)
{
  zmapViewEraseFromContext(view, context);

  zMapFeatureContextExecute((ZMapFeatureAny)(context),
                            ZMAPFEATURE_STRUCT_FEATURE,
                            mark_matching_invalid,
                            feature_list);

  return ;
}

/* Force a redraw of all the windows in a view, may be reuqired if it looks like
 * drawing has got out of whack due to an overloaded network etc etc. */
void zMapViewRedraw(ZMapViewWindow view_window)
{
  ZMapView view ;
  GList* list_item ;

  view = zMapViewGetView(view_window) ;
  zMapAssert(view) ;

  if (view->state == ZMAPVIEW_LOADED)
    {
      list_item = g_list_first(view->window_list) ;
      do
	{
	  ZMapViewWindow view_window ;

	  view_window = list_item->data ;

	  zMapWindowRedraw(view_window->window) ;
	}
      while ((list_item = g_list_next(list_item))) ;
    }

  return ;
}


/* Reset the state for all windows in this view */
void zmapViewResetWindows(ZMapView zmap_view, gboolean revcomp)
{
  GList* list_item ;
  
  /* First, loop through and save the state for ALL windows.
   * We must do this BEFORE WE RESET ANY WINDOWS because
   * windows can share the same vadjustment (when scrolling
   * is locked) and we don't want to reset the scroll position
   * until we've saved it for all windows. */
  if((list_item = g_list_first(zmap_view->window_list)))
    {
      do
        {
          ZMapViewWindow view_window ;
          
          view_window = list_item->data ;
          
          zMapWindowFeatureSaveState(view_window->window, revcomp) ;
        }
      while ((list_item = g_list_next(list_item))) ;
    }

  /* Now reset the windows */
  if((list_item = g_list_first(zmap_view->window_list)))
    {
      do
        {
          ZMapViewWindow view_window ;
          
          view_window = list_item->data ;
          
          zMapWindowFeatureReset(view_window->window, revcomp) ;
        }
      while ((list_item = g_list_next(list_item))) ;
    }
}


/* Reverse complement a view, this call will:
 *
 *    - leave the View window(s) displayed and hold onto user information such as machine/port
 *      sequence etc so user does not have to add the data again.
 *    - reverse complement the sequence context.
 *    - display the reversed context.
 *
 *  */
gboolean zMapViewReverseComplement(ZMapView zmap_view)
{
  gboolean result = FALSE ;


//  if (zmap_view->state == ZMAPVIEW_LOADED)
// data is processed only when idle so this should be safe
    if(zmap_view->features)
    {
      GList* list_item ;

      zmapViewBusy(zmap_view, TRUE) ;

	zMapLogTime(TIMER_REVCOMP,TIMER_CLEAR,0,"Revcomp");
	zMapLogTime(TIMER_EXPOSE,TIMER_CLEAR,0,"Revcomp");
	zMapLogTime(TIMER_UPDATE,TIMER_CLEAR,0,"Revcomp");
	zMapLogTime(TIMER_DRAW,TIMER_CLEAR,0,"Revcomp");
	zMapLogTime(TIMER_DRAW_CONTEXT,TIMER_CLEAR,0,"Revcomp");
	zMapLogTime(TIMER_SETVIS,TIMER_CLEAR,0,"Revcomp");

        zmapViewResetWindows(zmap_view, TRUE);

      zMapWindowNavigatorReset(zmap_view->navigator_window);

	zMapLogTime(TIMER_REVCOMP,TIMER_START,0,"Context");

      /* Call the feature code that will do the revcomp. */
      zMapFeatureContextReverseComplement(zmap_view->features, zmap_view->context_map.styles) ;

	zMapLogTime(TIMER_REVCOMP,TIMER_STOP,0,"Context");

      /* Set our record of reverse complementing. */
      zmap_view->flags[ZMAPFLAG_REVCOMPED_FEATURES] = !(zmap_view->flags[ZMAPFLAG_REVCOMPED_FEATURES]) ;

      zMapWindowNavigatorSetStrand(zmap_view->navigator_window, zmap_view->flags[ZMAPFLAG_REVCOMPED_FEATURES]);
      zMapWindowNavigatorDrawFeatures(zmap_view->navigator_window, zmap_view->features, zmap_view->context_map.styles);

      /* Clear any features in the scratch column (only required because
       * its undo/redo stack has pointers to features which will become
       * invalidated after the revcomp) */
      zmapViewScratchClear(zmap_view);

      if((list_item = g_list_first(zmap_view->window_list)))
	{
	  do
	    {
	      ZMapViewWindow view_window ;

	      view_window = list_item->data ;

	      zMapWindowFeatureRedraw(view_window->window, zmap_view->features,TRUE) ;
	    }
	  while ((list_item = g_list_next(list_item))) ;
	}

      /* Not sure if we need to do this or not.... */
      /* signal our caller that we have data. */
      (*(view_cbs_G->load_data))(zmap_view, zmap_view->app_data, NULL) ;

	zMapLogTime(TIMER_REVCOMP,TIMER_ELAPSED,0,"");
      zmapViewBusy(zmap_view, FALSE);

      result = TRUE ;
    }
    
  return result ;
}

/* Return which strand we are showing viz-a-viz reverse complementing. */
gboolean zMapViewGetRevCompStatus(ZMapView zmap_view)
{
  return zmap_view->flags[ZMAPFLAG_REVCOMPED_FEATURES] ;
}



/* Reset an existing view, this call will:
 *
 *    - leave the View window(s) displayed and hold onto user information such as machine/port
 *      sequence etc so user does not have to add the data again.
 *    - Free all ZMap window data that was specific to the view being loaded.
 *    - Kill the existing server thread(s).
 *
 * After this call the ZMap will be ready for the user to try again with the existing
 * machine/port/sequence or to enter data for a new sequence etc.
 *
 *  */
gboolean zMapViewReset(ZMapView zmap_view)
{
  gboolean result = FALSE ;

  if (zmap_view->state == ZMAPVIEW_CONNECTING || zmap_view->state == ZMAPVIEW_CONNECTED
      || zmap_view->state == ZMAPVIEW_LOADING || zmap_view->state == ZMAPVIEW_LOADED)
    {
      zmapViewBusy(zmap_view, TRUE) ;

      zmap_view->state = ZMAPVIEW_RESETTING ;

      /* Reset all the windows to blank. */
      resetWindows(zmap_view) ;

      /* We need to destroy the existing thread connection and wait until user loads a new
	 sequence. */
      killConnections(zmap_view) ;

      result = TRUE ;
    }

  return result ;
}


/* User passes in a view and we return the first window from our window list,
 * returns NULL if view has no windows. */
ZMapViewWindow zMapViewGetDefaultViewWindow(ZMapView view)
{
  ZMapViewWindow view_window = NULL ;

  if (view->window_list)
    {
      view_window = (ZMapViewWindow)(view->window_list->data) ;
    }

  return view_window ;
}



/*
 * If view_window is NULL all windows are zoomed.
 *
 *
 *  */
void zMapViewZoom(ZMapView zmap_view, ZMapViewWindow view_window, double zoom)
{
  if (zmap_view->state == ZMAPVIEW_LOADED)
    {
      if (view_window)
	zMapWindowZoom(zMapViewGetWindow(view_window), zoom) ;
      else
	{
	  GList* list_item ;

	  list_item = g_list_first(zmap_view->window_list) ;

	  do
	    {
	      ZMapViewWindow view_window ;

	      view_window = list_item->data ;

	      zMapWindowZoom(view_window->window, zoom) ;
	    }
	  while ((list_item = g_list_next(list_item))) ;
	}
    }

  return ;
}

/*
 *    A set of accessor functions.
 */

char *zMapViewGetSequence(ZMapView zmap_view)
{
  char *sequence = NULL ;

  if (zmap_view->state != ZMAPVIEW_DYING)
  {
    sequence = zMapViewGetSequenceName(zmap_view->view_sequence);
  }

  return sequence ;
}

char *zMapViewGetSequenceName(ZMapFeatureSequenceMap sequence_map)
{
  char *sequence = NULL ;

  if(!g_strstr_len(sequence_map->sequence,-1,"_"))    /* sequencename_start-end format? */
    {
      sequence = g_strdup_printf("%s_%d-%d", sequence_map->sequence, sequence_map->start, sequence_map->end);
    }
    else
    {
      sequence = g_strdup(sequence_map->sequence);
    }

  return sequence ;
}

ZMapFeatureSequenceMap zMapViewGetSequenceMap(ZMapView zmap_view)
{
  if (zmap_view->state != ZMAPVIEW_DYING)
  {
    return zmap_view->view_sequence;
  }

  return NULL ;
}


void zMapViewGetSourceNameTitle(ZMapView zmap_view, char **name, char **title)
{

  if (zmap_view->view_db_name)
    *name = zmap_view->view_db_name ;

  if (zmap_view->view_db_title)
    *title = zmap_view->view_db_title ;

  return ;
}


ZMapFeatureContext zMapViewGetFeatures(ZMapView zmap_view)
{
  ZMapFeatureContext features = NULL ;

  if (zmap_view->state != ZMAPVIEW_DYING && zmap_view->features)
    features = zmap_view->features ;

  return features ;
}

GHashTable *zMapViewGetStyles(ZMapViewWindow view_window)
{
  GHashTable *styles = NULL ;
  ZMapView view = zMapViewGetView(view_window);

  if (view->state != ZMAPVIEW_DYING)
    styles = view->context_map.styles ;

  return styles;
}

gboolean zMapViewGetFeaturesSpan(ZMapView zmap_view, int *start, int *end)
{
  gboolean result = FALSE ;

  if (zmap_view->state != ZMAPVIEW_DYING && zmap_view->features)
    {
      if(zmap_view->view_sequence->end)
	{
	  *start = zmap_view->view_sequence->start;
	  *end = zmap_view->view_sequence->end;
	}
      else if(zmap_view->features)
	{
	  *start = zmap_view->features->master_align->sequence_span.x1 ;
	  *end = zmap_view->features->master_align->sequence_span.x2 ;
	}

#if MH17_DEBUG
zMapLogWarning("view span: seq %d-%d,par %d-%d, align %d->%d",
      zmap_view->view_sequence->start,zmap_view->view_sequence->end,
      zmap_view->features->parent_span.x1,zmap_view->features->parent_span.x2,
      zmap_view->features->master_align->sequence_span.x1,zmap_view->features->master_align->sequence_span.x2);
#endif
      result = TRUE ;
   }

  return result ;
}


/* N.B. we don't exclude ZMAPVIEW_DYING because caller may want to know that ! */
ZMapViewState zMapViewGetStatus(ZMapView zmap_view)
{
  return zmap_view->state ;
}

/* auto define of function to return view state as a string, see zmapEnum.h. */
ZMAP_ENUM_AS_NAME_STRING_FUNC(zMapView2Str, ZMapViewState, VIEW_STATE_LIST) ;



/* Get status of view and of feature set loading in view.
 * 
 * A summary string is returned but if state is
 * 
 * ZMAPVIEW_LOADED || state == ZMAPVIEW_UPDATING || state == ZMAPVIEW_LOADED
 * 
 * then lists of sources loading or that have failed to load will be returned
 * if loading_sources_out and/or failed_sources_out are non-NULL.
 * 
 *  */
char *zMapViewGetLoadStatusStr(ZMapView view, char **loading_sources_out, char **failed_sources_out)
{
  char *load_state_str = NULL ;
  ZMapViewState state = view->state ;
  char *state_str ;

  state_str = (char *)zMapView2Str(state) ;

  if (state == ZMAPVIEW_LOADING || state == ZMAPVIEW_UPDATING || state == ZMAPVIEW_LOADED)
    {
      if (state == ZMAPVIEW_LOADING || state == ZMAPVIEW_UPDATING)
	load_state_str = g_strdup_printf("%s (%d to go) (%d failed)", state_str,
					 g_list_length(view->sources_loading),
					 g_list_length(view->sources_failed)) ;
      else
	load_state_str = g_strdup_printf("%s (%d failed)", state_str,
					 g_list_length(view->sources_failed)) ;

      if (loading_sources_out)
	*loading_sources_out = zMap_g_list_quark_to_string(view->sources_loading, NULL) ;

      if (failed_sources_out)
	*failed_sources_out = zMap_g_list_quark_to_string(view->sources_failed, NULL) ;
    }
  else
    {
      load_state_str = g_strdup(state_str) ;
    }


  return load_state_str ;
}


ZMapWindow zMapViewGetWindow(ZMapViewWindow view_window)
{
  ZMapWindow window = NULL ;

  zMapAssert(view_window) ;

  if (view_window->parent_view->state != ZMAPVIEW_DYING)
    window = view_window->window ;

  return window ;
}

ZMapWindowNavigator zMapViewGetNavigator(ZMapView view)
{
  ZMapWindowNavigator navigator = NULL ;

  zMapAssert(view) ;

  if (view->state != ZMAPVIEW_DYING)
    navigator = view->navigator_window ;

  return navigator ;
}


GList *zMapViewGetWindowList(ZMapViewWindow view_window)
{
  zMapAssert(view_window);

  return view_window->parent_view->window_list;
}


void zMapViewSetWindowList(ZMapViewWindow view_window, GList *list)
{
  zMapAssert(view_window);
  zMapAssert(list);

  view_window->parent_view->window_list = list;

  return;
}


ZMapView zMapViewGetView(ZMapViewWindow view_window)
{
  ZMapView view = NULL ;

  if (view_window && view_window->parent_view && view_window->parent_view->state != ZMAPVIEW_DYING)
    view = view_window->parent_view ;

  return view ;
}

void zMapViewReadConfigBuffer(ZMapView zmap_view, char *buffer)
{
  /* designed to add extra config bits to an already created view... */
  /* This is probably a bit of a hack, why can't we make the zMapViewConnect do it?  */
#ifdef NOT_REQUIRED_ATM
  getSequenceServers(zmap_view, buffer);
#endif /* NOT_REQUIRED_ATM */
  return ;
}

void zmapViewFeatureDump(ZMapViewWindow view_window, char *file)
{

#ifdef ED_G_NEVER_INCLUDE_THIS_CODE
  zMapFeatureDump(view_window->parent_view->features, file) ;
#endif /* ED_G_NEVER_INCLUDE_THIS_CODE */

  printf("reimplement.......\n") ;

  return;
}


/* Called to kill a view and get the associated threads killed, note that
 * this call just signals everything to die, its the checkConnections() routine
 * that really clears up and when everything has died signals the caller via the
 * callback routine that they supplied when the view was created.
 *
 */
void zMapViewDestroy(ZMapView zmap_view)
{

  if (zmap_view->state != ZMAPVIEW_DYING)
    {
      zmapViewBusy(zmap_view, TRUE) ;

      /* All states have GUI components which need to be destroyed. */
      killGUI(zmap_view) ;

      if (zmap_view->state <= ZMAPVIEW_MAPPED)
	{
	  /* For init we simply need to signal to our parent layer that we have died,
	   * we will then be cleaned up immediately. */

	  zmap_view->state = ZMAPVIEW_DYING ;
	}
      else
	{
	  /* for other states there are threads to kill so they must be cleaned
	   * up asynchronously. */

	  if (zmap_view->state != ZMAPVIEW_RESETTING)
	    {
	      /* If we are resetting then the connections have already being killed. */
	      killConnections(zmap_view) ;
	    }

	  /* Must set this as this will prevent any further interaction with the ZMap as
	   * a result of both the ZMap window and the threads dying asynchronously.  */
	  zmap_view->state = ZMAPVIEW_DYING ;
	}
    }

  return ;
}




/*
 *                          Internal routines
 */


char *zmapViewGetStatusAsStr(ZMapViewState state)
{
  /* Array must be kept in synch with ZmapState enum in ZMap.h */
  static char *zmapStates[] = {"ZMAPVIEW_INIT","ZMAPVIEW_MAPPED",
//			       "ZMAPVIEW_NOT_CONNECTED", "ZMAPVIEW_NO_WINDOW",
			       "ZMAPVIEW_CONNECTING", "ZMAPVIEW_CONNECTED",
			       "ZMAPVIEW_LOADING", "ZMAPVIEW_LOADED", "ZMAPVIEW_UPDATING",
			       "ZMAPVIEW_RESETTING", "ZMAPVIEW_DYING"} ;
  char *state_str ;

  zMapAssert(state >= ZMAPVIEW_INIT);
  zMapAssert(state <= ZMAPVIEW_DYING) ;

  state_str = zmapStates[state] ;

  return state_str ;
}


GList *zmapViewGetIniSources(char *config_file, char *config_str, char ** stylesfile)
{
  GList *settings_list = NULL;
  ZMapConfigIniContext context ;

  if ((context = zMapConfigIniContextProvide(config_file)))
    {

      if (config_str)
	zMapConfigIniContextIncludeBuffer(context, config_str);

      settings_list = zMapConfigIniContextGetSources(context);

      if(stylesfile)
        {
	  zMapConfigIniContextGetString(context,
					ZMAPSTANZA_APP_CONFIG,ZMAPSTANZA_APP_CONFIG,
					ZMAPSTANZA_APP_STYLESFILE,stylesfile);
        }
      zMapConfigIniContextDestroy(context);

    }

  return(settings_list);
}


// create a hash table of feature set names and thier sources
static GHashTable *zmapViewGetFeatureSourceHash(GList *sources)
{
  GHashTable *hash = NULL;
  ZMapConfigSource src;
  gchar **features,**feats;

  hash = g_hash_table_new(NULL,NULL);

  // for each source extract featuresets and add a hash to the source
  for(;sources; sources = g_list_next(sources))
    {
      src = sources->data;
      if(!src->featuresets)
            continue;
      features = g_strsplit(src->featuresets,";",0); // this will give null entries eg 'aaa ; bbbb' -> 5 strings
      if(!features)
            continue;
      for(feats = features;*feats;feats++)
        {
          GQuark q;
          // the data we want to lookup happens to have been quarked
          if(**feats)
          {
            gchar *feature;

            feature = zMapConfigNormaliseWhitespace(*feats,FALSE);
            if(!feature)
                  continue;

            /* add the user visible version */
            g_hash_table_insert(hash,GUINT_TO_POINTER(g_quark_from_string(feature)),(gpointer) src);

            /* add a cononical version */
            q =  zMapFeatureSetCreateID(feature);
            g_hash_table_insert(hash,GUINT_TO_POINTER(q), (gpointer) src);
          }
        }

      g_strfreev(features);
    }

  return(hash);
}


ZMapConfigSource zmapViewGetSourceFromFeatureset(GHashTable *hash, GQuark featurequark)
{
  ZMapConfigSource config_source ;

  config_source = g_hash_table_lookup(hash, GUINT_TO_POINTER(featurequark)) ;

  return config_source ;
}



/* Loads features within block from the sets req_featuresets that lie within features_start
 * to features_end. The features are fetched from the data sources and added to the existing
 * view. N.B. this is asynchronous because the sources are separate threads and once
 * retrieved the features are added via a gtk event.
 *
 * NOTE req_sources is nominally a list of featuresets.
 * Otterlace could request a featureset that belongs to ACE
 * and then we'd have to find the column for that to find it in the ACE config
 *
 *
 * NOTE block is NULL for startup requests
 */
void zmapViewLoadFeatures(ZMapView view, ZMapFeatureBlock block_orig, GList *req_sources,
			  ZMapConfigSource server,
			  int features_start, int features_end,
			  gboolean group_flag, gboolean make_new_connection, gboolean terminate)
{
  GList * sources = NULL;
  GHashTable *hash = NULL;
  int req_start,req_end;
  gboolean requested = FALSE;
  static gboolean debug_sources = FALSE ;
  gboolean dna_requested = FALSE;
  ZMapViewConnection view_conn = NULL ;


  /* MH17 NOTE
   * these are forward strand coordinates
   * see commandCB() for code previously here
   * previous design decisions resulted in the feature conetxt being revcomped
   * rather than just the view, and data gets revcomped when received if necessary
   * external interfaces (eg otterlace) have no reason to know if we've turned the view
   * upside down and will always request as forward strand
   * only a request fromn the window can be upside down, and is converted to fwd strand
   * before calling this function
   */
  req_start = features_start;
  req_end = features_end;

  if (server)
    {
      if (req_sources && (zMap_g_list_find_quark(req_sources, zMapStyleCreateID(ZMAP_FIXED_STYLE_DNA_NAME))))
	{
	  dna_requested = TRUE ;
	}

      view_conn = zmapViewRequestServer(view, NULL, block_orig, req_sources, (gpointer) server,
					req_start, req_end, dna_requested, terminate, !view->thread_fail_silent);
      if(view_conn)
	requested = TRUE;
    }
  else
    {
      /* OH DEAR...THINK WE MIGHT NEED THE CONFIG FILE HERE TOO.... */

     /* mh17: this is tedious to do for each request esp on startup */
      sources = zmapViewGetIniSources(view->view_sequence->config_file, NULL, NULL) ;
      hash = zmapViewGetFeatureSourceHash(sources);

      for ( ; req_sources ; req_sources = g_list_next(req_sources))
	{
	  GQuark featureset = GPOINTER_TO_UINT(req_sources->data);
	  char *unique_name ;
	  GQuark unique_id ;

	  dna_requested = FALSE;

	  zMapDebugPrint(debug_sources, "feature set quark (%d) is: %s", featureset, g_quark_to_string(featureset)) ;

	  unique_name = (char *)g_quark_to_string(featureset) ;
	  unique_id = zMapFeatureSetCreateID(unique_name) ;

	  zMapDebugPrint(debug_sources, "feature set unique quark (%d) is: %s", unique_id, g_quark_to_string(unique_id)) ;

	  server = zmapViewGetSourceFromFeatureset(hash, unique_id) ;

	  if (!server && view->context_map.featureset_2_column)
	    {
	      ZMapFeatureSetDesc GFFset = NULL;

	      /* this is for ACEDB where the server featureset list is actually a list of columns
	       * so to find the server we need to find the column
	       * there is some possibility of collision if mis-configured
	       * and what will happen will be no data
	       */
	      if ((GFFset = g_hash_table_lookup(view->context_map.featureset_2_column, GUINT_TO_POINTER(unique_id))))

		{
		  featureset = GFFset->column_id;
		  server = zmapViewGetSourceFromFeatureset(hash,featureset);
		}
	    }


	  if (server)
	    {
	      GList *req_featuresets = NULL;
	      int existing = FALSE;

	      //	  zMapLogMessage("Load features %s from %s, group = %d",
	      //			 g_quark_to_string(featureset),server->url,server->group) ;

	      // make a list of one feature only
	      req_featuresets = g_list_append(req_featuresets,GUINT_TO_POINTER(featureset));

	      //zMapLogWarning("server group %x %x %s",group_flag,server->group,g_quark_to_string(featureset));

	      if ((server->group & group_flag))
		{
		  // get all featuresets from this source and remove from req_sources
		  GList *req_src;
		  GQuark fset;
		  ZMapConfigSource fset_server;

		  for(req_src = req_sources->next;req_src;)
		    {
		      fset = GPOINTER_TO_UINT(req_src->data);
		      //            zMapLogWarning("add %s",g_quark_to_string(fset));
		      fset_server = zmapViewGetSourceFromFeatureset(hash,fset);

		      if (!fset_server && view->context_map.featureset_2_column)
			{
			  ZMapFeatureSetDesc GFFset = NULL;

			  GFFset = g_hash_table_lookup(view->context_map.featureset_2_column, GUINT_TO_POINTER(fset)) ;
			  if (GFFset)
			    {
			      fset = GFFset->column_id;
			      fset_server = zmapViewGetSourceFromFeatureset(hash,fset);
			      //                      zMapLogWarning("translate to  %s",g_quark_to_string(fset));
			    }
			}

		      //if (fset_server) zMapLogMessage("Try %s",fset_server->url);
		      if (fset_server == server)
			{
			  GList *del;

			  /* prepend faster than append...we don't care about the order */
			  //		      req_featuresets = g_list_prepend(req_featuresets,GUINT_TO_POINTER(fset));
			  /* but we need to add unique columns eg for ext_curated (column) = 100's of featuresets */
			  req_featuresets = zMap_g_list_append_unique(req_featuresets, GUINT_TO_POINTER(fset));

			  // avoid getting ->next from deleted item
			  del = req_src;
			  req_src = req_src->next;
			  //		      zMapLogMessage("use %s",g_quark_to_string(fset));

			  // as req_src is ->next of req_sources we know req_sources is still valid
			  // even though we are removing an item from it
			  // However we still get a retval from g_list remove()
			  req_sources = g_list_remove_link(req_sources,del);
			  // where else is this held: crashes
			  //NB could use delete link if that was ok
			  //                     g_free(del); // free the link; no data to free
			}
		      else
			{
			  req_src = req_src->next;
			  //                  zMapLogWarning("skip %s",g_quark_to_string(fset));
			}
		    }
		}

	      // look for server in view->connections list
	      if (group_flag & SOURCE_GROUP_DELAYED)
		{
		  GList *view_con_list ;

		  for (view_con_list = view->connection_list ; view_con_list ; view_con_list = g_list_next(view_con_list))
		    {
		      view_conn = (ZMapViewConnection) view_con_list->data ;

		      if (strcmp(view_conn->url,server->url) == 0)
			{
			  existing = TRUE ;
			  break ;
			}
		    }


		  /* AGH...THIS CODE IS USING THE EXISTENCE OF A PARTICULAR SOURCE TO TEST WHETHER
		   * FEATURE SETS ARE SET UP...UGH.... */
		  /* why? if the source exists ie is persistent (eg ACEDB) then if we get here
		   * then we've already set up the ACEDB columns
		   * so we don't want to do it again
		   */
		  // make the windows have the same list of featuresets so that they display
		  // this function is a deferred load: for existing connections we already have the columns defined
		  // so don't concat new ones on the end.
		  // A better fix would be to merge the data see zMapWindowMergeInFeatureSetNames()
		  if (!view->columns_set && !existing)
		    {
		      zmapViewCreateColumns(view,req_featuresets);

		      g_list_foreach(view->window_list, invoke_merge_in_names, req_featuresets);
		    }
		}

	      /* THESE NEED TO GO WHEN STEP LIST STUFF IS DONE PROPERLY.... */
	      // this is an optimisation: the server supports DNA so no point in searching for it
	      // if we implement multiple sources then we can remove this
	      if ((zMap_g_list_find_quark(req_featuresets, zMapStyleCreateID(ZMAP_FIXED_STYLE_DNA_NAME))))
		{
		  dna_requested = TRUE ;
		}

	      // start a new server connection
	      // can optionally use an existing one -> pass in second arg
	      view_conn = (make_new_connection ? NULL : (existing ? view_conn : NULL)) ;


	      view_conn = zmapViewRequestServer(view, view_conn, block_orig, req_featuresets,
						(gpointer)server, req_start, req_end,
						dna_requested,
						(!existing && terminate), !view->thread_fail_silent) ;

	      if(view_conn)
		requested = TRUE;


	      // g_list_free(req_featuresets); no! this list gets used by threads
	      req_featuresets = NULL ;
	    }
	}
    }

  if (requested)
    {

      /* YES BUT THE USER MAY NOT HAVE REQUESTED IT !!!!!!!!!!! AND WHY BOTHER WITH
       * THIS POINTLESS AND ANNOYING OPTIIMISATION......WHY FIDDLE WITH IT AT ALL..... */
      // this is an optimisation: the server supports DNA so no point in searching for it
      // if we implement multiple sources then we can remove this
      if (dna_requested)	//(zMap_g_list_find_quark(req_featuresets, zMapStyleCreateID(ZMAP_FIXED_STYLE_DNA_NAME))))
	{
	  view->sequence_server  = view_conn ;
	}

      zMapViewShowLoadStatus(view);
    }

  if (sources)
    zMapConfigSourcesFreeList(sources);

  if (hash)
    g_hash_table_destroy(hash);

  return ;
}



void zMapViewShowLoadStatus(ZMapView view)
{
  if (view->state < ZMAPVIEW_LOADING)
    view->state = ZMAPVIEW_LOADING ;

  if (view->state > ZMAPVIEW_LOADING)
    view->state = ZMAPVIEW_UPDATING ;

  zmapViewBusy(view, TRUE) ;     // gets unset when all step lists finish

  (*(view_cbs_G->state_change))(view, view->app_data, NULL) ;

  return ;
}


/* Hate this but Malcolm seems to have punctured the encapsulation in quite a few places.... */
gboolean zMapViewRequestServer(ZMapView view,
			       ZMapFeatureBlock block_orig, GList *req_featuresets,
			       gpointer _server, /* ZMapConfigSource */
			       int req_start, int req_end,
			       gboolean dna_requested, gboolean terminate, gboolean show_warning)
{
  gboolean result = FALSE ;
  ZMapViewConnection view_conn ;

  if ((view_conn = zmapViewRequestServer(view, NULL,
					 block_orig, req_featuresets,
					 _server, /* ZMapConfigSource */
					 req_start, req_end,
					 dna_requested, terminate, show_warning)))
    result = TRUE ;
  
  return result ;
}



/*
 *                      Package external routines
 */


/* request featuresets from a server, req_featuresets may be null in which case all are requested implicitly */
/* called from zmapViewLoadfeatures() to preserve original function
 * called from zmapViewConnect() to handle autoconfigured file servers,
 * which cannot be delayed as there's no way to fit these into the columns dialog as it currrently exists
 */
ZMapViewConnection zmapViewRequestServer(ZMapView view, ZMapViewConnection view_conn,
					 ZMapFeatureBlock block_orig, GList *req_featuresets,
					 gpointer _server, /* ZMapConfigSource */
					 int req_start, int req_end,
					 gboolean dna_requested, gboolean terminate, gboolean show_warning)
{
  ZMapFeatureContext context ;
  ZMapFeatureBlock block ;
  gboolean is_pipe ;

  /* UM....this looks like you haven't arranged the code properly...something for investigation.... */
  /* things you have to do to get round scope and headers... */
  ZMapConfigSource server = (ZMapConfigSource) _server ;


  /* Copy the original context from the target block upwards setting feature set names
   * and the range of features to be copied.
   * We need one for each featureset/ request
   */
  if (block_orig)
    {
      // using this as it may be necessary for Blixem ?
      context = zMapFeatureContextCopyWithParents((ZMapFeatureAny)block_orig) ;
      context->req_feature_set_names = req_featuresets ;

      /* need request coords for ACEDB in case of no data returned so that we can record the actual range. */
      block = zMapFeatureAlignmentGetBlockByID(context->master_align, block_orig->unique_id) ;
      zMapFeatureBlockSetFeaturesCoords(block, req_start, req_end) ;


		if (view->flags[ZMAPFLAG_REVCOMPED_FEATURES])
		{
			/* revcomp our empty context to get external fwd strand coordinates */
			zMapFeatureContextReverseComplement(context, view->context_map.styles);
		}
	}
	else
	{
	/* Create data specific to this step list...and set it in the connection. */
          context = zmapViewCreateContext(view, req_featuresets, NULL) ;
	}

  //printf("request featureset %s from %s\n",g_quark_to_string(GPOINTER_TO_UINT(req_featuresets->data)),server->url);
  zMapStartTimer("LoadFeatureSet", g_quark_to_string(GPOINTER_TO_UINT(req_featuresets->data)));

  /* force pipe servers to terminate, to fix mis-config error that causes a crash (RT 223055) */
  is_pipe = g_str_has_prefix(server->url,"pipe://");

  if ((view_conn = createViewConnection(view, view_conn,
					context, server->url,
					(char *)server->format,
					server->timeout,
					(char *)server->version,
					server->req_styles,
					server->stylesfile,
					req_featuresets,
					dna_requested,
					req_start,req_end,
					terminate || is_pipe)))
    {
      /* Why does this need reiniting ? */
      if (!view->sources_loading)
	{
	  g_list_free(view->sources_failed) ;
	  view->sources_failed = NULL ;
	}

      view->sources_loading = zMap_g_list_insert_list_after(view->sources_loading, req_featuresets,
							    g_list_length(view->sources_loading),
							    TRUE) ;

      view_conn->show_warning = show_warning ;
    }
  else
    {
      view->sources_failed = zMap_g_list_insert_list_after(view->sources_failed, req_featuresets,
							   g_list_length(view->sources_failed),
							   TRUE) ;

      zMap_g_list_quark_print(req_featuresets, "req_featuresets", FALSE) ;

      zMapLogWarning("createViewConnection() failed, failed sources now %d",
		     g_list_length(view->sources_failed)) ;
    }

  return view_conn ;
}









/*
 *                      Internal routines
 */


/* THE LOGIC IN THIS ROUTINE IS NOT CLEAR AND NOT WELL EXPLAINED...... */

/* read in rather a lot of stanzas and add the data to a few hash tables and lists
 * 
 * This sets up:
 * view->context->map formerly as:
 *    view->columns
 *    view->featureset_2_column
 *    view->source_2_sourcedata
 *    view->context_map.column_2_styles
 *
 * This 'replaces' ACEDB data but if absent we should still use the ACE stuff, it all gets merged
 */
static void getIniData(ZMapView view, char *config_str, GList *req_sources)
{
  ZMapConfigIniContext context ;
  GHashTable *fset_col;
  GHashTable *fset_styles;
  GHashTable *gff_src;
  GHashTable *col_styles;
  GHashTable *gff_desc;
  GHashTable *gff_related;
  GHashTable *source_2_sourcedata;
  ZMapFeatureSource gff_source;
  ZMapFeatureSetDesc gffset;
  ZMapFeatureColumn column;
  GList *iter;
  char *str;
  gpointer key, value;
  GList *sources;

#if 0
  ZMapCmdLineArgsType arg;

  if(zMapCmdLineArgsValue(ZMAPARG_SERIAL,&arg))
    view->serial_load = arg.b;

  //view->serial_load = TRUE;
  zMapLogWarning("serial load = %d",view->serial_load);
#endif


  /*
   * This gets very fiddly
   * - lots of the names may have whitespace, which we normalise
   * - most of the rest of the code lowercases the names so we have to
   *   yet we still need to display the text as capitlaised if that's what people put in
   * See zMapConfigIniGetQQHash()...
   *
   */

  zMapLogTime(TIMER_LOAD,TIMER_CLEAR,0,"View init");

  if ((context = zMapConfigIniContextProvide(view->view_sequence->config_file)))
    {
      if(config_str)
        zMapConfigIniContextIncludeBuffer(context, config_str);

      /* view global thread fail popup switch */
      zMapConfigIniContextGetBoolean(context,
				     ZMAPSTANZA_APP_CONFIG,
				     ZMAPSTANZA_APP_CONFIG,
				     ZMAPSTANZA_APP_REPORT_THREAD, &view->thread_fail_silent);

      if (zMapConfigIniContextGetString(context,
					ZMAPSTANZA_APP_CONFIG,
					ZMAPSTANZA_APP_CONFIG,
					ZMAPSTANZA_APP_NAVIGATOR_SETS,&str))
	{
	  view->navigator_set_names = zMapConfigString2QuarkList(str,FALSE);
 
	  if (view->navigator_window)
	    zMapWindowNavigatorMergeInFeatureSetNames(view->navigator_window, view->navigator_set_names);
	}

      /*-------------------------------------
       * the dataset
       *-------------------------------------
       */
      if (zMapConfigIniContextGetString(context, ZMAPSTANZA_APP_CONFIG, ZMAPSTANZA_APP_CONFIG,
					ZMAPSTANZA_APP_DATASET, &str))
	{
	  view->view_sequence->dataset = str;
	}

      /*-------------------------------------
       * the display columns in L -> R order
       *-------------------------------------
       */
      view->context_map.columns = zMapConfigIniGetColumns(context);

      if (g_hash_table_size(view->context_map.columns))
	view->columns_set = TRUE;


      {
	/*-------------------------------------------------------------------------------
	 * featureset to column mapping, with column descriptions added to GFFSet struct
	 *-------------------------------------------------------------------------------
	 */

        /* default 1-1 mapping : add for pipe/file and Acedb servers, otherwise get from config
	 * file. */
        fset_col = g_hash_table_new(NULL,NULL);

        for(sources = req_sources; sources ; sources = sources->next)
          {
            GList *featuresets;
            ZMapConfigSource src;

            src = (ZMapConfigSource)sources->data ;

#ifdef ED_G_NEVER_INCLUDE_THIS_CODE
	    /* THIS CODE CAUSES A PROBLEM IN THE FEATURESET/STYLE MAPPING IF ACEDB IS INCLUDED,
	     * LEAVE THIS HERE UNTIL FURTHER TESTING DONE WITH WORM STUFF.... */
            if (g_ascii_strncasecmp(src->url,"pipe", 4) != 0
		&& g_ascii_strncasecmp(src->url,"file", 4) != 0
		&& g_ascii_strncasecmp(src->url,"acedb", 5) != 0)
	      continue;
#endif /* ED_G_NEVER_INCLUDE_THIS_CODE */

            if (g_ascii_strncasecmp(src->url,"pipe", 4) != 0
		&& g_ascii_strncasecmp(src->url,"file", 4) != 0)
	      continue;

            featuresets = zMapConfigString2QuarkList(src->featuresets,FALSE) ;

	    // MH17: need to add server name as default featureset
	    //  -> it doesn't have one due to GLib config file rubbish
	    //            if(!featuresets)
	    //            	featuresets = g_list_add(featuresets,src->name);
            while(featuresets)
              {
		GQuark fset,col;

		gffset = g_new0(ZMapFeatureSetDescStruct,1);

		col = GPOINTER_TO_UINT(featuresets->data);
		fset = zMapFeatureSetCreateID((char *) g_quark_to_string(col));

#ifdef ED_G_NEVER_INCLUDE_THIS_CODE
		printf("featureset: %s (%s)\n", g_quark_to_string(col), g_quark_to_string(fset)) ;
#endif /* ED_G_NEVER_INCLUDE_THIS_CODE */

		gffset->column_id = fset;
		gffset->column_ID = col;
		gffset->feature_src_ID = col;
		gffset->feature_set_text = g_strdup(g_quark_to_string(col));

		/* replace in case we get one twice */
		g_hash_table_replace(fset_col,GUINT_TO_POINTER(fset),gffset);

		featuresets = g_list_delete_link(featuresets,featuresets);
              }
          }


        fset_col = zMapConfigIniGetFeatureset2Column(context, fset_col, view->context_map.columns) ;

        if (g_hash_table_size(fset_col))
	  view->context_map.featureset_2_column = fset_col ;
        else
	  g_hash_table_destroy(fset_col) ;

	fset_col = NULL ;


	/*-----------------------------------------------------------------------
	 * source_2_sourcedata:featureset -> (sourceid, styleid, description)
	 *-----------------------------------------------------------------------
	 */

        source_2_sourcedata = g_hash_table_new(NULL,NULL);

	// source id may not be a style but it's name still gets normalised
        gff_src   = zMapConfigIniGetQQHash(context,ZMAPSTANZA_GFF_SOURCE_CONFIG,QQ_QUARK);
        fset_styles = zMapConfigIniGetQQHash(context,ZMAPSTANZA_FEATURESET_STYLE_CONFIG,QQ_STYLE);
        gff_desc  = zMapConfigIniGetQQHash(context,ZMAPSTANZA_GFF_DESCRIPTION_CONFIG,QQ_QUARK);
	/* column related to featureset: get unique ids */
        gff_related   = zMapConfigIniGetQQHash(context,ZMAPSTANZA_GFF_RELATED_CONFIG,QQ_STYLE);

        gff_source = NULL;


	/* YES BUT WHAT IF THERE IS NO featureset_2_column ??????????? duh..... */
        // it's an input and output for servers, must provide for pipes
        // see featureset_2_column as above
	if (view->context_map.featureset_2_column)
	  {
	    zMap_g_hash_table_iter_init(&iter, view->context_map.featureset_2_column) ;

	    while(zMap_g_hash_table_iter_next(&iter, &key, &value))
	      {
		GQuark q ;
		char *set_name ;

		set_name = (char *)g_quark_to_string(GPOINTER_TO_UINT(key)) ;

		// start with a 1-1 default mapping
		gffset = (ZMapFeatureSetDesc)value ;

		gff_source = g_new0(ZMapFeatureSourceStruct,1) ;

		gff_source->source_id = gffset->feature_src_ID;   // upper case wanted


		/* THIS WAS COMMENTED OUT MEANING SOME COLUMNS ENDED UP WITHOUT A STYLE
		 * WHEN USED WITH AN ACEDB DATABASE.....I'VE PUT IT BACK IN BUT AN NOT
		 * SURE THIS IS CORRECT, THE LOGIC HAS BECOME ARCANE....
		 */
		// hard coded in zmapGFF-parser.c
		gff_source->style_id = zMapStyleCreateID(set_name) ;


		gff_source->source_text = gff_source->source_id;

		// then overlay this with the config file

		// get the FeatureSource name
		// this is displayed at status bar top right
		if(gff_src)
		  {
		    q = GPOINTER_TO_UINT(g_hash_table_lookup(gff_src,key));
		    if(q)
		      gff_source->source_id = q;
		  }

		// get style defined by featureset name
		if(fset_styles)
		  {
		    //		if(q)		/* default to source name */
		    //		  gff_source->style_id = q;
		    /* but change to explicit config if it's there */
		    q = GPOINTER_TO_UINT(g_hash_table_lookup(fset_styles,key));
		    if(q)
		      gff_source->style_id = q;
		  }

		// get description defined by featureset name
		if(gff_desc)
		  {
		    q = GPOINTER_TO_UINT(g_hash_table_lookup(gff_desc,key));
		    if(q)
		      gff_source->source_text = q;
		  }

		if(gff_related)
		  {
		    q = GPOINTER_TO_UINT(g_hash_table_lookup(gff_related,key));
		    if(q)
		      gff_source->related_column = q;
		  }


		/* THIS COMMENT MAKES NO SENSE....WHICH FIELD IS SET...AND AREN'T YOU OVERWRITING
		 * DATA ALREADY THERE ?? NOT SURE........ */
		/* source_2_source data defaults are hard coded in GFF2parser
		   but if we set one field then we set them all */
		g_hash_table_replace(source_2_sourcedata,
				     GUINT_TO_POINTER(zMapFeatureSetCreateID(set_name)), gff_source) ;
	      }
	  }

	if(zMapConfigIniContextGetString(context,
					 ZMAPSTANZA_APP_CONFIG,
					 ZMAPSTANZA_APP_CONFIG,
					 ZMAPSTANZA_APP_SEQ_DATA,&str))
	  {
	    view->context_map.seq_data_featuresets = zMapConfigString2QuarkIDList(str);
	  }

	/* add a flag for each seq_data featureset */
        for(iter = view->context_map.seq_data_featuresets; iter; iter = iter->next)
	  {
	    gff_source = g_hash_table_lookup(source_2_sourcedata,iter->data);
	    //zMapLogWarning("view is_seq: %s -> %p",g_quark_to_string(GPOINTER_TO_UINT(iter->data)),gff_source);
	    if(gff_source)
	      gff_source->is_seq = TRUE;
	  }

        view->context_map.source_2_sourcedata = source_2_sourcedata;

        view->context_map.virtual_featuresets
	  = zMapConfigIniGetFeatureset2Featureset(context, source_2_sourcedata, view->context_map.featureset_2_column);

        if(gff_src)
	  g_hash_table_destroy(gff_src);
        if(fset_styles)
	  g_hash_table_destroy(fset_styles);
        if(gff_desc)
	  g_hash_table_destroy(gff_desc);

#ifdef ED_G_NEVER_INCLUDE_THIS_CODE
	print_source_2_sourcedata("view ini",view->context_map.source_2_sourcedata);
	print_fset2col("view ini",view->context_map.featureset_2_column);
	print_col2fset("view ini",view->context_map.columns);
#endif /* ED_G_NEVER_INCLUDE_THIS_CODE */



	/* ok....there is some problem here when a style is not explicitly
	 * given for a column and the column is just derived from a featureset,
	 * we don't end up defaulting to a style with the same name as the featureset.
	 * ....I'm guessing 
	 * there must be somewhere where we don't set the style if one of these
	 * already exists ???? ugh.....needs working through... */

	/*---------------------------------------------
	 * context_map.column_2_styles: hash of Glist of quarks
	 *---------------------------------------------
	 * contains all the styles needed by a column
	 * NB: style for each featureset is also held in source_2_sourcedata above
	 * column specifc style (not featureset style included in column)
	 * is optional and we only include it if configured
	 */

        // NB we have to use zMap_g_hashlist_thing() as this is used all over
        // view->context_map.column_2_styles is pre-allocated


        // get list of featuresets for each column
        // add column style if it exists to glist
        // add corresponding featureset styles to glist
        // add glist to view->featuresets_2_styles

        // or rather, given that our data is upside down:
        // add each featureset's style to the hashlist
        // then add the column styles if configured
        // these are keyed by the column quark


	// add featureset styles
	if (view->context_map.featureset_2_column)
	  {
	    zMap_g_hash_table_iter_init (&iter, view->context_map.featureset_2_column);
	    while (zMap_g_hash_table_iter_next (&iter, &key, &value))
	      {
		GQuark style_id,fset_id;

		gffset = (ZMapFeatureSetDesc) value;

		// key is featureset quark, value is column GFFSet struct

		gff_source = g_hash_table_lookup(source_2_sourcedata,key);
		if(gff_source)
		  {
		    style_id = gff_source->style_id;
		    if(!style_id)
		      style_id = GPOINTER_TO_UINT(key);
		    //                fset_id = zMapFeatureSetCreateID((char *)g_quark_to_string(gffset->feature_set_id));
		    fset_id = gffset->column_id;

		    zMap_g_hashlist_insert(view->context_map.column_2_styles,
					   fset_id,     // the column
					   GUINT_TO_POINTER(style_id)) ;  // the style
		    //printf("getIniData featureset adds %s to %s\n",g_quark_to_string(style_id),g_quark_to_string(fset_id));
		  }
	      }
	  }


#if 0
	/* AH OK...LOOKS LIKE MALCOLM HAD THE PROBLEM DESCRIBED ABOVE ABOUT DEFAULTING
	 * STYLES BUT HAS COMMENTED THIS OUT......NOT SURE WHY.... */

	/* add 1-1 mappingg from colum to style where featureset->column is not defined
	   and it's not sourced from acedb */
	/* there's a race condtion... */
        for(sources = req_sources; sources ; sources = sources->next)
          {
            GList *featuresets;
            ZMapConfigSource src;
            src = (ZMapConfigSource) sources->data;


            if (!g_ascii_strncasecmp(src->url,"pipe", 4) || !g_ascii_strncasecmp(src->url,"file", 4) != 0)
	      {
	      }

	  }
#endif


	// add col specific styles
	col_styles  = zMapConfigIniGetQQHash(context,ZMAPSTANZA_COLUMN_STYLE_CONFIG,QQ_STYLE);

	if (col_styles)
	  {
	    zMap_g_hash_table_iter_init (&iter, view->context_map.columns);

	    while (zMap_g_hash_table_iter_next (&iter, &key, &value))
	      {
		GQuark style_id;

		column = (ZMapFeatureColumn) value;
		style_id = GPOINTER_TO_UINT(g_hash_table_lookup(col_styles,GUINT_TO_POINTER(column->unique_id)));
		// set the column style if there
		if(style_id)
		  {
		    column->style_id = style_id;
		    zMap_g_hashlist_insert(view->context_map.column_2_styles,
					   column->unique_id,
					   GUINT_TO_POINTER(style_id)) ;
		  }
	      }
	    g_hash_table_destroy(col_styles);
	  }


	{

	  GQuark col_id = zMapFeatureSetCreateID(ZMAP_FIXED_STYLE_STRAND_SEPARATOR) ;
	  GQuark set_id = zMapFeatureSetCreateID(ZMAP_FIXED_STYLE_SEARCH_MARKERS_NAME) ;
	  ZMapFeatureSetDesc f2c ;

	  /* hard coded column style for strand separator */
	  if ((column = g_hash_table_lookup(view->context_map.columns, GUINT_TO_POINTER(col_id))))
	    {
	      column->style_id = col_id ;

	      zMap_g_hashlist_insert(view->context_map.column_2_styles,
				     column->unique_id,
				     GUINT_TO_POINTER(col_id)) ;
	      zMap_g_hashlist_insert(view->context_map.column_2_styles,
				     column->unique_id,
				     GUINT_TO_POINTER(set_id)) ;
	    }

	  /* hard coded default column for search hit markers */
	  if (view->context_map.featureset_2_column)
	    {
	      if (!(f2c = g_hash_table_lookup(view->context_map.featureset_2_column, GUINT_TO_POINTER(set_id))))
		{
		  /* NOTE this is the strand separator column which used to be the third strand
		   * it used to have a Search Hit Markers column in it sometimes
		   * but now we load these featuresets into the strand sep. directly
		   */
		  f2c = g_new0(ZMapFeatureSetDescStruct,1);
		  f2c->column_id = col_id;
		  f2c->column_ID = g_quark_from_string(ZMAP_FIXED_STYLE_STRAND_SEPARATOR);
		  f2c->feature_src_ID = g_quark_from_string(ZMAP_FIXED_STYLE_SEARCH_MARKERS_NAME);
		  f2c->feature_set_text = ZMAP_FIXED_STYLE_SEARCH_MARKERS_NAME;

		  g_hash_table_insert(view->context_map.featureset_2_column,GUINT_TO_POINTER(set_id), f2c);
		}
	    }
	}



#ifdef ED_G_NEVER_INCLUDE_THIS_CODE
	printf("\nini fset2style\n");
	zMap_g_hashlist_print(view->context_map.column_2_styles);
#endif /* ED_G_NEVER_INCLUDE_THIS_CODE */
      }

      zMapConfigIniContextDestroy(context);
    }

  return ;
}


static gint colOrderCB(gconstpointer a, gconstpointer b,gpointer user_data)
{
  ZMapFeatureColumn pa,pb;
  GHashTable *hash = (GHashTable *) user_data;

  pa = g_hash_table_lookup(hash,a);
  pb = g_hash_table_lookup(hash,b);
  if(pa && pb)
    {
      if(pa->order < pb->order)
	return(-1);
      if(pa->order > pb->order)
	return(1);
    }
  return(0);
}



/* retro fit/ invent the columns config implied by server featuresets= command
 * needed for the status bar and maybe some other things
 */
static void zmapViewCreateColumns(ZMapView view,GList *featuresets)
{
  ZMapFeatureColumn col;
  int n ;

  n = g_hash_table_size(view->context_map.columns);

  for(;featuresets; featuresets = featuresets->next)
    {
      /* this ought to do a featureset_2_column lookup  and then default to the featureset name */

      if(!g_hash_table_lookup(view->context_map.columns,featuresets->data))
	{
	  char *str = (char *) g_quark_to_string(GPOINTER_TO_UINT(featuresets->data));
	  col = (ZMapFeatureColumn) g_new0(ZMapFeatureColumnStruct,1);

	  col->column_id = GPOINTER_TO_UINT(featuresets->data);
	  col->unique_id = zMapFeatureSetCreateID(str);
	  col->column_desc = str;
	  col->order = ++n;

	  /* no column specific style possible from servers */

	  g_hash_table_insert(view->context_map.columns,GUINT_TO_POINTER(col->unique_id),col);
	}
    }

  return ;
}

/* We could provide an "executive" kill call which just left the threads dangling, a kind
 * of "kill -9" style thing, it would actually kill/delete stuff without waiting for threads
 * to die....or we could allow a "force" flag to zmapViewKill/Destroy  */


/* This is really the guts of the code to check what a connection thread is up
 * to. Every time the GUI thread has stopped doing things GTK calls this routine
 * which then checks our connections for responses from the threads...... */
static gint zmapIdleCB(gpointer cb_data)
{
  gint call_again = 0 ;
  ZMapView zmap_view = (ZMapView)cb_data ;


  /* Returning a value > 0 tells gtk to call zmapIdleCB again, so if checkConnections() returns
   * TRUE we ask to be called again. */
  if (checkStateConnections(zmap_view))
    call_again = 1 ;
  else
    call_again = 0 ;

  return call_again ;
}



static void enterCB(ZMapWindow window, void *caller_data, void *window_data)
{

#ifdef ED_G_NEVER_INCLUDE_THIS_CODE
  ZMapViewWindow view_window = (ZMapViewWindow)caller_data ;
#endif /* ED_G_NEVER_INCLUDE_THIS_CODE */



#ifdef ED_G_NEVER_INCLUDE_THIS_CODE
  /* Not currently used because we are doing "click to focus" at the moment. */

  /* Pass back a ZMapViewWindow as it has both the View and the window. */
  (*(view_cbs_G->enter))(view_window, view_window->parent_view->app_data, NULL) ;
#endif /* ED_G_NEVER_INCLUDE_THIS_CODE */


  return ;
}


static void leaveCB(ZMapWindow window, void *caller_data, void *window_data)
{

#ifdef ED_G_NEVER_INCLUDE_THIS_CODE
  ZMapViewWindow view_window = (ZMapViewWindow)caller_data ;
#endif /* ED_G_NEVER_INCLUDE_THIS_CODE */


#ifdef ED_G_NEVER_INCLUDE_THIS_CODE
  /* Not currently used because we are doing "click to focus" at the moment. */

  /* Pass back a ZMapViewWindow as it has both the View and the window. */
  (*(view_cbs_G->leave))(view_window, view_window->parent_view->app_data, NULL) ;
#endif /* ED_G_NEVER_INCLUDE_THIS_CODE */

  return ;
}


static void scrollCB(ZMapWindow window, void *caller_data, void *window_data)
{

#ifdef ED_G_NEVER_INCLUDE_THIS_CODE
  ZMapViewWindow view_window = (ZMapViewWindow)caller_data ;
#endif /* ED_G_NEVER_INCLUDE_THIS_CODE */


  printf("In View, in window scroll callback\n") ;

//
  return ;
}


/* Called when a sequence window has been focussed, usually by user actions. */
static void viewFocusCB(ZMapWindow window, void *caller_data, void *window_data)
{
  ZMapViewWindow view_window = (ZMapViewWindow)caller_data ;

  /* Pass back a ZMapViewWindow as it has both the View and the window. */
  (*(view_cbs_G->focus))(view_window, view_window->parent_view->app_data, NULL) ;

  {
  /* done by focus callback above */
//    zMapWindowNavigatorFocus(view_window->parent_view->navigator_window, TRUE);
  }

  return ;
}


/* Called when some sequence window feature (e.g. column, actual feature etc.)
 * has been selected, takes care of highlighting of objects....sounds like this
 * should be done in ZMapControl to me.... */
static void viewSelectCB(ZMapWindow window, void *caller_data, void *window_data)
{
  ZMapViewWindow view_window = (ZMapViewWindow)caller_data ;
  ZMapWindowSelect window_select = (ZMapWindowSelect)window_data ;
  ZMapViewSelectStruct view_select = {0} ;

  /* I DON'T UNDERSTAND HOW WE CAN BE CALLED IF THERE IS NO SELECT...SOUNDS DUBIOUS... */

  /* Check we've got a window_select! */
  if (window_select)
    {
      if ((view_select.type = window_select->type) == ZMAPWINDOW_SELECT_SINGLE)
	{
	  if (window_select->highlight_item)
	    {
	      GList* list_item ;

	      /* Highlight the feature in all windows, BUT note that we may not find it in some
	       * windows, e.g. if a window has been reverse complemented the item may be hidden. */
	      list_item = g_list_first(view_window->parent_view->window_list) ;

	      do
		{
		  ZMapViewWindow view_window ;
		  FooCanvasItem *item ;
		  GList *l;

		  view_window = list_item->data ;

		  if ((item = zMapWindowFindFeatureItemByItem(view_window->window, window_select->highlight_item)))
		    {
		      zMapWindowHighlightObject(view_window->window, item,
						window_select->replace_highlight_item,
						window_select->highlight_same_names,
						window_select->sub_part) ;
		    }

		  for(l = window_select->feature_list;l; l = l->next)
		    {
		      ZMapFeature feature = (ZMapFeature) l->data;

		      /* NOTE we restrict multi select to one column in line with previous policy (in the calling code)
		       * NOTE: can have several featuresets in one column
		       * feature_list inlcudes the first and second and subsequent features found,
		       * the first is also given explicitly in the item
		       */
		      if(!l->prev)		/* already dome the first one */
			continue;

		      zMapWindowHighlightFeature(view_window->window, feature, window_select->highlight_same_names, FALSE);
		    }
		}
	      while ((list_item = g_list_next(list_item))) ;
	    }

	  view_select.feature_desc = window_select->feature_desc ;
	  view_select.secondary_text = window_select->secondary_text ;

	  view_select.filter = window_select->filter ;
	}


      /* Pass back a ZMapViewWindow as it has both the View and the window to our caller. */
      (*(view_cbs_G->select))(view_window, view_window->parent_view->app_data, &view_select) ;
    }

  return ;
}



static void viewSplitToPatternCB(ZMapWindow window, void *caller_data, void *window_data)
{
  ZMapViewWindow view_window = (ZMapViewWindow)caller_data;
  ZMapWindowSplitting split  = (ZMapWindowSplitting)window_data;
  ZMapViewSplittingStruct view_split = {0};

  view_split.split_patterns      = split->split_patterns;
  view_split.touched_window_list = NULL;

  view_split.touched_window_list = g_list_append(view_split.touched_window_list, view_window);

  (*(view_cbs_G->split_to_pattern))(view_window, view_window->parent_view->app_data, &view_split);

  /* foreach window find feature and Do something according to pattern */
  split->window_index = 0;
  g_list_foreach(view_split.touched_window_list, splitMagic, window_data);

  /* clean up the list */
  g_list_free(view_split.touched_window_list);

  return ;
}

static void splitMagic(gpointer data, gpointer user_data)
{
  ZMapViewWindow view_window = (ZMapViewWindow)data;
  ZMapWindowSplitting  split = (ZMapWindowSplitting)user_data;
  ZMapSplitPattern   pattern = NULL;

  if(view_window->window == split->original_window)
    {
      printf("Ignoring original window for now."
             "  I may well revisit this, but I"
             " think we should leave it alone ATM.\n");
      return ;                    /* really return from this */
    }

  if((pattern = &(g_array_index(split->split_patterns, ZMapSplitPatternStruct, split->window_index))))
    {
      printf("Trying pattern %d\n", split->window_index);
      /* Do it here! */
    }

  (split->window_index)++;

  return ;
}



static ZMapView createZMapView(char *view_name, GList *sequences, void *app_data)
{
  ZMapView zmap_view = NULL ;
  GList *first ;
  ZMapFeatureSequenceMap master_seq ;

  first = g_list_first(sequences) ;
  master_seq = (ZMapFeatureSequenceMap)(first->data) ;

  zmap_view = g_new0(ZMapViewStruct, 1) ;

  zmap_view->state = ZMAPVIEW_INIT ;
  zmap_view->busy = FALSE ;


  zmap_view->view_name = g_strdup(view_name) ;

  /* TEMP CODE...UNTIL I GET THE MULTIPLE SEQUENCES IN ONE VIEW SORTED OUT..... */
  /* TOTAL HACK UP MESS.... */

  // mh17:  we expect the sequence name to be like 'chr4-04_210623-364887'
  // and use start to calculate chromosome coordinates for features
  // see zmapWindow.c/myWindowCreate() for where this happens

  zmap_view->view_sequence = master_seq;  //g_memdup(master_seq,sizeof(ZMapFeatureSequenceMapStruct));

#ifdef NOT_REQUIRED_ATM
  /* TOTAL LASH UP FOR NOW..... */
  if (!(zmap_view->sequence_2_server))
    {
      getSequenceServers(zmap_view, NULL) ;
    }
#endif

  /* Set the regions we want to display. */
  zmap_view->sequence_mapping = sequences ;

  zmap_view->window_list = zmap_view->connection_list = NULL ;

  zmap_view->app_data = app_data ;

  zmap_view->kill_blixems = TRUE ;

  /* Set all flags to false by default */ 
  int flag = 0 ;
  for ( ; flag < ZMAPFLAG_NUM_FLAGS; ++flag)
    zmap_view->flags[flag] = FALSE ;

  return zmap_view ;
}


/* Adds a window to a view. */
static ZMapViewWindow addWindow(ZMapView zmap_view, GtkWidget *parent_widget)
{
  ZMapViewWindow view_window = NULL ;
  ZMapWindow window ;

  view_window = createWindow(zmap_view, NULL) ;

  /* There are no steps where this can fail at the moment. */
  window = zMapWindowCreate(parent_widget, zmap_view->view_sequence, view_window, NULL, zmap_view->flags) ;
  zMapAssert(window) ;

  view_window->window = window ;

  /* add to list of windows.... */
  zmap_view->window_list = g_list_append(zmap_view->window_list, view_window) ;


  return view_window ;
}

static void killAllSpawned(ZMapView zmap_view)
{
  GPid pid;
  GList *processes = zmap_view->spawned_processes;

  if (zmap_view->kill_blixems)
    {
      while (processes)
	{
	  pid = GPOINTER_TO_INT(processes->data);
	  g_spawn_close_pid(pid);
	  kill(pid, 9);
	  processes = processes->next;
	}
    }

  if (zmap_view->spawned_processes)
    {
      g_list_free(zmap_view->spawned_processes);
      zmap_view->spawned_processes = NULL ;
    }

  return ;
}

/* Should only do this after the window and all threads have gone as this is our only handle
 * to these resources. The lists of windows and thread connections are dealt with somewhat
 * asynchronously by killGUI() & checkConnections() */
static void destroyZMapView(ZMapView *zmap_view_out)
{
  ZMapView zmap_view = *zmap_view_out ;

  if(zmap_view->view_sequence)
  {
//      if(zmap_view->view_sequence->sequence)
//           g_free(zmap_view->view_sequence->sequence);
//      g_free(zmap_view->view_sequence) ;
      zmap_view->view_sequence = NULL;
  }

#ifdef NOT_REQUIRED_ATM
  if (zmap_view->sequence_2_server)
    {
      g_list_foreach(zmap_view->sequence_2_server, destroySeq2ServerCB, NULL) ;
      g_list_free(zmap_view->sequence_2_server) ;
      zmap_view->sequence_2_server = NULL ;
    }
#endif /* NOT_REQUIRED_ATM */

  if (zmap_view->cwh_hash)
    zmapViewCWHDestroy(&(zmap_view->cwh_hash));

  if (zmap_view->context_map.column_2_styles)
    zMap_g_hashlist_destroy(zmap_view->context_map.column_2_styles) ;

  killAllSpawned(zmap_view);

  g_free(zmap_view) ;

  *zmap_view_out = NULL ;

  return ;
}




/*
 *       Connection control functions, interface to the data fetching threads.
 */


/* Start the ZMapView GTK idle function (gets run when the GUI is doing nothing).
 */
static void startStateConnectionChecking(ZMapView zmap_view)
{

#ifdef UTILISE_ALL_CPU_ON_DESKPRO203
  zmap_view->idle_handle = gtk_idle_add(zmapIdleCB, (gpointer)zmap_view) ;
#endif /* UTILISE_ALL_CPU_ON_DESKPRO203 */



  zmap_view->idle_handle = gtk_timeout_add(100, zmapIdleCB, (gpointer)zmap_view) ;
  // WARNING: gtk_timeout_add is deprecated and should not be used in newly-written code. Use g_timeout_add() instead.

  return ;
}



#ifdef ED_G_NEVER_INCLUDE_THIS_CODE
/* WE do need to do this in fact......we should do it when all connections have died...
 * ADD CODE TO call this.... */


/* I think that probably I won't need this most of the time, it could be used to remove the idle
 * function in a kind of unilateral way as a last resort, otherwise the idle function needs
 * to cancel itself.... */
static void stopStateConnectionChecking(ZMapView zmap_view)
{
  gtk_timeout_remove(zmap_view->idle_handle) ;

  return ;
}
#endif /* ED_G_NEVER_INCLUDE_THIS_CODE */





/* This function checks the status of the connection and checks for any reply and
 * then acts on it, it gets called from the ZMap idle function.
 * If all threads are ok and zmap has not been killed then routine returns TRUE
 * meaning it wants to be called again, otherwise FALSE.
 *
 * The function monitors the View state so that when the last connection has disappeared
 * and the View is dying then the View is cleaned up and the caller gets called to say
 * the View is now dead.
 *
 * NOTE that you cannot use a condvar here, if the connection thread signals us using a
 * condvar we will probably miss it, that just doesn't work, we have to pole for changes
 * and this is possible because this routine is called from the idle function of the GUI.
 * 
 * 
 * There are now too many state variables here, it's all confusing, this routine needs
 * a big tidy up.
 * 
 * 
 *  */
static gboolean checkStateConnections(ZMapView zmap_view)
{
  gboolean call_again = TRUE ;				    /* Normally we want to be called continuously. */
  gboolean state_change = TRUE ;			    /* Has view state changed ?. */
  gboolean reqs_finished = FALSE ;			    /* at least one thread just finished */
  int has_step_list = 0 ;				    /* any requests still active? */


  /* We should fix this so the function is not called unless there are connections... */
  if (zmap_view->connection_list)
    {
      GList *list_item ;

      list_item = g_list_first(zmap_view->connection_list) ;


      /* GOSH THE STATE HAS BECOME EVER MORE COMPLEX HERE...NEEDS A GOOD CLEAN UP. */

      do
	{
	  ZMapViewConnection view_con ;
	  ZMapThread thread ;
	  ZMapThreadReply reply = ZMAPTHREAD_REPLY_DIED ;
	  void *data = NULL ;
	  char *err_msg = NULL ;
	  gboolean thread_has_died = FALSE ;
	  gboolean all_steps_finished = FALSE ;
	  gboolean this_step_finished = FALSE ;
	  ZMapServerReqType request_type = ZMAP_SERVERREQ_INVALID ;
	  gboolean is_continue = FALSE ;
	  ConnectionData connect_data = NULL ;

	  view_con = list_item->data ;
	  thread = view_con->thread ;


	  data = NULL ;
	  err_msg = NULL ;


	  if (view_con->request_data)
	    connect_data = (ConnectionData)(view_con->request_data) ;

	  /* NOTE HOW THE FACT THAT WE KNOW NOTHING ABOUT WHERE THIS DATA CAME FROM
	   * MEANS THAT WE SHOULD BE PASSING A HEADER WITH THE DATA SO WE CAN SAY WHERE
	   * THE INFORMATION CAME FROM AND WHAT SORT OF REQUEST IT WAS.....ACTUALLY WE
	   * GET A LOT OF INFO FROM THE CONNECTION ITSELF, E.G. SERVER NAME ETC. */

	  // need to copy this info in case of thread death which clears it up
	  if (connect_data)
	    {
	      if (!(connect_data->loaded_features))
		{
		  connect_data->loaded_features = createLoadFeatures(NULL) ;
		}

	      /* Does this need to be separate....?? probably not.... */
	      connect_data->loaded_features->feature_sets = g_list_copy(connect_data->feature_sets) ;
	      connect_data->loaded_features->xwid = zmap_view->xwid ;
	    }

	  if (!(zMapThreadGetReplyWithData(thread, &reply, &data, &err_msg)))
	    {
	      /* We assume that something bad has happened to the connection and remove it
	       * if we can't read the reply. */

	      THREAD_DEBUG_MSG(thread, "cannot access reply from child thread - %s", err_msg) ;

	      /* Warn the user ! */
	      if (view_con->show_warning)
		zMapWarning("Source \"%s\" is being removed, check log for details.", view_con->url) ;

	      zMapLogCritical("Source \"%s\", cannot access reply from server thread,"
			      " error was: %s", view_con->url, err_msg) ;

	      thread_has_died = TRUE ;
	    }
	  else
	    {
	      ZMapServerReqAny req_any ;

	      /* Recover the request from the thread data....is there always data ? check this... */
	      if (data)
		{
		  req_any = (ZMapServerReqAny)data ;
		  request_type = req_any->type ;
		}


	      switch (reply)
		{
		case ZMAPTHREAD_REPLY_WAIT:
		  {
		    state_change = FALSE ;

		    break ;
		  }
		case ZMAPTHREAD_REPLY_GOTDATA:
		case ZMAPTHREAD_REPLY_REQERROR:
		  {
		    ZMapViewConnectionRequest request ;
		    ZMapViewConnectionStep step = NULL ;
		    gboolean kill_connection = FALSE ;

                    /* this is not good and shows this function needs rewriting....
                     * if we get this it means the thread has already failed and been
                     * asked by us to die, it dies but something goes wrong in the dying
                     * so we get an error in clearing up...need to check why...so
                     * we should not go on and process this request in the normal way.
                     *  */
                    if (reply == ZMAPTHREAD_REPLY_REQERROR && view_con->thread_status == THREAD_STATUS_FAILED)
                      {
                        if (!(view_con->step_list))
                          THREAD_DEBUG_MSG_FULL(thread, view_con, request_type, reply,
                                                "%s", "thread asked to quit but failed in clearing up.") ;
                        else
                          THREAD_DEBUG_MSG_FULL(thread, view_con, request_type, reply,
                                                "%s", "LOGIC ERROR....CHECK WHAT'S HAPPENING !") ;

                        /* I'm loathe to do this but all this badly needs a rewrite... */
                        continue ;
                      }

		    /* WHY IS THIS DONE ?? */
		    view_con->curr_request = ZMAPTHREAD_REQUEST_WAIT ;


		    THREAD_DEBUG_MSG_FULL(thread, view_con, request_type, reply, "%s", "thread replied") ;
		    

		    /* Recover the stepRequest from the view connection and process the data from
		     * the request. */
                    if (!(request = zmapViewStepListFindRequest(view_con->step_list, req_any->type, view_con)))
		      {
			zMapLogCritical("Request of type %s for connection %s not found in view %s step list !",
					zMapServerReqType2ExactStr(req_any->type),
					view_con->url,
					zmap_view->view_name) ;

			kill_connection = TRUE ;
		      }
		    else
		      {
			step = (ZMapViewConnectionStep) view_con->step_list->current->data;      //request->step ;

			if (reply == ZMAPTHREAD_REPLY_REQERROR)
			  {
			    /* This means the request failed for some reason. */
			    if (err_msg  && step->on_fail != REQUEST_ONFAIL_CONTINUE)
			      {
				THREAD_DEBUG_MSG_FULL(thread, view_con, request_type, reply,
						      "Source has returned error \"%s\"", err_msg) ;
			      }

			    this_step_finished = TRUE ;
			  }
			else
			  {
			    if (zmap_view->state != ZMAPVIEW_LOADING && zmap_view->state != ZMAPVIEW_UPDATING)
			      {
				THREAD_DEBUG_MSG(thread, "got data but ZMap state is - %s",
						 zmapViewGetStatusAsStr(zMapViewGetStatus(zmap_view))) ;
			      }

			    zmapViewStepListStepProcessRequest(view_con, request) ;

			    if (request->state == STEPLIST_FINISHED)
			      {
				this_step_finished = TRUE ;
				request_type = req_any->type ;
				view_con->thread_status = THREAD_STATUS_OK ;

                                if (req_any->type == ZMAP_SERVERREQ_FEATURES)
                                  zmap_view->sources_loading = zMap_g_list_remove_quarks(zmap_view->sources_loading,
                                                                                         connect_data->feature_sets) ;

			      }
			    else
			      {
				reply = ZMAPTHREAD_REPLY_REQERROR;    // ie there was an error
			      }
 			  }
		      }

		    if (reply == ZMAPTHREAD_REPLY_REQERROR)
		      {
			if (step->on_fail == REQUEST_ONFAIL_CANCEL_THREAD
			    || step->on_fail == REQUEST_ONFAIL_CANCEL_STEPLIST)
			  {
			    if (step->on_fail == REQUEST_ONFAIL_CANCEL_THREAD)
			      kill_connection = TRUE ;

			    /* Remove request from all steps.... */
			    zmapViewStepListDestroy(view_con->step_list) ;
			    view_con->step_list = NULL ;

                            zmap_view->sources_loading = zMap_g_list_remove_quarks(zmap_view->sources_loading,
                                                                                   connect_data->feature_sets) ;
			  }
			else
			  {
			    step->state = STEPLIST_FINISHED ;
			  }



			view_con->thread_status = THREAD_STATUS_FAILED;	/* so that we report an error */
		      }

		    if (kill_connection)
		      {

                        zmap_view->sources_failed
                          = zMap_g_list_insert_list_after(zmap_view->sources_failed,
                                                          connect_data->loaded_features->feature_sets,
                                                          g_list_length(zmap_view->sources_failed),
                                                          TRUE) ;



			/* Do not reset reply from slave, we need to wait for slave to reply


			 * to the cancel. */

			/* Warn the user ! */
			if (view_con->show_warning)
			  zMapWarning("Source \"%s\" is being cancelled, check log for details.", view_con->url) ;

			THREAD_DEBUG_MSG_FULL(thread, view_con, request_type, reply,
					      "Thread being cancelled because of error \"%s\"",
					      err_msg) ;

			/* Signal thread to die. */
			THREAD_DEBUG_MSG_FULL(thread, view_con, request_type, reply,
					      "%s", "signalling child thread to die....") ;
			zMapThreadKill(thread) ;
		      }
		    else
		      {
			/* Reset the reply from the slave. */
			zMapThreadSetReply(thread, ZMAPTHREAD_REPLY_WAIT) ;
		      }

		    break ;
		  }
		case ZMAPTHREAD_REPLY_DIED:
		  {
		    ZMapViewConnectionStep step ;

		    step = (ZMapViewConnectionStep) view_con->step_list->current->data;

		    /* THIS LOGIC CAN'T BE RIGHT....IF WE COME IN HERE IT'S BECAUSE THE THREAD
		     * HAS ACTUALLY DIED AND NOT JUST QUIT....CHECK STATUS SET IN SLAVES... */
		    if (step->on_fail != REQUEST_ONFAIL_CONTINUE)
		      {
			/* Thread has failed for some reason and we should clean up. */
			if (err_msg && view_con->show_warning)
			  zMapWarning("%s", err_msg) ;

			thread_has_died = TRUE ;

			THREAD_DEBUG_MSG_FULL(thread, view_con, request_type, reply,
					      "cleaning up because child thread has died with: \"%s\"", err_msg) ;
		      }
		    else
		      {
			/* mark the current step as finished or else we won't move on
			 * this was buried in zmapViewStepListStepProcessRequest()
			 */
			step->state = STEPLIST_FINISHED ;

                        /* Reset the reply from the slave. */
			zMapThreadSetReply(thread, ZMAPTHREAD_REPLY_WAIT) ;
		      }

		    break ;
		  }
		case ZMAPTHREAD_REPLY_CANCELLED:
		  {
		    /* This happens when we have signalled the threads to die and they are
		     * replying to say that they have now died. */
		    thread_has_died = TRUE ;

		    /* This means the thread was cancelled so we should clean up..... */
		    THREAD_DEBUG_MSG_FULL(thread, view_con, request_type, reply,
					  "%s", "child thread has been cancelled so cleaning up....") ;

		    break ;
		  }
		case ZMAPTHREAD_REPLY_QUIT:
		  {
		    thread_has_died = TRUE;

		    THREAD_DEBUG_MSG_FULL(thread, view_con, request_type, reply,
					  "%s", "child thread has quit so cleaning up....") ;

		    break;
		  }

		default:
		  {
		    zMapLogFatalLogicErr("switch(), unknown value: %d", reply) ;

		    break ;
		  }
		}

	    }


#ifdef ED_G_NEVER_INCLUDE_THIS_CODE
	  /* There is a problem with the zMapThreadExists() call on the Mac,
	   * it says the thread has died when it hasn't. */

	  if (!thread_has_died && !zMapThreadExists(thread))
	    {
	      thread_has_died = TRUE;
	      // message to differ from REPLY_DIED above
	      // it really is sudden death, thread is just not there
	      THREAD_DEBUG_MSG(thread, "%s", "child thread has died suddenly so cleaning up....") ;
	    }
#endif /* ED_G_NEVER_INCLUDE_THIS_CODE */



	  /* CHECK HOW STEPS_FINISHED IS SET...SOMETHING IS WRONG.....GETTING CALLED EVERYTIME A
	     SOURCE
	     * FINISHES INSTEAD WHEN ALL SOURCES ARE FINISHED.... */



	  /* If the thread has died then remove it's connection. */
	  // do this before counting up the number of step lists
	  if (thread_has_died)
	    {
	      ZMapViewConnectionStep step;

              /* TRY THIS HERE.... */
              /* Add any new sources that have failed. */
              if (connect_data->loaded_features->feature_sets
                  && reply == ZMAPTHREAD_REPLY_DIED)
                {
                  zmap_view->sources_failed
                    = zMap_g_list_insert_list_after(zmap_view->sources_failed,
                                                    connect_data->loaded_features->feature_sets,
                                                    g_list_length(zmap_view->sources_failed),
                                                    TRUE) ;
                }


	      is_continue = FALSE ;

	      if (view_con->step_list && 
                  view_con->step_list->current &&
                  view_con->step_list->current->data)
		{
		  step = (ZMapViewConnectionStep) view_con->step_list->current->data;
		  is_continue = (step->on_fail == REQUEST_ONFAIL_CONTINUE);
		}

	      /* We are going to remove an item from the list so better move on from
	       * this item. */
	      zmap_view->connection_list = g_list_remove(zmap_view->connection_list, view_con) ;
	      list_item = zmap_view->connection_list ;


	      /* GOSH....I DON'T UNDERSTAND THIS..... */
	      if (view_con->step_list)
      		reqs_finished = TRUE;


	      if (reply == ZMAPTHREAD_REPLY_QUIT && view_con->thread_status != THREAD_STATUS_FAILED)
		{
		  if (step->request == ZMAP_SERVERREQ_TERMINATE)  /* normal OK status in response */
		    {
		      view_con->thread_status = THREAD_STATUS_OK ;
#if 0
		      (we get the original or last error here)
			/* patch out confusing error message about termination */
			/* really this ought to just report OK from the server code */
			if (err_msg)
			  {
			    g_free(err_msg) ;
			    err_msg = NULL ;
			  }
#endif
		    }
		}
	      else
		{
		  view_con->thread_status = THREAD_STATUS_FAILED ;
		}

 	      all_steps_finished = TRUE ;		/* destroy connection kills the step list */
	    }

	  /* Check for more connection steps and dispatch them or clear up if finished. */
	  if ((view_con->step_list))
	    {
	      /* If there were errors then all connections may have been removed from
	       * step list or if we have finished then destroy step_list. */
	      if (zmapViewStepListIsNext(view_con->step_list))
		{

		  zmapViewStepListIter(view_con) ;
		  has_step_list++;

		  all_steps_finished = FALSE ;
		}
	      else
		{
		  zmapViewStepListDestroy(view_con->step_list) ;
		  view_con->step_list = NULL ;

                  reqs_finished = TRUE;

                  if (view_con->thread_status != THREAD_STATUS_FAILED)
		    view_con->thread_status = THREAD_STATUS_OK ;

		  all_steps_finished = TRUE ;
		}
	    }


	  /* ...shouldn't be doing this if we are dying....I think ? we should
	   * have disconnected this handler....that's why we need the stopConnectionState call
	   * add it in.... */

	  if (this_step_finished || all_steps_finished)
	    {
	      if (connect_data)      // ie was valid at the start of the loop
		{
		  if (connect_data->exit_code)
		    view_con->thread_status = THREAD_STATUS_FAILED ;

		  if (reply == ZMAPTHREAD_REPLY_DIED)
		    connect_data->exit_code = 1 ;

		  if (view_con->thread_status == THREAD_STATUS_FAILED)
		    {
		      char *request_type_str = (char *)zMapServerReqType2ExactStr(request_type) ;

		      if (!err_msg)
			{
			  /* NOTE on TERMINATE OK/REPLY_QUIT we get thread_has_died and NULL the error message */
			  /* but if we set thread_status for FAILED on successful exit then we get this, so let's not do that: */
			  err_msg = "Thread failed but there is no error message to say why !" ;

			  zMapLogWarning("%s", err_msg) ;

			  err_msg = g_strdup(err_msg) ;	    /* Set default message.... */
			}

		      if (view_con->show_warning && is_continue)
		        {
			  /* we get here at the end of a step list, prev errors not reported till now */
			  zMapWarning("Data request failed: %s\n%s%s", err_msg,
				      ((connect_data->stderr_out && *connect_data->stderr_out)
				       ? "Server reports:\n" : ""),
				      connect_data->stderr_out) ;
		        }


#ifdef ED_G_NEVER_INCLUDE_THIS_CODE
		      /* Add any new sources that have failed. */
		      if (connect_data->loaded_features->feature_sets
			  && reply == ZMAPTHREAD_REPLY_DIED)
			{
			  zmap_view->sources_failed
			    = zMap_g_list_insert_list_after(zmap_view->sources_failed,
							    connect_data->loaded_features->feature_sets,
							    g_list_length(zmap_view->sources_failed),
							    TRUE) ;
			}

#endif /* ED_G_NEVER_INCLUDE_THIS_CODE */


		      zMapLogWarning("Thread %p failed, request = %s, failed sources now %d",
				     thread,
				     request_type_str,
				     g_list_length(zmap_view->sources_failed)) ;
		    }



		  if ((reply == ZMAPTHREAD_REPLY_GOTDATA && request_type == ZMAP_SERVERREQ_FEATURES)
		      || reply == ZMAPTHREAD_REPLY_REQERROR)
		    {
		      LoadFeaturesData loaded_features ;

		      /* Note that load_features is cleaned up by sendViewLoaded() */

		      connect_data->loaded_features->status = (view_con->thread_status == THREAD_STATUS_OK ? TRUE : FALSE) ;
		      connect_data->loaded_features->err_msg = err_msg ;
		      connect_data->loaded_features->start = connect_data->start;
		      connect_data->loaded_features->end = connect_data->end;
		      connect_data->loaded_features->num_features = connect_data->num_features ;
		      connect_data->loaded_features->exit_code = connect_data->exit_code ;
		      connect_data->loaded_features->stderr_out = connect_data->stderr_out ;

		      loaded_features = copyLoadFeatures(connect_data->loaded_features) ;

                      if (zmap_view->remote_control)
                        sendViewLoaded(zmap_view, loaded_features) ;
		    }



		}
	    }

	  if (err_msg)
	    g_free(err_msg) ;

	  if (thread_has_died)
	    {
	      /* Now there is no current view_con.....this is the WRONG PLACE FOR THIS.....SIGH.... */
	      destroyViewConnection(zmap_view, view_con) ;
	      view_con = NULL ;
	    }


	  if (thread_has_died || all_steps_finished)
	    {
	      zmapViewBusy(zmap_view, FALSE) ;
	    }

	} while (list_item && (list_item = g_list_next(list_item))) ;
    }



  /* ok...there's some problem here, the loaded counter gets decremented in
   * processDataRequests() and it can reach zero but we don't enter this section
   * of code so we don't record the state as "loaded"....agh.....
   * 
   * One problem might be that has_step_list is only ever incremented ??
   * 
   * Looks like reqs_finished == TRUE but there is still a step_list. 
   * 
   *  */


#ifdef ED_G_NEVER_INCLUDE_THIS_CODE
  /* Use this to trap this problem..... */
  if ((has_step_list || !reqs_finished) && !(zmap_view->sources_loading))
    printf("found it\n") ;
#endif /* ED_G_NEVER_INCLUDE_THIS_CODE */

  /* Once a view is loaded there won't be any more column changes until the user elects
   * to load a new column. */
  if (zmap_view->state != ZMAPVIEW_LOADED)
    {
      if (!has_step_list && reqs_finished)
	{
	  /*
	   * rather than count up the number loaded we say 'LOADED' if there's no LOADING active
	   * This accounts for failures as well as completed loads
	   */
	  zmap_view->state = ZMAPVIEW_LOADED ;
	  g_list_free(zmap_view->sources_loading) ;
	  zmap_view->sources_loading = NULL ;

	  state_change = TRUE ;
	}
      else if (!(zmap_view->sources_loading))
	{
	  /* We shouldn't need to do this if reqs_finished and has_step_list were consistent. */

	  zmap_view->state = ZMAPVIEW_LOADED ;
	  state_change = TRUE ;
	}
    }


  /* Inform the layer about us that our state has changed. */
  if (state_change)
    {
      (*(view_cbs_G->state_change))(zmap_view, zmap_view->app_data, NULL) ;
    }


  /* At this point if we have connections then we carry on looping looking for
   * replies from the views. If there are no threads left then we need to examine
   * our state and take action depending on whether we are dying or threads
   * have died or whatever.... */
  if (!zmap_view->connection_list)
    {
      /* Decide if we need to be called again or if everythings dead. */
      call_again = checkContinue(zmap_view) ;
    }


  return call_again ;
}





/* This is _not_ a generalised dispatch function, it handles a sequence of requests that
 * will end up fetching a feature context from a source. The steps are interdependent
 * and data from one step must be available to the next. */
static gboolean dispatchContextRequests(ZMapViewConnection connection, ZMapServerReqAny req_any)
{
  gboolean result = TRUE ;
  ConnectionData connect_data = (ConnectionData)(connection->request_data) ;

//zMapLogWarning("%s: dispatch %d",connection->url, req_any->type);
  switch (req_any->type)
    {
    case ZMAP_SERVERREQ_CREATE:
      break;
    case ZMAP_SERVERREQ_OPEN:
      {
      ZMapServerReqOpen open = (ZMapServerReqOpen) req_any;

      open->sequence_map = connect_data->sequence_map;
      open->zmap_start = connect_data->start;
      open->zmap_end = connect_data->end;
      }
      break;
    case ZMAP_SERVERREQ_GETSERVERINFO:
      {

	break ;
      }
    case ZMAP_SERVERREQ_FEATURESETS:
      {
	ZMapServerReqFeatureSets feature_sets = (ZMapServerReqFeatureSets)req_any ;

	feature_sets->featureset_2_stylelist_out = connect_data->column_2_styles ;

	/* MH17: if this is an output parameter why do we set it on dispatch?
	 * beacuse it's a preallocated hash table
	 */

	/* next 2 are outputs from ACE and inputs to pipeServers */
	feature_sets->featureset_2_column_inout = connect_data->featureset_2_column;
	feature_sets->source_2_sourcedata_inout = connect_data->source_2_sourcedata;

	break ;
      }
    case ZMAP_SERVERREQ_STYLES:
      {
	ZMapServerReqStyles get_styles = (ZMapServerReqStyles)req_any ;

	/* required styles comes from featuresets call. */
	get_styles->required_styles_in = connect_data->required_styles ;

	break ;
      }
    case ZMAP_SERVERREQ_NEWCONTEXT:
      {
	ZMapServerReqNewContext new_context = (ZMapServerReqNewContext)req_any ;

	new_context->context = connect_data->curr_context ;

	break ;
      }
    case ZMAP_SERVERREQ_FEATURES:
      {
	ZMapServerReqGetFeatures get_features = (ZMapServerReqGetFeatures)req_any ;

	get_features->context = connect_data->curr_context ;
	get_features->styles = connect_data->curr_styles ;

	break ;
      }
    case ZMAP_SERVERREQ_SEQUENCE:
      {
	ZMapServerReqGetFeatures get_features = (ZMapServerReqGetFeatures)req_any ;

	get_features->context = connect_data->curr_context ;
	get_features->styles = connect_data->curr_styles ;

	break ;
      }
    case ZMAP_SERVERREQ_GETSTATUS:
      {
            break;
      }
    case ZMAP_SERVERREQ_TERMINATE:
      {
      //ZMapServerReqTerminate terminate = (ZMapServerReqTerminate) req_any ;source_2_sourcedata_inout

      break ;
      }
    default:
      {
	zMapLogFatalLogicErr("switch(), unknown value: %d", req_any->type) ;

	break ;
      }
    }

  result = TRUE ;

  return result ;
}

void printStyle(GQuark style_id, gpointer data, gpointer user_data)
{
  char *x = (char *) user_data;
  ZMapFeatureTypeStyle style = (ZMapFeatureTypeStyle) data;

  zMapLogWarning("%s: style %s = %s (%d)",x,g_quark_to_string(style_id), g_quark_to_string(style->unique_id), style->default_bump_mode);
}

void mergeHashTableCB(gpointer key, gpointer value, gpointer user)
{
  GHashTable *old = (GHashTable *) user;

  if(!g_hash_table_lookup(old,key))
    g_hash_table_insert(old,key,value);
}



// get 1-1 mapping of featureset names to style id except when configured differently
GList *get_required_styles_list(GHashTable *srchash,GList *fsets)
{
  GList *iter;
  GList *styles = NULL;
  ZMapFeatureSource src;
  gpointer key,value;

  zMap_g_hash_table_iter_init(&iter,srchash);
  while(zMap_g_hash_table_iter_next(&iter,&key,&value))
    {
      src = g_hash_table_lookup(srchash,key);
      if(src)
	value = GUINT_TO_POINTER(src->style_id);
      styles = g_list_prepend(styles,value);
    }

  return(styles);
}




/* GFunc()    */
static void findStyleCB(gpointer data, gpointer user_data)
{
  GQuark style_id = GPOINTER_TO_INT(data) ;
  FindStyles find_data = (FindStyles)user_data ;

  style_id = zMapStyleCreateID((char *)g_quark_to_string(style_id)) ;

  if ((zMapFindStyle(find_data->all_styles, style_id)))
    find_data->found_style = TRUE;
  else
    {
      if (!(find_data->missing_styles))
	find_data->missing_styles = g_string_sized_new(1000) ;

      g_string_append_printf(find_data->missing_styles, "%s ", g_quark_to_string(style_id)) ;
    }

  return ;
}

// returns whether we have any of the needed styles and lists the ones we don't
static gboolean haveRequiredStyles(GHashTable *all_styles, GList *required_styles, char **missing_styles_out)
{
  gboolean result = FALSE ;
  FindStylesStruct find_data = {NULL} ;

  if(!required_styles)  // MH17: semantics -> don't need styles therefore have those that are required
    return(TRUE);

  find_data.all_styles = all_styles ;

  g_list_foreach(required_styles, findStyleCB, &find_data) ;

  if (find_data.missing_styles)
    *missing_styles_out = g_string_free(find_data.missing_styles, FALSE) ;

  result = find_data.found_style ;

  return result ;
}




/* This is _not_ a generalised processing function, it handles a sequence of replies from
 * a thread that build up a feature context from a source. The steps are interdependent
 * and data from one step must be available to the next. */
static gboolean processDataRequests(ZMapViewConnection view_con, ZMapServerReqAny req_any)
{
  gboolean result = TRUE ;
  ConnectionData connect_data = (ConnectionData)(view_con->request_data) ;
  ZMapView zmap_view = view_con->parent_view ;
  GList *fset;

  /* Process the different types of data coming back. */
  //printf("%s: response to %d was %d\n",view_con->url,req_any->type,req_any->response);
  //zMapLogWarning("%s: response to %d was %d",view_con->url,req_any->type,req_any->response);

  switch (req_any->type)
    {
    case ZMAP_SERVERREQ_CREATE:
      break;

    case ZMAP_SERVERREQ_OPEN:
      {
	break ;
      }
    case ZMAP_SERVERREQ_GETSERVERINFO:
      {
	ZMapServerReqGetServerInfo get_info = (ZMapServerReqGetServerInfo)req_any ;

	connect_data->session = *get_info ;		    /* struct copy. */

	/* Hacky....what if there are several source names etc...we need a flag to say "master" source... */
	if (!(zmap_view->view_db_name))
	  zmap_view->view_db_name = connect_data->session.database_name_out ;

	if (!(zmap_view->view_db_title))
	  zmap_view->view_db_title = connect_data->session.database_title_out ;

	break ;
      }

    case ZMAP_SERVERREQ_FEATURESETS:
      {
	ZMapServerReqFeatureSets feature_sets = (ZMapServerReqFeatureSets)req_any ;


	if (req_any->response == ZMAP_SERVERRESPONSE_OK)
	  {
	    /* Got the feature sets so record them in the server context. */
	    connect_data->curr_context->req_feature_set_names = feature_sets->feature_sets_inout ;
	  }
	else if (req_any->response == ZMAP_SERVERRESPONSE_UNSUPPORTED && feature_sets->feature_sets_inout)
	  {
	    /* If server doesn't support checking feature sets then just use those supplied. */
	    connect_data->curr_context->req_feature_set_names = feature_sets->feature_sets_inout ;

	    feature_sets->required_styles_out =
	      get_required_styles_list(zmap_view->context_map.source_2_sourcedata,
				       feature_sets->feature_sets_inout);
	  }

	/* NOTE (mh17)
	   tasked with handling a GFF file from the command line and no config..
	   it became clear that this could not be done simply without reading each file twice
	   and the plan moved to generating a config file with a perl script
	   the idea being to read the GFF headers before running ZMap.
	   But servers need a list of featuresets
	   a) so that the request code could work out which servers to use
	   b) so that we could precalculate featureset to column mapping and source to source data mapping
	   (otherwise all data will be ignored and ZMap will abort from several places)
	   which gives the crazy situation of having the read the entire file
	   to extract all the featureset names so that we can read the entire file.
	   NB files could be remote which is not ideal, and we expect some files to be large

	   So i adapted the code to have featureset free servers
	   (that can only be requested on startup - can't look one up by featureset if it's not defined)
	   and hoped that i'd be able to patch this data in.
	   There is a server protocol step to get featureset names
	   but that would require processing subsequent steps to find out this information and
	   the GFFparser rejects features from sources that have not been preconfigured.
	   ie it's tied up in a knot

	   Several parts of the display code have been patched to make up featureset to columns etc OTF
	   which is in direct confrontation with the design of most of the server and display code,
	   which explicitly assumes that this is predefined

	   Well it sort of runs but really the server code needs a rewrite.
	*/

#if 0
	// defaulted in GFFparser
	/* Not all servers will provide a mapping between feature sets and styles so we add
	 * one now which is a straight mapping from feature set name to a style of the same name. */

	if (!(g_hash_table_size(feature_sets->featureset_2_stylelist_out)))
	  {
	    GList *sets ;

	    sets = feature_sets->feature_sets_inout ;
	    do
	      {
		GQuark feature_set_id, feature_set_name_id;

		/* We _must_ canonicalise here. */
		feature_set_name_id = GPOINTER_TO_UINT(sets->data) ;

		feature_set_id = zMapFeatureSetCreateID((char *)g_quark_to_string(feature_set_name_id)) ;

		zMap_g_hashlist_insert(feature_sets->featureset_2_stylelist_out,
				       feature_set_id,
				       GUINT_TO_POINTER(feature_set_id)) ;
		//("processData f2s adds %s to %s\n",g_quark_to_string(feature_set_id),g_quark_to_string(feature_set_id));
	      }
	    while((sets = g_list_next(sets))) ;
	  }
#endif


	/* not all servers provide a source to source data mapping
	 * ZMap config can include this info but only if someone provides it
	 * make sure there is an entry for each featureset from this server
	 */
	for(fset = feature_sets->feature_sets_inout;fset;fset = fset->next)
	  {
            ZMapFeatureSource src;
	    GQuark fid = zMapStyleCreateID((char *) g_quark_to_string( GPOINTER_TO_UINT(fset->data)));

            if (!(src = g_hash_table_lookup(feature_sets->source_2_sourcedata_inout,GUINT_TO_POINTER(fid))))
	      {
		GQuark src_unique_id ;

		// if entry is missing
		// allocate a new struct and add to the table
		src = g_new0(ZMapFeatureSourceStruct,1);

		src->source_id = GPOINTER_TO_UINT(fset->data);	/* may have upper case */
		src->source_text = src->source_id;
		src_unique_id = fid;
		//		src->style_id = fid;

		g_hash_table_insert(feature_sets->source_2_sourcedata_inout, GUINT_TO_POINTER(fid), src) ;
	      }
            else
	      {
		if(!src->source_id)
		  src->source_id = GPOINTER_TO_UINT(fset->data);
		if(!src->source_text)
		  src->source_text = src->source_id;
		//		if(!src->style_id)
		//		  src->style_id = fid;	defaults to this in zmapGFF-Parser.c
	      }
	  }

	/* I don't know if we need these, can get from context. */
	connect_data->feature_sets = feature_sets->feature_sets_inout ;
	connect_data->required_styles = feature_sets->required_styles_out ;


#if 0 //ED_G_NEVER_INCLUDE_THIS_CODE
	printf("\nadding stylelists:\n");
	zMap_g_hashlist_print(feature_sets->featureset_2_stylelist_out) ;
#endif /* ED_G_NEVER_INCLUDE_THIS_CODE */

#if 0 //ED_G_NEVER_INCLUDE_THIS_CODE
	printf("\nview styles lists before merge:\n");
	zMap_g_hashlist_print(zmap_view->context_map.column_2_styles) ;
#endif /* ED_G_NEVER_INCLUDE_THIS_CODE */

	/* Merge the featureset to style hashses. */
	zMap_g_hashlist_merge(zmap_view->context_map.column_2_styles, feature_sets->featureset_2_stylelist_out) ;

#if 0 //ED_G_NEVER_INCLUDE_THIS_CODE
	printf("\nview styles lists after merge:\n");
	zMap_g_hashlist_print(zmap_view->context_map.column_2_styles) ;
#endif /* ED_G_NEVER_INCLUDE_THIS_CODE */


	/* If the hashes aren't equal, we had to do a merge.  Need to free the server
	 * created hash that will otherwise be left dangling... */
	if (zmap_view->context_map.column_2_styles != feature_sets->featureset_2_stylelist_out)
	  {
	    zMap_g_hashlist_destroy(feature_sets->featureset_2_stylelist_out);
	    feature_sets->featureset_2_stylelist_out = NULL;
	  }

	/* merge these in, the base mapping is defined in zMapViewIniGetData() */
	// NB these are not supplied by pipeServers and we assume a 1-1 mapping
	// (see above) of source to display featureset and source to style.
	// See also zmapViewRemoteReceive.c/xml_featureset_start_cb()

	if (!(zmap_view->context_map.featureset_2_column))
	  {
	    zmap_view->context_map.featureset_2_column = feature_sets->featureset_2_column_inout ;
	  }
	else if (feature_sets->featureset_2_column_inout &&
		 zmap_view->context_map.featureset_2_column != feature_sets->featureset_2_column_inout)
	  {
	    //print_fset2col("merge view",zmap_view->context_map.featureset_2_column);
	    //print_fset2col("merge inout",feature_sets->featureset_2_column_inout);
	    g_hash_table_foreach(feature_sets->featureset_2_column_inout,
				 mergeHashTableCB,zmap_view->context_map.featureset_2_column);
	  }

	/* we get lower case column names from ACE
	 * - patch in upppercased ones from other config if we have it
	 * (otterlace should provide config for this)
	 */
	{
	  GList *iter;
	  gpointer key,value;

	  zMap_g_hash_table_iter_init(&iter,zmap_view->context_map.featureset_2_column);
	  while(zMap_g_hash_table_iter_next(&iter,&key,&value))
            {
	      ZMapFeatureSetDesc fset;
	      ZMapFeatureSource fsrc;
	      ZMapFeatureColumn column;

	      fset = (ZMapFeatureSetDesc) value;

	      /* construct a reverse col 2 featureset mapping */
	      column = g_hash_table_lookup(zmap_view->context_map.columns,GUINT_TO_POINTER(fset->column_id));
	      if(column)
		{
		  fset->column_ID = column->column_id;      /* upper cased display name */

		  /* construct reverse mapping from column to featureset */
		  /* but don't add featuresets that get virtualised */
		  if(!g_list_find(column->featuresets_unique_ids,key))
		    {
		      fsrc = g_hash_table_lookup(zmap_view->context_map.source_2_sourcedata,key);
		      if(fsrc && !fsrc->maps_to)
			{
			  /* NOTE this is an ordered list */
			  column->featuresets_unique_ids = g_list_append(column->featuresets_unique_ids,key);
                          /*! \todo #warning this code gets run for all featuresets for every server which is silly */
			}
		    }
		}

	      /* we get hundreds of these from ACE that are not in the config */
	      /* and there's no capitalised names */
	      /* we could hack in a capitaliser function but it would never be perfect */
	      if(!fset->feature_src_ID)
		fset->feature_src_ID = GPOINTER_TO_UINT(key);
            }
	}

	if (!(zmap_view->context_map.source_2_sourcedata))
	  {
	    zmap_view->context_map.source_2_sourcedata = feature_sets->source_2_sourcedata_inout ;
	  }
	else if(feature_sets->source_2_sourcedata_inout &&
		zmap_view->context_map.source_2_sourcedata !=  feature_sets->source_2_sourcedata_inout)
	  {
	    g_hash_table_foreach(feature_sets->source_2_sourcedata_inout,
				 mergeHashTableCB,zmap_view->context_map.source_2_sourcedata);
	  }


	//print_source_2_sourcedata("got featuresets",zmap_view->context_map.source_2_sourcedata);
	//print_fset2col("got featuresets",zmap_view->context_map.featureset_2_column);
	//print_col2fset("got columns",zmap_view->context_map.columns);

	// MH17: need to think about freeing _inout tables if in != out

	break ;
      }
    case ZMAP_SERVERREQ_STYLES:
      {
	ZMapServerReqStyles get_styles = (ZMapServerReqStyles)req_any ;

	/* Merge the retrieved styles into the views canonical style list. */
	if(get_styles->styles_out)
	  {
	    char *missing_styles = NULL ;

#if 0
	    pointless doing this if we have defaults
	      code moved from zmapServerProtocolHandler.c
	      besides we should test the view data which may contain global config

	      char *missing_styles = NULL;

	    /* Make sure that all the styles that are required for the feature sets were found.
	     * (This check should be controlled from analysing the number of feature servers or
	     * flags set for servers.....) */

	    if (!haveRequiredStyles(get_styles->styles_out, get_styles->required_styles_in, &missing_styles))
	      {
		*err_msg_out = g_strdup_printf("The following required Styles could not be found on the server: %s",
					       missing_styles) ;
	      }
	    if(missing_styles)
	      {
		g_free(missing_styles);	   /* haveRequiredStyles return == TRUE doesn't mean missing_styles == NULL */
	      }
#endif

	    zmap_view->context_map.styles = zMapStyleMergeStyles(zmap_view->context_map.styles,
								 get_styles->styles_out, ZMAPSTYLE_MERGE_PRESERVE) ;

	    /* need to patch in sub style pointers after merge/ copy */
	    zMapStyleSetSubStyles(zmap_view->context_map.styles);

	    /* test here, where we have global and predefined styles too */

	    if (!haveRequiredStyles(zmap_view->context_map.styles, get_styles->required_styles_in, &missing_styles))
	      {
		zMapLogWarning("The following required Styles could not be found on the server: %s",missing_styles) ;
	      }
	    if(missing_styles)
	      {
		g_free(missing_styles);	   /* haveRequiredStyles return == TRUE doesn't mean missing_styles == NULL */
	      }
	  }

	/* Store the curr styles for use in creating the context and drawing features. */
	//	connect_data->curr_styles = get_styles->styles_out ;
	/* as the styles in the window get replaced we need to have all of them not the new ones */
	connect_data->curr_styles = zmap_view->context_map.styles ;

	break ;
      }

    case ZMAP_SERVERREQ_NEWCONTEXT:
      {
	break ;
      }

    case ZMAP_SERVERREQ_FEATURES:
    case ZMAP_SERVERREQ_GETSTATUS:
    case ZMAP_SERVERREQ_SEQUENCE:
      {
	char *missing_styles = NULL ;
	/* features and getstatus combined as they can both display data */
	ZMapServerReqGetFeatures get_features = (ZMapServerReqGetFeatures)req_any ;

	if (req_any->response != ZMAP_SERVERRESPONSE_OK)
	  result = FALSE ;

	if (result && req_any->type == ZMAP_SERVERREQ_FEATURES)
	  {

	    /* WHAT !!!!! THIS DOESN'T SOUND RIGHT AT ALL.... */
#if MH17_ADDED_IN_GFF_PARSER
	    if (!(connect_data->server_styles_have_mode)
		&& !zMapFeatureAnyAddModesToStyles((ZMapFeatureAny)(connect_data->curr_context),
						   zmap_view->context_map.styles))
	      {
     		zMapLogWarning("Source %s, inferring Style modes from Features failed.",
			       view_con->url) ;

		result = FALSE ;
	      }
#endif

	    /* I'm not sure if this couldn't come much earlier actually....something
	     * to investigate.... */
	    if (!makeStylesDrawable(zmap_view->view_sequence->config_file,
				    zmap_view->context_map.styles, &missing_styles))
	      {
		zMapLogWarning("Failed to make following styles drawable: %s", missing_styles) ;

		result = FALSE ;
	      }

	    /* Why is this needed....to cache for the getstatus call ???? */
	    connect_data->get_features = get_features ;

	    connect_data->num_features = get_features->num_features ;



#ifdef ED_G_NEVER_INCLUDE_THIS_CODE
	    /* not ready for these yet.... */

            connect_data->exit_code = get_features->exit_code ;
            connect_data->stderr_out = get_features->stderr_out ;
#endif /* ED_G_NEVER_INCLUDE_THIS_CODE */


	  }
	else if (result && req_any->type == ZMAP_SERVERREQ_GETSTATUS)
	  {
            /* store the exit code and STDERR */
            ZMapServerReqGetStatus get_status = (ZMapServerReqGetStatus)req_any ;

            connect_data->exit_code = get_status->exit_code;
	  }


	/* ok...once we are here we can display stuff.... */
	if (result && req_any->type == connect_data->display_after)
	  {
	    zmapViewSessionAddServerInfo(&(view_con->session), &(connect_data->session)) ;

	    if (connect_data->get_features)  /* may be nul if server died */
	      {

		/* Gosh...what a dereference.... */
		zMapStopTimer("LoadFeatureSet",
			      g_quark_to_string(GPOINTER_TO_UINT(connect_data->get_features->context->req_feature_set_names->data)));

		/* can't copy this list after getFeatures as it gets wiped */
	    	if (!connect_data->feature_sets)	/* (is autoconfigured server/ featuresets not specified) */
		  connect_data->feature_sets = g_list_copy(connect_data->get_features->context->src_feature_set_names) ;

		/* Does the merge and issues the request to do the drawing. */
		getFeatures(zmap_view, connect_data->get_features, connect_data) ;
	      }



#ifdef ED_G_NEVER_INCLUDE_THIS_CODE
	    /* Is this the right place to decrement....dunno.... */
            /* we record succcessful requests, if some fail they will get zapped in checkstateconnections() */
	    zmap_view->sources_loading = zMap_g_list_remove_quarks(zmap_view->sources_loading,
								   connect_data->feature_sets) ;
#endif /* ED_G_NEVER_INCLUDE_THIS_CODE */

	  }

	break ;
      }
      //    case ZMAP_SERVERREQ_GETSEQUENCE:
      // never appears?? - see commandCB() and processGetSeqRequests() in this file


    case ZMAP_SERVERREQ_TERMINATE:
      {
	break ;
      }

    default:
      {
	zMapLogFatalLogicErr("switch(), unknown value: %d", req_any->type) ;
	result = FALSE ;

	break ;
      }
    }

  return result ;
}

static void freeDataRequest(ZMapServerReqAny req_any)
{
  zMapServerRequestDestroy(req_any) ;

  return ;
}



/*
 *      Callbacks for getting local sequences for passing to blixem.
 */
static gboolean processGetSeqRequests(ZMapViewConnection view_con, ZMapServerReqAny req_any)
{
  gboolean result = FALSE ;
  ZMapView zmap_view = view_con->parent_view ;

  if (req_any->type == ZMAP_SERVERREQ_GETSEQUENCE)
    {
      ZMapServerReqGetSequence get_sequence = (ZMapServerReqGetSequence)req_any ;
      ZMapWindowCallbackCommandAlign align = (ZMapWindowCallbackCommandAlign)(get_sequence->caller_data) ;
      GPid blixem_pid ;
      gboolean status ;

      /* Got the sequences so launch blixem. */
      if ((status = zmapViewCallBlixem(zmap_view, align->block,
				       align->homol_type,
				       align->offset, align->cursor_position,
				       align->window_start, align->window_end,
				       align->mark_start, align->mark_end,
				       align->homol_set,
					 align->isSeq,
				       align->features, align->feature_set, NULL, get_sequence->sequences,
				       &blixem_pid, &(zmap_view->kill_blixems))))
	zmap_view->spawned_processes = g_list_append(zmap_view->spawned_processes,
						     GINT_TO_POINTER(blixem_pid)) ;

      result = TRUE ;
    }
  else
    {
      zMapLogFatalLogicErr("wrong request type: %d", req_any->type) ;

      result = FALSE ;
    }


  return result ;
}



/* Kill all the windows... */
static void killGUI(ZMapView view)
{
  while (view->window_list)
    {
      ZMapViewWindow view_window ;

      view_window = view->window_list->data ;

      destroyWindow(view, view_window) ;
    }

  return ;
}


static void killConnections(ZMapView zmap_view)
{
  GList* list_item ;

  if ((zmap_view->connection_list))
    {
      list_item = g_list_first(zmap_view->connection_list) ;
      do
	{
	  ZMapViewConnection view_con ;
	  ZMapThread thread ;

	  view_con = list_item->data ;
	  thread = view_con->thread ;

	  /* NOTE, we do a _kill_ here, not a destroy. This just signals the thread to die, it
	   * will actually die sometime later. */
	  if (zMapThreadExists(thread))
	    zMapThreadKill(thread) ;
	}
      while ((list_item = g_list_next(list_item))) ;
    }

  return ;
}





static void invoke_merge_in_names(gpointer list_data, gpointer user_data)
{
  ZMapViewWindow view_window = (ZMapViewWindow)list_data;
  GList *feature_set_names = (GList *)user_data;

  /* This relies on hokey code... with a number of issues...
   * 1) the window function only concats the lists.
   * 2) this view code might well want to do the merge?
   * 3) how do we order all these columns?
   */
   /* mh17: column ordering is as in ZMap config
    * either by 'columns' command or by server and then featureset order
    * concat is ok as featuresets are not duplicated, but beware repeat requests to the same server
    * NOTE (mar 2011) with req from mark we expect duplicate requests, merge must merge not concatenate
    */
  zMapWindowMergeInFeatureSetNames(view_window->window, feature_set_names);

  return ;
}




#ifdef ED_G_NEVER_INCLUDE_THIS_CODE
aggghhhhhhhhhhhhhhhhhhH MALCOLM.......YOUVE CHANGED IT ALL BUT NOT CHANGED
THE COMMENTS ETC ETC....HORRIBLE, HORRIBLE, HORRIBLE......

  THIS FUNCTION NOW NEEDS TO BE SPLIT INTO TWO FUNCTIONS, ONE TO DO THE CURRENT
  FUNCTIONS PURPOSE: used the passed in view or create a new one if needed

  AND THE ORIGINAL "create" function.....
#endif /* ED_G_NEVER_INCLUDE_THIS_CODE */


/* Allocate a connection and send over the request to get the sequence displayed. */
/* NB: this is called from zmapViewLoadFeatures() and commandCB (for DNA only) */
static ZMapViewConnection createViewConnection(ZMapView zmap_view,
					       ZMapViewConnection view_con,
					       ZMapFeatureContext context,
					       char *server_url, char *format,
					       int timeout, char *version,
					       gboolean req_styles,
					       char *styles_file,
					       GList *req_featuresets,
					       gboolean dna_requested,
					       gint features_start, gint features_end,
					       gboolean terminate)
{

  ZMapThread thread ;
  ConnectionData connect_data = NULL ;
  gboolean existing = FALSE;
  int url_parse_error ;
  ZMapURL urlObj;

  /* Parse the url and create connection. */
  if (!(urlObj = url_parse(server_url, &url_parse_error)))
    {
      zMapLogWarning("GUI: url %s did not parse. Parse error < %s >",
		     server_url, url_error(url_parse_error)) ;
      return(NULL) ;
    }

  if (view_con)
    {
      // use existing connection if not busy
      if (view_con->step_list)
	view_con = NULL ;
      else
	existing = TRUE ;

      //if (existing) printf("using existing connection %s\n",view_con->url);
    }

  if (!view_con)
    {
      /* Create the thread to service the connection requests, we give it a function that it will call
       * to decode the requests we send it and a terminate function. */
      if ((thread = zMapThreadCreate(zMapServerRequestHandler,
				     zMapServerTerminateHandler, zMapServerDestroyHandler)))
        {
	  /* Create the connection struct. */
	  view_con = g_new0(ZMapViewConnectionStruct, 1) ;
	  view_con->parent_view = zmap_view ;
	  view_con->thread = thread ;
	  view_con->url = g_strdup(server_url) ;
	  //printf("create thread for %s\n",view_con->url);
	  view_con->thread_status = THREAD_STATUS_PENDING;

	  view_con->session.scheme = SCHEME_INVALID ;
        }
      else
        {
	  /* reporting an error here woudl be good
	   * but the thread interafce does not apper to return its error code
	   * and was written to exit zmap in case of failure
	   * we need to pop up a messgae if (!view->thread_fail_silent)
	   * and also reply to otterlace if active
	   */
	  return(NULL);
        }
    }

  if (view_con)
    {
      ZMapServerReqAny req_any;
      StepListActionOnFailureType on_fail = REQUEST_ONFAIL_CANCEL_THREAD;


#ifdef ED_G_NEVER_INCLUDE_THIS_CODE
      // take out as now not needed and besides didn't work
      if (terminate)
	on_fail = REQUEST_ONFAIL_CONTINUE;  /* to get pipe server external script status */
#endif /* ED_G_NEVER_INCLUDE_THIS_CODE */


      view_con->curr_request = ZMAPTHREAD_REQUEST_EXECUTE ;

      /* Set up the connection data for this view connection. */
      view_con->request_data = connect_data = g_new0(ConnectionDataStruct, 1) ;

      connect_data->curr_context = context ;

      /* ie server->delayed -> called after startup */
      if (terminate)
	connect_data->dynamic_loading = TRUE ;

      connect_data->column_2_styles = zMap_g_hashlist_create() ;
      // better?      connect_data->column_2_styles = zmap_view->context_map.column_2_styles;

      connect_data->featureset_2_column = zmap_view->context_map.featureset_2_column;
      connect_data->source_2_sourcedata = zmap_view->context_map.source_2_sourcedata;

      // we need to save this to tell otterlace when we've finished
      // it also gets given to threads: when can we free it?
      connect_data->feature_sets = req_featuresets;
      //zMapLogWarning("request %d %s",g_list_length(req_featuresets),g_quark_to_string(GPOINTER_TO_UINT(req_featuresets->data)));


      /* well actually no it's not come kind of iso violation.... */
      /* the bad news is that these two little numbers have to tunnel through three distinct data
	 structures and layers of s/w to get to the pipe scripts.  Originally the request
	 coordinates were buried in blocks in the context supplied incidentally when requesting
	 features after extracting other data from the server.  Obviously done to handle multiple
	 blocks but it's another iso 7 violation  */

      connect_data->start = features_start;
      connect_data->end = features_end;

      /* likewise this has to get copied through a series of data structs */
      connect_data->sequence_map = zmap_view->view_sequence;

      view_con->step_list = zmapViewConnectionStepListCreate(dispatchContextRequests,
							     processDataRequests,
							     freeDataRequest);

      /* Record info. for this session. */
      zmapViewSessionAddServer(&(view_con->session), urlObj, format) ;


      connect_data->display_after = ZMAP_SERVERREQ_FEATURES;

      /* Set up this connection in the step list. */
      if (!existing)
	{
	  req_any = zMapServerRequestCreate(ZMAP_SERVERREQ_CREATE,
					    zmap_view->view_sequence->config_file,
					    urlObj, format, timeout, version) ;
	  zmapViewStepListAddServerReq(view_con->step_list, view_con, ZMAP_SERVERREQ_CREATE, req_any, on_fail) ;
	  req_any = zMapServerRequestCreate(ZMAP_SERVERREQ_OPEN) ;
	  zmapViewStepListAddServerReq(view_con->step_list, view_con, ZMAP_SERVERREQ_OPEN, req_any, on_fail) ;
	  req_any = zMapServerRequestCreate(ZMAP_SERVERREQ_GETSERVERINFO) ;
	  zmapViewStepListAddServerReq(view_con->step_list, view_con, ZMAP_SERVERREQ_GETSERVERINFO, req_any, on_fail) ;
	}

      //      if (req_featuresets)
      // need to request all if none specified
      {
	req_any = zMapServerRequestCreate(ZMAP_SERVERREQ_FEATURESETS, req_featuresets, NULL) ;
	zmapViewStepListAddServerReq(view_con->step_list, view_con, ZMAP_SERVERREQ_FEATURESETS, req_any, on_fail) ;

	if(req_styles || styles_file)
	  {
	    req_any = zMapServerRequestCreate(ZMAP_SERVERREQ_STYLES, req_styles, styles_file && *styles_file ? styles_file : NULL) ;
	    zmapViewStepListAddServerReq(view_con->step_list, view_con, ZMAP_SERVERREQ_STYLES, req_any, on_fail) ;
	  }
	else
	  {
	    connect_data->curr_styles = zmap_view->context_map.styles ;
	  }

	req_any = zMapServerRequestCreate(ZMAP_SERVERREQ_NEWCONTEXT, context) ;
	zmapViewStepListAddServerReq(view_con->step_list, view_con, ZMAP_SERVERREQ_NEWCONTEXT, req_any, on_fail) ;

        req_any = zMapServerRequestCreate(ZMAP_SERVERREQ_FEATURES) ;
	zmapViewStepListAddServerReq(view_con->step_list, view_con, ZMAP_SERVERREQ_FEATURES, req_any, on_fail) ;
      }

      if (dna_requested)
	{
	  req_any = zMapServerRequestCreate(ZMAP_SERVERREQ_SEQUENCE) ;
	  zmapViewStepListAddServerReq(view_con->step_list, view_con, ZMAP_SERVERREQ_SEQUENCE, req_any, on_fail) ;
	  connect_data->display_after = ZMAP_SERVERREQ_SEQUENCE ;
	  /* despite appearing before features in the GFF this gets requested afterwards */
	}

      if (terminate)
	{
	  /* MH17 NOTE
	   * These calls are here in the order they should be executed in for clarity
	   * but the order chosen is defined in zmapViewConnectionStepListCreate()
	   * this code could be reordered without any effect
	   * the step list is operated as an array indexed by request type
	   */
	  req_any = zMapServerRequestCreate(ZMAP_SERVERREQ_GETSTATUS) ;
	  zmapViewStepListAddServerReq(view_con->step_list, view_con, ZMAP_SERVERREQ_GETSTATUS, req_any, on_fail) ;
	  connect_data->display_after = ZMAP_SERVERREQ_GETSTATUS;


	  req_any = zMapServerRequestCreate(ZMAP_SERVERREQ_TERMINATE) ;
	  zmapViewStepListAddServerReq(view_con->step_list, view_con, ZMAP_SERVERREQ_TERMINATE, req_any, on_fail ) ;
	}

      if (!existing)
	zmap_view->connection_list = g_list_append(zmap_view->connection_list, view_con) ;

      /* Start the connection to the source. */
      zmapViewStepListIter(view_con) ;
    }
  else
    {
      zMapLogWarning("GUI: url %s looks ok (host: %s\tport: %d)"
		     "but could not connect to server.",
		     urlObj->url,
		     urlObj->host,
		     urlObj->port) ;
    }

  return view_con ;
}


/* Final destroy of a connection, by the time we get here the thread has
 * already been destroyed. */
static void destroyViewConnection(ZMapView view, ZMapViewConnection view_conn)
{
  if (view->sequence_server == view_conn)
    view->sequence_server = NULL ;

  g_free(view_conn->url) ;

  if (view_conn->request_data)
    {
      /* There is more to do here but proceed carefully, sometimes parts of the code are still
       * referring to this because of asynchronous returns from zmapWindow and other code. */
      ConnectionData connect_data = (ConnectionData)(view_conn->request_data) ;

      if (connect_data->loaded_features)
	{
	  destroyLoadFeatures(connect_data->loaded_features) ;

	  connect_data->loaded_features = NULL ;
	}

      g_free(connect_data) ;
      view_conn->request_data = NULL ;
    }


  if (view_conn->step_list)
    {
      zmapViewStepListDestroy(view_conn->step_list) ;
      view_conn->step_list = NULL ;
    }

  /* Need to destroy the types array here.......errrrr...so why not do it ???? */

  zmapViewSessionFreeServer(&(view_conn->session)) ;

  g_free(view_conn) ;

  return ;
}


/* set all the windows attached to this view so that they contain nothing. */
static void resetWindows(ZMapView zmap_view)
{
  GList* list_item ;

  list_item = g_list_first(zmap_view->window_list) ;

  do
    {
      ZMapViewWindow view_window ;

      view_window = list_item->data ;

      zMapWindowReset(view_window->window) ;
    }
  while ((list_item = g_list_next(list_item))) ;

  return ;
}



/* Signal all windows there is data to draw. */
void displayDataWindows(ZMapView zmap_view,
			ZMapFeatureContext all_features, ZMapFeatureContext new_features,
			GHashTable *new_styles, LoadFeaturesData loaded_features_in,
			gboolean undisplay, GList *masked, ZMapFeature highlight_feature, gboolean allow_clean)
{
  GList *list_item, *window_list  = NULL;
  gboolean clean_required = FALSE;

  list_item = g_list_first(zmap_view->window_list) ;

  /* when the new features aren't the stored features i.e. not the first draw */
  /* un-drawing the features doesn't work the same way as drawing */
  if (all_features != new_features && !undisplay && allow_clean)
    {
      clean_required = TRUE;
    }

  do
    {
      ZMapViewWindow view_window ;

      view_window = list_item->data ;

      if (!undisplay)
	{
	  LoadFeaturesData loaded_features = NULL ;

	  /* we need to tell the user what features were loaded but this struct needs to 
	   * persist as the information may be passed to loadedDataCB() _after_ we have
	   * destroyed the connection. */
	  if (loaded_features_in)
	    {
	      loaded_features = copyLoadFeatures(loaded_features_in) ;
	    }

	  zMapWindowDisplayData(view_window->window, NULL,
				all_features, new_features,
				&zmap_view->context_map,
				masked, highlight_feature,
				loaded_features) ;
	}
      else
	{
	  zMapWindowUnDisplayData(view_window->window, all_features, new_features) ;
	}

      if (clean_required)
        window_list = g_list_append(window_list, view_window->window);
    }
  while ((list_item = g_list_next(list_item))) ;

  if (clean_required)
    zmapViewCWHSetList(zmap_view->cwh_hash, new_features, window_list);

  return ;
}


static void loadedDataCB(ZMapWindow window, void *caller_data, gpointer loaded_data, void *window_data)
{
  ZMapViewWindow view_window = (ZMapViewWindow)caller_data;
  LoadFeaturesData loaded_features = (LoadFeaturesData)loaded_data ;
  ZMapFeatureContext context = (ZMapFeatureContext)window_data;
  ZMapView view;
  gboolean removed, debug = FALSE, unique_context;

  view = zMapViewGetView(view_window);

  if(debug)
    zMapLogWarning("%s", "Attempting to Destroy Diff Context");

  removed = zmapViewCWHRemoveContextWindow(view->cwh_hash, &context, window, &unique_context);

  if(debug)
    {
      if(removed)
        zMapLogWarning("%s", "Context was destroyed");
      else if(unique_context)
        zMapLogWarning("%s", "Context is the _only_ context");
      else
        zMapLogWarning("%s", "Another window still needs the context memory");
    }

  if(removed || unique_context)
    (*(view_cbs_G->load_data))(view, view->app_data, NULL) ;


  if (view->remote_control && loaded_features)
    {
      zMapLogMessage("Received LoadFeaturesDataStruct to pass to sendViewLoaded() at: %p, ", loaded_features) ;

      if (view->remote_control)
        sendViewLoaded(view, loaded_features) ;

      /* We were passed a copy of this by displayDataWindows() and now we can delete it. */
      destroyLoadFeatures(loaded_features) ;
    }

  return ;
}


/* Sends a message to our peer that all features are now loaded. */
static void sendViewLoaded(ZMapView zmap_view, LoadFeaturesData loaded_features)
{
  static ZMapXMLUtilsEventStackStruct
    viewloaded[] = {{ZMAPXML_START_ELEMENT_EVENT, "featureset", ZMAPXML_EVENT_DATA_NONE,    {0}},
		    {ZMAPXML_ATTRIBUTE_EVENT,     "names",      ZMAPXML_EVENT_DATA_STRING,   {0}},
		    {ZMAPXML_END_ELEMENT_EVENT,   "featureset", ZMAPXML_EVENT_DATA_NONE,    {0}},
		    {ZMAPXML_START_ELEMENT_EVENT, "start", ZMAPXML_EVENT_DATA_NONE,    {0}},
		    {ZMAPXML_ATTRIBUTE_EVENT,     "value",      ZMAPXML_EVENT_DATA_INTEGER,   {0}},
		    {ZMAPXML_END_ELEMENT_EVENT,   "start", ZMAPXML_EVENT_DATA_NONE,    {0}},
		    {ZMAPXML_START_ELEMENT_EVENT, "end", ZMAPXML_EVENT_DATA_NONE,    {0}},
		    {ZMAPXML_ATTRIBUTE_EVENT,     "value",      ZMAPXML_EVENT_DATA_INTEGER,   {0}},
		    {ZMAPXML_END_ELEMENT_EVENT,   "end", ZMAPXML_EVENT_DATA_NONE,    {0}},
		    {ZMAPXML_START_ELEMENT_EVENT, "status", ZMAPXML_EVENT_DATA_NONE,    {0}},
		    {ZMAPXML_ATTRIBUTE_EVENT,     "value",      ZMAPXML_EVENT_DATA_INTEGER,   {0}},
		    {ZMAPXML_ATTRIBUTE_EVENT,     "message",      ZMAPXML_EVENT_DATA_STRING,   {0}},
		    {ZMAPXML_END_ELEMENT_EVENT,   "status", ZMAPXML_EVENT_DATA_NONE,    {0}},
		    {ZMAPXML_START_ELEMENT_EVENT, "exit_code", ZMAPXML_EVENT_DATA_NONE,    {0}},
		    {ZMAPXML_ATTRIBUTE_EVENT,     "value",      ZMAPXML_EVENT_DATA_INTEGER,   {0}},
		    {ZMAPXML_END_ELEMENT_EVENT,   "exit_code", ZMAPXML_EVENT_DATA_NONE,    {0}},
		    {ZMAPXML_START_ELEMENT_EVENT, "stderr", ZMAPXML_EVENT_DATA_NONE,    {0}},
		    {ZMAPXML_ATTRIBUTE_EVENT,     "value",      ZMAPXML_EVENT_DATA_STRING,   {0}},
		    {ZMAPXML_END_ELEMENT_EVENT,   "stderr", ZMAPXML_EVENT_DATA_NONE,    {0}},
		    {0}} ;

  if (zmap_view->remote_control)
    {
      if (!loaded_features || !(loaded_features->feature_sets))
        {
          zMapLogCritical("%s", "Data Load notification received but no datasets specified.") ;
        }
      else
        {
          GList *features;
          char *featurelist = NULL;
          char *f ;
          char *emsg = NULL ;
          char *ok_mess = NULL ;
          int i ;

          for (features = loaded_features->feature_sets ; features ; features = features->next)
            {
              char *prev ;

              f = (char *) g_quark_to_string(GPOINTER_TO_UINT(features->data)) ;
              prev = featurelist ;

              if (!prev)
                featurelist = g_strdup(f) ;
              else
                featurelist = g_strjoin(";", prev, f, NULL) ;

<<<<<<< HEAD
      if (loaded_features->status)		/* see comment in zmapSlave.c/ RETURNCODE_QUIT, we are tied up in knots */
	{
	  ok_mess = g_strdup_printf("%d features loaded",loaded_features->num_features);
	  emsg = html_quote_string(ok_mess);                /* see comment about really free() below */
	  g_free(ok_mess);
=======
              g_free(prev) ;
            }
>>>>>>> fe676e09

          if (loaded_features->status)          /* see comment in zmapSlave.c/ RETURNCODE_QUIT, we are tied up in knots */
            {
              ok_mess = g_strdup_printf("%d features loaded",loaded_features->num_features);
              emsg = html_quote_string(ok_mess);                /* see comment about really free() below */
              g_free(ok_mess);
              
              {
                static long total = 0;

                total += loaded_features->num_features;
                zMapLogTime(TIMER_LOAD,TIMER_ELAPSED,total,""); /* how long is startup... */
              }
            }
          else
            {
              emsg = html_quote_string(loaded_features->err_msg ? loaded_features->err_msg  : "");
            }

          if (loaded_features->stderr_out)
            {
              gchar *old = loaded_features->stderr_out;
              loaded_features->stderr_out =  html_quote_string(old);
              g_free(old);
            }

<<<<<<< HEAD
      i = 1 ;
      viewloaded[i].value.s = featurelist ;
      i += 3 ;
      viewloaded[i].value.i = loaded_features->start ;
      i += 3 ;
      viewloaded[i].value.i = loaded_features->end ;
      i += 3 ;
      viewloaded[i].value.i = (int)loaded_features->status ;
      i++ ;
      viewloaded[i].value.s = emsg ;
      i += 3 ;
      viewloaded[i].value.i = loaded_features->exit_code ;
      i += 3 ;
      viewloaded[i].value.s = loaded_features->stderr_out ? loaded_features->stderr_out : "" ;


      /* Send request to peer program. */
      /* NOTE WELL....gives a pointer to a static struct in this function, not ideal but will
       * have to do for now. */
      (*(view_cbs_G->remote_request_func))(view_cbs_G->remote_request_func_data,
					   zmap_view,
					   ZACP_FEATURES_LOADED, &viewloaded[0],
					   localProcessReplyFunc, zmap_view) ;

      free(emsg);                                           /* yes really free() not g_free()-> see zmapUrlUtils.c */

      g_free(featurelist);
=======
          i = 1 ;
          viewloaded[i].value.s = featurelist ;
          i += 3 ;
          viewloaded[i].value.i = loaded_features->start ;
          i += 3 ;
          viewloaded[i].value.i = loaded_features->end ;
          i += 3 ;
          viewloaded[i].value.i = (int)loaded_features->status ;
          i++ ;
          viewloaded[i].value.s = emsg ;
          i += 3 ;
          viewloaded[i].value.i = loaded_features->exit_code ;
          i += 3 ;
          viewloaded[i].value.s = loaded_features->stderr_out ? loaded_features->stderr_out : "" ;


          /* Send request to peer program. */
          /* NOTE WELL....gives a pointer to a static struct in this function, not ideal but will
           * have to do for now. */
          (*(view_cbs_G->remote_request_func))(view_cbs_G->remote_request_func_data,
                                               zmap_view,
                                               ZACP_FEATURES_LOADED, &viewloaded[0],
                                               localProcessReplyFunc, zmap_view) ;

          free(emsg);                                           /* yes really free() not g_free()-> see zmapUrlUtils.c */

          g_free(featurelist);
        }
>>>>>>> fe676e09
    }

  return ;
}




static ZMapViewWindow createWindow(ZMapView zmap_view, ZMapWindow window)
{
  ZMapViewWindow view_window ;

  view_window = g_new0(ZMapViewWindowStruct, 1) ;
  view_window->parent_view = zmap_view ;		    /* back pointer. */
  view_window->window = window ;

  return view_window ;
}


static void destroyWindow(ZMapView zmap_view, ZMapViewWindow view_window)
{
  zmap_view->window_list = g_list_remove(zmap_view->window_list, view_window) ;

  zMapWindowDestroy(view_window->window) ;

  g_free(view_window) ;

  return ;
}



/* We have far too many function calls here...it's all confusing..... */
static void getFeatures(ZMapView zmap_view, ZMapServerReqGetFeatures feature_req, ConnectionData connect_data)
{
  ZMapFeatureContext new_features = NULL ;
  gboolean merge_results = FALSE ;
  ZMapFeatureContext diff_context = NULL ;
  GList *masked;


  zMapPrintTimer(NULL, "Got Features from Thread") ;

  /* May be a new context or a merge with an existing one. */
  /*
   * MH17: moved mergeAndDrawContext code here:
   * Error handling is rubbish here...stuff needs to be free whether there is an error or not.
   *
   * new_features should be freed (but not the data...ahhhh actually the merge should
   * free any replicated data...yes, that is what should happen. Then when it comes to
   * the diff we should not free the data but should free all our structs...
   *
   * We should free the context_inout context here....actually better
   * would to have a "free" flag............
   *  */
  if (feature_req->context)
    {
      new_features = feature_req->context ;
      zMapAssert(!new_features->no_parent);
      
      connect_data->num_features = feature_req->num_features ;
      
      if ((merge_results = justMergeContext(zmap_view,
					    &new_features, connect_data->curr_styles,
					    &masked, connect_data->session.request_as_columns, TRUE)))
        {
	  diff_context = new_features;
	  justDrawContext(zmap_view, diff_context, connect_data->curr_styles , masked, NULL, connect_data) ;
        }
      else
        {
	  feature_req->context = NULL;
        }
    }

  return ;
  
 }


static gboolean zMapViewSortExons(ZMapFeatureContext diff_context)
{
  zMapFeatureContextExecute((ZMapFeatureAny) diff_context,
			    ZMAPFEATURE_STRUCT_FEATURESET,
			    zMapFeatureContextTranscriptSortExons,
			    NULL);

  return(TRUE);
}




static ZMapFeatureContextExecuteStatus add_default_styles(GQuark key,
                                                         gpointer data,
                                                         gpointer user_data,
                                                         char **error_out)
{
  ZMapFeatureAny feature_any = (ZMapFeatureAny)data;
  ZMapFeatureContextExecuteStatus status = ZMAP_CONTEXT_EXEC_STATUS_OK;
  ZMapView view = (ZMapView) user_data;
//  ZMapFeatureSource src2src;
  ZMapFeatureTypeStyle style;
  ZMapFeatureColumn f_col;
//  ZMapFeatureSetDesc set_data ;

  zMapAssert(feature_any && zMapFeatureIsValid(feature_any)) ;

  switch(feature_any->struct_type)
    {
    case ZMAPFEATURE_STRUCT_ALIGN:
      {
        ZMapFeatureAlignment feature_align = NULL;
        feature_align = (ZMapFeatureAlignment)feature_any;
      }
      break;
    case ZMAPFEATURE_STRUCT_BLOCK:
      {
      }
      break;

    case ZMAPFEATURE_STRUCT_FEATURESET:
      {
		ZMapFeatureSet feature_set = NULL;
		feature_set = (ZMapFeatureSet)feature_any;

			/* for autoconfigured columns we have to patch up a few data structs
			* that are needed by various bits of code scattered all over the place
			* that are assumed to have been set up before requesting the data
			* and they are assumed to have been copied to some other place at some time
			* in between startup, requesting data, getting data and displaying it
			*
			* what's below is in repsonse to whatever errors and assertions happened
			* it's called 'design by experiment'
			*/
		style = feature_set->style;	/* eg for an auto configured featureset with a default style */
			/* also set up column2styles */
		if(style)
		{
			if(!g_hash_table_lookup(view->context_map.column_2_styles,GUINT_TO_POINTER(feature_set->unique_id)))
			{
				/* createColumnFull() needs a style table, although the error is buried in zmapWindowUtils.c */
				zMap_g_hashlist_insert(view->context_map.column_2_styles,
					feature_set->unique_id,     // the column
					GUINT_TO_POINTER(style->unique_id)) ;  // the style
			}

#if 0
/* cretaed by zMapFeatureGetSetColumn() below */
			if (!(set_data = g_hash_table_lookup(view->context_map->featureset_2_column,GUINT_TO_POINTER(feature_set_id))))
			{
				// to handle autoconfigured servers we have to make this up
				set_data = g_new0(ZMapFeatureSetDescStruct,1);
				set_data->column_id = feature_set_id;
				set_data->column_ID = feature_set_id;
				g_hash_table_insert(view->context_map->featureset_2_column,GUINT_TO_POINTER(feature_set_id), (gpointer) set_data);
			}

#endif
			/* find_or_create_column() needs f_col->style */
			f_col = zMapFeatureGetSetColumn(&(view->context_map),feature_set->unique_id);
			if(f_col)
			{
				if(!f_col->style)
					f_col->style = style;
				if(!f_col->style_table)
					f_col->style_table = g_list_append(f_col->style_table, (gpointer) style);
			}

			/* source_2_sourcedata has been set up by GFF parser, which needed it. */
		}
	}
	break;

    case ZMAPFEATURE_STRUCT_FEATURE:
    case ZMAPFEATURE_STRUCT_INVALID:
    default:
      {
      zMapAssertNotReached();
      break;
      }
    }

  return status;
}

static gboolean justMergeContext(ZMapView view, ZMapFeatureContext *context_inout,
				 GHashTable *styles, GList **masked,
				 gboolean request_as_columns, gboolean revcomp_if_needed)
{
  gboolean merge_result = FALSE ;
  ZMapFeatureContext new_features, diff_context = NULL ;
  ZMapFeatureContextMergeCode merge = ZMAPFEATURE_CONTEXT_ERROR ;
  GList *featureset_names = NULL;
  GList *l;

  new_features = *context_inout ;

  //  printf("just Merge new = %s\n",zMapFeatureContextGetDNAStatus(new_features) ? "yes" : "non");

  zMapStartTimer("Merge Context","") ;

  if(!view->features)
  {
	/* we need a context with a master_align with a block, all with valid sequence coordinates */
	/* this is all back to front, we only know what we requested when the answer comes back */
	/* and we need to have asked the same qeusrtion 3 times */
	ZMapFeatureBlock block = zMap_g_hash_table_nth(new_features->master_align->blocks, 0) ;

	view->features = zMapFeatureContextCopyWithParents((ZMapFeatureAny) block) ;
  }


  if(!view->view_sequence->end)
    {
      view->view_sequence->start = new_features->master_align->sequence_span.x1;
      view->view_sequence->end   = new_features->master_align->sequence_span.x2;
    }


  /* When coming from xremote we don't need to do this. */
  if (revcomp_if_needed && view->flags[ZMAPFLAG_REVCOMPED_FEATURES])
    {
      zMapFeatureContextReverseComplement(new_features, view->context_map.styles);
    }


  /* we need a list of requested featureset names, which is different from those returned
   * these names are user compatable (not normalised)
   */
  //printf("justMerge req=%d, %d featuresets\n", request_as_columns,g_list_length(new_features->req_feature_set_names));

  if(request_as_columns)      /* ie came from ACEDB */
    {

      ZMapFeatureColumn column;

      l = new_features->req_feature_set_names;  /* column names as quarks, not normalised */
      while(l)
	{
	  GQuark set_id = GPOINTER_TO_UINT(l->data);
	  char *set_name = (char *) g_quark_to_string(set_id);
	  set_id = zMapFeatureSetCreateID(set_name);

	  if (!(column = g_hash_table_lookup(view->context_map.columns,GUINT_TO_POINTER(set_id))))
	    {
	      ZMapFeatureSetDesc set_desc ;

	      /* AGGGHHHHHHHHH, SOMETIMES WE DON'T FIND IT HERE AS WELL.... */

	      /* If merge request came directly from otterlace then need to look up feature set
	       * in column/featureset hash. */
	      if ((set_desc = g_hash_table_lookup(view->context_map.featureset_2_column, GUINT_TO_POINTER(set_id))))
		column = g_hash_table_lookup(view->context_map.columns,GUINT_TO_POINTER(set_desc->column_id)) ;
	    }





	  /* the column featureset lists have been assembled by this point,
	     could not do this at the request stage */

	  if(column)
            {                                    /* more effcient this way round? */
	      featureset_names = g_list_concat(column->featuresets_names,featureset_names);
            }
	  else  /* should not happen */
            {
	      /* this is a not configured error */
	      zMapLogWarning("merge: no column configured for %s in ACEDB",set_name);
            }

	  l = l->next;
	  /* as this list is to be replaced it would be logical to delete the links
	   * but it is also referred to by connection_data
	   */

	}
      new_features->req_feature_set_names = featureset_names;

    }
  else
    {
	/* not sure if these lists need copying, but a small memory leak is better than a crash due to a double free */
      if(!new_features->req_feature_set_names)
		new_features->req_feature_set_names = g_list_copy(new_features->src_feature_set_names);

	featureset_names = new_features->req_feature_set_names;

	/* need to add column_2_style and column style table; tediously we need the featureset structs to do this */
      zMapFeatureContextExecute((ZMapFeatureAny) new_features,
				ZMAPFEATURE_STRUCT_FEATURESET,
				add_default_styles,
				(gpointer) view);
    }

  if (0)
    {
      char *x = g_strdup_printf("justMergeContext req=%d, %d featuresets after processing\n",
				request_as_columns, g_list_length(new_features->req_feature_set_names));
      GList *l;
      for(l = new_features->req_feature_set_names;l;l = l->next)
	{
	  char *y = (char *) g_quark_to_string(GPOINTER_TO_UINT(l->data));
	  x = g_strconcat(x," ",y,NULL);
	}
//      zMapLogWarning(x,"");
	printf("%s\n",x);

    }

  merge = zMapFeatureContextMerge(&(view->features), &new_features, &diff_context, featureset_names) ;


  //  printf("just Merge view = %s\n",zMapFeatureContextGetDNAStatus(view->features) ? "yes" : "non");
  //  printf("just Merge diff = %s\n",zMapFeatureContextGetDNAStatus(diff_context) ? "yes" : "non");


  {
    gboolean debug = FALSE ;
    GError *err = NULL;

    if (debug)
      {
	zMapFeatureDumpToFileName(diff_context,"features.txt","(justMerge) diff context:\n", NULL, &err) ;
	zMapFeatureDumpToFileName(view->features,"features.txt","(justMerge) view->Features:\n", NULL, &err) ;
      }

  }


  if (merge == ZMAPFEATURE_CONTEXT_OK)
    {
      /*      zMapLogMessage("%s", "Context merge succeeded.") ;*/
      merge_result = TRUE ;

      if(0)
	{
	  char *x = g_strdup_printf("justMerge req=%d, diff has %d featuresets after merging: ", request_as_columns,g_list_length(diff_context->src_feature_set_names));
	  GList *l;
	  for(l = diff_context->src_feature_set_names;l;l = l->next)
	    {
	      char *y = (char *) g_quark_to_string(GPOINTER_TO_UINT(l->data));
	      x = g_strconcat(x,",",y,NULL);
	    }
	  zMapLogWarning(x,"");
	  printf("%s\n",x);
	}

	/* ensure transcripts have exons in fwd strand order
	 * needed for CanvasTranscript... ACEDB did this but pipe scripts return exons in transcript (strand) order
	 */
	zMapViewSortExons(diff_context);


	/* collpase short reads if configured
	 * NOTE this is simpler than EST masking as we simply don't display the collapsed features
	 * if it is thought necessary to change this then follow the example of EST masking code
	 * you will need to head into window code via just DrawContext()
	 */
	zMapViewCollapseFeatureSets(view,diff_context);

      // mask ESTs with mRNAs if configured
      l = zMapViewMaskFeatureSets(view, diff_context->src_feature_set_names);

      if(masked)
	*masked = l;
    }
  else if (merge == ZMAPFEATURE_CONTEXT_NONE)
    zMapLogWarning("%s", "Context merge failed because no new features found in new context.") ;
  else
    zMapLogCritical("%s", "Context merge failed, serious error.") ;


  zMapStopTimer("Merge Context","") ;

  /* Return the diff_context which is the just the new features (NULL if merge fails). */
  *context_inout = diff_context ;

  return merge_result ;
}

static void justDrawContext(ZMapView view, ZMapFeatureContext diff_context,
			    GHashTable *new_styles, GList *masked, ZMapFeature highlight_feature,
			    ConnectionData connect_data)
{
  LoadFeaturesData loaded_features = NULL ;

  /* THIS CAN GO ONCE IT'S WORKING.... */
  /* we need to tell the user what features were loaded but this struct needs to 
   * persist as the information may be passed _after_ the connection has gone. */
  if (connect_data && connect_data->loaded_features)
    {
      loaded_features = connect_data->loaded_features ;
      zMapLogMessage("copied pointer of ConnectData LoadFeaturesDataStruct"
		     " to pass to displayDataWindows(): %p -> %p",
		     connect_data->loaded_features, loaded_features) ;
    }

  /* Signal the ZMap that there is work to be done. */
  displayDataWindows(view, view->features, diff_context, new_styles,
		     loaded_features, FALSE, masked, NULL, TRUE) ;

  /* Not sure about the timing of the next bit. */

  /* We have to redraw the whole navigator here.  This is a bit of
   * a pain, but it's due to the scaling we do to make the rest of
   * the navigator work.  If the length of the sequence changes the
   * all the previously drawn features need to move.  It also
   * negates the need to keep state as to the length of the sequence,
   * the number of times the scale bar has been drawn, etc... */
  zMapWindowNavigatorReset(view->navigator_window); /* So reset */
  zMapWindowNavigatorSetStrand(view->navigator_window, view->flags[ZMAPFLAG_REVCOMPED_FEATURES]);
  /* and draw with _all_ the view's features. */
  zMapWindowNavigatorDrawFeatures(view->navigator_window, view->features, view->context_map.styles);

  /* signal our caller that we have data. */
  (*(view_cbs_G->load_data))(view, view->app_data, NULL) ;

  return ;
}

static void eraseAndUndrawContext(ZMapView view, ZMapFeatureContext context_inout)
{
  ZMapFeatureContext diff_context = NULL;

  if(!zMapFeatureContextErase(&(view->features), context_inout, &diff_context))
    {
      zMapLogCritical("%s", "Cannot erase feature data from...") ;
    }
  else
    {
      displayDataWindows(view, view->features, diff_context, NULL, NULL, TRUE, NULL, NULL, TRUE) ;

      zMapFeatureContextDestroy(diff_context, TRUE) ;
    }

  return ;
}



/* Layer below wants us to execute a command. */
static void commandCB(ZMapWindow window, void *caller_data, void *window_data)
{
  ZMapViewWindow view_window = (ZMapViewWindow)caller_data ;
  ZMapView view = view_window->parent_view ;
  ZMapWindowCallbackCommandAny cmd_any = (ZMapWindowCallbackCommandAny)window_data ;

  switch (cmd_any->cmd)
    {
    case ZMAPWINDOW_CMD_SHOWALIGN:
      {
	ZMapWindowCallbackCommandAlign align_cmd = (ZMapWindowCallbackCommandAlign)cmd_any ;

	doBlixemCmd(view, align_cmd) ;

	break ;
      }
    case ZMAPWINDOW_CMD_GETFEATURES:
      {
	ZMapWindowCallbackGetFeatures get_data = (ZMapWindowCallbackGetFeatures)cmd_any ;
	int req_start = get_data->start;
	int req_end = get_data->end;

	if (view->flags[ZMAPFLAG_REVCOMPED_FEATURES])
	  {
            int tmp;

            /* rev comp the request to get the right features, we request as fwd strand */

            req_start = zmapFeatureRevCompCoord(req_start,
						view->features->parent_span.x1,view->features->parent_span.x2);
            req_end   = zmapFeatureRevCompCoord(req_end,
						view->features->parent_span.x1,view->features->parent_span.x2);

            tmp = req_start;
            req_start = req_end;
            req_end = tmp;
	  }

	zmapViewLoadFeatures(view, get_data->block, get_data->feature_set_ids, NULL,
			     req_start, req_end,
			     SOURCE_GROUP_DELAYED, TRUE, FALSE) ;	/* don't terminate, need to keep alive for blixem */

	break ;
      }


    case ZMAPWINDOW_CMD_REVERSECOMPLEMENT:
      {
	gboolean status ;

	/* NOTE, there is no need to signal the layer above that things are changing,
	 * the layer above does the complement and handles all that. */
	if (!(status = zMapViewReverseComplement(view)))
	  {
	    zMapLogCritical("%s", "View Reverse Complement failed.") ;

	    zMapWarning("%s", "View Reverse Complement failed.") ;
	  }

	break ;
      }

    case ZMAPWINDOW_CMD_COPYTOSCRATCH:
      {
	ZMapWindowCallbackCommandScratch scratch_cmd = (ZMapWindowCallbackCommandScratch)cmd_any ;
        zmapViewScratchCopyFeature(view, scratch_cmd->feature, scratch_cmd->item, scratch_cmd->world_x, scratch_cmd->world_y, scratch_cmd->use_subfeature);
        break;
      }
      
    case ZMAPWINDOW_CMD_CLEARSCRATCH:
      {
        zmapViewScratchClear(view);
        break;
      }

    case ZMAPWINDOW_CMD_UNDOSCRATCH:
      {
        zmapViewScratchUndo(view);
        break;
      }

    case ZMAPWINDOW_CMD_REDOSCRATCH:
      {
        zmapViewScratchRedo(view);
        break;
      }
      
    default:
      {
	zMapAssertNotReached() ;
	break ;
      }
    }


  return ;
}


/* Call blixem functions, note that if we fetch local sequences this is asynchronous and
 * results in a callback to processGetSeqRequests() which then does the zmapViewCallBlixem() call. */
static void doBlixemCmd(ZMapView view, ZMapWindowCallbackCommandAlign align_cmd)
{
  gboolean status ;
  GList *local_sequences = NULL ;


  if (align_cmd->homol_set == ZMAPWINDOW_ALIGNCMD_NONE
      || !(status = zmapViewBlixemLocalSequences(view, align_cmd->block, align_cmd->homol_type,
						 align_cmd->offset, align_cmd->cursor_position,
						 align_cmd->feature_set, &local_sequences)))
    {
      GPid blixem_pid ;

      if ((status = zmapViewCallBlixem(view, align_cmd->block,
				       align_cmd->homol_type,
				       align_cmd->offset,
				       align_cmd->cursor_position,
				       align_cmd->window_start, align_cmd->window_end,
				       align_cmd->mark_start, align_cmd->mark_end,
				       align_cmd->homol_set,
					 align_cmd->isSeq,
				       align_cmd->features, align_cmd->feature_set, align_cmd->source, NULL,
				       &blixem_pid, &(view->kill_blixems))))
	view->spawned_processes = g_list_append(view->spawned_processes, GINT_TO_POINTER(blixem_pid)) ;
    }
  else
    {
      if (!view->sequence_server)
	{
	  zMapWarning("%s", "No sequence server was specified so cannot fetch raw sequences for blixem.") ;
	}
      else
	{
	  ZMapViewConnection view_con ;
	  ZMapViewConnectionRequest request ;
	  ZMapServerReqAny req_any ;

	  view_con = view->sequence_server ;
	  // assumed to be acedb

	  if (!view_con) // || !view_con->sequence_server)
	    {
	      zMapWarning("%s", "Sequence server incorrectly specified in config file"
			  " so cannot fetch local sequences for blixem.") ;
	    }
	  else if(view_con->step_list)
	    {
	      zMapWarning("%s", "Sequence server is currently active"
			  " so cannot fetch local sequences for blixem.") ;
	    }
	  else
	    {
	      zmapViewBusy(view, TRUE) ;

	      /* Create the step list that will be used to fetch the sequences. */
	      view_con->step_list = zmapViewStepListCreate(NULL, processGetSeqRequests, NULL) ;
	      zmapViewStepListAddStep(view_con->step_list, ZMAP_SERVERREQ_GETSEQUENCE,
				      REQUEST_ONFAIL_CANCEL_STEPLIST) ;

	      /* Add the request to the step list. */
	      req_any = zMapServerRequestCreate(ZMAP_SERVERREQ_GETSEQUENCE,
						local_sequences, align_cmd) ;

	      request = zmapViewStepListAddServerReq(view_con->step_list,
						     view_con, ZMAP_SERVERREQ_GETSEQUENCE, req_any, REQUEST_ONFAIL_CANCEL_STEPLIST) ;

	      /* Start the step list. */
	      zmapViewStepListIter(view_con) ;
	    }
	}
    }


  return ;
}


static void viewVisibilityChangeCB(ZMapWindow window, void *caller_data, void *window_data)
{
  ZMapViewWindow view_window = (ZMapViewWindow)caller_data ;
  ZMapWindowVisibilityChange vis = (ZMapWindowVisibilityChange)window_data;

  /* signal our caller that something has changed. */
  (*(view_cbs_G->visibility_change))(view_window, view_window->parent_view->app_data, window_data) ;

//printf("view viz change\n");
  /* view_window->window can be NULL (when window copying) so we use the passed in window... */
  /* Yes it's a bit messy, but it's stopping it crashing. */
  zMapWindowNavigatorSetCurrentWindow(view_window->parent_view->navigator_window, window);

  zMapWindowNavigatorDrawLocator(view_window->parent_view->navigator_window, vis->scrollable_top, vis->scrollable_bot);

  return;
}

/* When a window is split, we set the zoom status of all windows */
static void setZoomStatusCB(ZMapWindow window, void *caller_data, void *window_data)
{
  ZMapViewWindow view_window = (ZMapViewWindow)caller_data ;

  g_list_foreach(view_window->parent_view->window_list, setZoomStatus, NULL) ;

  return;
}

static void setZoomStatus(gpointer data, gpointer user_data)
{
#ifdef ED_G_NEVER_INCLUDE_THIS_CODE
  ZMapViewWindow view_window = (ZMapViewWindow)data ;
#endif /* ED_G_NEVER_INCLUDE_THIS_CODE */
  return;
}



/* Trial code to get alignments from a file and create a context...... */
ZMapFeatureContext zmapViewCreateContext(ZMapView view, GList *feature_set_names, ZMapFeatureSet feature_set)
{
  ZMapFeatureContext context = NULL ;
  gboolean master = TRUE ;
  ZMapFeatureAlignment alignment ;
  ZMapFeatureBlock block ;

  ZMapFeatureSequenceMap sequence = view->view_sequence;

  context = zMapFeatureContextCreate(sequence->sequence, sequence->start, sequence->end, feature_set_names) ;

  /* Add the master alignment and block. */
  alignment = zMapFeatureAlignmentCreate(sequence->sequence, master) ; /* TRUE => master alignment. */

  zMapFeatureContextAddAlignment(context, alignment, master) ;

  block = zMapFeatureBlockCreate(sequence->sequence,
				 sequence->start, sequence->end, ZMAPSTRAND_FORWARD,
				 sequence->start, sequence->end, ZMAPSTRAND_FORWARD) ;

  zMapFeatureAlignmentAddBlock(alignment, block) ;

  if(feature_set)		/* this will be the strand separator dummy featureset */
	zMapFeatureBlockAddFeatureSet(block, feature_set);


#if 0
  /* Add other alignments if any were specified in a config file. */
  /* NOTE it's iffed out */
  addAlignments(context) ;
#endif

  if (feature_set)
    zMapFeatureBlockAddFeatureSet(block, feature_set) ;

  return context ;
}


#if 0
/* Add other alignments if any specified in a config file. */
static void addAlignments(ZMapFeatureContext context)
{
#ifdef THIS_NEEDS_REDOING
  ZMapConfigStanzaSet blocks_list = NULL ;
  ZMapConfig config ;
  char *config_file ;
  char *stanza_name = "align" ;
  gboolean result = FALSE ;
  char *ref_seq ;
  int start, end ;
  ZMapFeatureAlignment alignment = NULL ;


  ref_seq = (char *)g_quark_to_string(context->sequence_name) ;
  start = context->sequence_to_parent.c1 ;
  end = context->sequence_to_parent.c2 ;


  config_file = zMapConfigDirGetFile() ;
  if ((config = zMapConfigCreateFromFile(config_file)))
    {
      ZMapConfigStanza block_stanza ;
      ZMapConfigStanzaElementStruct block_elements[]
	= {{"reference_seq"        , ZMAPCONFIG_STRING , {NULL}},
	   {"reference_start"      , ZMAPCONFIG_INT    , {NULL}},
	   {"reference_end"        , ZMAPCONFIG_INT    , {NULL}},
	   {"reference_strand"     , ZMAPCONFIG_INT    , {NULL}},
	   {"non_reference_seq"    , ZMAPCONFIG_STRING , {NULL}},
	   {"non_reference_start"  , ZMAPCONFIG_INT    , {NULL}},
	   {"non_reference_end"    , ZMAPCONFIG_INT    , {NULL}},
	   {"non_reference_strand" , ZMAPCONFIG_INT    , {NULL}},
	   {NULL, -1, {NULL}}} ;

      /* init non string elements. */
      zMapConfigGetStructInt(block_elements, "reference_start")      = 0 ;
      zMapConfigGetStructInt(block_elements, "reference_end")        = 0 ;
      zMapConfigGetStructInt(block_elements, "reference_strand")     = 0 ;
      zMapConfigGetStructInt(block_elements, "non_reference_start")  = 0 ;
      zMapConfigGetStructInt(block_elements, "non_reference_end")    = 0 ;
      zMapConfigGetStructInt(block_elements, "non_reference_strand") = 0 ;

      block_stanza = zMapConfigMakeStanza(stanza_name, block_elements) ;

      result = zMapConfigFindStanzas(config, block_stanza, &blocks_list) ;
    }

  if (result)
    {
      ZMapConfigStanza next_block = NULL;

      while ((next_block = zMapConfigGetNextStanza(blocks_list, next_block)) != NULL)
        {
          ZMapFeatureBlock data_block = NULL ;
	  char *reference_seq, *non_reference_seq ;
	  int reference_start, reference_end, non_reference_start, non_reference_end ;
	  ZMapStrand ref_strand = ZMAPSTRAND_REVERSE, non_strand = ZMAPSTRAND_REVERSE ;
	  int diff ;

	  reference_seq = zMapConfigGetElementString(next_block, "reference_seq") ;
	  reference_start = zMapConfigGetElementInt(next_block, "reference_start") ;
	  reference_end = zMapConfigGetElementInt(next_block, "reference_end") ;
	  non_reference_seq = zMapConfigGetElementString(next_block, "non_reference_seq") ;
	  non_reference_start = zMapConfigGetElementInt(next_block, "non_reference_start") ;
	  non_reference_end = zMapConfigGetElementInt(next_block, "non_reference_end") ;
	  if (zMapConfigGetElementInt(next_block, "reference_strand"))
	    ref_strand = ZMAPSTRAND_FORWARD ;
	  if (zMapConfigGetElementInt(next_block, "non_reference_strand"))
	    non_strand = ZMAPSTRAND_FORWARD ;


	  /* We only add aligns/blocks that are for the relevant reference sequence and within
	   * the start/end for that sequence. */
	  if (g_ascii_strcasecmp(ref_seq, reference_seq) == 0
	      && !(reference_start > end || reference_end < start))
	    {

	      if (!alignment)
		{
		  /* Add the other alignment, note that we do this dumbly at the moment assuming
		   * that there is only one other alignment */
		  alignment = zMapFeatureAlignmentCreate(non_reference_seq, FALSE) ;

		  zMapFeatureContextAddAlignment(context, alignment, FALSE) ;
		}


	      /* Add the block for this set of data. */

	      /* clamp coords...SHOULD WE DO THIS, PERHAPS WE JUST REJECT THINGS THAT DON'T FIT ? */
	      if ((diff = start - reference_start) > 0)
		{
		  reference_start += diff ;
		  non_reference_start += diff ;
		}
	      if ((diff = reference_end - end) > 0)
		{
		  reference_end -= diff ;
		  non_reference_end -= diff ;
		}

	      data_block = zMapFeatureBlockCreate(non_reference_seq,
						  reference_start, reference_end, ref_strand,
						  non_reference_start, non_reference_end, non_strand) ;

	      zMapFeatureAlignmentAddBlock(alignment, data_block) ;
	    }
        }
    }
#endif /* THIS_NEEDS_REDOING */
  return ;
}
#endif






#ifdef NOT_REQUIRED_ATM

/* Read list of sequence to server mappings (i.e. which sequences must be fetched from which
 * servers) from the zmap config file. */
static gboolean getSequenceServers(ZMapView zmap_view, char *config_str)
{
  gboolean result = FALSE ;
  ZMapConfig config ;
  ZMapConfigStanzaSet zmap_list = NULL ;
  ZMapConfigStanza zmap_stanza ;
  char *zmap_stanza_name = ZMAPSTANZA_APP_CONFIG ;
  ZMapConfigStanzaElementStruct zmap_elements[] = {{ZMAPSTANZA_APP_SEQUENCE_SERVERS, ZMAPCONFIG_STRING, {NULL}},
						   {NULL, -1, {NULL}}} ;

  if ((config = getConfigFromBufferOrFile(config_str)))
    {
      zmap_stanza = zMapConfigMakeStanza(zmap_stanza_name, zmap_elements) ;

      if (zMapConfigFindStanzas(config, zmap_stanza, &zmap_list))
	{
	  ZMapConfigStanza next_zmap = NULL ;

	  /* We only read the first of these stanzas.... */
	  if ((next_zmap = zMapConfigGetNextStanza(zmap_list, next_zmap)) != NULL)
	    {
	      char *server_seq_str ;

	      if ((server_seq_str
		   = zMapConfigGetElementString(next_zmap, ZMAPSTANZA_APP_SEQUENCE_SERVERS)))
		{
		  char *sequence, *server ;
		  ZMapViewSequence2Server seq_2_server ;
		  char *search_str ;

		  search_str = server_seq_str ;
		  while ((sequence = strtok(search_str, " ")))
		    {
		      search_str = NULL ;
		      server = strtok(NULL, " ") ;

		      seq_2_server = createSeq2Server(sequence, server) ;

		      zmap_view->sequence_2_server = g_list_append(zmap_view->sequence_2_server, seq_2_server) ;
		    }
		}
	    }

	  zMapConfigDeleteStanzaSet(zmap_list) ;		    /* Not needed anymore. */
	}

      zMapConfigDestroyStanza(zmap_stanza) ;

      zMapConfigIniDestroy(config) ;

      result = TRUE ;
    }

  return result ;
}


static void destroySeq2ServerCB(gpointer data, gpointer user_data_unused)
{
  ZMapViewSequence2Server seq_2_server = (ZMapViewSequence2Server)data ;

  destroySeq2Server(seq_2_server) ;

  return ;
}

static ZMapViewSequence2Server createSeq2Server(char *sequence, char *server)
{
  ZMapViewSequence2Server seq_2_server = NULL ;

  seq_2_server = g_new0(ZMapViewSequence2ServerStruct, 1) ;
  seq_2_server->sequence = g_strdup(sequence) ;
  seq_2_server->server = g_strdup(server) ;

  return seq_2_server ;
}


static void destroySeq2Server(ZMapViewSequence2Server seq_2_server)
{
  g_free(seq_2_server->sequence) ;
  g_free(seq_2_server->server) ;
  g_free(seq_2_server) ;

  return ;
}

/* Check to see if a sequence/server pair match any in the list mapping sequences to servers held
 * in the view. NOTE that if the sequence is not in the list at all then this function returns
 * TRUE as it is assumed by default that sequences can be fetched from any servers.
 * */
static gboolean checkSequenceToServerMatch(GList *seq_2_server, ZMapViewSequence2Server target_seq_server)
{
  gboolean result = FALSE ;
  GList *server_item ;

  /* If the sequence is in the list then check the server names. */
  if ((server_item = g_list_find_custom(seq_2_server, target_seq_server, findSequence)))
    {
      ZMapViewSequence2Server curr_seq_2_server = (ZMapViewSequence2Server)server_item->data ;

      if ((g_ascii_strcasecmp(curr_seq_2_server->server, target_seq_server->server) == 0))
	result = TRUE ;
    }
  else
    {
      /* Return TRUE if sequence not in list. */
      result = TRUE ;
    }

  return result ;
}


/* A GCompareFunc to check whether servers match in the sequence to server mapping. */
static gint findSequence(gconstpointer a, gconstpointer b)
{
  gint result = -1 ;
  ZMapViewSequence2Server seq_2_server = (ZMapViewSequence2Server)a ;
  ZMapViewSequence2Server target_fetch = (ZMapViewSequence2Server)b ;

  if ((g_ascii_strcasecmp(seq_2_server->sequence, target_fetch->sequence) == 0))
    result = 0 ;

  return result ;
}
#endif /* NOT_REQUIRED_ATM */



/* check whether there are live connections or not, return TRUE if there are, FALSE otherwise. */
static gboolean checkContinue(ZMapView zmap_view)
{
  gboolean connections = FALSE ;

  switch (zmap_view->state)
    {
    case ZMAPVIEW_INIT:       /* shouldn't be here! */
    case ZMAPVIEW_MAPPED:
    case ZMAPVIEW_LOADED:           /*delayed servers get cleared up, we do not need connections to run */

      {
	/* Nothing to do here I think.... */
	connections = TRUE ;
	break ;
      }
    case ZMAPVIEW_CONNECTING:
    case ZMAPVIEW_CONNECTED:
    case ZMAPVIEW_LOADING:
//    case ZMAPVIEW_LOADED:
      {
	/* Kill the view as all connections have died. */
	/* Threads have died because of their own errors....but the ZMap is not dying so
	 * reset state to init and we should return an error here....(but how ?), we
	 * should not be outputting messages....I think..... */
	/* need to reset here..... */

	/* Tricky coding here: we need to destroy the view _before_ we notify the layer above us
	 * that the zmap_view has gone but we need to pass information from the view back, so we
	 * keep a temporary record of certain parts of the view. */
	ZMapView zmap_view_ref = zmap_view ;
	void *app_data = zmap_view->app_data ;
	ZMapViewCallbackDestroyData destroy_data ;

	zMapWarning("%s", "Cannot show ZMap because server connections have all died or been cancelled.") ;
	zMapLogWarning("%s", "Cannot show ZMap because server connections have all died or been cancelled.") ;

	zmap_view->state = ZMAPVIEW_DYING ;


	/* OK...WE MAY NEED TO SIGNAL THAT VIEWS HAVE DIED HERE..... */
	/* Do we need to return what's been killed here ???? */
	killGUI(zmap_view) ;

	destroy_data = g_new(ZMapViewCallbackDestroyDataStruct, 1) ; /* Caller must free. */
	destroy_data->xwid = zmap_view->xwid ;

	destroyZMapView(&zmap_view) ;

	/* Signal layer above us that view has died. */
	(*(view_cbs_G->destroy))(zmap_view_ref, app_data, destroy_data) ;

	connections = FALSE ;

	break ;
      }
    case ZMAPVIEW_UPDATING:
      {
      /* zmap is ok but a  new column didn't come through */
      zmap_view->state = ZMAPVIEW_LOADED;

      /* Signal layer above us because the view has stopped loading. */
      (*(view_cbs_G->state_change))(zmap_view, zmap_view->app_data, NULL) ;
      //printf("check continue thread died while updating\n");
      //zMapLogWarning("check continue thread died while updating",NULL);
      connections = TRUE ;

      break;
      }
    case ZMAPVIEW_RESETTING:
      {
	/* zmap is ok but user has reset it and all threads have died so we need to stop
	 * checking.... */
	zmap_view->state = ZMAPVIEW_MAPPED;       /* ZMAPVIEW_INIT */

	/* Signal layer above us because the view has reset. */
	(*(view_cbs_G->state_change))(zmap_view, zmap_view->app_data, NULL) ;

	connections = FALSE ;

	break ;
      }
    case ZMAPVIEW_DYING:
      {
	/* Tricky coding here: we need to destroy the view _before_ we notify the layer above us
	 * that the zmap_view has gone but we need to pass information from the view back, so we
	 * keep a temporary record of certain parts of the view. */
	ZMapView zmap_view_ref = zmap_view ;
	void *app_data = zmap_view->app_data ;
	ZMapViewCallbackDestroyData destroy_data ;

	destroy_data = g_new(ZMapViewCallbackDestroyDataStruct, 1) ; /* Caller must free. */
	destroy_data->xwid = zmap_view->xwid ;

	/* view was waiting for threads to die, now they have we can free everything. */
	destroyZMapView(&zmap_view) ;

	/* Signal layer above us that view has died. */
	(*(view_cbs_G->destroy))(zmap_view_ref, app_data, destroy_data) ;

	connections = FALSE ;

	break ;
      }
    default:
      {
	zMapLogFatalLogicErr("switch(), unknown value: %d", zmap_view->state) ;

	break ;
      }
    }

//if(!connections) printf("checkContinue returns FALSE\n");


  return connections ;
}




static gboolean makeStylesDrawable(char *config_file, GHashTable *styles, char **missing_styles_out)
{
  gboolean result = FALSE ;
  DrawableDataStruct drawable_data = {NULL, FALSE, NULL} ;

  drawable_data.config_file = config_file ;

  g_hash_table_foreach(styles, drawableCB, &drawable_data) ;

  if (drawable_data.missing_styles)
    *missing_styles_out = g_string_free(drawable_data.missing_styles, FALSE) ;

  result = drawable_data.found_style ;

  return result ;
}



/* A GHashListForeachFunc() to make the given style drawable. */
static void drawableCB(gpointer key, gpointer data, gpointer user_data)
{
  GQuark key_id = GPOINTER_TO_UINT(key);
  ZMapFeatureTypeStyle style = (ZMapFeatureTypeStyle)data ;
  DrawableData drawable_data = (DrawableData)user_data ;

  if (zMapStyleIsDisplayable(style))
    {
      if (zMapStyleMakeDrawable(drawable_data->config_file, style))
	{
	  drawable_data->found_style = TRUE ;
	}
      else
	{
	  if (!(drawable_data->missing_styles))
	    drawable_data->missing_styles = g_string_sized_new(1000) ;

	  g_string_append_printf(drawable_data->missing_styles, "%s ", g_quark_to_string(key_id)) ;
	}
    }

  return ;
}





static void addPredefined(GHashTable **styles_out, GHashTable **column_2_styles_inout)
{
  GHashTable *styles ;
  GHashTable *f2s = *column_2_styles_inout ;

  styles = zmapConfigIniGetDefaultStyles();		// zMapStyleGetAllPredefined() ;

  g_hash_table_foreach(styles, styleCB, f2s) ;

  *styles_out = styles ;
  *column_2_styles_inout = f2s ;

  return ;
}

/* GHashListForeachFunc() to set up a feature_set/style hash. */
static void styleCB(gpointer key, gpointer data, gpointer user_data)
{
  GQuark key_id = GPOINTER_TO_UINT(key);
  GHashTable *hash = (GHashTable *)user_data ;
  GQuark feature_set_id, feature_set_name_id;

  /* We _must_ canonicalise here. */
  feature_set_name_id = key_id ;

  feature_set_id = zMapStyleCreateID((char *)g_quark_to_string(feature_set_name_id)) ;

  zMap_g_hashlist_insert(hash,
			 feature_set_id,
			 GUINT_TO_POINTER(feature_set_id)) ;

  return ;
}



#if DEBUG_CONTEXT_MAP

void print_source_2_sourcedata(char * str,GHashTable *data)
{
  GList *iter;
  ZMapFeatureSource gff_source;
  gpointer key, value;

  printf("\nsource_2_sourcedata %s:\n",str);

  zMap_g_hash_table_iter_init (&iter, data);
  while (zMap_g_hash_table_iter_next (&iter, &key, &value))
    {
      gff_source = (ZMapFeatureSource) value;
      printf("%s = %s %s\n",g_quark_to_string(GPOINTER_TO_UINT(key)),
	     g_quark_to_string(gff_source->source_id),
	     g_quark_to_string(gff_source->style_id));
    }
}

void print_fset2col(char * str,GHashTable *data)
{
  GList *iter;
  ZMapFeatureSetDesc gff_set;
  gpointer key, value;

  printf("\nfset2col %s:\n",str);

  zMap_g_hash_table_iter_init (&iter, data);
  while (zMap_g_hash_table_iter_next (&iter, &key, &value))
    {
      gff_set = (ZMapFeatureSetDesc) value;
      if(!g_strstr_len(g_quark_to_string(GPOINTER_TO_UINT(key)),-1,":"))
	zMapLogWarning("%s = %s %s %s \"%s\"",g_quark_to_string(GPOINTER_TO_UINT(key)),
	       g_quark_to_string(gff_set->column_id),
	       g_quark_to_string(gff_set->column_ID),
	       g_quark_to_string(gff_set->feature_src_ID),
	       gff_set->feature_set_text ? gff_set->feature_set_text : "");
    }
}

void print_col2fset(char * str,GHashTable *data)
{
  GList *iter;
  ZMapFeatureColumn column;
  gpointer key, value;

  printf("\ncol2fset %s:\n",str);

  zMap_g_hash_table_iter_init (&iter, data);
  while (zMap_g_hash_table_iter_next (&iter, &key, &value))
    {
      column = (ZMapFeatureColumn) value;
      if(column->featuresets_unique_ids)
      	zMap_g_list_quark_print(column->featuresets_unique_ids, (char *) g_quark_to_string(column->unique_id), FALSE);
      else
      	printf("%s: no featuresets\n",(char *) g_quark_to_string(column->unique_id));
    }
}

#endif


/* Receives peers reply to our "features_loaded" message. */
static void localProcessReplyFunc(gboolean reply_ok, char *reply_error,
				  char *command, RemoteCommandRCType command_rc, char *reason, char *reply,
				  gpointer reply_handler_func_data)
{
#ifdef ED_G_NEVER_INCLUDE_THIS_CODE
  ZMapView view = (ZMapView)reply_handler_func_data ;
#endif /* ED_G_NEVER_INCLUDE_THIS_CODE */

  if (!reply_ok)
    {
      zMapLogCritical("Bad reply from peer: \"%s\"", reply_error) ;
    }
  else
    {
      if (command_rc != REMOTE_COMMAND_RC_OK)
	{
	  zMapLogCritical("%s command to peer program returned %s: \"%s\".",
			  ZACP_FEATURES_LOADED, zMapRemoteCommandRC2Str(command_rc), reason) ;
	}
    }

  return ;
}


static void readChapter(ZMapGuiNotebookChapter chapter, ZMapView view)
{
  ZMapGuiNotebookPage page ;
  gboolean bool_value = FALSE ;

  if ((page = zMapGUINotebookFindPage(chapter, ZMAP_NB_PAGE_DISPLAY)))
    {
      if (zMapGUINotebookGetTagValue(page, "Highlight filtered columns", "bool", &bool_value))
	{
	  if (view->flags[ZMAPFLAG_HIGHLIGHT_FILTERED_COLUMNS] != bool_value)
	    {
              view->flags[ZMAPFLAG_HIGHLIGHT_FILTERED_COLUMNS] = bool_value ;
              zMapViewUpdateColumnBackground(view);
	    }
	}
    }
  
  return ;
}


static void applyCB(ZMapGuiNotebookAny any_section, void *user_data)
{
  ZMapView view = (ZMapView)user_data;

  readChapter((ZMapGuiNotebookChapter)any_section, view) ;

  return ;
}


static void cancelCB(ZMapGuiNotebookAny any_section, void *user_data_unused)
{
  return ;
}


/*!
 * \brief Does the work to create a chapter in the preferences notebook for general zmap settings
 */
static ZMapGuiNotebookChapter makeChapter(ZMapGuiNotebook note_book_parent, ZMapView view)
{
  ZMapGuiNotebookChapter chapter = NULL ;
  ZMapGuiNotebookCBStruct user_CBs = {cancelCB, NULL, applyCB, view, NULL, NULL, NULL, NULL} ;
  ZMapGuiNotebookPage page ;
  ZMapGuiNotebookSubsection subsection ;
  ZMapGuiNotebookParagraph paragraph ;
  ZMapGuiNotebookTagValue tagvalue ;

  chapter = zMapGUINotebookCreateChapter(note_book_parent, ZMAP_NB_CHAPTER_GENERAL, &user_CBs) ;


  page = zMapGUINotebookCreatePage(chapter, ZMAP_NB_PAGE_DISPLAY) ;

  subsection = zMapGUINotebookCreateSubsection(page, NULL) ;

  paragraph = zMapGUINotebookCreateParagraph(subsection, NULL,
					     ZMAPGUI_NOTEBOOK_PARAGRAPH_TAGVALUE_TABLE,
					     NULL, NULL) ;

  tagvalue = zMapGUINotebookCreateTagValue(paragraph, "Highlight filtered columns",
					   ZMAPGUI_NOTEBOOK_TAGVALUE_CHECKBOX,
					   "bool", view->flags[ZMAPFLAG_HIGHLIGHT_FILTERED_COLUMNS]) ;

  return chapter ;
}


/*!
 * \briefReturns a ZMapGuiNotebookChapter containing all general zmap preferences.
 */
ZMapGuiNotebookChapter zMapViewGetPrefsChapter(ZMapView view, ZMapGuiNotebook note_book_parent)
{
  ZMapGuiNotebookChapter chapter = NULL ;

  chapter = makeChapter(note_book_parent, view) ;

  return chapter ;
}


/*!
 * \brief Returns true if filtered columns should be highlighted
 */
gboolean zMapViewGetHighlightFilteredColumns(ZMapView view)
{
  return view->flags[ZMAPFLAG_HIGHLIGHT_FILTERED_COLUMNS];
};


char *zMapViewGetDataset(ZMapView zmap_view)
{
  char *dataset = NULL ;

  if (zmap_view && zmap_view->view_sequence)
  {
    dataset = zmap_view->view_sequence->dataset ;
  }

  return dataset ;
}


/*! 
 * \brief Callback to update the column background for a given item
 *
 * Only does anything if the item is a featureset
 */
static ZMapFeatureContextExecuteStatus updateColumnBackgroundCB(GQuark key,
                                                                gpointer data,
                                                                gpointer user_data,
                                                                char **err_out)
{
  ZMapFeatureContextExecuteStatus status = ZMAP_CONTEXT_EXEC_STATUS_OK ;
  ZMapView view = (ZMapView)user_data ;
  ZMapFeatureAny feature_any = (ZMapFeatureAny)data;

  switch(feature_any->struct_type)
    {
    case ZMAPFEATURE_STRUCT_FEATURESET:
      {
        ZMapFeatureSet feature_set = (ZMapFeatureSet)feature_any;        
        gboolean highlight_filtered_columns = view->flags[ZMAPFLAG_HIGHLIGHT_FILTERED_COLUMNS] ;
        GList *list_item = g_list_first(view->window_list);
        
        for ( ; list_item; list_item = g_list_next(list_item))
          {
            ZMapViewWindow view_window = list_item->data ;            
            zMapWindowUpdateColumnBackground(view_window->window, feature_set, highlight_filtered_columns);
          }

        break;
      }

    default:
      {
	/* nothing to do for most of it */
	break;
      }
    }

  return status ;
}


/*!
 * \brief Redraw the background for all columns in all windows in this view
 * 
 * This can be used to set/clear highlighting after changing filtering options
 */
void zMapViewUpdateColumnBackground(ZMapView view)
{
  zMapFeatureContextExecute((ZMapFeatureAny)view->features,
			    ZMAPFEATURE_STRUCT_FEATURE,
			    updateColumnBackgroundCB,
			    view);

  return ;
}



/* Create/copy/delete load_features structs. */
static LoadFeaturesData createLoadFeatures(GList *feature_sets)
{
  LoadFeaturesData loaded_features = NULL ;

  loaded_features = g_new0(LoadFeaturesDataStruct, 1) ;

  if (feature_sets)
    loaded_features->feature_sets = g_list_copy(feature_sets) ;

  return loaded_features ;
}


static LoadFeaturesData copyLoadFeatures(LoadFeaturesData loaded_features_in)
{
  LoadFeaturesData loaded_features = NULL ;

  loaded_features = g_new0(LoadFeaturesDataStruct, 1) ;

  *loaded_features = *loaded_features_in ;

  if (loaded_features_in->feature_sets)
    loaded_features->feature_sets = g_list_copy(loaded_features_in->feature_sets) ;

  return loaded_features ;
}

static void destroyLoadFeatures(LoadFeaturesData loaded_features)
{
  if (loaded_features->feature_sets)
    g_list_free(loaded_features->feature_sets) ;

  g_free(loaded_features) ;

  return ;
}<|MERGE_RESOLUTION|>--- conflicted
+++ resolved
@@ -4872,16 +4872,8 @@
               else
                 featurelist = g_strjoin(";", prev, f, NULL) ;
 
-<<<<<<< HEAD
-      if (loaded_features->status)		/* see comment in zmapSlave.c/ RETURNCODE_QUIT, we are tied up in knots */
-	{
-	  ok_mess = g_strdup_printf("%d features loaded",loaded_features->num_features);
-	  emsg = html_quote_string(ok_mess);                /* see comment about really free() below */
-	  g_free(ok_mess);
-=======
               g_free(prev) ;
             }
->>>>>>> fe676e09
 
           if (loaded_features->status)          /* see comment in zmapSlave.c/ RETURNCODE_QUIT, we are tied up in knots */
             {
@@ -4908,35 +4900,6 @@
               g_free(old);
             }
 
-<<<<<<< HEAD
-      i = 1 ;
-      viewloaded[i].value.s = featurelist ;
-      i += 3 ;
-      viewloaded[i].value.i = loaded_features->start ;
-      i += 3 ;
-      viewloaded[i].value.i = loaded_features->end ;
-      i += 3 ;
-      viewloaded[i].value.i = (int)loaded_features->status ;
-      i++ ;
-      viewloaded[i].value.s = emsg ;
-      i += 3 ;
-      viewloaded[i].value.i = loaded_features->exit_code ;
-      i += 3 ;
-      viewloaded[i].value.s = loaded_features->stderr_out ? loaded_features->stderr_out : "" ;
-
-
-      /* Send request to peer program. */
-      /* NOTE WELL....gives a pointer to a static struct in this function, not ideal but will
-       * have to do for now. */
-      (*(view_cbs_G->remote_request_func))(view_cbs_G->remote_request_func_data,
-					   zmap_view,
-					   ZACP_FEATURES_LOADED, &viewloaded[0],
-					   localProcessReplyFunc, zmap_view) ;
-
-      free(emsg);                                           /* yes really free() not g_free()-> see zmapUrlUtils.c */
-
-      g_free(featurelist);
-=======
           i = 1 ;
           viewloaded[i].value.s = featurelist ;
           i += 3 ;
@@ -4965,7 +4928,6 @@
 
           g_free(featurelist);
         }
->>>>>>> fe676e09
     }
 
   return ;
