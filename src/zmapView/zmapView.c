/*  File: zmapView.c
 *  Author: Ed Griffiths (edgrif@sanger.ac.uk)
 *  Copyright (c) 2006-2012: Genome Research Ltd.
 *-------------------------------------------------------------------
 * ZMap is free software; you can redistribute it and/or
 * modify it under the terms of the GNU General Public License
 * as published by the Free Software Foundation; either version 2
 * of the License, or (at your option) any later version.
 *
 * This program is distributed in the hope that it will be useful,
 * but WITHOUT ANY WARRANTY; without even the implied warranty of
 * MERCHANTABILITY or FITNESS FOR A PARTICULAR PURPOSE.  See the
 * GNU General Public License for more details.
 *
 * You should have received a copy of the GNU General Public License
 * along with this program; if not, write to the Free Software
 * Foundation, Inc., 59 Temple Place - Suite 330, Boston, MA  02111-1307, USA.
 * or see the on-line version at http://www.gnu.org/copyleft/gpl.txt
 *-------------------------------------------------------------------
 * This file is part of the ZMap genome database package
 * originated by
 *      Ed Griffiths (Sanger Institute, UK) edgrif@sanger.ac.uk,
 *        Roy Storey (Sanger Institute, UK) rds@sanger.ac.uk,
 *   Malcolm Hinsley (Sanger Institute, UK) mh17@sanger.ac.uk
 *
 * Description: Handles the getting of the feature context from sources
 *              and their subsequent processing.
 *
 * Exported functions: See ZMap/zmapView.h
 *-------------------------------------------------------------------
 */

#include <ZMap/zmap.h>

#include <string.h>
#include <sys/types.h>
#include <signal.h>             /* kill() */
#include <glib.h>
#include <gtk/gtk.h>

#include <ZMap/zmapUtils.h>
#include <ZMap/zmapGLibUtils.h>
#include <ZMap/zmapGFF.h>
#include <ZMap/zmapUtilsXRemote.h>
#include <ZMap/zmapXRemote.h>
#include <ZMap/zmapCmdLineArgs.h>
#include <ZMap/zmapConfigDir.h>
#include <ZMap/zmapConfigIni.h>
#include <ZMap/zmapConfigStrings.h>
#include <ZMap/zmapConfigStanzaStructs.h>
#include <ZMap/zmapCmdLineArgs.h>

/* This was the comment when this was in zmapControl.c...not sure why... */
/* THIS BREAKS SOME EXISTING ENCAPSULATION OF WHERE HEADERS ARE.... */
/* need to be sorted out sometime */
/* but we need this header for an html escaping function */
#include <ZMap/zmapUrlUtils.h>



#include <zmapView_P.h>



typedef struct
{
  /* Processing options. */

  gboolean dynamic_loading ;


  /* Context data. */

  /* database data. */
  char *database_name ;
  char *database_title ;
  char *database_path ;
  gboolean request_as_columns;      /* ie ACEDB featuresets must be translated into display columns to be requested */

  ZMapFeatureSequenceMap sequence_map;
  gint start,end;

  char *err_msg;        // from the server mainly
  gchar *stderr_out;
  gint exit_code;

  int num_features;

  GList *feature_sets ;

  GList *required_styles ;
  gboolean server_styles_have_mode ;
  gboolean status;      // load sucessful?

  GHashTable *column_2_styles ;           /* Mapping of each column to all
                                                 the styles it requires. */

  GHashTable *featureset_2_column;        /* needed by pipeServers */
  GHashTable *source_2_sourcedata;

  GHashTable *curr_styles ;               /* Styles for this context. */
  ZMapFeatureContext curr_context ;

  ZMapServerReqGetFeatures get_features;  /* features got from the server, save for display after checking status */
  ZMapServerReqType display_after ;       /* what step to display features after */
} ConnectionDataStruct, *ConnectionData ;


typedef struct
{
  char *config_file ;
  gboolean found_style ;
  GString *missing_styles ;
} DrawableDataStruct, *DrawableData ;


static void getIniData(ZMapView view, char *config_str, GList *sources) ;
static void zmapViewCreateColumns(ZMapView view,GList *featuresets) ;
static ZMapConfigSource zmapViewGetSourceFromFeatureset(GHashTable *hash,GQuark featurequark);
static ZMapView createZMapView(GtkWidget *xremote_widget, char *view_name,
			       GList *sequences, void *app_data) ;
static void destroyZMapView(ZMapView *zmap) ;

static gint zmapIdleCB(gpointer cb_data) ;
static void enterCB(ZMapWindow window, void *caller_data, void *window_data) ;
static void leaveCB(ZMapWindow window, void *caller_data, void *window_data) ;
static void scrollCB(ZMapWindow window, void *caller_data, void *window_data) ;
static void viewFocusCB(ZMapWindow window, void *caller_data, void *window_data) ;
static void viewSelectCB(ZMapWindow window, void *caller_data, void *window_data) ;
static void viewVisibilityChangeCB(ZMapWindow window, void *caller_data, void *window_data) ;
static void setZoomStatusCB(ZMapWindow window, void *caller_data, void *window_data) ;
static void commandCB(ZMapWindow window, void *caller_data, void *window_data) ;
static void loaded_dataCB(ZMapWindow window, void *caller_data, void *window_data) ;
static void viewSplitToPatternCB(ZMapWindow window, void *caller_data, void *window_data);

static void setZoomStatus(gpointer data, gpointer user_data);
static void splitMagic(gpointer data, gpointer user_data);

static void doBlixemCmd(ZMapView view, ZMapWindowCallbackCommandAlign align_cmd) ;

static void startStateConnectionChecking(ZMapView zmap_view) ;
#ifdef ED_G_NEVER_INCLUDE_THIS_CODE
static void stopStateConnectionChecking(ZMapView zmap_view) ;
#endif /* ED_G_NEVER_INCLUDE_THIS_CODE */
static gboolean checkStateConnections(ZMapView zmap_view) ;

static gboolean dispatchContextRequests(ZMapViewConnection view_con, ZMapServerReqAny req_any) ;
static gboolean processDataRequests(ZMapViewConnection view_con, ZMapServerReqAny req_any) ;
static void freeDataRequest(ZMapServerReqAny req_any) ;

static gboolean processGetSeqRequests(ZMapViewConnection view_con, ZMapServerReqAny req_any) ;

ZMapViewConnection zMapViewRequestServer(ZMapView view, ZMapViewConnection view_conn,
				   ZMapFeatureBlock block_orig, GList *req_featuresets,
				   gpointer server, /* ZMapConfigSource */
	   			   int req_start, int req__end,
				   gboolean dna_requested, gboolean terminate);

static ZMapViewConnection createConnection(ZMapView zmap_view,
					   ZMapViewConnection view_con,
					   ZMapFeatureContext context,
					   char *url, char *format,
					   int timeout, char *version,
					   gboolean req_styles,
					   char *styles_file,
					   GList *req_featuresets,
					   gboolean dna_requested,
					   gint start,gint end,
					   gboolean terminate);
static void destroyConnection(ZMapView view, ZMapViewConnection view_conn) ;
static void killGUI(ZMapView zmap_view, ZMapViewWindowTree destroyed_view_inout) ;
static void killConnections(ZMapView zmap_view) ;

static void resetWindows(ZMapView zmap_view) ;
static void displayDataWindows(ZMapView zmap_view,
			       ZMapFeatureContext all_features,
                               ZMapFeatureContext new_features, GHashTable *new_styles,
                               gboolean undisplay,GList *masked;
                               ) ;

static ZMapViewWindow createWindow(ZMapView zmap_view, ZMapWindow window) ;
static void destroyWindow(ZMapView zmap_view, ZMapViewWindow view_window, ZMapViewWindowTree destroyed_view_inout) ;

static void getFeatures(ZMapView zmap_view, ZMapServerReqGetFeatures feature_req, ConnectionData styles) ;


#ifdef ED_G_NEVER_INCLUDE_THIS_CODE
static GList *string2StyleQuarks(char *feature_sets) ;
static gboolean nextIsQuoted(char **text) ;
#endif /* ED_G_NEVER_INCLUDE_THIS_CODE */

static gboolean justMergeContext(ZMapView view, ZMapFeatureContext *context_inout,
				 GHashTable *styles, GList **masked,
				 gboolean request_as_columns, gboolean revcomp_if_needed);
static void justDrawContext(ZMapView view, ZMapFeatureContext diff_context, GHashTable *styles, GList *masked);

static ZMapFeatureContext createContext(ZMapFeatureSequenceMap sequence, GList *feature_set_names) ;

static ZMapViewWindow addWindow(ZMapView zmap_view, GtkWidget *parent_widget) ;

static void addAlignments(ZMapFeatureContext context) ;

static void eraseAndUndrawContext(ZMapView view, ZMapFeatureContext context_inout);

#ifdef NOT_REQUIRED_ATM
static gboolean getSequenceServers(ZMapView zmap_view, char *config_str) ;
static void destroySeq2ServerCB(gpointer data, gpointer user_data_unused) ;
static ZMapViewSequence2Server createSeq2Server(char *sequence, char *server) ;
static void destroySeq2Server(ZMapViewSequence2Server seq_2_server) ;
static gboolean checkSequenceToServerMatch(GList *seq_2_server, ZMapViewSequence2Server target_seq_server) ;
static gint findSequence(gconstpointer a, gconstpointer b) ;
#endif /* NOT_REQUIRED_ATM */

static void threadDebugMsg(ZMapThread thread, char *format_str, char *msg) ;

static void killAllSpawned(ZMapView zmap_view);

static gboolean checkContinue(ZMapView zmap_view) ;


static gboolean makeStylesDrawable(char *config_file, GHashTable *styles, char **missing_styles_out) ;
static void drawableCB(gpointer key_id, gpointer data, gpointer user_data) ;

static void addPredefined(GHashTable **styles_inout, GHashTable **column_2_styles_inout) ;
static void styleCB(gpointer key_id, gpointer data, gpointer user_data) ;

static void invoke_merge_in_names(gpointer list_data, gpointer user_data);

static gboolean mapEventCB(GtkWidget *widget, GdkEvent *event, gpointer user_data) ;
static gint colOrderCB(gconstpointer a, gconstpointer b,gpointer user_data) ;

static void sendViewLoaded(ZMapView zmap_view, ZMapViewLoadFeaturesData lfd) ;


#define DEBUG_CONTEXT_MAP	0

#if DEBUG_CONTEXT_MAP
void print_source_2_sourcedata(char * str,GHashTable *data) ;
void print_fset2col(char * str,GHashTable *data) ;
void print_col2fset(char * str,GHashTable *data) ;
#endif

static void localProcessReplyFunc(char *command,
				  RemoteCommandRCType command_rc,
				  char *reason,
				  char *reply,
				  gpointer reply_handler_func_data) ;



/* These callback routines are global because they are set just once for the lifetime of the
 * process. */

/* Callbacks we make back to the level above us. */
static ZMapViewCallbacks view_cbs_G = NULL ;


/* Callbacks back we set in the level below us, i.e. zMapWindow. */
ZMapWindowCallbacksStruct window_cbs_G =
{
  enterCB, leaveCB,
  scrollCB,
  viewFocusCB,
  viewSelectCB,
  viewSplitToPatternCB,
  setZoomStatusCB,
  viewVisibilityChangeCB,
  commandCB,
  loaded_dataCB,
  NULL,
  NULL
} ;




/*
 *  ------------------- External functions -------------------
 */



/*! @defgroup zmapview   zMapView: feature context display/processing
 * @{
 *
 * \brief  Feature Context View Handling.
 *
 * zMapView routines receive requests to load, display and process
 * feature contexts. Each ZMapView corresponds to a single feature context.
 *
 *
 *  */



/*!
 * This routine must be called just once before any other views routine,
 * the caller must supply all of the callback routines.
 *
 * @param callbacks   Caller registers callback functions that view will call
 *                    from the appropriate actions.
 * @return <nothing>
 *  */
void zMapViewInit(ZMapViewCallbacks callbacks)
{
  zMapAssert(!view_cbs_G) ;
  /* We have to assert alot here... */
  zMapAssert(callbacks);
  zMapAssert(callbacks->enter);
  zMapAssert(callbacks->leave);
  zMapAssert(callbacks->load_data);
  zMapAssert(callbacks->focus);
  zMapAssert(callbacks->select);
  zMapAssert(callbacks->visibility_change);
  zMapAssert(callbacks->state_change && callbacks->destroy) ;

  /* Now we can get on. */
  view_cbs_G = g_new0(ZMapViewCallbacksStruct, 1) ;

  view_cbs_G->enter = callbacks->enter ;
  view_cbs_G->leave = callbacks->leave ;
  view_cbs_G->load_data = callbacks->load_data ;
  view_cbs_G->focus = callbacks->focus ;
  view_cbs_G->select = callbacks->select ;
  view_cbs_G->split_to_pattern = callbacks->split_to_pattern;
  view_cbs_G->visibility_change = callbacks->visibility_change ;
  view_cbs_G->state_change = callbacks->state_change ;
  view_cbs_G->destroy = callbacks->destroy ;
  view_cbs_G->remote_request_func = callbacks->remote_request_func ;
  view_cbs_G->remote_request_func_data = callbacks->remote_request_func_data ;


  /* Init windows.... */
  window_cbs_G.remote_request_func = callbacks->remote_request_func ;
  window_cbs_G.remote_request_func_data = callbacks->remote_request_func_data ;
  zMapWindowInit(&window_cbs_G) ;

  return ;
}



/*!
 * Create a "view", this is the holder for a single feature context. The view may use
 * several threads to get this context and may display it in several windows.
 * A view _always_ has at least one window, this window may be blank but as long as
 * there is a view, there is a window. This makes the coding somewhat simpler and is
 * intuitively sensible.
 *
 * @param xremote_widget   Widget that xremote commands for this view will be delivered to.
 * @param view_container   Parent widget of the view window(s)
 * @param sequence         Name of virtual sequence of context to be created.
 * @param start            Start coord of virtual sequence.
 * @param end              End coord of virtual sequence.
 * @param app_data         data that will be passed to the callers callback routines.
 * @return a new ZMapViewWindow (= view + a window)
 *  */
ZMapViewWindow zMapViewCreate(GtkWidget *xremote_widget, GtkWidget *view_container,
			      ZMapFeatureSequenceMap sequence_map,
			      void *app_data)
{
  ZMapViewWindow view_window = NULL ;
  ZMapView zmap_view = NULL ;
  ZMapFeatureSequenceMap sequence_fetch ;
  GList *sequences_list = NULL ;
  char *view_name ;

  /* No callbacks, then no view creation. */
  zMapAssert(view_cbs_G);
  zMapAssert(GTK_IS_WIDGET(view_container));
#warning need to assert dataset too
  zMapAssert(sequence_map->sequence);
//  zMapAssert(start > 0);
  zMapAssert((sequence_map->end == 0 || sequence_map->end >= sequence_map->start)) ;

  /* Set up debugging for threads and servers, we do it here so that user can change setting
   * in config file and next time they create a view the debugging will go on/off */
  zMapUtilsConfigDebug(sequence_map->config_file) ;

  zMapInitTimer() ; // operates as a reset if already defined


  /* I DON'T UNDERSTAND WHY THERE IS A LIST OF SEQUENCES HERE.... */

  /* Set up sequence to be fetched, in this case server defaults to whatever is set in config. file. */
  sequence_fetch = g_new0(ZMapFeatureSequenceMapStruct, 1) ;
  sequence_fetch->config_file = g_strdup(sequence_map->config_file) ;
  sequence_fetch->dataset = g_strdup(sequence_map->dataset) ;
  sequence_fetch->sequence = g_strdup(sequence_map->sequence) ;
  sequence_fetch->start = sequence_map->start ;
  sequence_fetch->end = sequence_map->end ;

  sequences_list = g_list_append(sequences_list, sequence_fetch) ;

  view_name = sequence_map->sequence ;

  if(!sequence_map->start)
    {
      /* this should use coords extratced from ACEDB/smap or provided by otterlace
       * but unfortunately the info is not available
       * so we use this unsafe mechanism in the interim
       */
      char *p = sequence_fetch->sequence;

      while(*p && *p != '_')
	p++;

      if(*p)
	{
	  p++;
	  sequence_fetch->start = atol(p);

	  while(*p && *p != '_')
	    p++;
	  if(*p)
            {
	      p++;
	      sequence_fetch->start = atol(p);
            }
	}
    }


  zmap_view = createZMapView(xremote_widget, view_name, sequences_list, app_data) ; /* N.B. this step can't fail. */

  if (view_cbs_G->remote_request_func)
    zmap_view->remote_control = TRUE ;

  zmap_view->state = ZMAPVIEW_INIT ;

  view_window = addWindow(zmap_view, view_container) ;

  zmap_view->cwh_hash = zmapViewCWHHashCreate();

  zmap_view->context_map.column_2_styles = zMap_g_hashlist_create() ;

  return view_window ;
}



void zMapViewSetupNavigator(ZMapViewWindow view_window, GtkWidget *canvas_widget)
{
  ZMapView zmap_view ;

  zMapAssert(view_window) ;

  zmap_view = view_window->parent_view ;

  if (zmap_view->state != ZMAPVIEW_DYING)
    {
      zmap_view->navigator_window = zMapWindowNavigatorCreate(canvas_widget);
      zMapWindowNavigatorSetCurrentWindow(zmap_view->navigator_window, view_window->window);
    }

  return ;
}




/* Connect a View to its databases via threads, at this point the View is blank and waiting
 * to be called to load some data.
 *
 * WHAT IS config_str ?????????? I THINK IT'S A BIT CONTEXT FILE SPECIFYING A SEQUENCE.
 *
 * I'm adding an arg to specify a different config file.
 *
 *
 *  */
gboolean zMapViewConnect(ZMapView zmap_view, char *config_str)
{
  gboolean result = TRUE ;
  char *stylesfile = NULL;

  if (zmap_view->state > ZMAPVIEW_MAPPED)        // && zmap_view->state != ZMAPVIEW_LOADED)

    {
      /* Probably we should indicate to caller what the problem was here....
       * e.g. if we are resetting then say we are resetting etc.....again we need g_error here. */
      zMapLogCritical("GUI: %s", "cannot connect because not in initial state.") ;

      result = FALSE ;
    }
  else
    {
      GList *settings_list = NULL, *free_this_list = NULL;

      zMapPrintTimer(NULL, "Open connection") ;

      /* There is some redundancy of state here as the below code actually does a connect
       * and load in one call but we will almost certainly need the extra states later... */
      zmap_view->state = ZMAPVIEW_CONNECTING ;

	if(!zmap_view->view_sequence->config_file)
	{
		zmap_view->view_sequence->config_file = zMapConfigDirGetFile();
	}

      // get the stanza structs from ZMap config
      settings_list = zmapViewGetIniSources(zmap_view->view_sequence->config_file, config_str, &stylesfile) ;

	/*
	 * read styles from file
	 * the idea is that we can create a new view with new styles without restarting ZMap
	 * but as that involves re-requesting data there's little gain.
	 * Maybe you could have views of two sequences and you wan tot change a style in one ?
	 *
	 * each server can have it's own styles file, but was always use the same for each
	 * and ACE can provide it's own styles. w/otterlace we use that same styles file
	 * w/ XACE they want thier original styles????
	 * so we have an (optional) global file and cache this data in the view
	 * servers would traditionally read the file each time, and merge it into the view data
	 * which is then passsed back to the servers. No need to do this 40x
	 *
	 * if we define a global stylesfile and still want styles from ACE then we set 'req_styles=true' in the server config
	 */

      /* There are a number of predefined methods that we require so add these in as well
       * and the mapping for "feature set" -> style for these.
	 */
      addPredefined(&(zmap_view->context_map.styles), &(zmap_view->context_map.column_2_styles)) ;

	if(stylesfile)
	{
	  GHashTable * styles = NULL;

	  if (zMapConfigIniGetStylesFromFile(zmap_view->view_sequence->config_file, NULL, stylesfile, &styles, NULL))
	  {
		zmap_view->context_map.styles = zMapStyleMergeStyles(zmap_view->context_map.styles, styles, ZMAPSTYLE_MERGE_MERGE) ;
	  }
	  else
	  {
	      zMapLogWarning("Could not read styles file \"%s\"", stylesfile) ;
	  }
 	}

     // read in a few ZMap stanzas
      getIniData(zmap_view, config_str, settings_list);

      if (zmap_view->columns_set)
	{
	  GList *columns = NULL,*kv;
	  gpointer key,value;

	  /* MH17:
	   * due to an oversight I lost this ordering when converting columns to a hash table from a list
	   * the columns struct contains the order, and bump status too
	   *
	   * due to constraints w/ old config we need to give the window a list of column name quarks in order
	   */
	  zMap_g_hash_table_iter_init(&kv,zmap_view->context_map.columns);
	  while(zMap_g_hash_table_iter_next(&kv,&key,&value))
	    {
	      columns = g_list_prepend(columns,key);
	    }

	  columns = g_list_sort_with_data(columns,colOrderCB,zmap_view->context_map.columns);
	  g_list_foreach(zmap_view->window_list, invoke_merge_in_names, columns);
	  g_list_free(columns);
	}

      /* Set up connections to the named servers. */
      if (settings_list)
	{
	  ZMapConfigSource current_server = NULL;
	  //	  int connections = 0 ;

	  free_this_list = settings_list ;



	  /* Current error handling policy is to connect to servers that we can and
	   * report errors for those where we fail but to carry on and set up the ZMap
	   * as long as at least one connection succeeds. */
	  do
	    {
	      gboolean terminate = TRUE;

	      current_server = (ZMapConfigSource)settings_list->data ;
	      // if global            current_server->stylesfile = g_strdup(stylesfile);

	      if (current_server->delayed)   // only request data when asked by otterlace
		continue ;


	      /* Check for required fields from config, if not there then we can't connect. */
	      if (!current_server->url)
		{
		  /* url is absolutely required. Go on to next stanza if there isn't one. */
		  zMapWarning("%s", "No url specified in configuration file so cannot connect to server.") ;

		  zMapLogWarning("GUI: %s", "No url specified in config source group.") ;

		  continue ;

		}
#if 0
	/* featuresets are absolutley not required as if so we could not autoconfigure
	 * a file server wihtout reading the whole file first
	 * which would require us to read it twice
	 * NOTE also that some other code assumes that we know what featuresets
	 * exist in a file before reading it or get told by the server
	 * we could change the pipe server to read the whole file on open connection
	 * construct a list of featuresets and return it
	 * but that mocks the server protocol design somewhat
	 */
	      else if (!(current_server->featuresets))
		{
		  /* featuresets are absolutely required, go on to next stanza if there aren't
		   * any. */
		  zMapWarning("Server \"%s\": no featuresets specified in configuration file so cannot connect.",
			      current_server->url) ;

		  zMapLogWarning("GUI: %s", "No featuresets specified in config source group.") ;

		  continue ;
		}
#endif

#ifdef NOT_REQUIRED_ATM
	      /* This will become redundant with step stuff..... */

	      else if (!checkSequenceToServerMatch(zmap_view->sequence_2_server, &tmp_seq))
		{
		  /* If certain sequences must only be fetched from certain servers then make sure
		   * we only make those connections. */
		  zMapLogMessage("server %s no sequence: ignored",current_server->url);
		  continue ;
		}
#endif /* NOT_REQUIRED_ATM */


	      {
		GList *req_featuresets = NULL ;
		//		ZMapFeatureContext context;
		//		gboolean dna_requested = FALSE;

		if(current_server->featuresets)
		{
			/* req all featuresets  as a list of their quark names. */
			/* we need non canonicalised name to get Capitalised name on the status display */
			req_featuresets = zMapConfigString2QuarkList(current_server->featuresets,FALSE) ;

			if(!zmap_view->columns_set)
			{
			zmapViewCreateColumns(zmap_view,req_featuresets);
			g_list_foreach(zmap_view->window_list, invoke_merge_in_names, req_featuresets);
			}
		}

		terminate = g_str_has_prefix(current_server->url,"pipe://");

		zmapViewLoadFeatures(zmap_view, NULL, req_featuresets, current_server,
				     zmap_view->view_sequence->start, zmap_view->view_sequence->end,
				     SOURCE_GROUP_START,TRUE, terminate) ;
	      }
	    }
	  while ((settings_list = g_list_next(settings_list)));


	  /* Ought to return a gerror here........ */
	  if (!zmap_view->sources_loading)
	    result = FALSE ;

	  zMapConfigSourcesFreeList(free_this_list);
	}
      else
	{
	  result = FALSE;
	}


      if (!result)
	{
	  zmap_view->state = ZMAPVIEW_LOADED ;    /* no initial servers just pretend they've loaded */
	}


      /* Start polling function that checks state of this view and its connections,
       * this will wait until the connections reply, process their replies and call
       * zmapViewStepListIter() again.
       */
      startStateConnectionChecking(zmap_view) ;
    }
  //  if(stylesfile)
  //    g_free(stylesfile);

  return result ;
}




/* Copies an existing window in a view.
 * Returns the window on success, NULL on failure. */
ZMapViewWindow zMapViewCopyWindow(ZMapView zmap_view, GtkWidget *parent_widget,
				  ZMapWindow copy_window, ZMapWindowLockType window_locking)
{
  ZMapViewWindow view_window = NULL ;


  if (zmap_view->state != ZMAPVIEW_DYING)
    {
      GHashTable *copy_styles ;


      /* the view _must_ already have a window _and_ data. */
      zMapAssert(zmap_view);
      zMapAssert(parent_widget);
      zMapAssert(zmap_view->window_list);
#if 0
RT 227342
now that we can use Zmap while data is loading this is a bit silly
      zMapAssert(zmap_view->state == ZMAPVIEW_LOADED) ;
#endif
      copy_styles = zmap_view->context_map.styles ;

      view_window = createWindow(zmap_view, NULL) ;

      if (!(view_window->window = zMapWindowCopy(parent_widget, zmap_view->view_sequence,
						 view_window, copy_window,
						 zmap_view->features,
						 zmap_view->context_map.styles, copy_styles,
						 window_locking)))
	{
	  /* should glog and/or gerror at this stage....really need g_errors.... */
	  /* should free view_window.... */

	  view_window = NULL ;
	}
      else
	{
	  /* add to list of windows.... */
	  zmap_view->window_list = g_list_append(zmap_view->window_list, view_window) ;

	}
    }

  return view_window ;
}


/* Returns number of windows for current view. */
int zMapViewNumWindows(ZMapViewWindow view_window)
{
  int num_windows = 0 ;
  ZMapView zmap_view ;

  zMapAssert(view_window) ;

  zmap_view = view_window->parent_view ;

  if (zmap_view->state != ZMAPVIEW_DYING && zmap_view->window_list)
    {
      num_windows = g_list_length(zmap_view->window_list) ;
    }

  return num_windows ;
}


/* Removes a window from a view, the last window cannot be removed, the view must
 * always have at least one window. The function does nothing if there is only one
 * window. */
void zMapViewRemoveWindow(ZMapViewWindow view_window)
{
  ZMapView zmap_view ;

  zMapAssert(view_window) ;

  zmap_view = view_window->parent_view ;

  if (zmap_view->state != ZMAPVIEW_DYING)
    {
      if (g_list_length(zmap_view->window_list) > 1)
	{
	  destroyWindow(zmap_view, view_window, NULL) ;
	}
    }

  return ;
}



/*!
 * Get the views "xremote" widget, returns NULL if view is dying.
 *
 * @param                The ZMap View
 * @return               NULL or views xremote widget.
 *  */
GtkWidget *zMapViewGetXremote(ZMapView view)
{
  GtkWidget *xremote_widget = NULL ;

  if (view->state != ZMAPVIEW_DYING)
    xremote_widget = view->xremote_widget ;

  return xremote_widget ;
}



/*!
 * Erases the supplied context from the view's context and instructs
 * the window to delete the old features.
 *
 * @param                The ZMap View
 * @param                The Context to erase.  Those features which
 *                       match will be removed from this context and
 *                       the view's own context. They will also be
 *                       removed from the display windows. Those that
 *                       don't match will be left in this context.
 * @return               void
 *************************************************** */
void zmapViewEraseFromContext(ZMapView replace_me, ZMapFeatureContext context_inout)
{
  if (replace_me->state != ZMAPVIEW_DYING)
    {
      /* should replace_me be a view or a view_window???? */
      eraseAndUndrawContext(replace_me, context_inout);
    }

  return;
}

/*!
 * Merges the supplied context with the view's context.
 *
 * @param                The ZMap View
 * @param                The Context to merge in.  This will be emptied
 *                       but needs destroying...
 * @return               The diff context.  This needs destroying.
 *************************************************** */
ZMapFeatureContext zmapViewMergeInContext(ZMapView view, ZMapFeatureContext context)
{

  /* called from zmapViewRemoteReceive.c, no styles are available. */
  /* we do not expect masked features to be affected and do not process these */

  if (view->state != ZMAPVIEW_DYING)
    justMergeContext(view, &context, NULL, NULL, TRUE, FALSE) ;

  return context;
}

/*!
 * Instructs the view to draw the diff context. The drawing will
 * happen sometime in the future, so we NULL the diff_context!
 *
 * @param               The ZMap View
 * @param               The Context to draw...
 *
 * @return              Boolean to notify whether the context was
 *                      free'd and now == NULL, FALSE only if
 *                      diff_context is the same context as view->features
 *************************************************** */
gboolean zmapViewDrawDiffContext(ZMapView view, ZMapFeatureContext *diff_context)
{
  gboolean context_freed = TRUE;

  /* called from zmapViewRemoteReceive.c, no styles are available. */

  if (view->state != ZMAPVIEW_DYING)
    {
      if(view->features == *diff_context)
        context_freed = FALSE;

      justDrawContext(view, *diff_context, NULL,NULL);
    }
  else
    {
      context_freed = TRUE;
      zMapFeatureContextDestroy(*diff_context, context_freed);
    }

  if(context_freed)
    *diff_context = NULL;

  return context_freed;
}

/* Force a redraw of all the windows in a view, may be reuqired if it looks like
 * drawing has got out of whack due to an overloaded network etc etc. */
void zMapViewRedraw(ZMapViewWindow view_window)
{
  ZMapView view ;
  GList* list_item ;

  view = zMapViewGetView(view_window) ;
  zMapAssert(view) ;

  if (view->state == ZMAPVIEW_LOADED)
    {
      list_item = g_list_first(view->window_list) ;
      do
	{
	  ZMapViewWindow view_window ;

	  view_window = list_item->data ;

	  zMapWindowRedraw(view_window->window) ;
	}
      while ((list_item = g_list_next(list_item))) ;
    }

  return ;
}


/* Show stats for this view. */
void zMapViewStats(ZMapViewWindow view_window,GString *text)
{
  ZMapView view ;
  GList* list_item ;

  view = zMapViewGetView(view_window) ;
  zMapAssert(view) ;

  if (view->state == ZMAPVIEW_LOADED)
    {
      ZMapViewWindow view_window ;

      list_item = g_list_first(view->window_list) ;
      view_window = list_item->data ;

      zMapWindowStats(view_window->window,text) ;
    }

  return ;
}


/* Reverse complement a view, this call will:
 *
 *    - leave the View window(s) displayed and hold onto user information such as machine/port
 *      sequence etc so user does not have to add the data again.
 *    - reverse complement the sequence context.
 *    - display the reversed context.
 *
 *  */
gboolean zMapViewReverseComplement(ZMapView zmap_view)
{
  gboolean result = FALSE ;

//  if (zmap_view->state == ZMAPVIEW_LOADED)
// data is processed only when idle so this should be safe
    if(zmap_view->features)
    {
      GList* list_item ;

      zmapViewBusy(zmap_view, TRUE) ;

	zMapLogTime(TIMER_REVCOMP,TIMER_CLEAR,0,"Revcomp");
	zMapLogTime(TIMER_EXPOSE,TIMER_CLEAR,0,"Revcomp");
	zMapLogTime(TIMER_UPDATE,TIMER_CLEAR,0,"Revcomp");
	zMapLogTime(TIMER_DRAW,TIMER_CLEAR,0,"Revcomp");
	zMapLogTime(TIMER_DRAW_CONTEXT,TIMER_CLEAR,0,"Revcomp");
	zMapLogTime(TIMER_SETVIS,TIMER_CLEAR,0,"Revcomp");

      if((list_item = g_list_first(zmap_view->window_list)))
	{
	  do
	    {
	      ZMapViewWindow view_window ;

	      view_window = list_item->data ;

	      zMapWindowFeatureReset(view_window->window, TRUE) ;
	    }
	  while ((list_item = g_list_next(list_item))) ;
	}

      zMapWindowNavigatorReset(zmap_view->navigator_window);

	zMapLogTime(TIMER_REVCOMP,TIMER_START,0,"Context");

      /* Call the feature code that will do the revcomp. */
      zMapFeatureContextReverseComplement(zmap_view->features, zmap_view->context_map.styles) ;

	zMapLogTime(TIMER_REVCOMP,TIMER_STOP,0,"Context");

      /* Set our record of reverse complementing. */
      zmap_view->revcomped_features = !(zmap_view->revcomped_features) ;

      zMapWindowNavigatorSetStrand(zmap_view->navigator_window, zmap_view->revcomped_features);
      zMapWindowNavigatorDrawFeatures(zmap_view->navigator_window, zmap_view->features, zmap_view->context_map.styles);

      if((list_item = g_list_first(zmap_view->window_list)))
	{
	  do
	    {
	      ZMapViewWindow view_window ;

	      view_window = list_item->data ;

	      zMapWindowFeatureRedraw(view_window->window, zmap_view->features,TRUE) ;
	    }
	  while ((list_item = g_list_next(list_item))) ;
	}

      /* Not sure if we need to do this or not.... */
      /* signal our caller that we have data. */
      (*(view_cbs_G->load_data))(zmap_view, zmap_view->app_data, NULL) ;

	zMapLogTime(TIMER_REVCOMP,TIMER_ELAPSED,0,"");
      zmapViewBusy(zmap_view, FALSE);

      result = TRUE ;
    }

  return result ;
}

/* Return which strand we are showing viz-a-viz reverse complementing. */
gboolean zMapViewGetRevCompStatus(ZMapView zmap_view)
{
  return zmap_view->revcomped_features ;
}



/* Reset an existing view, this call will:
 *
 *    - leave the View window(s) displayed and hold onto user information such as machine/port
 *      sequence etc so user does not have to add the data again.
 *    - Free all ZMap window data that was specific to the view being loaded.
 *    - Kill the existing server thread(s).
 *
 * After this call the ZMap will be ready for the user to try again with the existing
 * machine/port/sequence or to enter data for a new sequence etc.
 *
 *  */
gboolean zMapViewReset(ZMapView zmap_view)
{
  gboolean result = FALSE ;

  if (zmap_view->state == ZMAPVIEW_CONNECTING || zmap_view->state == ZMAPVIEW_CONNECTED
      || zmap_view->state == ZMAPVIEW_LOADING || zmap_view->state == ZMAPVIEW_LOADED)
    {
      zmapViewBusy(zmap_view, TRUE) ;

      zmap_view->state = ZMAPVIEW_RESETTING ;

      /* Reset all the windows to blank. */
      resetWindows(zmap_view) ;

      /* We need to destroy the existing thread connection and wait until user loads a new
	 sequence. */
      killConnections(zmap_view) ;

      result = TRUE ;
    }

  return result ;
}


/* User passes in a view ID struct which this function fills in with the first view in
 * its list and the first window within that view and returns TRUE. Returns FALSE if
 * the view or window are missing.
 *  */
gboolean zMapViewGetDefaultWindow(ZMapAppRemoteViewID view_inout)
{
  gboolean result = FALSE ;
  ZMapView view = view_inout->view ;

  if (view->window_list)
    {
      ZMapAppRemoteViewIDStruct tmp_view = *view_inout ;

      tmp_view.window = ((ZMapViewWindow)(view->window_list->data))->window ;

      *view_inout = tmp_view ;
      result = TRUE ;
    }

  return result ;
}


/*
 * If view_window is NULL all windows are zoomed.
 *
 *
 *  */
void zMapViewZoom(ZMapView zmap_view, ZMapViewWindow view_window, double zoom)
{
  if (zmap_view->state == ZMAPVIEW_LOADED)
    {
      if (view_window)
	zMapWindowZoom(zMapViewGetWindow(view_window), zoom) ;
      else
	{
	  GList* list_item ;

	  list_item = g_list_first(zmap_view->window_list) ;

	  do
	    {
	      ZMapViewWindow view_window ;

	      view_window = list_item->data ;

	      zMapWindowZoom(view_window->window, zoom) ;
	    }
	  while ((list_item = g_list_next(list_item))) ;
	}
    }

  return ;
}

#if MH17_NOT_USED
void zMapViewHighlightFeatures(ZMapView view, ZMapViewWindow view_window, ZMapFeatureContext context, gboolean multiple)
{
  GList *list;

  if (view->state == ZMAPVIEW_LOADED)
    {
      if (view_window)
	{
	  zMapLogWarning("%s", "What were you thinking");
	}
      else
	{
	  list = g_list_first(view->window_list);
	  do
	    {
	      view_window = list->data;
	      zMapWindowHighlightObjects(view_window->window, context, multiple);
	    }
	  while((list = g_list_next(list)));
	}
    }

  return ;
}
#endif

/*
 *    A set of accessor functions.
 */

char *zMapViewGetSequence(ZMapView zmap_view)
{
  char *sequence = NULL ;

  if (zmap_view->state != ZMAPVIEW_DYING)
  {
    sequence = zMapViewGetSequenceName(zmap_view->view_sequence);
  }

  return sequence ;
}

char *zMapViewGetSequenceName(ZMapFeatureSequenceMap sequence_map)
{
  char *sequence = NULL ;

  if(!g_strstr_len(sequence_map->sequence,-1,"_"))    /* sequencename_start-end format? */
    {
      sequence = g_strdup_printf("%s_%d-%d", sequence_map->sequence, sequence_map->start, sequence_map->end);
    }
    else
    {
      sequence = g_strdup(sequence_map->sequence);
    }

  return sequence ;
}

ZMapFeatureSequenceMap zMapViewGetSequenceMap(ZMapView zmap_view)
{
  if (zmap_view->state != ZMAPVIEW_DYING)
  {
    return zmap_view->view_sequence;
  }

  return NULL ;
}


void zMapViewGetSourceNameTitle(ZMapView zmap_view, char **name, char **title)
{

  if (zmap_view->view_db_name)
    *name = zmap_view->view_db_name ;

  if (zmap_view->view_db_title)
    *title = zmap_view->view_db_title ;

  return ;
}


ZMapFeatureContext zMapViewGetFeatures(ZMapView zmap_view)
{
  ZMapFeatureContext features = NULL ;

  if (zmap_view->state != ZMAPVIEW_DYING && zmap_view->features)
    features = zmap_view->features ;

  return features ;
}

GHashTable *zMapViewGetStyles(ZMapViewWindow view_window)
{
  GHashTable *styles = NULL ;
  ZMapView view = zMapViewGetView(view_window);

  if (view->state != ZMAPVIEW_DYING)
    styles = view->context_map.styles ;

  return styles;
}

gboolean zMapViewGetFeaturesSpan(ZMapView zmap_view, int *start, int *end)
{
  gboolean result = FALSE ;

  if (zmap_view->state != ZMAPVIEW_DYING && zmap_view->features)
    {
      if(zmap_view->view_sequence->end)
	{
	  *start = zmap_view->view_sequence->start;
	  *end = zmap_view->view_sequence->end;
	}
      else if(zmap_view->features)
	{
	  *start = zmap_view->features->master_align->sequence_span.x1 ;
	  *end = zmap_view->features->master_align->sequence_span.x2 ;
	}

#if MH17_DEBUG
zMapLogWarning("view span: seq %d-%d,par %d-%d, align %d->%d",
      zmap_view->view_sequence->start,zmap_view->view_sequence->end,
      zmap_view->features->parent_span.x1,zmap_view->features->parent_span.x2,
      zmap_view->features->master_align->sequence_span.x1,zmap_view->features->master_align->sequence_span.x2);
#endif
      result = TRUE ;
   }

  return result ;
}


/* N.B. we don't exclude ZMAPVIEW_DYING because caller may want to know that ! */
ZMapViewState zMapViewGetStatus(ZMapView zmap_view)
{
  return zmap_view->state ;
}

char *zMapViewGetStatusStr(ZMapView view)
{
  /* Array must be kept in synch with ZmapState enum in zmapView.h */
  static char *zmapStates[] = {"Initialising", "Mapped",
			       "Connecting", "Connected",
			       "Data loading", "Data loaded","Columns loading",
			       "Resetting", "Dying"} ;
  char *state_str ;
  ZMapViewState state = view->state;

  zMapAssert(state >= ZMAPVIEW_INIT);
  zMapAssert(state <= ZMAPVIEW_DYING) ;

  if(state == ZMAPVIEW_LOADING || state == ZMAPVIEW_UPDATING)
      state_str = g_strdup_printf("%s (%d)", zmapStates[state], view->sources_loading);
  else
      state_str = g_strdup(zmapStates[state]) ;


  return state_str ;
}


ZMapWindow zMapViewGetWindow(ZMapViewWindow view_window)
{
  ZMapWindow window = NULL ;

  zMapAssert(view_window) ;

  if (view_window->parent_view->state != ZMAPVIEW_DYING)
    window = view_window->window ;

  return window ;
}

ZMapWindowNavigator zMapViewGetNavigator(ZMapView view)
{
  ZMapWindowNavigator navigator = NULL ;

  zMapAssert(view) ;

  if (view->state != ZMAPVIEW_DYING)
    navigator = view->navigator_window ;

  return navigator ;
}


GList *zMapViewGetWindowList(ZMapViewWindow view_window)
{
  zMapAssert(view_window);

  return view_window->parent_view->window_list;
}


void zMapViewSetWindowList(ZMapViewWindow view_window, GList *list)
{
  zMapAssert(view_window);
  zMapAssert(list);

  view_window->parent_view->window_list = list;

  return;
}


ZMapView zMapViewGetView(ZMapViewWindow view_window)
{
  ZMapView view = NULL ;

  zMapAssert(view_window) ;

  if (view_window->parent_view->state != ZMAPVIEW_DYING)
    view = view_window->parent_view ;

  return view ;
}

void zMapViewReadConfigBuffer(ZMapView zmap_view, char *buffer)
{
  /* designed to add extra config bits to an already created view... */
  /* This is probably a bit of a hack, why can't we make the zMapViewConnect do it?  */
#ifdef NOT_REQUIRED_ATM
  getSequenceServers(zmap_view, buffer);
#endif /* NOT_REQUIRED_ATM */
  return ;
}

void zmapViewFeatureDump(ZMapViewWindow view_window, char *file)
{

#ifdef ED_G_NEVER_INCLUDE_THIS_CODE
  zMapFeatureDump(view_window->parent_view->features, file) ;
#endif /* ED_G_NEVER_INCLUDE_THIS_CODE */

  printf("reimplement.......\n") ;

  return;
}


/* Called to kill a view and get the associated threads killed, note that
 * this call just signals everything to die, its the checkConnections() routine
 * that really clears up and when everything has died signals the caller via the
 * callback routine that they supplied when the view was created.
 *
 * NOTE: if the function returns FALSE it means the view has signalled its threads
 * and is waiting for them to die, the caller should thus wait until view signals
 * via the killedcallback that the view has really died before doing final clear up.
 *
 * If the function returns TRUE it means that the view has been killed immediately
 * because it had no threads so the caller can clear up immediately.
 */
void zMapViewDestroy(ZMapView zmap_view, ZMapViewWindowTree destroyed_zmap_inout)
{

  if (zmap_view->state != ZMAPVIEW_DYING)
    {
      ZMapViewWindowTree destroyed_view = NULL ;

      zmapViewBusy(zmap_view, TRUE) ;

      if (destroyed_zmap_inout)
	{
	  destroyed_view = g_new0(ZMapViewWindowTreeStruct, 1) ;
	  destroyed_view->parent = zmap_view ;

	  destroyed_zmap_inout->children = g_list_append(destroyed_zmap_inout->children, destroyed_view) ;
	}

      /* All states have GUI components which need to be destroyed. */
      killGUI(zmap_view, destroyed_view) ;

      if (zmap_view->state <= ZMAPVIEW_MAPPED)
	{
	  /* For init we simply need to signal to our parent layer that we have died,
	   * we will then be cleaned up immediately. */

	  zmap_view->state = ZMAPVIEW_DYING ;
	}
      else
	{
	  /* for other states there are threads to kill so they must be cleaned
	   * up asynchronously. */

	  if (zmap_view->state != ZMAPVIEW_RESETTING)
	    {
	      /* If we are resetting then the connections have already being killed. */
	      killConnections(zmap_view) ;
	    }

	  /* Must set this as this will prevent any further interaction with the ZMap as
	   * a result of both the ZMap window and the threads dying asynchronously.  */
	  zmap_view->state = ZMAPVIEW_DYING ;
	}
    }

  return ;
}


/*! @} end of zmapview docs. */




/*
 *             Functions internal to zmapView package.
 */


char *zmapViewGetStatusAsStr(ZMapViewState state)
{
  /* Array must be kept in synch with ZmapState enum in ZMap.h */
  static char *zmapStates[] = {"ZMAPVIEW_INIT","ZMAPVIEW_MAPPED",
//			       "ZMAPVIEW_NOT_CONNECTED", "ZMAPVIEW_NO_WINDOW",
			       "ZMAPVIEW_CONNECTING", "ZMAPVIEW_CONNECTED",
			       "ZMAPVIEW_LOADING", "ZMAPVIEW_LOADED", "ZMAPVIEW_UPDATING",
			       "ZMAPVIEW_RESETTING", "ZMAPVIEW_DYING"} ;
  char *state_str ;

  zMapAssert(state >= ZMAPVIEW_INIT);
  zMapAssert(state <= ZMAPVIEW_DYING) ;

  state_str = zmapStates[state] ;

  return state_str ;
}




GList *zmapViewGetIniSources(char *config_file, char *config_str, char ** stylesfile)
{
  GList *settings_list = NULL;
  ZMapConfigIniContext context ;

  if ((context = zMapConfigIniContextProvide(config_file)))
    {

      if (config_str)
	zMapConfigIniContextIncludeBuffer(context, config_str);

      settings_list = zMapConfigIniContextGetSources(context);

      if(stylesfile)
        {
	  zMapConfigIniContextGetString(context,
					ZMAPSTANZA_APP_CONFIG,ZMAPSTANZA_APP_CONFIG,
					ZMAPSTANZA_APP_STYLESFILE,stylesfile);
        }
      zMapConfigIniContextDestroy(context);

    }

  return(settings_list);
}


// create a hash table of feature set names and thier sources
static GHashTable *zmapViewGetFeatureSourceHash(GList *sources)
{
  GHashTable *hash = NULL;
  ZMapConfigSource src;
  gchar **features,**feats;

  hash = g_hash_table_new(NULL,NULL);

  // for each source extract featuresets and add a hash to the source
  for(;sources; sources = g_list_next(sources))
    {
      src = sources->data;
      if(!src->featuresets)
            continue;
      features = g_strsplit(src->featuresets,";",0); // this will give null entries eg 'aaa ; bbbb' -> 5 strings
      if(!features)
            continue;
      for(feats = features;*feats;feats++)
        {
          GQuark q;
          // the data we want to lookup happens to have been quarked
          if(**feats)
          {
            gchar *feature;

            feature = zMapConfigNormaliseWhitespace(*feats,FALSE);
            if(!feature)
                  continue;

            /* add the user visible version */
            g_hash_table_insert(hash,GUINT_TO_POINTER(g_quark_from_string(feature)),(gpointer) src);

            /* add a cononical version */
            q =  zMapFeatureSetCreateID(feature);
            g_hash_table_insert(hash,GUINT_TO_POINTER(q), (gpointer) src);
          }
        }

      g_strfreev(features);
    }

  return(hash);
}


ZMapConfigSource zmapViewGetSourceFromFeatureset(GHashTable *hash, GQuark featurequark)
{
  ZMapConfigSource config_source ;

  config_source = g_hash_table_lookup(hash, GUINT_TO_POINTER(featurequark)) ;

  return config_source ;
}



/* Loads features within block from the sets req_featuresets that lie within features_start
 * to features_end. The features are fetched from the data sources and added to the existing
 * view. N.B. this is asynchronous because the sources are separate threads and once
 * retrieved the features are added via a gtk event.
 *
 * NOTE req_sources is nominally a list of featuresets.
 * Otterlace could request a featureset that belongs to ACE
 * and then we'd have to find the column for that to find it in the ACE config
 *
 *
 * NOTE block is NULL for startup requests
 */
void zmapViewLoadFeatures(ZMapView view, ZMapFeatureBlock block_orig, GList *req_sources,
			  ZMapConfigSource server,
			  int features_start, int features_end,
			  gboolean group_flag, gboolean make_new_connection, gboolean terminate)
{
  GList * sources = NULL;
  GHashTable *hash = NULL;
  int req_start,req_end;
  gboolean requested = FALSE;
  static gboolean debug_sources = FALSE ;
  gboolean dna_requested = FALSE;
  ZMapViewConnection view_conn = NULL ;


  /* MH17 NOTE
   * these are forward strand coordinates
   * see commandCB() for code previously here
   * previous design decisions resulted in the feature conetxt being revcomped
   * rather than just the view, and data gets revcomped when received if necessary
   * external interfaces (eg otterlace) have no reason to know if we've turned the view
   * upside down and will always request as forward strand
   * only a request fromn the window can be upside down, and is converted to fwd strand
   * before calling this function
   */
  req_start = features_start;
  req_end = features_end;

  if(server)
<<<<<<< HEAD
    {
      ZMapViewConnection view_conn;

      if (req_sources && (zMap_g_list_find_quark(req_sources, zMapStyleCreateID(ZMAP_FIXED_STYLE_DNA_NAME))))
	{
	  dna_requested = TRUE ;
	}
=======
  {
		if (req_sources && (zMap_g_list_find_quark(req_sources, zMapStyleCreateID(ZMAP_FIXED_STYLE_DNA_NAME))))
		{
			dna_requested = TRUE ;
		}
>>>>>>> c97c53bc

      view_conn = zMapViewRequestServer(view, NULL, block_orig, req_sources, (gpointer) server,
					req_start, req_end, dna_requested, terminate);
      if(view_conn)
	requested = TRUE;
    }
  else
  {
	/* OH DEAR...THINK WE MIGHT NEED THE CONFIG FILE HERE TOO.... */

	/* mh17: this is tedious to do for each request esp on startup */
	sources = zmapViewGetIniSources(view->view_sequence->config_file, NULL, NULL) ;
	hash = zmapViewGetFeatureSourceHash(sources);

	for ( ; req_sources ; req_sources = g_list_next(req_sources))
	{
	  GQuark featureset = GPOINTER_TO_UINT(req_sources->data);
	  char *unique_name ;
	  GQuark unique_id ;

	  dna_requested = FALSE;

	  zMapDebugPrint(debug_sources, "feature set quark (%d) is: %s", featureset, g_quark_to_string(featureset)) ;

	  unique_name = (char *)g_quark_to_string(featureset) ;
	  unique_id = zMapFeatureSetCreateID(unique_name) ;

	  zMapDebugPrint(debug_sources, "feature set unique quark (%d) is: %s", unique_id, g_quark_to_string(unique_id)) ;

	  server = zmapViewGetSourceFromFeatureset(hash, unique_id) ;

	  if (!server && view->context_map.featureset_2_column)
	    {
	      ZMapFeatureSetDesc GFFset = NULL;

	      /* this is for ACEDB where the server featureset list is actually a list of columns
	       * so to find the server we need to find the column
	       * there is some possibility of collision if mis-configured
	       * and what will happen will be no data
	       */
	      if ((GFFset = g_hash_table_lookup(view->context_map.featureset_2_column, GUINT_TO_POINTER(unique_id))))

		{
		  featureset = GFFset->column_id;
		  server = zmapViewGetSourceFromFeatureset(hash,featureset);
		}
	    }


<<<<<<< HEAD
	  if (server)
	    {
	      GList *req_featuresets = NULL;
	      int existing = FALSE;
	      ZMapViewConnection view_conn = NULL ;
=======
		if (server)
		{
		GList *req_featuresets = NULL;
		int existing = FALSE;
>>>>>>> c97c53bc

	      //	  zMapLogMessage("Load features %s from %s, group = %d",
	      //			 g_quark_to_string(featureset),server->url,server->group) ;

	      // make a list of one feature only
	      req_featuresets = g_list_append(req_featuresets,GUINT_TO_POINTER(featureset));

	      //zMapLogWarning("server group %x %x %s",group_flag,server->group,g_quark_to_string(featureset));

	      if ((server->group & group_flag))
		{
		  // get all featuresets from this source and remove from req_sources
		  GList *req_src;
		  GQuark fset;
		  ZMapConfigSource fset_server;

		  for(req_src = req_sources->next;req_src;)
		    {
		      fset = GPOINTER_TO_UINT(req_src->data);
		      //            zMapLogWarning("add %s\n",g_quark_to_string(fset));
		      fset_server = zmapViewGetSourceFromFeatureset(hash,fset);

		      if (!fset_server && view->context_map.featureset_2_column)
			{
			  ZMapFeatureSetDesc GFFset = NULL;

			  GFFset = g_hash_table_lookup(view->context_map.featureset_2_column, GUINT_TO_POINTER(fset)) ;
			  if (GFFset)
			    {
			      fset = GFFset->column_id;
			      fset_server = zmapViewGetSourceFromFeatureset(hash,fset);
			      //                      zMapLogWarning("translate to  %s\n",g_quark_to_string(fset));
			    }
			}

		      //if (fset_server) zMapLogMessage("Try %s\n",fset_server->url);
		      if (fset_server == server)
			{
			  GList *del;

			  /* prepend faster than append...we don't care about the order */
			  //		      req_featuresets = g_list_prepend(req_featuresets,GUINT_TO_POINTER(fset));
			  /* but we need to add unique columns eg for ext_curated (column) = 100's of featuresets */
			  req_featuresets = zMap_g_list_append_unique(req_featuresets, GUINT_TO_POINTER(fset));

			  // avoid getting ->next from deleted item
			  del = req_src;
			  req_src = req_src->next;
			  //		      zMapLogMessage("use %s\n",g_quark_to_string(fset));

			  // as req_src is ->next of req_sources we know req_sources is still valid
			  // even though we are removing an item from it
			  // However we still get a retval from g_list remove()
			  req_sources = g_list_remove_link(req_sources,del);
			  // where else is this held: crashes
			  //NB could use delete link if that was ok
			  //                     g_free(del); // free the link; no data to free
			}
		      else
			{
			  req_src = req_src->next;
			  //                  zMapLogWarning("skip %s\n",g_quark_to_string(fset));
			}
		    }
		}

	      // look for server in view->connections list
	      if (group_flag & SOURCE_GROUP_DELAYED)
		{
		  GList *view_con_list ;

		  for (view_con_list = view->connection_list ; view_con_list ; view_con_list = g_list_next(view_con_list))
		    {
		      view_conn = (ZMapViewConnection) view_con_list->data ;

		      if (strcmp(view_conn->url,server->url) == 0)
			{
			  existing = TRUE ;
			  break ;
			}
		    }


		  /* AGH...THIS CODE IS USING THE EXISTENCE OF A PARTICULAR SOURCE TO TEST WHETHER
		   * FEATURE SETS ARE SET UP...UGH.... */
		  /* why? if the source exists ie is persistent (eg ACEDB) then if we get here
		   * then we've already set up the ACEDB columns
		   * so we don't want to do it again
		   */
		  // make the windows have the same list of featuresets so that they display
		  // this function is a deferred load: for existing connections we already have the columns defined
		  // so don't concat new ones on the end.
		  // A better fix would be to merge the data see zMapWindowMergeInFeatureSetNames()
		  if (!view->columns_set && !existing)
		    {
		      zmapViewCreateColumns(view,req_featuresets);

		      g_list_foreach(view->window_list, invoke_merge_in_names, req_featuresets);
		    }
		}

	      /* THESE NEED TO GO WHEN STEP LIST STUFF IS DONE PROPERLY.... */
	      // this is an optimisation: the server supports DNA so no point in searching for it
	      // if we implement multiple sources then we can remove this
	      if ((zMap_g_list_find_quark(req_featuresets, zMapStyleCreateID(ZMAP_FIXED_STYLE_DNA_NAME))))
		{
		  dna_requested = TRUE ;
		}

	      // start a new server connection
	      // can optionally use an existing one -> pass in second arg
	      view_conn = (make_new_connection ? NULL : (existing ? view_conn : NULL)) ;


	      view_conn = zMapViewRequestServer(view, view_conn, block_orig, req_featuresets, (gpointer) server, req_start, req_end,
						dna_requested, (!existing && terminate) );

	      if(view_conn)
		requested = TRUE;


<<<<<<< HEAD
	      /* THESE NEED TO GO WHEN STEP LIST STUFF IS DONE PROPERLY.... */
	      // this is an optimisation: the server supports DNA so no point in searching for it
	      // if we implement multiple sources then we can remove this
	      if (dna_requested)	//(zMap_g_list_find_quark(req_featuresets, zMapStyleCreateID(ZMAP_FIXED_STYLE_DNA_NAME))))
		{
		  view->sequence_server  = view_conn ;
		}



	      // g_list_free(req_featuresets); no! this list gets used by threads
	      req_featuresets = NULL ;
	    }
=======
		// g_list_free(req_featuresets); no! this list gets used by threads
		req_featuresets = NULL ;
		}
>>>>>>> c97c53bc
	}
    }

  if (requested)
    {
      if (view->state < ZMAPVIEW_LOADING)
	view->state = ZMAPVIEW_LOADING ;
      if (view->state > ZMAPVIEW_LOADING)
	view->state = ZMAPVIEW_UPDATING;


	// this is an optimisation: the server supports DNA so no point in searching for it
	// if we implement multiple sources then we can remove this
	if (dna_requested)	//(zMap_g_list_find_quark(req_featuresets, zMapStyleCreateID(ZMAP_FIXED_STYLE_DNA_NAME))))
	{
		view->sequence_server  = view_conn ;
	}

      zmapViewBusy(view, TRUE) ;     // gets unset when all step lists finish

      (*(view_cbs_G->state_change))(view, view->app_data, NULL) ;
    }

  if (sources)
      zMapConfigSourcesFreeList(sources);

  if (hash)
	g_hash_table_destroy(hash);

  return ;
}



/* request featuresets from a server, req_featuresets may be null in whcih case all are requested implicitly */
/* called from zmapViewLoadfeatures() to preserve original fucntion
 * called from zmapViewConnect() to handle autoconfigured file servers,
 * which cannot be delayed as there's no way to fit these into the columns dialog as it currrently exists
 */

ZMapViewConnection zMapViewRequestServer(ZMapView view, ZMapViewConnection view_conn, ZMapFeatureBlock block_orig, GList *req_featuresets,
				   gpointer _server, /* ZMapConfigSource */
	   			   int req_start, int req_end,
				   gboolean dna_requested, gboolean terminate)
{
	ZMapFeatureContext context ;
	ZMapFeatureBlock block ;
	gboolean is_pipe;

	/* things you have to do to get round scope and headers... */
	ZMapConfigSource server = (ZMapConfigSource) _server;

	/* Copy the original context from the target block upwards setting feature set names
	* and the range of features to be copied.
	* We need one for each featureset/ request
	*/
	if (block_orig)
	{
	// using this as it may be necessary for Blixem ?
	context = zMapFeatureContextCopyWithParents((ZMapFeatureAny)block_orig) ;
	context->req_feature_set_names = req_featuresets ;

	/* need request coords for ACEDB in case of no data returned
		* so that we can record the actual range
		*/
	block = zMapFeatureAlignmentGetBlockByID(context->master_align, block_orig->unique_id) ;
	zMapFeatureBlockSetFeaturesCoords(block, req_start, req_end) ;


		if (view->revcomped_features)
		{
			/* revcomp our empty context to get external fwd strand coordinates */
			zMapFeatureContextReverseComplement(context, view->context_map.styles);
		}
	}
	else
	{
	/* Create data specific to this step list...and set it in the connection. */
		context = createContext(view->view_sequence, req_featuresets) ;
	}

	//printf("request featureset %s from %s\n",g_quark_to_string(GPOINTER_TO_UINT(req_featuresets->data)),server->url);
	zMapStartTimer("LoadFeatureSet",g_quark_to_string(GPOINTER_TO_UINT(req_featuresets->data)));

	/* force pipe servers to terminate, to fix mis-config error that causes a crash (RT 223055) */
	is_pipe = g_str_has_prefix(server->url,"pipe://");


	if ((view_conn = createConnection(view, view_conn,
					context, server->url,
					(char *)server->format,
					server->timeout,
					(char *)server->version,
					server->req_styles,
					server->stylesfile,
					req_featuresets,
					dna_requested,
					req_start,req_end,
					terminate || is_pipe)))
	{
		view->sources_loading ++ ;

	}

	return view_conn;
}


/*
 *                      Internal routines
 */


/* read in rather a lot of stanzas and add the data to a few hash tables and lists
 * This sets up:
 * view->context->map formerly as:
 *    view->columns
 *    view->featureset_2_column
 *    view->source_2_sourcedata
 *    view->context_map.column_2_styles
 *
 * This 'replaces' ACEDB data but if absent we should still use the ACE stuff, it all gets merged
 */
static void getIniData(ZMapView view, char *config_str, GList *req_sources)
{
  ZMapConfigIniContext context ;
  // 8 structs to juggle, count them! It's GLibalicious!!
  GHashTable *fset_col;
  GHashTable *fset_styles;
  GHashTable *gff_src;
  GHashTable *col_styles;
  GHashTable *gff_desc;
  GHashTable *gff_related;
  GHashTable *source_2_sourcedata;
  ZMapFeatureSource gff_source;
  ZMapFeatureSetDesc gffset;
  ZMapFeatureColumn column;
  GList *iter;
  char *str;
  gpointer key, value;
  GList *sources;

#if 0

  ZMapCmdLineArgsType arg;



  if(zMapCmdLineArgsValue(ZMAPARG_SERIAL,&arg))
    view->serial_load = arg.b;

  //view->serial_load = TRUE;
  zMapLogWarning("serial load = %d",view->serial_load);
#endif


  /*
   * This gets very fiddly
   * - lots of the names may have whitespace, which we normalise
   * - most of the rest of the code lowercases the names so we have to
   *   yet we still need to display the text as capitlaised if that's what people put in
   * See zMapConfigIniGetQQHash()...
   *
   */

  zMapLogTime(TIMER_LOAD,TIMER_CLEAR,0,"View init");

  if ((context = zMapConfigIniContextProvide(view->view_sequence->config_file)))
    {
      if(config_str)
        zMapConfigIniContextIncludeBuffer(context, config_str);

      /* view global thread fail popup switch */
      zMapConfigIniContextGetBoolean(context,
				     ZMAPSTANZA_APP_CONFIG,
				     ZMAPSTANZA_APP_CONFIG,
				     ZMAPSTANZA_APP_REPORT_THREAD, &view->thread_fail_silent);

      if(zMapConfigIniContextGetString(context,
				       ZMAPSTANZA_APP_CONFIG,
				       ZMAPSTANZA_APP_CONFIG,
				       ZMAPSTANZA_APP_NAVIGATOR_SETS,&str))
	{
	  view->navigator_set_names = zMapConfigString2QuarkList(str,FALSE);
	  if(view->navigator_window)
	    zMapWindowNavigatorMergeInFeatureSetNames(view->navigator_window, view->navigator_set_names);
	}

      /*-------------------------------------
       * the display columns in L -> R order
       *-------------------------------------
       */
      view->context_map.columns = zMapConfigIniGetColumns(context);
      if(g_hash_table_size(view->context_map.columns))
	view->columns_set = TRUE;


      //      if(view->columns_set)       // else we rely on defaults and/or ACEDB
      {
	/*-------------------------------------------------------------------------------
	 * featureset to column mapping, with column descriptions added to GFFSet struct
	 *-------------------------------------------------------------------------------
	 */

        /* default 1-1 mapping : add for pipe/file and Acedb servers, otherwise get from config
	 * file. */
        fset_col = g_hash_table_new(NULL,NULL);

        for(sources = req_sources; sources ; sources = sources->next)
          {
            GList *featuresets;
            ZMapConfigSource src;
            src = (ZMapConfigSource) sources->data;

#ifdef ED_G_NEVER_INCLUDE_THIS_CODE
	    /* THIS CODE CAUSES A PROBLEM IN THE FEATURESET/STYLE MAPPING IF ACEDB IS INCLUDED,
	     * LEAVE THIS HERE UNTIL FURTHER TESTING DONE WITH WORM STUFF.... */
            if (g_ascii_strncasecmp(src->url,"pipe", 4) != 0
		&& g_ascii_strncasecmp(src->url,"file", 4) != 0
		&& g_ascii_strncasecmp(src->url,"acedb", 5) != 0)
	      continue;
#endif /* ED_G_NEVER_INCLUDE_THIS_CODE */
            if (g_ascii_strncasecmp(src->url,"pipe", 4) != 0
		&& g_ascii_strncasecmp(src->url,"file", 4) != 0)
	      continue;




            featuresets = zMapConfigString2QuarkList(src->featuresets,FALSE) ;
	    // MH17: need to add server name as default featureset
	    //  -> it doesn't have one due to GLib config file rubbish
	    //            if(!featuresets)
	    //            	featuresets = g_list_add(featuresets,src->name);

            while(featuresets)
              {
		GQuark fset,col;

		gffset = g_new0(ZMapFeatureSetDescStruct,1);

		col = GPOINTER_TO_UINT(featuresets->data);
		fset = zMapFeatureSetCreateID((char *) g_quark_to_string(col));

#ifdef ED_G_NEVER_INCLUDE_THIS_CODE
		printf("featureset: %s (%s)\n", g_quark_to_string(col), g_quark_to_string(fset)) ;
#endif /* ED_G_NEVER_INCLUDE_THIS_CODE */

		gffset->column_id = fset;
		gffset->column_ID = col;
		gffset->feature_src_ID = col;
		gffset->feature_set_text = g_strdup(g_quark_to_string(col));

		/* replace in case we get one twice */
		g_hash_table_replace(fset_col,GUINT_TO_POINTER(fset),gffset);

		featuresets = g_list_delete_link(featuresets,featuresets);
              }
          }

        fset_col   = zMapConfigIniGetFeatureset2Column(context,fset_col,view->context_map.columns);

        if(g_hash_table_size(fset_col))
	  view->context_map.featureset_2_column = fset_col;
        else
	  g_hash_table_destroy(fset_col);


	/*-----------------------------------------------------------------------
	 * source_2_sourcedata:featureset -> (sourceid, styleid, description)
	 *-----------------------------------------------------------------------
	 */

        source_2_sourcedata = g_hash_table_new(NULL,NULL);

	// source id may not be a style but it's name still gets normalised
        gff_src   = zMapConfigIniGetQQHash(context,ZMAPSTANZA_GFF_SOURCE_CONFIG,QQ_QUARK);
        fset_styles = zMapConfigIniGetQQHash(context,ZMAPSTANZA_FEATURESET_STYLE_CONFIG,QQ_STYLE);
        gff_desc  = zMapConfigIniGetQQHash(context,ZMAPSTANZA_GFF_DESCRIPTION_CONFIG,QQ_QUARK);
	/* column related to featureset: get unique ids */
        gff_related   = zMapConfigIniGetQQHash(context,ZMAPSTANZA_GFF_RELATED_CONFIG,QQ_STYLE);

        gff_source = NULL;

        // it's an input and output for servers, must provide for pipes
        // see featureset_2_column as above
        zMap_g_hash_table_iter_init(&iter,view->context_map.featureset_2_column);
        while(zMap_g_hash_table_iter_next(&iter,&key,&value))
          {
            GQuark q;

            gff_source = g_new0(ZMapFeatureSourceStruct,1);

	    // start with a 1-1 default mapping
            gffset = (ZMapFeatureSetDesc) value;

            gff_source->source_id = gffset->feature_src_ID;   // upper case wanted
// hard coded in zmapGFF-parser.c
//            gff_source->style_id = zMapStyleCreateID((char *) g_quark_to_string(GPOINTER_TO_UINT(key)));
            gff_source->source_text = gff_source->source_id;

	    // then overlay this with the config file

	    // get the FeatureSource name
	    // this is displayed at status bar top right
            if(gff_src)
	      {
		q = GPOINTER_TO_UINT(g_hash_table_lookup(gff_src,key));
		if(q)
		  gff_source->source_id = q;
	      }
	    // get style defined by featureset name
            if(fset_styles)
	      {
//		if(q)		/* default to source name */
//		  gff_source->style_id = q;
		/* but change to explicit config if it's there */
		q = GPOINTER_TO_UINT(g_hash_table_lookup(fset_styles,key));
		if(q)
		  gff_source->style_id = q;
	      }
	    // get description defined by featureset name
            if(gff_desc)
	      {
		q = GPOINTER_TO_UINT(g_hash_table_lookup(gff_desc,key));
		if(q)
		  gff_source->source_text = q;
	      }

	    if(gff_related)
	      {
		q = GPOINTER_TO_UINT(g_hash_table_lookup(gff_related,key));
		if(q)
		  gff_source->related_column = q;
	      }

            /* source_2_source data defaults are hard coded in GFF2parser
	       but if we set one field then we set them all */
            g_hash_table_replace(source_2_sourcedata,
				 GUINT_TO_POINTER(zMapFeatureSetCreateID((char *)g_quark_to_string(GPOINTER_TO_UINT(key)))),
				 gff_source);
          }


	if(zMapConfigIniContextGetString(context,
					 ZMAPSTANZA_APP_CONFIG,
					 ZMAPSTANZA_APP_CONFIG,
					 ZMAPSTANZA_APP_SEQ_DATA,&str))
	  {
	    view->context_map.seq_data_featuresets = zMapConfigString2QuarkIDList(str);
	  }

	/* add a flag for each seq_data featureset */
        for(iter = view->context_map.seq_data_featuresets; iter; iter = iter->next)
	  {
	    gff_source = g_hash_table_lookup(source_2_sourcedata,iter->data);
	    //zMapLogWarning("view is_seq: %s -> %p",g_quark_to_string(GPOINTER_TO_UINT(iter->data)),gff_source);
	    if(gff_source)
	      gff_source->is_seq = TRUE;
	  }

        view->context_map.source_2_sourcedata = source_2_sourcedata;

        view->context_map.virtual_featuresets
	  = zMapConfigIniGetFeatureset2Featureset(context, source_2_sourcedata, view->context_map.featureset_2_column);

        if(gff_src)
	  g_hash_table_destroy(gff_src);
        if(fset_styles)
	  g_hash_table_destroy(fset_styles);
        if(gff_desc)
	  g_hash_table_destroy(gff_desc);

#ifdef ED_G_NEVER_INCLUDE_THIS_CODE
	print_source_2_sourcedata("view ini",view->context_map.source_2_sourcedata);
	print_fset2col("view ini",view->context_map.featureset_2_column);
	print_col2fset("view ini",view->context_map.columns);
#endif /* ED_G_NEVER_INCLUDE_THIS_CODE */

	/*---------------------------------------------
	 * context_map.column_2_styles: hash of Glist of quarks
	 *---------------------------------------------
	 * contains all the styles needed by a column
	 * NB: style for each featureset is also held in source_2_sourcedata above
	 * column specifc style (not featureset style included in column)
	 * is optional and we only include it if configured
	 */

        // NB we have to use zMap_g_hashlist_thing() as this is used all over
        // view->context_map.column_2_styles is pre-allocated


        // get list of featuresets for each column
        // add column style if it exists to glist
        // add corresponding featureset styles to glist
        // add glist to view->featuresets_2_styles

        // or rather, given that our data is upside down:
        // add each featureset's style to the hashlist
        // then add the column styles if configured
        // these are keyed by the column quark


	// add featureset styles
        zMap_g_hash_table_iter_init (&iter, view->context_map.featureset_2_column);
        while (zMap_g_hash_table_iter_next (&iter, &key, &value))
	  {
            GQuark style_id,fset_id;

            gffset = (ZMapFeatureSetDesc) value;

            // key is featureset quark, value is column GFFSet struct

            gff_source = g_hash_table_lookup(source_2_sourcedata,key);
            if(gff_source)
	      {
			style_id = gff_source->style_id;
			if(!style_id)
				style_id = GPOINTER_TO_UINT(key);
//                fset_id = zMapFeatureSetCreateID((char *)g_quark_to_string(gffset->feature_set_id));
			fset_id = gffset->column_id;

			zMap_g_hashlist_insert(view->context_map.column_2_styles,
				       fset_id,     // the column
				       GUINT_TO_POINTER(style_id)) ;  // the style
//printf("getIniData featureset adds %s to %s\n",g_quark_to_string(style_id),g_quark_to_string(fset_id));
	      }
	  }
#if 0
		/* add 1-1 mappingg from colum to style where featureset->column is not defined and it's not sourced from acedb */
		/* there's a race condtion... */
        for(sources = req_sources; sources ; sources = sources->next)
          {
            GList *featuresets;
            ZMapConfigSource src;
            src = (ZMapConfigSource) sources->data;


            if (!g_ascii_strncasecmp(src->url,"pipe", 4) || !g_ascii_strncasecmp(src->url,"file", 4) != 0)
		{
		}
#endif


	// add col specific styles

        col_styles  = zMapConfigIniGetQQHash(context,ZMAPSTANZA_COLUMN_STYLE_CONFIG,QQ_STYLE);

        if(col_styles)
	  {
            zMap_g_hash_table_iter_init (&iter, view->context_map.columns);
            while (zMap_g_hash_table_iter_next (&iter, &key, &value))
	      {
		GQuark style_id;

		column = (ZMapFeatureColumn) value;
		style_id = GPOINTER_TO_UINT(g_hash_table_lookup(col_styles,GUINT_TO_POINTER(column->unique_id)));
		// set the column style if there
		if(style_id)
                  {
		    column->style_id = style_id;
		    zMap_g_hashlist_insert(view->context_map.column_2_styles,
					   column->unique_id,
					   GUINT_TO_POINTER(style_id)) ;
                  }
	      }
            g_hash_table_destroy(col_styles);
	  }

#ifdef ED_G_NEVER_INCLUDE_THIS_CODE
	printf("\nini fset2style\n");
	zMap_g_hashlist_print(view->context_map.column_2_styles);
#endif /* ED_G_NEVER_INCLUDE_THIS_CODE */
      }

      zMapConfigIniContextDestroy(context);
    }

  return ;
}


static gint colOrderCB(gconstpointer a, gconstpointer b,gpointer user_data)
{
  ZMapFeatureColumn pa,pb;
  GHashTable *hash = (GHashTable *) user_data;

  pa = g_hash_table_lookup(hash,a);
  pb = g_hash_table_lookup(hash,b);
  if(pa && pb)
    {
      if(pa->order < pb->order)
	return(-1);
      if(pa->order > pb->order)
	return(1);
    }
  return(0);
}



/* retro fit/ invent the columns config implied by server featuresets= command
 * needed for the status bar and maybe some other things
 */
static void zmapViewCreateColumns(ZMapView view,GList *featuresets)
{
      ZMapFeatureColumn col;

      int n = g_hash_table_size(view->context_map.columns);

      for(;featuresets; featuresets = featuresets->next)
      {
            /* this ought to do a featureset_2_column lookup  and then default to the featureset name */

            if(!g_hash_table_lookup(view->context_map.columns,featuresets->data))
            {
                  char *str = (char *) g_quark_to_string(GPOINTER_TO_UINT(featuresets->data));
                  col = (ZMapFeatureColumn) g_new0(ZMapFeatureColumnStruct,1);

                  col->column_id = GPOINTER_TO_UINT(featuresets->data);
                  col->unique_id = zMapFeatureSetCreateID(str);
                  col->column_desc = str;
                  col->order = ++n;

                  /* no column specific style possible from servers */

                  g_hash_table_insert(view->context_map.columns,GUINT_TO_POINTER(col->unique_id),col);
            }
      }
}








/* We could provide an "executive" kill call which just left the threads dangling, a kind
 * of "kill -9" style thing, it would actually kill/delete stuff without waiting for threads
 * to die....or we could allow a "force" flag to zmapViewKill/Destroy  */


/* This is really the guts of the code to check what a connection thread is up
 * to. Every time the GUI thread has stopped doing things GTK calls this routine
 * which then checks our connections for responses from the threads...... */
static gint zmapIdleCB(gpointer cb_data)
{
  gint call_again = 0 ;
  ZMapView zmap_view = (ZMapView)cb_data ;


  /* Returning a value > 0 tells gtk to call zmapIdleCB again, so if checkConnections() returns
   * TRUE we ask to be called again. */
  if (checkStateConnections(zmap_view))
    call_again = 1 ;
  else
    call_again = 0 ;

  return call_again ;
}



static void enterCB(ZMapWindow window, void *caller_data, void *window_data)
{

#ifdef ED_G_NEVER_INCLUDE_THIS_CODE
  ZMapViewWindow view_window = (ZMapViewWindow)caller_data ;
#endif /* ED_G_NEVER_INCLUDE_THIS_CODE */



#ifdef ED_G_NEVER_INCLUDE_THIS_CODE
  /* Not currently used because we are doing "click to focus" at the moment. */

  /* Pass back a ZMapViewWindow as it has both the View and the window. */
  (*(view_cbs_G->enter))(view_window, view_window->parent_view->app_data, NULL) ;
#endif /* ED_G_NEVER_INCLUDE_THIS_CODE */


  return ;
}


static void leaveCB(ZMapWindow window, void *caller_data, void *window_data)
{

#ifdef ED_G_NEVER_INCLUDE_THIS_CODE
  ZMapViewWindow view_window = (ZMapViewWindow)caller_data ;
#endif /* ED_G_NEVER_INCLUDE_THIS_CODE */


#ifdef ED_G_NEVER_INCLUDE_THIS_CODE
  /* Not currently used because we are doing "click to focus" at the moment. */

  /* Pass back a ZMapViewWindow as it has both the View and the window. */
  (*(view_cbs_G->leave))(view_window, view_window->parent_view->app_data, NULL) ;
#endif /* ED_G_NEVER_INCLUDE_THIS_CODE */

  return ;
}


static void scrollCB(ZMapWindow window, void *caller_data, void *window_data)
{

#ifdef ED_G_NEVER_INCLUDE_THIS_CODE
  ZMapViewWindow view_window = (ZMapViewWindow)caller_data ;
#endif /* ED_G_NEVER_INCLUDE_THIS_CODE */


  printf("In View, in window scroll callback\n") ;

//
  return ;
}


/* Called when a sequence window has been focussed, usually by user actions. */
static void viewFocusCB(ZMapWindow window, void *caller_data, void *window_data)
{
  ZMapViewWindow view_window = (ZMapViewWindow)caller_data ;

  /* Pass back a ZMapViewWindow as it has both the View and the window. */
  (*(view_cbs_G->focus))(view_window, view_window->parent_view->app_data, NULL) ;

  {
    zMapWindowNavigatorFocus(view_window->parent_view->navigator_window, TRUE);
  }

  return ;
}


/* Called when some sequence window feature (e.g. column, actual feature etc.)
 * has been selected, takes care of highlighting of objects....sounds like this
 * should be done in ZMapControl to me.... */
static void viewSelectCB(ZMapWindow window, void *caller_data, void *window_data)
{
  ZMapViewWindow view_window = (ZMapViewWindow)caller_data ;
  ZMapWindowSelect window_select = (ZMapWindowSelect)window_data ;
  ZMapViewSelectStruct view_select = {0} ;


  /* I DON'T UNDERSTAND HOW WE CAN BE CALLED IF THERE IS NO SELECT...SOUNDS DUBIOUS... */

  /* Check we've got a window_select! */
  if (window_select)
    {
      if ((view_select.type = window_select->type) == ZMAPWINDOW_SELECT_SINGLE)
	{
	  if (window_select->highlight_item)
	    {
	      GList* list_item ;

	      /* Highlight the feature in all windows, BUT note that we may not find it in some
	       * windows, e.g. if a window has been reverse complemented the item may be hidden. */
	      list_item = g_list_first(view_window->parent_view->window_list) ;

	      do
		{
		  ZMapViewWindow view_window ;
		  FooCanvasItem *item ;
		  GList *l;

		  view_window = list_item->data ;

		if ((item = zMapWindowFindFeatureItemByItem(view_window->window, window_select->highlight_item)))
		{
			zMapWindowHighlightObject(view_window->window, item,
				  window_select->replace_highlight_item,
				  window_select->highlight_same_names,
				  window_select->sub_part) ;
		}

		for(l = window_select->feature_list;l; l = l->next)
		{
			ZMapFeature feature = (ZMapFeature) l->data;

			/* NOTE we restrict multi select to one column in line with previous policy (in the calling code)
			 * NOTE: can have several featuresets in one column
			 * feature_list inlcudes the first and second and subsequent features found,
			 * the first is also given explicitly in the item
			 */
			if(!l->prev)		/* already dome the first one */
				continue;

			zMapWindowHighlightFeature(view_window->window, feature, window_select->highlight_same_names, FALSE);

		}
		}
	      while ((list_item = g_list_next(list_item))) ;
	    }

	  view_select.feature_desc = window_select->feature_desc ;
	  view_select.secondary_text = window_select->secondary_text ;

	  view_select.filter = window_select->filter ;
	}


#ifdef ED_G_NEVER_INCLUDE_THIS_CODE
      /*  THIS NEEDS TO GO...SHOULD BE A CALL TO REMOTE DIRECTLY FROM WINDOW LEVEL....MAKE THIS HAPPEN....*/

	if (window_select->xml_handler.zmap_action)
	  {
	    window_select->remote_result = zmapViewRemoteSendCommand(view_window->parent_view,
								     window_select->xml_handler.zmap_action,
								     window_select->xml_handler.xml_events,
								     window_select->xml_handler.start_handlers,
								     window_select->xml_handler.end_handlers,
								     window_select->xml_handler.handler_data) ;


	  }

      /* temporary.... */
      window_select->xml_handler.handled = FALSE ;

#endif /* ED_G_NEVER_INCLUDE_THIS_CODE */


      /* Pass back a ZMapViewWindow as it has both the View and the window to our caller. */
      (*(view_cbs_G->select))(view_window, view_window->parent_view->app_data, &view_select) ;

    }

  return ;
}



static void viewSplitToPatternCB(ZMapWindow window, void *caller_data, void *window_data)
{
  ZMapViewWindow view_window = (ZMapViewWindow)caller_data;
  ZMapWindowSplitting split  = (ZMapWindowSplitting)window_data;
  ZMapViewSplittingStruct view_split = {0};

  view_split.split_patterns      = split->split_patterns;
  view_split.touched_window_list = NULL;

  view_split.touched_window_list = g_list_append(view_split.touched_window_list, view_window);

  (*(view_cbs_G->split_to_pattern))(view_window, view_window->parent_view->app_data, &view_split);

  /* foreach window find feature and Do something according to pattern */
  split->window_index = 0;
  g_list_foreach(view_split.touched_window_list, splitMagic, window_data);

  /* clean up the list */
  g_list_free(view_split.touched_window_list);

  return ;
}

static void splitMagic(gpointer data, gpointer user_data)
{
  ZMapViewWindow view_window = (ZMapViewWindow)data;
  ZMapWindowSplitting  split = (ZMapWindowSplitting)user_data;
  ZMapSplitPattern   pattern = NULL;

  if(view_window->window == split->original_window)
    {
      printf("Ignoring original window for now."
             "  I may well revisit this, but I"
             " think we should leave it alone ATM.\n");
      return ;                    /* really return from this */
    }

  if((pattern = &(g_array_index(split->split_patterns, ZMapSplitPatternStruct, split->window_index))))
    {
      printf("Trying pattern %d\n", split->window_index);
      /* Do it here! */
    }

  (split->window_index)++;

  return ;
}



static ZMapView createZMapView(GtkWidget *xremote_widget, char *view_name, GList *sequences, void *app_data)
{
  ZMapView zmap_view = NULL ;
  GList *first ;
  ZMapFeatureSequenceMap master_seq ;

  first = g_list_first(sequences) ;
  master_seq = (ZMapFeatureSequenceMap)(first->data) ;

  zmap_view = g_new0(ZMapViewStruct, 1) ;

  zmap_view->state = ZMAPVIEW_INIT ;
  zmap_view->busy = FALSE ;

  zmap_view->xremote_widget = xremote_widget ;

  /* Only after map-event are we guaranteed that there's a window for us to work with. */
  zmap_view->map_event_handler = g_signal_connect(G_OBJECT(zmap_view->xremote_widget), "map-event",
						  G_CALLBACK(mapEventCB), (gpointer)zmap_view) ;

  zmapViewSetupXRemote(zmap_view, xremote_widget);

  zmap_view->view_name = g_strdup(view_name) ;

  /* TEMP CODE...UNTIL I GET THE MULTIPLE SEQUENCES IN ONE VIEW SORTED OUT..... */
  /* TOTAL HACK UP MESS.... */

  // mh17:  we expect the sequence name to be like 'chr4-04_210623-364887'
  // and use start to calculate chromosome coordinates for features
  // see zmapWindow.c/myWindowCreate() for where this happens

  zmap_view->view_sequence = master_seq;  //g_memdup(master_seq,sizeof(ZMapFeatureSequenceMapStruct));

#ifdef NOT_REQUIRED_ATM
  /* TOTAL LASH UP FOR NOW..... */
  if (!(zmap_view->sequence_2_server))
    {
      getSequenceServers(zmap_view, NULL) ;
    }
#endif

  /* Set the regions we want to display. */
  zmap_view->sequence_mapping = sequences ;

  zmap_view->window_list = zmap_view->connection_list = NULL ;

  zmap_view->app_data = app_data ;

  zmap_view->revcomped_features = FALSE ;

  zmap_view->kill_blixems = TRUE ;

  zmap_view->session_data = g_new0(ZMapViewSessionStruct, 1) ;

  zmap_view->session_data->sequence = zmap_view->view_sequence->sequence ;

  return zmap_view ;
}


/* Adds a window to a view. */
static ZMapViewWindow addWindow(ZMapView zmap_view, GtkWidget *parent_widget)
{
  ZMapViewWindow view_window = NULL ;
  ZMapWindow window ;

  view_window = createWindow(zmap_view, NULL) ;

  /* There are no steps where this can fail at the moment. */
  window = zMapWindowCreate(parent_widget, zmap_view->view_sequence, view_window, NULL) ;
  zMapAssert(window) ;

  view_window->window = window ;

  /* add to list of windows.... */
  zmap_view->window_list = g_list_append(zmap_view->window_list, view_window) ;


#ifdef ED_G_NEVER_INCLUDE_THIS_CODE

  /* This seems redundant now....old code ???? */

  /* There is a bit of a hole in the "busy" state here in that we do the windowcreate
   * but have not signalled that we are busy, I suppose we could do the busy stuff twice,
   * once before the windowCreate and once here to make sure we set cursors everywhere.. */
  zmapViewBusy(zmap_view, TRUE) ;


#ifdef ED_G_NEVER_INCLUDE_THIS_CODE
  /* Start polling function that checks state of this view and its connections, note
   * that at this stage there is no data to display. */
  startStateConnectionChecking(zmap_view) ;
#endif /* ED_G_NEVER_INCLUDE_THIS_CODE */

  zmapViewBusy(zmap_view, FALSE) ;
#endif /* ED_G_NEVER_INCLUDE_THIS_CODE */


  return view_window ;
}

static void killAllSpawned(ZMapView zmap_view)
{
  GPid pid;
  GList *processes = zmap_view->spawned_processes;

  if (zmap_view->kill_blixems)
    {
      while (processes)
	{
	  pid = GPOINTER_TO_INT(processes->data);
	  g_spawn_close_pid(pid);
	  kill(pid, 9);
	  processes = processes->next;
	}
    }

  if (zmap_view->spawned_processes)
    {
      g_list_free(zmap_view->spawned_processes);
      zmap_view->spawned_processes = NULL ;
    }

  return ;
}

/* Should only do this after the window and all threads have gone as this is our only handle
 * to these resources. The lists of windows and thread connections are dealt with somewhat
 * asynchronously by killGUI() & checkConnections() */
static void destroyZMapView(ZMapView *zmap_view_out)
{
  ZMapView zmap_view = *zmap_view_out ;

  if(zmap_view->view_sequence)
  {
//      if(zmap_view->view_sequence->sequence)
//           g_free(zmap_view->view_sequence->sequence);
//      g_free(zmap_view->view_sequence) ;
      zmap_view->view_sequence = NULL;
  }

#ifdef NOT_REQUIRED_ATM
  if (zmap_view->sequence_2_server)
    {
      g_list_foreach(zmap_view->sequence_2_server, destroySeq2ServerCB, NULL) ;
      g_list_free(zmap_view->sequence_2_server) ;
      zmap_view->sequence_2_server = NULL ;
    }
#endif /* NOT_REQUIRED_ATM */

  if (zmap_view->cwh_hash)
    zmapViewCWHDestroy(&(zmap_view->cwh_hash));

  if (zmap_view->context_map.column_2_styles)
    zMap_g_hashlist_destroy(zmap_view->context_map.column_2_styles) ;

  if (zmap_view->session_data)
    {
      if (zmap_view->session_data->servers)
	{
	  g_list_foreach(zmap_view->session_data->servers, zmapViewSessionFreeServer, NULL) ;
	  g_list_free(zmap_view->session_data->servers) ;
	}

      g_free(zmap_view->session_data) ;
    }


  killAllSpawned(zmap_view);

  g_free(zmap_view) ;

  *zmap_view_out = NULL ;

  return ;
}




/*
 *       Connection control functions, interface to the data fetching threads.
 */


/* Start the ZMapView GTK idle function (gets run when the GUI is doing nothing).
 */
static void startStateConnectionChecking(ZMapView zmap_view)
{

#ifdef UTILISE_ALL_CPU_ON_DESKPRO203
  zmap_view->idle_handle = gtk_idle_add(zmapIdleCB, (gpointer)zmap_view) ;
#endif /* UTILISE_ALL_CPU_ON_DESKPRO203 */

  zmap_view->idle_handle = gtk_timeout_add(100, zmapIdleCB, (gpointer)zmap_view) ;
  // WARNING: gtk_timeout_add is deprecated and should not be used in newly-written code. Use g_timeout_add() instead.

  return ;
}



#ifdef ED_G_NEVER_INCLUDE_THIS_CODE
/* I think that probably I won't need this most of the time, it could be used to remove the idle
 * function in a kind of unilateral way as a last resort, otherwise the idle function needs
 * to cancel itself.... */
static void stopStateConnectionChecking(ZMapView zmap_view)
{
  gtk_timeout_remove(zmap_view->idle_handle) ;

  return ;
}
#endif /* ED_G_NEVER_INCLUDE_THIS_CODE */





/* This function checks the status of the connection and checks for any reply and
 * then acts on it, it gets called from the ZMap idle function.
 * If all threads are ok and zmap has not been killed then routine returns TRUE
 * meaning it wants to be called again, otherwise FALSE.
 *
 * The function monitors the View state so that when the last connection has disappeared
 * and the View is dying then the View is cleaned up and the caller gets called to say
 * the View is now dead.
 *
 * NOTE that you cannot use a condvar here, if the connection thread signals us using a
 * condvar we will probably miss it, that just doesn't work, we have to pole for changes
 * and this is possible because this routine is called from the idle function of the GUI.
 *
 *  */
static gboolean checkStateConnections(ZMapView zmap_view)
{
  gboolean call_again = TRUE ;				    /* Normally we want to be called continuously. */
  gboolean state_change = TRUE ;			    /* Has view state changed ?. */
  gboolean reqs_finished = FALSE;			    // at least one thread just finished
  int has_step_list = 0;				    // any requests still active?


  if (zmap_view->connection_list)
    {
      GList *list_item ;

      list_item = g_list_first(zmap_view->connection_list) ;


      /* GOSH THE STATE HAS BECOME EVER MORE COMPLEX HERE...NEEDS A GOOD CLEAN UP. */

      do
	{
	  ZMapViewConnection view_con ;
	  ZMapThread thread ;
	  ConnectionData cd;	 
	  ZMapThreadReply reply = ZMAPTHREAD_REPLY_DIED ;
	  void *data = NULL ;
	  char *err_msg = NULL ;
	  gboolean thread_has_died = FALSE ;
	  gboolean steps_finished = FALSE ;
	  gboolean is_continue = FALSE;
	  ZMapViewLoadFeaturesDataStruct lfd ;

	  view_con = list_item->data ;
	  thread = view_con->thread ;
	  cd = (ConnectionData) view_con->request_data;

	  /* NOTE HOW THE FACT THAT WE KNOW NOTHING ABOUT WHERE THIS DATA CAME FROM
	   * MEANS THAT WE SHOULD BE PASSING A HEADER WITH THE DATA SO WE CAN SAY WHERE
	   * THE INFORMATION CAME FROM AND WHAT SORT OF REQUEST IT WAS.....ACTUALLY WE
	   * GET A LOT OF INFO FROM THE CONNECTION ITSELF, E.G. SERVER NAME ETC. */

	  data = NULL ;
	  err_msg = NULL ;

	  // need to copy this info in case of thread death which clears it up

	  if (zmap_view->remote_control && cd)
	    {
	      lfd.feature_sets = cd->feature_sets;
	      lfd.xwid = zmap_view->xwid;
	    }

	  if (!(zMapThreadGetReplyWithData(thread, &reply, &data, &err_msg)))
	    {
	      /* We assume that something bad has happened to the connection and remove it
	       * if we can't read the reply. */

	      threadDebugMsg(thread, "GUI: thread %s, cannot access reply from server thread - %s", err_msg) ;

	      /* Warn the user ! */
	      if (!zmap_view->thread_fail_silent)
		zMapWarning("Source \"%s\" is being removed, check log for details.", view_con->url) ;

	      zMapLogCritical("Source \"%s\", cannot access reply from server thread,"
			      " error was: %s", view_con->url, err_msg) ;

	      thread_has_died = TRUE ;
	    }
	  else
	    {
#ifdef ED_G_NEVER_INCLUDE_THIS_CODE
	      { char fred[32]; sprintf(fred,"%d",reply);
		threadDebugMsg(thread, "GUI: thread %s, thread reply = %d",fred) ;
	      }
#endif /* ED_G_NEVER_INCLUDE_THIS_CODE */
	      //if(reply != ZMAPTHREAD_REPLY_WAIT)
	      //      zMapLogWarning("thread reply %d",reply);
#if 0
	      if(reply != ZMAPTHREAD_REPLY_WAIT)
		{
		  ZMapViewConnectionStep step = (ZMapViewConnectionStep) view_con->step_list->current->data;
		  zMapLogWarning("thread reply %d = %d/%d, %s",step->request,reply,view_con->thread_status, err_msg);
		}
#endif
	      switch (reply)
		{
		case ZMAPTHREAD_REPLY_WAIT:
		  {
		    state_change = FALSE ;

		    break ;
		  }
		case ZMAPTHREAD_REPLY_GOTDATA:
		case ZMAPTHREAD_REPLY_REQERROR:
		  {
		    ZMapServerReqAny req_any ;
		    ZMapViewConnectionRequest request ;
		    ZMapViewConnectionStep step = NULL ;
		    gboolean kill_connection = FALSE ;

		    view_con->curr_request = ZMAPTHREAD_REQUEST_WAIT ;

		    /* Recover the request from the thread data. */
		    req_any = (ZMapServerReqAny)data ;

		    /* Recover the stepRequest from the view connection and process the data from
		     * the request. */
		    if (!(request = zmapViewStepListFindRequest(view_con->step_list, req_any->type, view_con)))
		      {
			zMapLogCritical("Request of type %s for connection %s not found in view %s step list !",
					zMapServerReqType2ExactStr(req_any->type),
					view_con->url,
					zmap_view->view_name) ;

			kill_connection = TRUE ;
		      }
		    else
		      {
			step = (ZMapViewConnectionStep) view_con->step_list->current->data;      //request->step ;

			if (reply == ZMAPTHREAD_REPLY_REQERROR)
			  {
			    /* This means the request failed for some reason. */
			    threadDebugMsg(thread, "GUI: thread %s, request to server failed....", NULL) ;

			    if (err_msg  && step->on_fail != REQUEST_ONFAIL_CONTINUE)
			      {
				char *format_str =
				  "Source \"%s\" has returned an error, request that failed was: %s" ;

				if(!zmap_view->thread_fail_silent)
				  zMapWarning(format_str, view_con->url, err_msg) ;

				zMapLogCritical(format_str, view_con->url, err_msg) ;
			      }

			  }
			else
			  {
			    // threadDebugMsg(thread, "GUI: thread %s, got data", NULL) ;

			    if (zmap_view->state != ZMAPVIEW_LOADING && zmap_view->state != ZMAPVIEW_UPDATING)
			      {
				threadDebugMsg(thread, "GUI: thread %s, got data but ZMap state is - %s",
					       zmapViewGetStatusAsStr(zMapViewGetStatus(zmap_view))) ;
			      }

			    zmapViewStepListStepProcessRequest(view_con, request) ;

			    if (request->state != STEPLIST_FINISHED)    // ie there was an error
			      reply = ZMAPTHREAD_REPLY_REQERROR;
 			  }
		      }

		    if (reply == ZMAPTHREAD_REPLY_REQERROR)
		      {
			if (step->on_fail == REQUEST_ONFAIL_CANCEL_THREAD
			    || step->on_fail == REQUEST_ONFAIL_CANCEL_STEPLIST)
			  {
			    /* Remove request from all steps.... */
			    zmapViewStepListDestroy(view_con) ;
			  }
			else
			  {
			    step->state = STEPLIST_FINISHED ;
			  }

			view_con->thread_status = THREAD_STATUS_FAILED;	/* so that we report an error */

			if (step->on_fail == REQUEST_ONFAIL_CANCEL_THREAD)

			  kill_connection = TRUE ;
		      }

		    if (kill_connection)
		      {
			/* Warn the user ! */
			if(!zmap_view->thread_fail_silent)
			  zMapWarning("Source \"%s\" is being cancelled, check log for details.", view_con->url) ;

			zMapLogCritical("Source \"%s\" is being cancelled"//
					" because a request to it has failed,"
					" error was: %s", view_con->url, err_msg) ;

			/* Signal thread to die. */
			if (zMapThreadExists(thread))
			  zMapThreadKill(thread) ;
		      }

		    /* Reset the reply from the slave. */
		    zMapThreadSetReply(thread, ZMAPTHREAD_REPLY_WAIT) ;

		    break ;
		  }
		case ZMAPTHREAD_REPLY_DIED:
		  {
		    ZMapViewConnectionStep step ;

		    step = (ZMapViewConnectionStep) view_con->step_list->current->data;

		    if (step->on_fail != REQUEST_ONFAIL_CONTINUE)
		      {
			/* Thread has failed for some reason and we should clean up. */
			if (err_msg && !zmap_view->thread_fail_silent)
			  zMapWarning("%s", err_msg) ;

			thread_has_died = TRUE ;

			threadDebugMsg(thread, "GUI: thread %s has died so cleaning up....", NULL) ;
		      }
		    else
		      {
			/* mark the current step as finished or else we won't move on
			 * this was buried in zmapViewStepListStepProcessRequest()
			 */
			step->state = STEPLIST_FINISHED ;

                        /* Reset the reply from the slave. */
			zMapThreadSetReply(thread, ZMAPTHREAD_REPLY_WAIT) ;
		      }

		    break ;
		  }
		case ZMAPTHREAD_REPLY_CANCELLED:
		  {
		    /* This happens when we have signalled the threads to die and they are
		     * replying to say that they have now died. */
		    thread_has_died = TRUE ;

		    /* This means the thread was cancelled so we should clean up..... */
		    threadDebugMsg(thread, "GUI: thread %s has been cancelled so cleaning up....", NULL) ;

		    break ;
		  }
		case ZMAPTHREAD_REPLY_QUIT:
		  {
		    thread_has_died = TRUE;

		    threadDebugMsg(thread, "GUI: thread %s has quit so cleaning up....", NULL) ;

		    break;
		  }

		default:
		  {
		    zMapLogFatalLogicErr("switch(), unknown value: %d", reply) ;

		    break ;
		  }
		}

	    }


#ifdef ED_G_NEVER_INCLUDE_THIS_CODE
	  /* There is a problem with the zMapThreadExists() call on the Mac,
	   * it says the thread has died when it hasn't. */

	  if (!thread_has_died && !zMapThreadExists(thread))
	    {
	      thread_has_died = TRUE;
	      // message to differ from REPLY_DIED above
	      // it really is sudden death, thread is just not there
	      threadDebugMsg(thread, "GUI: thread %s has died suddenly so cleaning up....", NULL) ;
	    }
#endif /* ED_G_NEVER_INCLUDE_THIS_CODE */



	  /* CHECK HOW STEPS_FINISHED IS SET...SOMETHING IS WRONG.....GETTING CALLED EVERYTIME A
	     SOURCE
	     * FINISHES INSTEAD WHEN ALL SOURCES ARE FINISHED.... */



	  /* If the thread has died then remove it's connection. */
	  // do this before counting up the number of step lists
	  if (thread_has_died)
	    {
	      ZMapViewConnectionStep step;

	      is_continue = FALSE;

	      if(view_con->step_list)
		{
		  step = (ZMapViewConnectionStep) view_con->step_list->current->data;
		  is_continue = (step->on_fail == REQUEST_ONFAIL_CONTINUE);
		}

	      /* We are going to remove an item from the list so better move on from
	       * this item. */
	      list_item = g_list_next(list_item) ;
	      zmap_view->connection_list = g_list_remove(zmap_view->connection_list, view_con) ;

	      if (view_con->step_list)
      		reqs_finished = TRUE;


	      if (reply == ZMAPTHREAD_REPLY_QUIT && view_con->thread_status != THREAD_STATUS_FAILED)
		{
		  if (step->request == ZMAP_SERVERREQ_TERMINATE)  /* normal OK status in response */
		    {
		      view_con->thread_status = THREAD_STATUS_OK ;
#if 0
		      (we get the original or last error here)
			/* patch out confusing error message about termination */
			/* really this ought to just report OK from the server code */
			if (err_msg)
			  {
			    g_free(err_msg) ;
			    err_msg = NULL ;
			  }
#endif
		    }
		}
	      else
		{
		  view_con->thread_status = THREAD_STATUS_FAILED ;
		}

	      destroyConnection(zmap_view,view_con) ;  //NB frees up what cd points to  (view_com->request_data)
 	      steps_finished = TRUE ;		/* destroy connection kills the step list */
	    }

	  /* Check for more connection steps and dispatch them or clear up if finished. */
	  if ((view_con->step_list))
	    {
	      /* If there were errors then all connections may have been removed from
	       * step list or if we have finished then destroy step_list. */
	      if (zmapViewStepListIsNext(view_con->step_list))
		{

		  zmapViewStepListIter(view_con) ;
		  has_step_list++;

		  steps_finished = FALSE ;
		}
	      else
		{
                  zmapViewStepListDestroy(view_con) ;
                  reqs_finished = TRUE;
                  if (view_con->thread_status != THREAD_STATUS_FAILED)
		    view_con->thread_status = THREAD_STATUS_OK ;
		  //zMapLogMessage("step list %s finished",view_con->url);
		  steps_finished = TRUE ;
		}
	    }


	  /* WE ARE COMING IN HERE TOO OFTEN.....SHOULD ONLY BE RIGHT AT END, CHECK LOGIC FOR
	     STEPS FINIHSED.... */

	  if (steps_finished)	// (thread_status == THREAD_STATUS_FAILED || thread_status == THREAD_STATUS_OK)     // tell otterlace
	    {
	      if (cd)      // ie was valid at the start of the loop
		{
		  if (cd->exit_code)
		    view_con->thread_status = THREAD_STATUS_FAILED ;

		  if (view_con->thread_status == THREAD_STATUS_FAILED)
		    {
		      if(!err_msg)
			{
			  /* NOTE on TERMINATE OK/REPLY_QUIT we get thread_has_died and NULL the error message */
			  /* but if we set thread_status for FAILED on successful exit then we get this, so let's not do that: */
			  err_msg = "Thread failed but there is no error message to say why !" ;

			  zMapLogWarning("%s", err_msg) ;

			  err_msg = g_strdup(err_msg) ;	    /* Set default message.... */
			}

		      if (!zmap_view->thread_fail_silent && is_continue)
		        {
			  /* we get here at the end of a step list, prev errors not reported till now */
			  zMapWarning("Data request failed: %s%s%s",err_msg,
				      cd->stderr_out && *cd->stderr_out ? "Server reports:": "", cd->stderr_out);
		        }
		    }

		  /* All done, so tell our peer if we have one. */
		  if (zmap_view->remote_control)
		    {
		      lfd.status = (view_con->thread_status == THREAD_STATUS_OK ? TRUE : FALSE) ;
		      lfd.err_msg = err_msg ;
		      lfd.start = cd->start;
		      lfd.end = cd->end;

		      lfd.num_features = cd->num_features;
		      lfd.exit_code = cd->exit_code;
		      lfd.stderr_out = cd->stderr_out;


		      sendViewLoaded(zmap_view, &lfd) ;
		    }

#ifdef ED_G_NEVER_INCLUDE_THIS_CODE
		  (*(view_cbs_G->load_data))(zmap_view, zmap_view->app_data, &lfd) ;
#endif /* ED_G_NEVER_INCLUDE_THIS_CODE */
		  (*(view_cbs_G->load_data))(zmap_view, zmap_view->app_data, NULL) ;
		}
	    }

	  if (err_msg)
	    g_free(err_msg) ;

	  if (thread_has_died || steps_finished)
	    {
	      zmapViewBusy(zmap_view, FALSE) ;
	    }

	} while (list_item && (list_item = g_list_next(list_item))) ;
    }



  if (!has_step_list && reqs_finished)
    {

#ifdef ED_G_NEVER_INCLUDE_THIS_CODE
      zmapViewBusy(zmap_view, FALSE) ;
#endif /* ED_G_NEVER_INCLUDE_THIS_CODE */


      /*
       * rather than count up the number loaded we say 'LOADED' if there's no LOADING active
       * This accounts for failures as well as completed loads
       */
      zmap_view->state = ZMAPVIEW_LOADED ;
      zmap_view->sources_loading = 0;
      state_change = TRUE;


#if 0
      /* MH17 NOTE: I'm re-using this flag for the moment just to see if it's effective
       * if restarting a session then load pipes in series (from cached files)
       * then display the lot once only instead of moving columns sideways many times
       */
      if(zmap_view->serial_load)
	{
	  /* 4th arg is a list of masked featuresets which are relevant if updating
	   * here we display the lot so no problem
	   */
	  justDrawContext(zmap_view, zmap_view->features, zmap_view->context_map.styles , NULL);
	  zmap_view->serial_load = FALSE;
	}
#endif
    }

  /* Inform the layer about us that our state has changed. */
  if (state_change)
    {
      (*(view_cbs_G->state_change))(zmap_view, zmap_view->app_data, NULL) ;
    }


  /* At this point if we have connections then we carry on looping looking for
   * replies from the views. If there are no threads left then we need to examine
   * our state and take action depending on whether we are dying or threads
   * have died or whatever.... */
  if (!zmap_view->connection_list)
    {
      /* Decide if we need to be called again or if everythings dead. */
      call_again = checkContinue(zmap_view) ;
    }


  return call_again ;
}





/* This is _not_ a generalised dispatch function, it handles a sequence of requests that
 * will end up fetching a feature context from a source. The steps are interdependent
 * and data from one step must be available to the next. */
static gboolean dispatchContextRequests(ZMapViewConnection connection, ZMapServerReqAny req_any)
{
  gboolean result = TRUE ;
  ConnectionData connect_data = (ConnectionData)(connection->request_data) ;

//zMapLogWarning("%s: dispatch %d",connection->url, req_any->type);
  switch (req_any->type)
    {
    case ZMAP_SERVERREQ_CREATE:
      break;
    case ZMAP_SERVERREQ_OPEN:
      {
      ZMapServerReqOpen open = (ZMapServerReqOpen) req_any;

      open->sequence_map = connect_data->sequence_map;
      open->zmap_start = connect_data->start;
      open->zmap_end = connect_data->end;
      }
      break;
    case ZMAP_SERVERREQ_GETSERVERINFO:
      {

	break ;
      }
    case ZMAP_SERVERREQ_FEATURESETS:
      {
	ZMapServerReqFeatureSets feature_sets = (ZMapServerReqFeatureSets)req_any ;

	feature_sets->featureset_2_stylelist_out = connect_data->column_2_styles ;

	/* MH17: if this is an output parameter why do we set it on dispatch?
	 * beacuse it's a preallocated hash table
	 */

	/* next 2 are outputs from ACE and inputs to pipeServers */
	feature_sets->featureset_2_column_inout = connect_data->featureset_2_column;
	feature_sets->source_2_sourcedata_inout = connect_data->source_2_sourcedata;

	break ;
      }
    case ZMAP_SERVERREQ_STYLES:
      {
	ZMapServerReqStyles get_styles = (ZMapServerReqStyles)req_any ;

	/* required styles comes from featuresets call. */
	get_styles->required_styles_in = connect_data->required_styles ;

	break ;
      }
    case ZMAP_SERVERREQ_NEWCONTEXT:
      {
	ZMapServerReqNewContext new_context = (ZMapServerReqNewContext)req_any ;

	new_context->context = connect_data->curr_context ;

	break ;
      }
    case ZMAP_SERVERREQ_FEATURES:
      {
	ZMapServerReqGetFeatures get_features = (ZMapServerReqGetFeatures)req_any ;

	get_features->context = connect_data->curr_context ;
	get_features->styles = connect_data->curr_styles ;

	break ;
      }
    case ZMAP_SERVERREQ_SEQUENCE:
      {
	ZMapServerReqGetFeatures get_features = (ZMapServerReqGetFeatures)req_any ;

	get_features->context = connect_data->curr_context ;
	get_features->styles = connect_data->curr_styles ;

	break ;
      }
    case ZMAP_SERVERREQ_GETSTATUS:
      {
            break;
      }
    case ZMAP_SERVERREQ_TERMINATE:
      {
      //ZMapServerReqTerminate terminate = (ZMapServerReqTerminate) req_any ;source_2_sourcedata_inout

      break ;
      }
    default:
      {
	zMapLogFatalLogicErr("switch(), unknown value: %d", req_any->type) ;

	break ;
      }
    }

  result = TRUE ;

  return result ;
}

void printStyle(GQuark style_id, gpointer data, gpointer user_data)
{
      char *x = (char *) user_data;
	ZMapFeatureTypeStyle style = (ZMapFeatureTypeStyle) data;

	zMapLogWarning("%s: style %s = %s (%d)",x,g_quark_to_string(style_id), g_quark_to_string(style->unique_id), style->default_bump_mode);
}

void mergeHashTableCB(gpointer key, gpointer value, gpointer user)
{
      GHashTable *old = (GHashTable *) user;

      if(!g_hash_table_lookup(old,key))
            g_hash_table_insert(old,key,value);
}



// get 1-1 mapping of featureset names to style id except when configured differently
GList *get_required_styles_list(GHashTable *srchash,GList *fsets)
{
      GList *iter;
      GList *styles = NULL;
      ZMapFeatureSource src;
      gpointer key,value;

      zMap_g_hash_table_iter_init(&iter,srchash);
      while(zMap_g_hash_table_iter_next(&iter,&key,&value))
      {
            src = g_hash_table_lookup(srchash,key);
            if(src)
                  value = GUINT_TO_POINTER(src->style_id);
            styles = g_list_prepend(styles,value);
      }

      return(styles);
}




typedef struct
{
  GHashTable *all_styles ;
  gboolean found_style ;
  GString *missing_styles ;
} FindStylesStruct, *FindStyles ;

/* GFunc()    */
static void findStyleCB(gpointer data, gpointer user_data)
{
  GQuark style_id = GPOINTER_TO_INT(data) ;
  FindStyles find_data = (FindStyles)user_data ;

  style_id = zMapStyleCreateID((char *)g_quark_to_string(style_id)) ;

  if ((zMapFindStyle(find_data->all_styles, style_id)))
      find_data->found_style = TRUE;
  else
    {
      if (!(find_data->missing_styles))
	find_data->missing_styles = g_string_sized_new(1000) ;

      g_string_append_printf(find_data->missing_styles, "%s ", g_quark_to_string(style_id)) ;
    }

  return ;
}

// returns whether we have any of the needed styles and lists the ones we don't
static gboolean haveRequiredStyles(GHashTable *all_styles, GList *required_styles, char **missing_styles_out)
{
  gboolean result = FALSE ;
  FindStylesStruct find_data = {NULL} ;

  if(!required_styles)  // MH17: semantics -> don't need styles therefore have those that are required
      return(TRUE);

  find_data.all_styles = all_styles ;

  g_list_foreach(required_styles, findStyleCB, &find_data) ;

  if (find_data.missing_styles)
    *missing_styles_out = g_string_free(find_data.missing_styles, FALSE) ;

  result = find_data.found_style ;

  return result ;
}




/* This is _not_ a generalised processing function, it handles a sequence of replies from
 * a thread that build up a feature context from a source. The steps are interdependent
 * and data from one step must be available to the next. */
static gboolean processDataRequests(ZMapViewConnection view_con, ZMapServerReqAny req_any)
{
  gboolean result = TRUE ;
  ConnectionData connect_data = (ConnectionData)(view_con->request_data) ;
  ZMapView zmap_view = view_con->parent_view ;
  GList *fset;

  /* Process the different types of data coming back. */
  //printf("%s: response to %d was %d\n",view_con->url,req_any->type,req_any->response);
  //zMapLogWarning("%s: response to %d was %d",view_con->url,req_any->type,req_any->response);

  switch (req_any->type)
    {
    case ZMAP_SERVERREQ_CREATE:
      break;

    case ZMAP_SERVERREQ_OPEN:
      {
	break ;
      }
    case ZMAP_SERVERREQ_GETSERVERINFO:
      {
	ZMapServerReqGetServerInfo get_info = (ZMapServerReqGetServerInfo)req_any ;

	connect_data->database_name = get_info->database_name_out ;
	connect_data->database_title = get_info->database_title_out ;
	connect_data->database_path = get_info->database_path_out ;
	connect_data->request_as_columns = get_info->request_as_columns;

	/* Hacky....what if there are several source names etc...we need a flag to say "master" source... */
	if (!(zmap_view->view_db_name))
	  zmap_view->view_db_name = connect_data->database_name ;

	if (!(zmap_view->view_db_title))
	  zmap_view->view_db_title = connect_data->database_title ;

	break ;
      }

    case ZMAP_SERVERREQ_FEATURESETS:
      {
	ZMapServerReqFeatureSets feature_sets = (ZMapServerReqFeatureSets)req_any ;


	if (req_any->response == ZMAP_SERVERRESPONSE_OK)
	  {
	    /* Got the feature sets so record them in the server context. */
	    connect_data->curr_context->req_feature_set_names = feature_sets->feature_sets_inout ;
	  }
	else if (req_any->response == ZMAP_SERVERRESPONSE_UNSUPPORTED && feature_sets->feature_sets_inout)
	  {
	    /* If server doesn't support checking feature sets then just use those supplied. */
	    connect_data->curr_context->req_feature_set_names = feature_sets->feature_sets_inout ;

	    feature_sets->required_styles_out =
	      get_required_styles_list(zmap_view->context_map.source_2_sourcedata,
				       feature_sets->feature_sets_inout);
	  }

/* NOTE (mh17)
	tasked with handling a GFF file from the command line and no config..
	it became clear that this could not be done simply without reading each file twice
	and the plan moved to generating a config file with a perl script
	the idea being to read the GFF headers before running ZMap.
	But servers need a list of featuresets
	a) so that the request code could work out which servers to use
	b) so that we could precalculate featureset to column mapping and source to source data mapping
	(otherwise all data will be ignored and ZMap will abort from several places)
	which gives the crazy situation of having the read the entire file
	to extract all the featureset names so that we can read the entire file.
	NB files could be remote which is not ideal, and we expect some files to be large

	So i adapted the code to have featureset free servers
	(that can only be requested on startup - can't look one up by featureset if it's not defined)
	and hoped that i'd be able to patch this data in.
	There is a server protocol step to get featureset names
	but that would require processing subsequent steps to find out this information and
	the GFFparser rejects features from sources that have not been preconfigured.
	ie it's tied up in a knot

	Several parts of the display code have been patched to make up featureset to columns etc OTF
	which is in direct confrontation with the design of most of the server and display code,
	which explicitly assumes that this is predefined

	Well it sort of runs but really the server code needs a rewrite.
 */

#if 0
// defaulted in GFFparser
	/* Not all servers will provide a mapping between feature sets and styles so we add
	 * one now which is a straight mapping from feature set name to a style of the same name. */

	if (!(g_hash_table_size(feature_sets->featureset_2_stylelist_out)))
	  {
	    GList *sets ;

	    sets = feature_sets->feature_sets_inout ;
	    do
	      {
		GQuark feature_set_id, feature_set_name_id;

		/* We _must_ canonicalise here. */
		feature_set_name_id = GPOINTER_TO_UINT(sets->data) ;

		feature_set_id = zMapFeatureSetCreateID((char *)g_quark_to_string(feature_set_name_id)) ;

		zMap_g_hashlist_insert(feature_sets->featureset_2_stylelist_out,
				       feature_set_id,
				       GUINT_TO_POINTER(feature_set_id)) ;
//("processData f2s adds %s to %s\n",g_quark_to_string(feature_set_id),g_quark_to_string(feature_set_id));
	      }
	    while((sets = g_list_next(sets))) ;
	  }
#endif
	/* not all servers provide a source to source data mapping
	 * ZMap config can include this info but only if someone provides it
	 * make sure there is an entry for each featureset from this server
	 */
	for(fset = feature_sets->feature_sets_inout;fset;fset = fset->next)
	  {
            ZMapFeatureSource src;
		GQuark fid = zMapStyleCreateID((char *) g_quark_to_string( GPOINTER_TO_UINT(fset->data)));

            if (!(src = g_hash_table_lookup(feature_sets->source_2_sourcedata_inout,GUINT_TO_POINTER(fid))))
	      {
		GQuark src_unique_id ;

		// if entry is missing
		// allocate a new struct and add to the table
		src = g_new0(ZMapFeatureSourceStruct,1);

		src->source_id = GPOINTER_TO_UINT(fset->data);	/* may have upper case */
		src->source_text = src->source_id;
		src_unique_id = fid;
//		src->style_id = fid;

		g_hash_table_insert(feature_sets->source_2_sourcedata_inout, GUINT_TO_POINTER(fid), src) ;
	      }
            else
	      {
		if(!src->source_id)
		  src->source_id = GPOINTER_TO_UINT(fset->data);
		if(!src->source_text)
		  src->source_text = src->source_id;
//		if(!src->style_id)
//		  src->style_id = fid;	defaults to this in zmapGFF-Parser.c
	      }
	  }

	/* I don't know if we need these, can get from context. */
	connect_data->feature_sets = feature_sets->feature_sets_inout ;
	connect_data->required_styles = feature_sets->required_styles_out ;


#if 0 //ED_G_NEVER_INCLUDE_THIS_CODE
	printf("\nadding stylelists:\n");
	zMap_g_hashlist_print(feature_sets->featureset_2_stylelist_out) ;
#endif /* ED_G_NEVER_INCLUDE_THIS_CODE */

#if 0 //ED_G_NEVER_INCLUDE_THIS_CODE
	printf("\nview styles lists before merge:\n");
	zMap_g_hashlist_print(zmap_view->context_map.column_2_styles) ;
#endif /* ED_G_NEVER_INCLUDE_THIS_CODE */

	/* Merge the featureset to style hashses. */
	zMap_g_hashlist_merge(zmap_view->context_map.column_2_styles, feature_sets->featureset_2_stylelist_out) ;

#if 0 //ED_G_NEVER_INCLUDE_THIS_CODE
	printf("\nview styles lists after merge:\n");
	zMap_g_hashlist_print(zmap_view->context_map.column_2_styles) ;
#endif /* ED_G_NEVER_INCLUDE_THIS_CODE */


	/* If the hashes aren't equal, we had to do a merge.  Need to free the server
	 * created hash that will otherwise be left dangling... */
	if (zmap_view->context_map.column_2_styles != feature_sets->featureset_2_stylelist_out)
	  {
	    zMap_g_hashlist_destroy(feature_sets->featureset_2_stylelist_out);
	    feature_sets->featureset_2_stylelist_out = NULL;
	  }

	/* merge these in, the base mapping is defined in zMapViewIniGetData() */
	// NB these are not supplied by pipeServers and we assume a 1-1 mapping
	// (see above) of source to display featureset and source to style.
	// See also zmapViewRemoteReceive.c/xml_featureset_start_cb()

	if (!(zmap_view->context_map.featureset_2_column))
	  {
	    zmap_view->context_map.featureset_2_column = feature_sets->featureset_2_column_inout ;
	  }
	else if (feature_sets->featureset_2_column_inout &&
		 zmap_view->context_map.featureset_2_column != feature_sets->featureset_2_column_inout)
	  {
	    //print_fset2col("merge view",zmap_view->context_map.featureset_2_column);
	    //print_fset2col("merge inout",feature_sets->featureset_2_column_inout);
	    g_hash_table_foreach(feature_sets->featureset_2_column_inout,
				 mergeHashTableCB,zmap_view->context_map.featureset_2_column);
	  }

	/* we get lower case column names from ACE
	 * - patch in upppercased ones from other config if we have it
	 * (otterlace should provide config for this)
	 */
	{
	  GList *iter;
	  gpointer key,value;

	  zMap_g_hash_table_iter_init(&iter,zmap_view->context_map.featureset_2_column);
	  while(zMap_g_hash_table_iter_next(&iter,&key,&value))
            {
	      ZMapFeatureSetDesc fset;
	      ZMapFeatureSource fsrc;
	      ZMapFeatureColumn column;

	      fset = (ZMapFeatureSetDesc) value;

	      /* construct a reverse col 2 featureset mapping */
	      column = g_hash_table_lookup(zmap_view->context_map.columns,GUINT_TO_POINTER(fset->column_id));
	      if(column)
		{
		  fset->column_ID = column->column_id;      /* upper cased display name */

		  /* construct reverse mapping from column to featureset */
		  /* but don't add featuresets that get virtualised */
		  if(!g_list_find(column->featuresets_unique_ids,key))
		    {
		      fsrc = g_hash_table_lookup(zmap_view->context_map.source_2_sourcedata,key);
		      if(fsrc && !fsrc->maps_to)
			{
			  /* NOTE this is an ordered list */
			  column->featuresets_unique_ids = g_list_append(column->featuresets_unique_ids,key);
#warning this code gets run for all featuresets for every server which is silly
			}
		    }
		}

	      /* we get hundreds of these from ACE that are not in the config */
	      /* and there's no capitalised names */
	      /* we could hack in a capitaliser function but it would never be perfect */
	      if(!fset->feature_src_ID)
		fset->feature_src_ID = GPOINTER_TO_UINT(key);
            }
	}

	if (!(zmap_view->context_map.source_2_sourcedata))
	  {
	    zmap_view->context_map.source_2_sourcedata = feature_sets->source_2_sourcedata_inout ;
	  }
	else if(feature_sets->source_2_sourcedata_inout &&
		zmap_view->context_map.source_2_sourcedata !=  feature_sets->source_2_sourcedata_inout)
	  {
	    g_hash_table_foreach(feature_sets->source_2_sourcedata_inout,
				 mergeHashTableCB,zmap_view->context_map.source_2_sourcedata);
	  }


	//print_source_2_sourcedata("got featuresets",zmap_view->context_map.source_2_sourcedata);
	//print_fset2col("got featuresets",zmap_view->context_map.featureset_2_column);
	//print_col2fset("got columns",zmap_view->context_map.columns);

	// MH17: need to think about freeing _inout tables if in != out

	break ;
      }
    case ZMAP_SERVERREQ_STYLES:
      {
	ZMapServerReqStyles get_styles = (ZMapServerReqStyles)req_any ;

	/* Merge the retrieved styles into the views canonical style list. */
	if(get_styles->styles_out)
	{
	    char *missing_styles = NULL ;

#if 0
pointless doing this if we have defaults
code moved from zmapServerProtocolHandler.c
besides we should test the view data which may contain global config

		char *missing_styles = NULL;

		/* Make sure that all the styles that are required for the feature sets were found.
		* (This check should be controlled from analysing the number of feature servers or
		* flags set for servers.....) */

		if (!haveRequiredStyles(get_styles->styles_out, get_styles->required_styles_in, &missing_styles))
		{
			*err_msg_out = g_strdup_printf("The following required Styles could not be found on the server: %s",
						missing_styles) ;
		}
		if(missing_styles)
		{
			g_free(missing_styles);	   /* haveRequiredStyles return == TRUE doesn't mean missing_styles == NULL */
		}
#endif

		zmap_view->context_map.styles = zMapStyleMergeStyles(zmap_view->context_map.styles,
								get_styles->styles_out, ZMAPSTYLE_MERGE_PRESERVE) ;

		/* need to patch in sub style pointers after merge/ copy */
		zMapStyleSetSubStyles(zmap_view->context_map.styles);

		/* test here, where we have global and predefined styles too */

		if (!haveRequiredStyles(zmap_view->context_map.styles, get_styles->required_styles_in, &missing_styles))
		{
			zMapLogWarning("The following required Styles could not be found on the server: %s",missing_styles) ;
		}
		if(missing_styles)
		{
			g_free(missing_styles);	   /* haveRequiredStyles return == TRUE doesn't mean missing_styles == NULL */
		}
	}

	/* Store the curr styles for use in creating the context and drawing features. */
	//	connect_data->curr_styles = get_styles->styles_out ;
	/* as the styles in the window get replaced we need to have all of them not the new ones */
	connect_data->curr_styles = zmap_view->context_map.styles ;

	break ;
      }
    case ZMAP_SERVERREQ_NEWCONTEXT:
      {
	break ;
      }

    case ZMAP_SERVERREQ_FEATURES:
    case ZMAP_SERVERREQ_GETSTATUS:
    case ZMAP_SERVERREQ_SEQUENCE:
      {
      char *missing_styles = NULL ;
	/* features and getstatus combined as they can both display data */
	ZMapServerReqGetFeatures get_features = (ZMapServerReqGetFeatures)req_any ;

	if(req_any->response != ZMAP_SERVERRESPONSE_OK)
	  result = FALSE;

	if (result && req_any->type == ZMAP_SERVERREQ_FEATURES)
	  {
#if MH17_ADDED_IN_GFF_PARSER
	    if (!(connect_data->server_styles_have_mode)
		&& !zMapFeatureAnyAddModesToStyles((ZMapFeatureAny)(connect_data->curr_context),
						   zmap_view->context_map.styles))
	      {
     		zMapLogWarning("Source %s, inferring Style modes from Features failed.",
			       view_con->url) ;

		result = FALSE ;
	      }
#endif
	    /* I'm not sure if this couldn't come much earlier actually....something
	     * to investigate.... */

	    if (!makeStylesDrawable(zmap_view->view_sequence->config_file,
				    zmap_view->context_map.styles, &missing_styles))
	      {
		zMapLogWarning("Failed to make following styles drawable: %s", missing_styles) ;

		result = FALSE ;
	      }

	    connect_data->get_features = get_features;
	  }

	if (result && req_any->type == ZMAP_SERVERREQ_GETSTATUS)
	  {
            /* store the exit code and STDERR */
            ZMapServerReqGetStatus get_status = (ZMapServerReqGetStatus)req_any ;

            connect_data->exit_code = get_status->exit_code;
            connect_data->stderr_out = get_status->stderr_out;
	  }

	/* ok...once we are here we can display stuff.... */
	if (result && req_any->type == connect_data->display_after)
	  {
	    /* Isn't there a problem here...which bit of info goes with which server ???? */
	    zmapViewSessionAddServerInfo(zmap_view->session_data, connect_data->database_path) ;

	    if(connect_data->get_features)  /* may be nul if server died */
	      {
		zMapStopTimer("LoadFeatureSet",g_quark_to_string(GPOINTER_TO_UINT(connect_data->get_features->context->req_feature_set_names->data)));

		/* can't copy this list after getFeatures as it gets wiped */
	    	if(!connect_data->feature_sets)	/* (is autoconfigured server/ featuresets not specified) */
			connect_data->feature_sets = g_list_copy(connect_data->get_features->context->src_feature_set_names);

		getFeatures(zmap_view, connect_data->get_features, connect_data) ;

	      }
            /* we record succcessful requests, if some fail they will get zapped in checkstateconnections() */
	    zmap_view->sources_loading--;
	  }

	break ;
      }
      //    case ZMAP_SERVERREQ_GETSEQUENCE:
      // never appears?? - see commandCB() and processGetSeqRequests() in this file


    case ZMAP_SERVERREQ_TERMINATE:
      {
	break ;
      }

    default:
      {
	zMapLogFatalLogicErr("switch(), unknown value: %d", req_any->type) ;
	result = FALSE ;

	break ;
      }
    }

  return result ;
}

static void freeDataRequest(ZMapServerReqAny req_any)
{
  zMapServerRequestDestroy(req_any) ;

  return ;
}



/*
 *      Callbacks for getting local sequences for passing to blixem.
 */
static gboolean processGetSeqRequests(ZMapViewConnection view_con, ZMapServerReqAny req_any)
{
  gboolean result = FALSE ;
  ZMapView zmap_view = view_con->parent_view ;

  if (req_any->type == ZMAP_SERVERREQ_GETSEQUENCE)
    {
      ZMapServerReqGetSequence get_sequence = (ZMapServerReqGetSequence)req_any ;
      ZMapWindowCallbackCommandAlign align = (ZMapWindowCallbackCommandAlign)(get_sequence->caller_data) ;
      GPid blixem_pid ;
      gboolean status ;

      /* Got the sequences so launch blixem. */
      if ((status = zmapViewCallBlixem(zmap_view, align->block,
				       align->homol_type,
				       align->offset, align->cursor_position,
				       align->window_start, align->window_end,
				       align->mark_start, align->mark_end,
				       align->homol_set,
					 align->isSeq,
				       align->features, align->feature_set, NULL, get_sequence->sequences,
				       &blixem_pid, &(zmap_view->kill_blixems))))
	zmap_view->spawned_processes = g_list_append(zmap_view->spawned_processes,
						     GINT_TO_POINTER(blixem_pid)) ;

      result = TRUE ;
    }
  else
    {
      zMapLogFatalLogicErr("wrong request type: %d", req_any->type) ;

      result = FALSE ;
    }


  return result ;
}



/* Kill all the windows... */
static void killGUI(ZMapView view, ZMapViewWindowTree destroyed_view)
{
  while (view->window_list)
    {
      ZMapViewWindow view_window ;

      view_window = view->window_list->data ;

      destroyWindow(view, view_window, destroyed_view) ;
    }

  return ;
}


static void killConnections(ZMapView zmap_view)
{
  GList* list_item ;

  if ((zmap_view->connection_list))
    {
      list_item = g_list_first(zmap_view->connection_list) ;
      do
	{
	  ZMapViewConnection view_con ;
	  ZMapThread thread ;

	  view_con = list_item->data ;
	  thread = view_con->thread ;

	  /* NOTE, we do a _kill_ here, not a destroy. This just signals the thread to die, it
	   * will actually die sometime later. */
	  if (zMapThreadExists(thread))
	    zMapThreadKill(thread) ;
	}
      while ((list_item = g_list_next(list_item))) ;
    }

  return ;
}





static void invoke_merge_in_names(gpointer list_data, gpointer user_data)
{
  ZMapViewWindow view_window = (ZMapViewWindow)list_data;
  GList *feature_set_names = (GList *)user_data;

  /* This relies on hokey code... with a number of issues...
   * 1) the window function only concats the lists.
   * 2) this view code might well want to do the merge?
   * 3) how do we order all these columns?
   */
   /* mh17: column ordering is as in ZMap config
    * either by 'columns' command or by server and then featureset order
    * concat is ok as featuresets are not duplicated, but beware repeat requests to the same server
    * NOTE (mar 2011) with req from mark we expect duplicate requests, merge must merge not concatenate
    */
  zMapWindowMergeInFeatureSetNames(view_window->window, feature_set_names);

  return ;
}


/* Allocate a connection and send over the request to get the sequence displayed. */
/* NB: this is called from zmapViewLoadFeatures() and commandCB (for DNA only) */
static ZMapViewConnection createConnection(ZMapView zmap_view,
					   ZMapViewConnection view_con,
					   ZMapFeatureContext context,
					   char *server_url, char *format,
					   int timeout, char *version,
					   gboolean req_styles,
					   char *styles_file,
					   GList *req_featuresets,
					   gboolean dna_requested,
					   gint features_start, gint features_end,
					   gboolean terminate)
{

  ZMapThread thread ;
  ConnectionData connect_data ;
  gboolean existing = FALSE;
  int url_parse_error ;
  ZMapURL urlObj;

  /* Parse the url and create connection. */
  if (!(urlObj = url_parse(server_url, &url_parse_error)))
    {
      zMapLogWarning("GUI: url %s did not parse. Parse error < %s >",
		     server_url, url_error(url_parse_error)) ;
      return(NULL);
    }

  if (view_con)
    {
      // use existing connection if not busy
      if (view_con->step_list)
	view_con = NULL;
      else
	existing = TRUE;
      //if (existing) printf("using existing connection %s\n",view_con->url);
    }

  if (!view_con)
    {
      /* Create the thread to service the connection requests, we give it a function that it will call
       * to decode the requests we send it and a terminate function. */
      if ((thread = zMapThreadCreate(zMapServerRequestHandler,
				     zMapServerTerminateHandler, zMapServerDestroyHandler)))
        {
	  /* Create the connection struct. */
	  view_con = g_new0(ZMapViewConnectionStruct, 1) ;
	  view_con->parent_view = zmap_view ;
	  view_con->thread = thread ;
	  view_con->url = g_strdup(server_url) ;
	  //printf("create thread for %s\n",view_con->url);
	  view_con->thread_status = THREAD_STATUS_PENDING;

        }
      else
        {
        	/* reporting an error here woudl be good
        	 * but the thread interafce does not apper to return its error code
        	 * and was written to exit zmap in case of failure
        	 * we need to pop up a messgae if (!view->thread_fail_silent)
        	 * and also reply to otterlace if active
        	 */
		return(NULL);
        }
    }

  if (view_con)
    {
      ZMapServerReqAny req_any;
      StepListActionOnFailureType on_fail = REQUEST_ONFAIL_CANCEL_THREAD;

      // take out as now not needed and besides didn't work
      if (terminate)
	on_fail = REQUEST_ONFAIL_CONTINUE;  /* to get pipe server external script status */

      view_con->curr_request = ZMAPTHREAD_REQUEST_EXECUTE ;

      connect_data = g_new0(ConnectionDataStruct, 1) ;
      connect_data->curr_context = context ;
      if (terminate)           // ie server->delayed -> called after startup
	connect_data->dynamic_loading = TRUE ;

      connect_data->column_2_styles = zMap_g_hashlist_create() ;
// better?      connect_data->column_2_styles = zmap_view->context_map.column_2_styles;

      connect_data->featureset_2_column = zmap_view->context_map.featureset_2_column;
      connect_data->source_2_sourcedata = zmap_view->context_map.source_2_sourcedata;

      // we need to save this to tell otterlace when we've finished
      // it also gets given to threads: when can we free it?
      connect_data->feature_sets = req_featuresets;
//zMapLogWarning("request %d %s",g_list_length(req_featuresets),g_quark_to_string(GPOINTER_TO_UINT(req_featuresets->data)));

      /* the bad news is that these two little numbers have to tunnel through three distinct data
	 structures and layers of s/w to get to the pipe scripts.  Originally the request
	 coordinates were buried in blocks in the context supplied incidentally when requesting
	 features after extracting other data from the server.  Obviously done to handle multiple
	 blocks but it's another iso 7 violation  */

      connect_data->start = features_start;
      connect_data->end = features_end;

      /* likewise this has to get copied through a series of data structs */
      connect_data->sequence_map = zmap_view->view_sequence;

      view_con->request_data = connect_data ;


      view_con->step_list = zmapViewConnectionStepListCreate(dispatchContextRequests,
							     processDataRequests,
							     freeDataRequest);

      /* CHECK WHAT THIS IS ABOUT.... */
      /* Record info. for this session. */
      zmapViewSessionAddServer(zmap_view->session_data, urlObj, format) ;

      connect_data->display_after = ZMAP_SERVERREQ_FEATURES;

      /* Set up this connection in the step list. */
      if (!existing)
	{
	  req_any = zMapServerRequestCreate(ZMAP_SERVERREQ_CREATE,
					    zmap_view->view_sequence->config_file,
					    urlObj, format, timeout, version) ;
	  zmapViewStepListAddServerReq(view_con->step_list, view_con, ZMAP_SERVERREQ_CREATE, req_any, on_fail) ;
	  req_any = zMapServerRequestCreate(ZMAP_SERVERREQ_OPEN) ;
	  zmapViewStepListAddServerReq(view_con->step_list, view_con, ZMAP_SERVERREQ_OPEN, req_any, on_fail) ;
	  req_any = zMapServerRequestCreate(ZMAP_SERVERREQ_GETSERVERINFO) ;
	  zmapViewStepListAddServerReq(view_con->step_list, view_con, ZMAP_SERVERREQ_GETSERVERINFO, req_any, on_fail) ;
	}

//      if (req_featuresets)
// need to request all if none specified
	{
	  req_any = zMapServerRequestCreate(ZMAP_SERVERREQ_FEATURESETS, req_featuresets, NULL) ;
	  zmapViewStepListAddServerReq(view_con->step_list, view_con, ZMAP_SERVERREQ_FEATURESETS, req_any, on_fail) ;

	  if(req_styles || styles_file)
	  {
		req_any = zMapServerRequestCreate(ZMAP_SERVERREQ_STYLES, req_styles, styles_file && *styles_file ? styles_file : NULL) ;
		zmapViewStepListAddServerReq(view_con->step_list, view_con, ZMAP_SERVERREQ_STYLES, req_any, on_fail) ;
	  }
	  else
	  {
		  connect_data->curr_styles = zmap_view->context_map.styles ;
	  }
	  req_any = zMapServerRequestCreate(ZMAP_SERVERREQ_NEWCONTEXT, context) ;
	  zmapViewStepListAddServerReq(view_con->step_list, view_con, ZMAP_SERVERREQ_NEWCONTEXT, req_any, on_fail) ;

        req_any = zMapServerRequestCreate(ZMAP_SERVERREQ_FEATURES) ;
	  zmapViewStepListAddServerReq(view_con->step_list, view_con, ZMAP_SERVERREQ_FEATURES, req_any, on_fail) ;
	}

      if (dna_requested)
	{
	  req_any = zMapServerRequestCreate(ZMAP_SERVERREQ_SEQUENCE) ;
	  zmapViewStepListAddServerReq(view_con->step_list, view_con, ZMAP_SERVERREQ_SEQUENCE, req_any, on_fail) ;
	  connect_data->display_after = ZMAP_SERVERREQ_SEQUENCE ;
        /* despite appearing before features in the GFF this gets requested afterwards */
	}

      if (terminate)
	{
        /* MH17 NOTE
         * These calls are here in the order they should be executed in for clarity
         * but the order chosen is defined in zmapViewConnectionStepListCreate()
         * this code could be reordered without any effect
         * the step list is operated as an array indexed by request type
         */
        req_any = zMapServerRequestCreate(ZMAP_SERVERREQ_GETSTATUS) ;
        zmapViewStepListAddServerReq(view_con->step_list, view_con, ZMAP_SERVERREQ_GETSTATUS, req_any, on_fail) ;
        connect_data->display_after = ZMAP_SERVERREQ_GETSTATUS;


	  req_any = zMapServerRequestCreate(ZMAP_SERVERREQ_TERMINATE) ;
	  zmapViewStepListAddServerReq(view_con->step_list, view_con, ZMAP_SERVERREQ_TERMINATE, req_any, on_fail ) ;
	}

      if (!existing)
	zmap_view->connection_list = g_list_append(zmap_view->connection_list, view_con) ;

      /* Start the connection to the source. */
      zmapViewStepListIter(view_con) ;
    }
  else
    {
      zMapLogWarning("GUI: url %s looks ok (host: %s\tport: %d)"
		     "but could not connect to server.",
		     urlObj->url,
		     urlObj->host,
		     urlObj->port) ;
    }

  return view_con ;
}



static void destroyConnection(ZMapView view, ZMapViewConnection view_conn)
{
  if (view->sequence_server == view_conn)
    view->sequence_server = NULL;

//  zMapThreadDestroy(view_conn->thread) ;

  g_free(view_conn->url) ;

  if (view_conn->step_list)
    zmapViewStepListDestroy(view_conn);

  /* Need to destroy the types array here....... */

  g_free(view_conn) ;

  return ;
}


/* set all the windows attached to this view so that they contain nothing. */
static void resetWindows(ZMapView zmap_view)
{
  GList* list_item ;

  list_item = g_list_first(zmap_view->window_list) ;

  do
    {
      ZMapViewWindow view_window ;

      view_window = list_item->data ;

      zMapWindowReset(view_window->window) ;
    }
  while ((list_item = g_list_next(list_item))) ;

  return ;
}



/* Signal all windows there is data to draw. */
static void displayDataWindows(ZMapView zmap_view,
			             ZMapFeatureContext all_features,
                               ZMapFeatureContext new_features, GHashTable *new_styles,
                               gboolean undisplay, GList *masked)
{
  GList *list_item, *window_list  = NULL;
  gboolean clean_required = FALSE;

  list_item = g_list_first(zmap_view->window_list) ;

  /* when the new features aren't the stored features i.e. not the first draw */
  /* un-drawing the features doesn't work the same way as drawing */
  if(all_features != new_features && !undisplay)
    {
      clean_required = TRUE;
    }

  do
    {
      ZMapViewWindow view_window ;

      view_window = list_item->data ;

      if (!undisplay)
      {
        zMapWindowDisplayData(view_window->window, NULL,
			      all_features, new_features,
                        &zmap_view->context_map,
                        masked) ;
      }
      else
        zMapWindowUnDisplayData(view_window->window, all_features, new_features);

      if (clean_required)
        window_list = g_list_append(window_list, view_window->window);
    }
  while ((list_item = g_list_next(list_item))) ;

  if(clean_required)
    zmapViewCWHSetList(zmap_view->cwh_hash, new_features, window_list);

  return ;
}


static void loaded_dataCB(ZMapWindow window, void *caller_data, void *window_data)
{
  ZMapFeatureContext context = (ZMapFeatureContext)window_data;
  ZMapViewWindow view_window = (ZMapViewWindow)caller_data;
  ZMapView view;
  gboolean removed, debug = FALSE, unique_context;

  view = zMapViewGetView(view_window);

  if(debug)
    zMapLogWarning("%s", "Attempting to Destroy Diff Context");

  removed = zmapViewCWHRemoveContextWindow(view->cwh_hash, &context, window, &unique_context);

  if(debug)
    {
      if(removed)
        zMapLogWarning("%s", "Context was destroyed");
      else if(unique_context)
        zMapLogWarning("%s", "Context is the _only_ context");
      else
        zMapLogWarning("%s", "Another window still needs the context memory");
    }

  if(removed || unique_context)
    (*(view_cbs_G->load_data))(view, view->app_data, NULL) ;

  return ;
}


static ZMapViewWindow createWindow(ZMapView zmap_view, ZMapWindow window)
{
  ZMapViewWindow view_window ;

  view_window = g_new0(ZMapViewWindowStruct, 1) ;
  view_window->parent_view = zmap_view ;		    /* back pointer. */
  view_window->window = window ;

  return view_window ;
}


static void destroyWindow(ZMapView zmap_view, ZMapViewWindow view_window, ZMapViewWindowTree destroyed_view_inout)
{
  if (destroyed_view_inout)
    {
      ZMapViewWindowTree destroyed_window ;

      destroyed_window = g_new0(ZMapViewWindowTreeStruct, 1) ;
      destroyed_window->parent = view_window->window ;

      destroyed_view_inout->children = g_list_append(destroyed_view_inout->children, destroyed_window) ;
    }

  zmap_view->window_list = g_list_remove(zmap_view->window_list, view_window) ;

  zMapWindowDestroy(view_window->window) ;

  g_free(view_window) ;

  return ;
}



/* We have far too many function calls here...it's all confusing..... */
static void getFeatures(ZMapView zmap_view, ZMapServerReqGetFeatures feature_req, ConnectionData connect_data)
{
  ZMapFeatureContext new_features = NULL ;
  gboolean merge_results = FALSE ;
  ZMapFeatureContext diff_context = NULL ;
  GList *masked;


  zMapPrintTimer(NULL, "Got Features from Thread") ;

  /* May be a new context or a merge with an existing one. */
/*
 * MH17: moved mergeAndDrawContext code here:
 * Error handling is rubbish here...stuff needs to be free whether there is an error or not.
 *
 * new_features should be freed (but not the data...ahhhh actually the merge should
 * free any replicated data...yes, that is what should happen. Then when it comes to
 * the diff we should not free the data but should free all our structs...
 *
 * We should free the context_inout context here....actually better
 * would to have a "free" flag............
 *  */
  if (feature_req->context)
    {
      new_features = feature_req->context ;
      zMapAssert(!new_features->no_parent);

      connect_data->num_features = feature_req->context->num_features;

      if ((merge_results = justMergeContext(zmap_view,
					    &new_features, connect_data->curr_styles,
					    &masked, connect_data->request_as_columns, TRUE)))   // && !view->serial_load)
        {
            diff_context = new_features;
            justDrawContext(zmap_view, diff_context, connect_data->curr_styles , masked);
        }
      else
        {
            feature_req->context = NULL;
        }
    }
}


static gboolean zMapViewSortExons(ZMapFeatureContext diff_context)
{
      zMapFeatureContextExecute((ZMapFeatureAny) diff_context,
                                   ZMAPFEATURE_STRUCT_FEATURESET,
                                   zMapFeatureTranscriptSortExons,
                                   NULL);

      return(TRUE);
}




static ZMapFeatureContextExecuteStatus add_default_styles(GQuark key,
                                                         gpointer data,
                                                         gpointer user_data,
                                                         char **error_out)
{
  ZMapFeatureAny feature_any = (ZMapFeatureAny)data;
  ZMapFeatureContextExecuteStatus status = ZMAP_CONTEXT_EXEC_STATUS_OK;
  ZMapView view = (ZMapView) user_data;
//  ZMapFeatureSource src2src;
  ZMapFeatureTypeStyle style;
  ZMapFeatureColumn f_col;
//  ZMapFeatureSetDesc set_data ;

  zMapAssert(feature_any && zMapFeatureIsValid(feature_any)) ;

  switch(feature_any->struct_type)
    {
    case ZMAPFEATURE_STRUCT_ALIGN:
      {
        ZMapFeatureAlignment feature_align = NULL;
        feature_align = (ZMapFeatureAlignment)feature_any;
      }
      break;
    case ZMAPFEATURE_STRUCT_BLOCK:
      {
      }
      break;

    case ZMAPFEATURE_STRUCT_FEATURESET:
      {
		ZMapFeatureSet feature_set = NULL;
		feature_set = (ZMapFeatureSet)feature_any;

			/* for autoconfigured columns we have to patch up a few data structs
			* that are needed by various bits of code scattered all over the place
			* that are assumed to have been set up before requesting the data
			* and they are assumed to have been copied to some other place at some time
			* in between startup, requesting data, getting data and displaying it
			*
			* what's below is in repsonse to whatever errors and assertions happened
			* it's called 'design by experiment'
			*/
		style = feature_set->style;	/* eg for an auto configured featureset with a default style */
			/* also set up column2styles */
		if(style)
		{
			if(!g_hash_table_lookup(view->context_map.column_2_styles,GUINT_TO_POINTER(feature_set->unique_id)))
			{
				/* createColumnFull() needs a style table, although the error is buried in zmapWindowUtils.c */
				zMap_g_hashlist_insert(view->context_map.column_2_styles,
					feature_set->unique_id,     // the column
					GUINT_TO_POINTER(style->unique_id)) ;  // the style
			}

#if 0
/* cretaed by zMapFeatureGetSetColumn() below */
			if (!(set_data = g_hash_table_lookup(view->context_map->featureset_2_column,GUINT_TO_POINTER(feature_set_id))))
			{
				// to handle autoconfigured servers we have to make this up
				set_data = g_new0(ZMapFeatureSetDescStruct,1);
				set_data->column_id = feature_set_id;
				set_data->column_ID = feature_set_id;
				g_hash_table_insert(view->context_map->featureset_2_column,GUINT_TO_POINTER(feature_set_id), (gpointer) set_data);
			}

#endif
			/* find_or_create_column() needs f_col->style */
			f_col = zMapFeatureGetSetColumn(&(view->context_map),feature_set->unique_id);
			if(f_col)
			{
				if(!f_col->style)
					f_col->style = style;
				if(!f_col->style_table)
					f_col->style_table = g_list_append(f_col->style_table, (gpointer) style);
			}

			/* source_2_sourcedata has been set up by GFF parser, which needed it. */
		}
	}
	break;

    case ZMAPFEATURE_STRUCT_FEATURE:
    case ZMAPFEATURE_STRUCT_INVALID:
    default:
      {
      zMapAssertNotReached();
      break;
      }
    }

  return status;
}

static gboolean justMergeContext(ZMapView view, ZMapFeatureContext *context_inout,
				 GHashTable *styles, GList **masked,
				 gboolean request_as_columns, gboolean revcomp_if_needed)
{
  gboolean merge_result = FALSE ;
  ZMapFeatureContext new_features, diff_context = NULL ;
  ZMapFeatureContextMergeCode merge = ZMAPFEATURE_CONTEXT_ERROR ;
  GList *featureset_names = NULL;
  GList *l;

  new_features = *context_inout ;

  //  printf("just Merge new = %s\n",zMapFeatureContextGetDNAStatus(new_features) ? "yes" : "non");

  zMapStartTimer("Merge Context","") ;

  if(!view->features)
  {
	/* we need a context with a master_align with a block, all with valid sequence coordinates */
	/* this is all back to front, we only know what we requested when the answer comes back */
	/* and we need to have asked the same qeusrtion 3 times */
	ZMapFeatureBlock block = zMap_g_hash_table_nth(new_features->master_align->blocks, 0) ;

	view->features = zMapFeatureContextCopyWithParents((ZMapFeatureAny) block) ;
  }


  if(!view->view_sequence->end)
    {
      view->view_sequence->start = new_features->master_align->sequence_span.x1;
      view->view_sequence->end   = new_features->master_align->sequence_span.x2;
    }


  /* When coming from xremote we don't need to do this. */
  if (revcomp_if_needed && view->revcomped_features)
    {
      zMapFeatureContextReverseComplement(new_features, view->context_map.styles);
    }


  /* we need a list of requested featureset names, which is different from those returned
   * these names are user compatable (not normalised)
   */
  //printf("justMerge req=%d, %d featuresets\n", request_as_columns,g_list_length(new_features->req_feature_set_names));

  if(request_as_columns)      /* ie came from ACEDB */
    {

      ZMapFeatureColumn column;

      l = new_features->req_feature_set_names;  /* column names as quarks, not normalised */
      while(l)
	{
	  GQuark set_id = GPOINTER_TO_UINT(l->data);
	  char *set_name = (char *) g_quark_to_string(set_id);
	  set_id = zMapFeatureSetCreateID(set_name);

	  if (!(column = g_hash_table_lookup(view->context_map.columns,GUINT_TO_POINTER(set_id))))
	    {
	      ZMapFeatureSetDesc set_desc ;

	      /* AGGGHHHHHHHHH, SOMETIMES WE DON'T FIND IT HERE AS WELL.... */

	      /* If merge request came directly from otterlace then need to look up feature set
	       * in column/featureset hash. */
	      if ((set_desc = g_hash_table_lookup(view->context_map.featureset_2_column, GUINT_TO_POINTER(set_id))))
		column = g_hash_table_lookup(view->context_map.columns,GUINT_TO_POINTER(set_desc->column_id)) ;
	    }





	  /* the column featureset lists have been assembled by this point,
	     could not do this at the request stage */

	  if(column)
            {                                    /* more effcient this way round? */
	      featureset_names = g_list_concat(column->featuresets_names,featureset_names);
            }
	  else  /* should not happen */
            {
	      /* this is a not configured error */
	      zMapLogWarning("merge: no column for %s",set_name);
            }

	  l = l->next;
	  /* as this list is to be replaced it would be logical to delete the links
	   * but it is also referred to by connection_data
	   */

	}
      new_features->req_feature_set_names = featureset_names;

    }
  else
    {
	/* not sure if these lists need copying, but a small memory leak is better than a crash due to a double free */
      if(!new_features->req_feature_set_names)
		new_features->req_feature_set_names = g_list_copy(new_features->src_feature_set_names);

	featureset_names = new_features->req_feature_set_names;

	/* need to add column_2_style and column style table; tediously we need the featureset structs to do this */
      zMapFeatureContextExecute((ZMapFeatureAny) new_features,
				ZMAPFEATURE_STRUCT_FEATURESET,
				add_default_styles,
				(gpointer) view);
    }

  if (0)
    {
      char *x = g_strdup_printf("justMergeContext req=%d, %d featuresets after processing\n",
				request_as_columns, g_list_length(new_features->req_feature_set_names));
      GList *l;
      for(l = new_features->req_feature_set_names;l;l = l->next)
	{
	  char *y = (char *) g_quark_to_string(GPOINTER_TO_UINT(l->data));
	  x = g_strconcat(x," ",y,NULL);
	}
//      zMapLogWarning(x,"");
	printf("%s\n",x);

    }

  merge = zMapFeatureContextMerge(&(view->features), &new_features, &diff_context, featureset_names) ;


  //  printf("just Merge view = %s\n",zMapFeatureContextGetDNAStatus(view->features) ? "yes" : "non");
  //  printf("just Merge diff = %s\n",zMapFeatureContextGetDNAStatus(diff_context) ? "yes" : "non");


  {
    gboolean debug = FALSE ;
    GError *err = NULL;

    if (debug)
      {
	zMapFeatureDumpToFileName(diff_context,"features.txt","(justMerge) diff context:\n", NULL, &err) ;
	zMapFeatureDumpToFileName(view->features,"features.txt","(justMerge) view->Features:\n", NULL, &err) ;
      }

  }


  if (merge == ZMAPFEATURE_CONTEXT_OK)
    {
      /*      zMapLogMessage("%s", "Context merge succeeded.") ;*/
      merge_result = TRUE ;

      if(0)
	{
	  char *x = g_strdup_printf("justMerge req=%d, diff has %d featuresets after merging: ", request_as_columns,g_list_length(diff_context->src_feature_set_names));
	  GList *l;
	  for(l = diff_context->src_feature_set_names;l;l = l->next)
	    {
	      char *y = (char *) g_quark_to_string(GPOINTER_TO_UINT(l->data));
	      x = g_strconcat(x,",",y,NULL);
	    }
	  zMapLogWarning(x,"");
	  printf("%s\n",x);
	}

	/* ensure transcripts have exons in fwd strand order
	 * needed for CanvasTranscript... ACEDB did this but pipe scripts return exons in transcript (strand) order
	 */
	zMapViewSortExons(diff_context);


	/* collpase short reads if configured
	 * NOTE this is simpler than EST masking as we simply don't display the collapsed features
	 * if it is thought necessary to change this then follow the example of EST masking code
	 * you will need to head into window code via just DrawContext()
	 */
	zMapViewCollapseFeatureSets(view,diff_context);

      // mask ESTs with mRNAs if configured
      l = zMapViewMaskFeatureSets(view, diff_context->src_feature_set_names);

      if(masked)
	*masked = l;
    }
  else if (merge == ZMAPFEATURE_CONTEXT_NONE)
    zMapLogWarning("%s", "Context merge failed because no new features found in new context.") ;
  else
    zMapLogCritical("%s", "Context merge failed, serious error.") ;


  zMapStopTimer("Merge Context","") ;

  /* Return the diff_context which is the just the new features (NULL if merge fails). */
  *context_inout = diff_context ;

  return merge_result ;
}

static void justDrawContext(ZMapView view, ZMapFeatureContext diff_context, GHashTable *new_styles, GList *masked)
{
  /* Signal the ZMap that there is work to be done. */
  displayDataWindows(view, view->features, diff_context, new_styles, FALSE, masked) ;

  /* Not sure about the timing of the next bit. */

  /* We have to redraw the whole navigator here.  This is a bit of
   * a pain, but it's due to the scaling we do to make the rest of
   * the navigator work.  If the length of the sequence changes the
   * all the previously drawn features need to move.  It also
   * negates the need to keep state as to the length of the sequence,
   * the number of times the scale bar has been drawn, etc... */
  zMapWindowNavigatorReset(view->navigator_window); /* So reset */
  zMapWindowNavigatorSetStrand(view->navigator_window, view->revcomped_features);
  /* and draw with _all_ the view's features. */
  zMapWindowNavigatorDrawFeatures(view->navigator_window, view->features, view->context_map.styles);

  /* signal our caller that we have data. */
  (*(view_cbs_G->load_data))(view, view->app_data, NULL) ;

  return ;
}

static void eraseAndUndrawContext(ZMapView view, ZMapFeatureContext context_inout)
{
  ZMapFeatureContext diff_context = NULL;

  if(!zMapFeatureContextErase(&(view->features), context_inout, &diff_context))
    zMapLogCritical("%s", "Cannot erase feature data from...");
  else
    {
      displayDataWindows(view, view->features, diff_context, NULL, TRUE, NULL);

      zMapFeatureContextDestroy(diff_context, TRUE);
    }

  return ;
}



/* Layer below wants us to execute a command. */
static void commandCB(ZMapWindow window, void *caller_data, void *window_data)
{
  ZMapViewWindow view_window = (ZMapViewWindow)caller_data ;
  ZMapView view = view_window->parent_view ;
  ZMapWindowCallbackCommandAny cmd_any = (ZMapWindowCallbackCommandAny)window_data ;

  switch (cmd_any->cmd)
    {
    case ZMAPWINDOW_CMD_SHOWALIGN:
      {
	ZMapWindowCallbackCommandAlign align_cmd = (ZMapWindowCallbackCommandAlign)cmd_any ;

	doBlixemCmd(view, align_cmd) ;

	break ;
      }
    case ZMAPWINDOW_CMD_GETFEATURES:
      {
	ZMapWindowCallbackGetFeatures get_data = (ZMapWindowCallbackGetFeatures)cmd_any ;
	int req_start = get_data->start;
	int req_end = get_data->end;

	if (view->revcomped_features)
	  {
            int tmp;

            /* rev comp the request to get the right features, we request as fwd strand */

            req_start = zmapFeatureRevCompCoord(req_start,
						view->features->parent_span.x1,view->features->parent_span.x2);
            req_end   = zmapFeatureRevCompCoord(req_end,
						view->features->parent_span.x1,view->features->parent_span.x2);

            tmp = req_start;
            req_start = req_end;
            req_end = tmp;
	  }

	zmapViewLoadFeatures(view, get_data->block, get_data->feature_set_ids, NULL,
			     req_start, req_end,
			     SOURCE_GROUP_DELAYED, TRUE, FALSE) ;	/* don't terminate, need to keep alive for blixem */

	break ;
      }


    case ZMAPWINDOW_CMD_REVERSECOMPLEMENT:
      {
	gboolean status ;

	/* NOTE, there is no need to signal the layer above that things are changing,
	 * the layer above does the complement and handles all that. */
	if (!(status = zMapViewReverseComplement(view)))
	  {
	    zMapLogCritical("%s", "View Reverse Complement failed.") ;

	    zMapWarning("%s", "View Reverse Complement failed.") ;
	  }

	break ;
      }
    default:
      {
	zMapAssertNotReached() ;
	break ;
      }
    }


  return ;
}


/* Call blixem functions, note that if we fetch local sequences this is asynchronous and
 * results in a callback to processGetSeqRequests() which then does the zmapViewCallBlixem() call. */
static void doBlixemCmd(ZMapView view, ZMapWindowCallbackCommandAlign align_cmd)
{
  gboolean status ;
  GList *local_sequences = NULL ;


  if (align_cmd->homol_set == ZMAPWINDOW_ALIGNCMD_NONE
      || !(status = zmapViewBlixemLocalSequences(view, align_cmd->block, align_cmd->homol_type,
						 align_cmd->offset, align_cmd->cursor_position,
						 align_cmd->feature_set, &local_sequences)))
    {
      GPid blixem_pid ;

      if ((status = zmapViewCallBlixem(view, align_cmd->block,
				       align_cmd->homol_type,
				       align_cmd->offset,
				       align_cmd->cursor_position,
				       align_cmd->window_start, align_cmd->window_end,
				       align_cmd->mark_start, align_cmd->mark_end,
				       align_cmd->homol_set,
					 align_cmd->isSeq,
				       align_cmd->features, align_cmd->feature_set, align_cmd->source, NULL,
				       &blixem_pid, &(view->kill_blixems))))
	view->spawned_processes = g_list_append(view->spawned_processes, GINT_TO_POINTER(blixem_pid)) ;
    }
  else
    {
      if (!view->sequence_server)
	{
	  zMapWarning("%s", "No sequence server was specified so cannot fetch raw sequences for blixem.") ;
	}
      else
	{
	  ZMapViewConnection view_con ;
	  ZMapViewConnectionRequest request ;
	  ZMapServerReqAny req_any ;

	  view_con = view->sequence_server ;
	  // assumed to be acedb

	  if (!view_con) // || !view_con->sequence_server)
	    {
	      zMapWarning("%s", "Sequence server incorrectly specified in config file"
			  " so cannot fetch local sequences for blixem.") ;
	    }
	  else if(view_con->step_list)
	    {
	      zMapWarning("%s", "Sequence server is currently active"
			  " so cannot fetch local sequences for blixem.") ;
	    }
	  else
	    {
	      zmapViewBusy(view, TRUE) ;

	      /* Create the step list that will be used to fetch the sequences. */
	      view_con->step_list = zmapViewStepListCreate(NULL, processGetSeqRequests, NULL) ;
	      zmapViewStepListAddStep(view_con->step_list, ZMAP_SERVERREQ_GETSEQUENCE,
				      REQUEST_ONFAIL_CANCEL_STEPLIST) ;

	      /* Add the request to the step list. */
	      req_any = zMapServerRequestCreate(ZMAP_SERVERREQ_GETSEQUENCE,
						local_sequences, align_cmd) ;

	      request = zmapViewStepListAddServerReq(view_con->step_list,
						     view_con, ZMAP_SERVERREQ_GETSEQUENCE, req_any, REQUEST_ONFAIL_CANCEL_STEPLIST) ;

	      /* Start the step list. */
	      zmapViewStepListIter(view_con) ;
	    }
	}
    }


  return ;
}


static void viewVisibilityChangeCB(ZMapWindow window, void *caller_data, void *window_data)
{
  ZMapViewWindow view_window = (ZMapViewWindow)caller_data ;
  ZMapWindowVisibilityChange vis = (ZMapWindowVisibilityChange)window_data;

  /* signal our caller that something has changed. */
  (*(view_cbs_G->visibility_change))(view_window, view_window->parent_view->app_data, window_data) ;

  /* view_window->window can be NULL (when window copying) so we use the passed in window... */
  /* Yes it's a bit messy, but it's stopping it crashing. */
  zMapWindowNavigatorSetCurrentWindow(view_window->parent_view->navigator_window, window);

  zMapWindowNavigatorDrawLocator(view_window->parent_view->navigator_window, vis->scrollable_top, vis->scrollable_bot);

  return;
}

/* When a window is split, we set the zoom status of all windows */
static void setZoomStatusCB(ZMapWindow window, void *caller_data, void *window_data)
{
  ZMapViewWindow view_window = (ZMapViewWindow)caller_data ;

  g_list_foreach(view_window->parent_view->window_list, setZoomStatus, NULL) ;

  return;
}

static void setZoomStatus(gpointer data, gpointer user_data)
{
#ifdef ED_G_NEVER_INCLUDE_THIS_CODE
  ZMapViewWindow view_window = (ZMapViewWindow)data ;
#endif /* ED_G_NEVER_INCLUDE_THIS_CODE */
  return;
}



/* Trial code to get alignments from a file and create a context...... */
static ZMapFeatureContext createContext(ZMapFeatureSequenceMap sequence, GList *feature_set_names)
{
  ZMapFeatureContext context = NULL ;
  gboolean master = TRUE ;
  ZMapFeatureAlignment alignment ;
  ZMapFeatureBlock block ;

  context = zMapFeatureContextCreate(sequence->sequence, sequence->start, sequence->end, feature_set_names) ;

  /* Add the master alignment and block. */
  alignment = zMapFeatureAlignmentCreate(sequence->sequence, master) ; /* TRUE => master alignment. */

  zMapFeatureContextAddAlignment(context, alignment, master) ;

  block = zMapFeatureBlockCreate(sequence->sequence,
				 sequence->start, sequence->end, ZMAPSTRAND_FORWARD,
				 sequence->start, sequence->end, ZMAPSTRAND_FORWARD) ;

  zMapFeatureAlignmentAddBlock(alignment, block) ;


  /* Add other alignments if any were specified in a config file. */
  /* NOTE it's iffed out */
  addAlignments(context) ;


  return context ;
}


/* Add other alignments if any specified in a config file. */
static void addAlignments(ZMapFeatureContext context)
{
#ifdef THIS_NEEDS_REDOING
  ZMapConfigStanzaSet blocks_list = NULL ;
  ZMapConfig config ;
  char *config_file ;
  char *stanza_name = "align" ;
  gboolean result = FALSE ;
  char *ref_seq ;
  int start, end ;
  ZMapFeatureAlignment alignment = NULL ;


  ref_seq = (char *)g_quark_to_string(context->sequence_name) ;
  start = context->sequence_to_parent.c1 ;
  end = context->sequence_to_parent.c2 ;


  config_file = zMapConfigDirGetFile() ;
  if ((config = zMapConfigCreateFromFile(config_file)))
    {
      ZMapConfigStanza block_stanza ;
      ZMapConfigStanzaElementStruct block_elements[]
	= {{"reference_seq"        , ZMAPCONFIG_STRING , {NULL}},
	   {"reference_start"      , ZMAPCONFIG_INT    , {NULL}},
	   {"reference_end"        , ZMAPCONFIG_INT    , {NULL}},
	   {"reference_strand"     , ZMAPCONFIG_INT    , {NULL}},
	   {"non_reference_seq"    , ZMAPCONFIG_STRING , {NULL}},
	   {"non_reference_start"  , ZMAPCONFIG_INT    , {NULL}},
	   {"non_reference_end"    , ZMAPCONFIG_INT    , {NULL}},
	   {"non_reference_strand" , ZMAPCONFIG_INT    , {NULL}},
	   {NULL, -1, {NULL}}} ;

      /* init non string elements. */
      zMapConfigGetStructInt(block_elements, "reference_start")      = 0 ;
      zMapConfigGetStructInt(block_elements, "reference_end")        = 0 ;
      zMapConfigGetStructInt(block_elements, "reference_strand")     = 0 ;
      zMapConfigGetStructInt(block_elements, "non_reference_start")  = 0 ;
      zMapConfigGetStructInt(block_elements, "non_reference_end")    = 0 ;
      zMapConfigGetStructInt(block_elements, "non_reference_strand") = 0 ;

      block_stanza = zMapConfigMakeStanza(stanza_name, block_elements) ;

      result = zMapConfigFindStanzas(config, block_stanza, &blocks_list) ;
    }

  if (result)
    {
      ZMapConfigStanza next_block = NULL;

      while ((next_block = zMapConfigGetNextStanza(blocks_list, next_block)) != NULL)
        {
          ZMapFeatureBlock data_block = NULL ;
	  char *reference_seq, *non_reference_seq ;
	  int reference_start, reference_end, non_reference_start, non_reference_end ;
	  ZMapStrand ref_strand = ZMAPSTRAND_REVERSE, non_strand = ZMAPSTRAND_REVERSE ;
	  int diff ;

	  reference_seq = zMapConfigGetElementString(next_block, "reference_seq") ;
	  reference_start = zMapConfigGetElementInt(next_block, "reference_start") ;
	  reference_end = zMapConfigGetElementInt(next_block, "reference_end") ;
	  non_reference_seq = zMapConfigGetElementString(next_block, "non_reference_seq") ;
	  non_reference_start = zMapConfigGetElementInt(next_block, "non_reference_start") ;
	  non_reference_end = zMapConfigGetElementInt(next_block, "non_reference_end") ;
	  if (zMapConfigGetElementInt(next_block, "reference_strand"))
	    ref_strand = ZMAPSTRAND_FORWARD ;
	  if (zMapConfigGetElementInt(next_block, "non_reference_strand"))
	    non_strand = ZMAPSTRAND_FORWARD ;


	  /* We only add aligns/blocks that are for the relevant reference sequence and within
	   * the start/end for that sequence. */
	  if (g_ascii_strcasecmp(ref_seq, reference_seq) == 0
	      && !(reference_start > end || reference_end < start))
	    {

	      if (!alignment)
		{
		  /* Add the other alignment, note that we do this dumbly at the moment assuming
		   * that there is only one other alignment */
		  alignment = zMapFeatureAlignmentCreate(non_reference_seq, FALSE) ;

		  zMapFeatureContextAddAlignment(context, alignment, FALSE) ;
		}


	      /* Add the block for this set of data. */

	      /* clamp coords...SHOULD WE DO THIS, PERHAPS WE JUST REJECT THINGS THAT DON'T FIT ? */
	      if ((diff = start - reference_start) > 0)
		{
		  reference_start += diff ;
		  non_reference_start += diff ;
		}
	      if ((diff = reference_end - end) > 0)
		{
		  reference_end -= diff ;
		  non_reference_end -= diff ;
		}

	      data_block = zMapFeatureBlockCreate(non_reference_seq,
						  reference_start, reference_end, ref_strand,
						  non_reference_start, non_reference_end, non_strand) ;

	      zMapFeatureAlignmentAddBlock(alignment, data_block) ;
	    }
        }
    }
#endif /* THIS_NEEDS_REDOING */
  return ;
}




#ifdef ED_G_NEVER_INCLUDE_THIS_CODE
/* Creates a copy of a context from the given block upwards and sets the start/end
 * of features within the block. */

#warning MH17: scan for zMapFeatureBlockSetFeaturesCoords to find some simliar code  (near line 1876)

static ZMapFeatureContext createContextCopyFromBlock(ZMapFeatureBlock block, GList *feature_set_names,
						     int features_start, int features_end)
{
  ZMapFeatureContext context = NULL ;
  gboolean master = TRUE ;
  ZMapFeatureAlignment alignment ;


  context = zMapFeatureContextCreate(sequence, start, end, feature_set_names) ;

  /* Add the master alignment and block. */
  alignment = zMapFeatureAlignmentCreate(sequence, master) ; /* TRUE => master alignment. */

  zMapFeatureContextAddAlignment(context, alignment, master) ;

  block = zMapFeatureBlockCreate(sequence,
				 start, end, ZMAPSTRAND_FORWARD,
				 start, end, ZMAPSTRAND_FORWARD) ;

  zMapFeatureBlockSetFeaturesCoords(block, features_start, features_end) ;

  zMapFeatureAlignmentAddBlock(alignment, block) ;


  return context ;
}
#endif /* ED_G_NEVER_INCLUDE_THIS_CODE */






#ifdef NOT_REQUIRED_ATM

/* Read list of sequence to server mappings (i.e. which sequences must be fetched from which
 * servers) from the zmap config file. */
static gboolean getSequenceServers(ZMapView zmap_view, char *config_str)
{
  gboolean result = FALSE ;
  ZMapConfig config ;
  ZMapConfigStanzaSet zmap_list = NULL ;
  ZMapConfigStanza zmap_stanza ;
  char *zmap_stanza_name = ZMAPSTANZA_APP_CONFIG ;
  ZMapConfigStanzaElementStruct zmap_elements[] = {{ZMAPSTANZA_APP_SEQUENCE_SERVERS, ZMAPCONFIG_STRING, {NULL}},
						   {NULL, -1, {NULL}}} ;

  if ((config = getConfigFromBufferOrFile(config_str)))
    {
      zmap_stanza = zMapConfigMakeStanza(zmap_stanza_name, zmap_elements) ;

      if (zMapConfigFindStanzas(config, zmap_stanza, &zmap_list))
	{
	  ZMapConfigStanza next_zmap = NULL ;

	  /* We only read the first of these stanzas.... */
	  if ((next_zmap = zMapConfigGetNextStanza(zmap_list, next_zmap)) != NULL)
	    {
	      char *server_seq_str ;

	      if ((server_seq_str
		   = zMapConfigGetElementString(next_zmap, ZMAPSTANZA_APP_SEQUENCE_SERVERS)))
		{
		  char *sequence, *server ;
		  ZMapViewSequence2Server seq_2_server ;
		  char *search_str ;

		  search_str = server_seq_str ;
		  while ((sequence = strtok(search_str, " ")))
		    {
		      search_str = NULL ;
		      server = strtok(NULL, " ") ;

		      seq_2_server = createSeq2Server(sequence, server) ;

		      zmap_view->sequence_2_server = g_list_append(zmap_view->sequence_2_server, seq_2_server) ;
		    }
		}
	    }

	  zMapConfigDeleteStanzaSet(zmap_list) ;		    /* Not needed anymore. */
	}

      zMapConfigDestroyStanza(zmap_stanza) ;

      zMapConfigIniDestroy(config) ;

      result = TRUE ;
    }

  return result ;
}


static void destroySeq2ServerCB(gpointer data, gpointer user_data_unused)
{
  ZMapViewSequence2Server seq_2_server = (ZMapViewSequence2Server)data ;

  destroySeq2Server(seq_2_server) ;

  return ;
}

static ZMapViewSequence2Server createSeq2Server(char *sequence, char *server)
{
  ZMapViewSequence2Server seq_2_server = NULL ;

  seq_2_server = g_new0(ZMapViewSequence2ServerStruct, 1) ;
  seq_2_server->sequence = g_strdup(sequence) ;
  seq_2_server->server = g_strdup(server) ;

  return seq_2_server ;
}


static void destroySeq2Server(ZMapViewSequence2Server seq_2_server)
{
  g_free(seq_2_server->sequence) ;
  g_free(seq_2_server->server) ;
  g_free(seq_2_server) ;

  return ;
}

/* Check to see if a sequence/server pair match any in the list mapping sequences to servers held
 * in the view. NOTE that if the sequence is not in the list at all then this function returns
 * TRUE as it is assumed by default that sequences can be fetched from any servers.
 * */
static gboolean checkSequenceToServerMatch(GList *seq_2_server, ZMapViewSequence2Server target_seq_server)
{
  gboolean result = FALSE ;
  GList *server_item ;

  /* If the sequence is in the list then check the server names. */
  if ((server_item = g_list_find_custom(seq_2_server, target_seq_server, findSequence)))
    {
      ZMapViewSequence2Server curr_seq_2_server = (ZMapViewSequence2Server)server_item->data ;

      if ((g_ascii_strcasecmp(curr_seq_2_server->server, target_seq_server->server) == 0))
	result = TRUE ;
    }
  else
    {
      /* Return TRUE if sequence not in list. */
      result = TRUE ;
    }

  return result ;
}


/* A GCompareFunc to check whether servers match in the sequence to server mapping. */
static gint findSequence(gconstpointer a, gconstpointer b)
{
  gint result = -1 ;
  ZMapViewSequence2Server seq_2_server = (ZMapViewSequence2Server)a ;
  ZMapViewSequence2Server target_fetch = (ZMapViewSequence2Server)b ;

  if ((g_ascii_strcasecmp(seq_2_server->sequence, target_fetch->sequence) == 0))
    result = 0 ;

  return result ;
}
#endif /* NOT_REQUIRED_ATM */

/* Hacky...sorry.... */
static void threadDebugMsg(ZMapThread thread, char *format_str, char *msg)
{
  char *thread_id ;
  char *full_msg ;

  thread_id = zMapThreadGetThreadID(thread) ;
  full_msg = g_strdup_printf(format_str, thread_id, msg ? msg : "") ;


#ifdef ED_G_NEVER_INCLUDE_THIS_CODE
  zMapDebug("%s", full_msg) ;
#endif /* ED_G_NEVER_INCLUDE_THIS_CODE */

  zMapLogWarning("%s",full_msg);

  g_free(full_msg) ;
  g_free(thread_id) ;

  return ;
}



/* check whether there are live connections or not, return TRUE if there are, FALSE otherwise. */
static gboolean checkContinue(ZMapView zmap_view)
{
  gboolean connections = FALSE ;

  switch (zmap_view->state)
    {
    case ZMAPVIEW_INIT:       /* shouldn't be here! */
    case ZMAPVIEW_MAPPED:
    case ZMAPVIEW_LOADED:           /*delayed servers get cleared up, we do not need connections to run */

      {
	/* Nothing to do here I think.... */
	connections = TRUE ;
	break ;
      }
    case ZMAPVIEW_CONNECTING:
    case ZMAPVIEW_CONNECTED:
    case ZMAPVIEW_LOADING:
//    case ZMAPVIEW_LOADED:
      {
	/* Kill the view as all connections have died. */
	/* Threads have died because of their own errors....but the ZMap is not dying so
	 * reset state to init and we should return an error here....(but how ?), we
	 * should not be outputting messages....I think..... */
	/* need to reset here..... */

	/* Tricky coding here: we need to destroy the view _before_ we notify the layer above us
	 * that the zmap_view has gone but we need to pass information from the view back, so we
	 * keep a temporary record of certain parts of the view. */
	ZMapView zmap_view_ref = zmap_view ;
	void *app_data = zmap_view->app_data ;
	ZMapViewCallbackDestroyData destroy_data ;

	zMapWarning("%s", "Cannot show ZMap because server connections have all died or been cancelled.") ;
	zMapLogWarning("%s", "Cannot show ZMap because server connections have all died or been cancelled.") ;

	zmap_view->state = ZMAPVIEW_DYING ;


	/* OK...WE MAY NEED TO SIGNAL THAT VIEWS HAVE DIED HERE..... */
	/* Do we need to return what's been killed here ???? */
	killGUI(zmap_view, NULL) ;

	destroy_data = g_new(ZMapViewCallbackDestroyDataStruct, 1) ; /* Caller must free. */
	destroy_data->xwid = zmap_view->xwid ;

	destroyZMapView(&zmap_view) ;

	/* Signal layer above us that view has died. */
	(*(view_cbs_G->destroy))(zmap_view_ref, app_data, destroy_data) ;

	connections = FALSE ;

	break ;
      }
    case ZMAPVIEW_UPDATING:
      {
      /* zmap is ok but a  new column didn't come through */
      zmap_view->state = ZMAPVIEW_LOADED;

      /* Signal layer above us because the view has stopped loading. */
      (*(view_cbs_G->state_change))(zmap_view, zmap_view->app_data, NULL) ;
      //printf("check continue thread died while updating\n");
      //zMapLogWarning("check continue thread died while updating\n",NULL);
      connections = TRUE ;

      break;
      }
    case ZMAPVIEW_RESETTING:
      {
	/* zmap is ok but user has reset it and all threads have died so we need to stop
	 * checking.... */
	zmap_view->state = ZMAPVIEW_MAPPED;       /* ZMAPVIEW_INIT */

	/* Signal layer above us because the view has reset. */
	(*(view_cbs_G->state_change))(zmap_view, zmap_view->app_data, NULL) ;

	connections = FALSE ;

	break ;
      }
    case ZMAPVIEW_DYING:
      {
	/* Tricky coding here: we need to destroy the view _before_ we notify the layer above us
	 * that the zmap_view has gone but we need to pass information from the view back, so we
	 * keep a temporary record of certain parts of the view. */
	ZMapView zmap_view_ref = zmap_view ;
	void *app_data = zmap_view->app_data ;
	ZMapViewCallbackDestroyData destroy_data ;

	destroy_data = g_new(ZMapViewCallbackDestroyDataStruct, 1) ; /* Caller must free. */
	destroy_data->xwid = zmap_view->xwid ;

	/* view was waiting for threads to die, now they have we can free everything. */
	destroyZMapView(&zmap_view) ;

	/* Signal layer above us that view has died. */
	(*(view_cbs_G->destroy))(zmap_view_ref, app_data, destroy_data) ;

	connections = FALSE ;

	break ;
      }
    default:
      {
	zMapLogFatalLogicErr("switch(), unknown value: %d", zmap_view->state) ;

	break ;
      }
    }

//if(!connections) printf("checkContinue returns FALSE\n");


  return connections ;
}




static gboolean makeStylesDrawable(char *config_file, GHashTable *styles, char **missing_styles_out)
{
  gboolean result = FALSE ;
  DrawableDataStruct drawable_data = {NULL, FALSE, NULL} ;

  drawable_data.config_file = config_file ;

  g_hash_table_foreach(styles, drawableCB, &drawable_data) ;

  if (drawable_data.missing_styles)
    *missing_styles_out = g_string_free(drawable_data.missing_styles, FALSE) ;

  result = drawable_data.found_style ;

  return result ;
}



/* A GHashListForeachFunc() to make the given style drawable. */
static void drawableCB(gpointer key, gpointer data, gpointer user_data)
{
  GQuark key_id = GPOINTER_TO_UINT(key);
  ZMapFeatureTypeStyle style = (ZMapFeatureTypeStyle)data ;
  DrawableData drawable_data = (DrawableData)user_data ;

  if (zMapStyleIsDisplayable(style))
    {
      if (zMapStyleMakeDrawable(drawable_data->config_file, style))
	{
	  drawable_data->found_style = TRUE ;
	}
      else
	{
	  if (!(drawable_data->missing_styles))
	    drawable_data->missing_styles = g_string_sized_new(1000) ;

	  g_string_append_printf(drawable_data->missing_styles, "%s ", g_quark_to_string(key_id)) ;
	}
    }

  return ;
}





static void addPredefined(GHashTable **styles_out, GHashTable **column_2_styles_inout)
{
  GHashTable *styles ;
  GHashTable *f2s = *column_2_styles_inout ;

  styles = zmapConfigIniGetDefaultStyles();		// zMapStyleGetAllPredefined() ;

  g_hash_table_foreach(styles, styleCB, f2s) ;

  *styles_out = styles ;
  *column_2_styles_inout = f2s ;

  return ;
}

/* GHashListForeachFunc() to set up a feature_set/style hash. */
static void styleCB(gpointer key, gpointer data, gpointer user_data)
{
  GQuark key_id = GPOINTER_TO_UINT(key);
  GHashTable *hash = (GHashTable *)user_data ;
  GQuark feature_set_id, feature_set_name_id;

  /* We _must_ canonicalise here. */
  feature_set_name_id = key_id ;

  feature_set_id = zMapStyleCreateID((char *)g_quark_to_string(feature_set_name_id)) ;

  zMap_g_hashlist_insert(hash,
			 feature_set_id,
			 GUINT_TO_POINTER(feature_set_id)) ;

  return ;
}



/* Called when the xremote widget for View is mapped, we can then set the X Window id
 * for the xremote widget and then remove the handler so we don't get called anymore. */
static gboolean mapEventCB(GtkWidget *widget, GdkEvent *event, gpointer user_data)
{
  gboolean handled = FALSE ;				    /* Allow others to handle. */
  ZMapView zmap_view = (ZMapView)user_data ;

#ifdef ED_G_NEVER_INCLUDE_THIS_CODE
  ZMapViewCallbackFubarStruct fubar ;
#endif /* ED_G_NEVER_INCLUDE_THIS_CODE */



  /* I don't think we need this any more.......so we may not even need this handler any more.... */
  zmap_view->xwid = zMapXRemoteWidgetGetXID(zmap_view->xremote_widget) ;

//  if(zmap_view->state == ZMAPVIEW_INIT)
  {
#ifdef ED_G_NEVER_INCLUDE_THIS_CODE
    /* I THINK THIS IS ALL REDUNDANT NOW.... */

    if (zmap_view->state < ZMAPVIEW_MAPPED)
      zmap_view->state = ZMAPVIEW_MAPPED ;


    /* force this state to make the view_ready message only appear once from the following callback */
    fubar.xwid  = zmap_view->xwid ;
    fubar.state = ZMAPVIEW_MAPPED ;


    /* this is really quite confused:
     * we have to use a fubar to pass data in the view that we also pass to this callback in the view
     * on account of private and public headers. The callback cannot use the view data on account of scope.
     * view->app_data is a blank pointer given to the view containing something unknown
     * in the calling module there is a ZMap struct that contains a blank pointer called app_data
     * and there is code that cast the ZMap->app_data into a ZMap
     * the callback cannot access the view->app_data.
     */
    (*(view_cbs_G->state_change))(zmap_view, zmap_view->app_data, &fubar) ;
#endif /* ED_G_NEVER_INCLUDE_THIS_CODE */
  }

  /* We don't want to be called again. */
  g_signal_handler_disconnect(zmap_view->xremote_widget, zmap_view->map_event_handler) ;

  return handled ;
}


#if DEBUG_CONTEXT_MAP

void print_source_2_sourcedata(char * str,GHashTable *data)
{
  GList *iter;
  ZMapFeatureSource gff_source;
  gpointer key, value;

  printf("\nsource_2_sourcedata %s:\n",str);

  zMap_g_hash_table_iter_init (&iter, data);
  while (zMap_g_hash_table_iter_next (&iter, &key, &value))
    {
      gff_source = (ZMapFeatureSource) value;
      printf("%s = %s %s\n",g_quark_to_string(GPOINTER_TO_UINT(key)),
	     g_quark_to_string(gff_source->source_id),
	     g_quark_to_string(gff_source->style_id));
    }
}

void print_fset2col(char * str,GHashTable *data)
{
  GList *iter;
  ZMapFeatureSetDesc gff_set;
  gpointer key, value;

  printf("\nfset2col %s:\n",str);

  zMap_g_hash_table_iter_init (&iter, data);
  while (zMap_g_hash_table_iter_next (&iter, &key, &value))
    {
      gff_set = (ZMapFeatureSetDesc) value;
      if(!g_strstr_len(g_quark_to_string(GPOINTER_TO_UINT(key)),-1,":"))
	zMapLogWarning("%s = %s %s %s \"%s\"\n",g_quark_to_string(GPOINTER_TO_UINT(key)),
	       g_quark_to_string(gff_set->column_id),
	       g_quark_to_string(gff_set->column_ID),
	       g_quark_to_string(gff_set->feature_src_ID),
	       gff_set->feature_set_text ? gff_set->feature_set_text : "");
    }
}

void print_col2fset(char * str,GHashTable *data)
{
  GList *iter;
  ZMapFeatureColumn column;
  gpointer key, value;

  printf("\ncol2fset %s:\n",str);

  zMap_g_hash_table_iter_init (&iter, data);
  while (zMap_g_hash_table_iter_next (&iter, &key, &value))
    {
      column = (ZMapFeatureColumn) value;
      if(column->featuresets_unique_ids)
      	zMap_g_list_quark_print(column->featuresets_unique_ids, (char *) g_quark_to_string(column->unique_id), FALSE);
      else
      	printf("%s: no featuresets\n",(char *) g_quark_to_string(column->unique_id));
    }
}

#endif


/* Sends a message to our peer that all features are now loaded. */
static void sendViewLoaded(ZMapView zmap_view, ZMapViewLoadFeaturesData lfd)
{
  static ZMapXMLUtilsEventStackStruct
    viewloaded[] = {{ZMAPXML_START_ELEMENT_EVENT, "featureset", ZMAPXML_EVENT_DATA_NONE,    {0}},
		    {ZMAPXML_ATTRIBUTE_EVENT,     "names",      ZMAPXML_EVENT_DATA_STRING,   {0}},
		    {ZMAPXML_END_ELEMENT_EVENT,   "featureset", ZMAPXML_EVENT_DATA_NONE,    {0}},
		    {ZMAPXML_START_ELEMENT_EVENT, "start", ZMAPXML_EVENT_DATA_NONE,    {0}},
		    {ZMAPXML_ATTRIBUTE_EVENT,     "value",      ZMAPXML_EVENT_DATA_INTEGER,   {0}},
		    {ZMAPXML_END_ELEMENT_EVENT,   "start", ZMAPXML_EVENT_DATA_NONE,    {0}},
		    {ZMAPXML_START_ELEMENT_EVENT, "end", ZMAPXML_EVENT_DATA_NONE,    {0}},
		    {ZMAPXML_ATTRIBUTE_EVENT,     "value",      ZMAPXML_EVENT_DATA_INTEGER,   {0}},
		    {ZMAPXML_END_ELEMENT_EVENT,   "end", ZMAPXML_EVENT_DATA_NONE,    {0}},
		    {ZMAPXML_START_ELEMENT_EVENT, "status", ZMAPXML_EVENT_DATA_NONE,    {0}},
		    {ZMAPXML_ATTRIBUTE_EVENT,     "value",      ZMAPXML_EVENT_DATA_INTEGER,   {0}},
		    {ZMAPXML_ATTRIBUTE_EVENT,     "message",      ZMAPXML_EVENT_DATA_STRING,   {0}},
		    {ZMAPXML_END_ELEMENT_EVENT,   "status", ZMAPXML_EVENT_DATA_NONE,    {0}},
		    {ZMAPXML_START_ELEMENT_EVENT, "exit_code", ZMAPXML_EVENT_DATA_NONE,    {0}},
		    {ZMAPXML_ATTRIBUTE_EVENT,     "value",      ZMAPXML_EVENT_DATA_INTEGER,   {0}},
		    {ZMAPXML_END_ELEMENT_EVENT,   "exit_code", ZMAPXML_EVENT_DATA_NONE,    {0}},
		    {ZMAPXML_START_ELEMENT_EVENT, "stderr", ZMAPXML_EVENT_DATA_NONE,    {0}},
		    {ZMAPXML_ATTRIBUTE_EVENT,     "value",      ZMAPXML_EVENT_DATA_STRING,   {0}},
		    {ZMAPXML_END_ELEMENT_EVENT,   "stderr", ZMAPXML_EVENT_DATA_NONE,    {0}},
		    {0}} ;

  if (!(lfd->feature_sets))
    {
      zMapLogCritical("%s", "Data Load notification received but no datasets specified.") ;
    }
  else
    {
      char *request ;
      char *response = NULL;
      GList *features;
      char *featurelist = NULL;
      char *f ;
      char *emsg = NULL ;
      char *ok_mess = NULL;
      ZMapXMLUtilsEventStack data_ptr = NULL ;
      int i ;

      for (features = lfd->feature_sets ; features ; features = features->next)
	{
	  char *prev ;

	  f = (char *) g_quark_to_string(GPOINTER_TO_UINT(features->data)) ;
	  prev = featurelist ;

	  if (!prev)
	    featurelist = g_strdup(f) ;
	  else
	    featurelist = g_strjoin(";", prev, f, NULL) ;

	  g_free(prev) ;
	}

      if(lfd->status)		/* see comment in zmapSlave.c/ RETURNCODE_QUIT, we are tied up in knots */
	{
	  ok_mess = g_strdup_printf("%d features loaded",lfd->num_features);
	  emsg = html_quote_string(ok_mess);	/* see comment about really free() below */
	  g_free(ok_mess);

	  {
	    static long total = 0;

	    total += lfd->num_features;
	    zMapLogTime(TIMER_LOAD,TIMER_ELAPSED,total,"");	/* how long is startup... */
	  }
	}
      else
	{
	  emsg = html_quote_string(lfd->err_msg ? lfd->err_msg  : "");
	}

      if (lfd->stderr_out)
	{
	  gchar *old = lfd->stderr_out;
	  lfd->stderr_out =  html_quote_string(old);
	  g_free(old);
	}

      i = 1 ;
      viewloaded[i].value.s = featurelist ;
      i += 3 ;
      viewloaded[i].value.i = lfd->start ;
      i += 3 ;
      viewloaded[i].value.i = lfd->end ;
      i += 3 ;
      viewloaded[i].value.i = (int)lfd->status ;
      i++ ;
      viewloaded[i].value.s = emsg ;
      i += 3 ;
      viewloaded[i].value.i = lfd->exit_code ;
      i += 3 ;
      viewloaded[i].value.s = lfd->stderr_out ? lfd->stderr_out : "" ;


#ifdef ED_G_NEVER_INCLUDE_THIS_CODE
      request = g_strdup_printf("<zmap> <request action=\"features_loaded\">"
				" <client xwid=\"0x%lx\" />"
				" <featureset names=\"%s\" />"
				" <start value=\"%d\" />"
				" <end value=\"%d\" />"
				" <status value=\"%d\" message=\"%s\" />"
				" <exit_code value=\"%d\" />"
				" <stderr value=\"%s\" />"
				"</request></zmap>",
				lfd->xwid, featurelist,
				lfd->start, lfd->end,
				(int)lfd->status,
				emsg, lfd->exit_code,
				lfd->stderr_out ? lfd->stderr_out : "") ;
#endif /* ED_G_NEVER_INCLUDE_THIS_CODE */





      /* Send request to peer program. */
      /* NOTE WELL....returns a pointer to a static struct in this function, not ideal but will
       * have to do for now. */
      (*(view_cbs_G->remote_request_func))(ZACP_FEATURES_LOADED, &viewloaded[0],
					   view_cbs_G->remote_request_func_data,
					   localProcessReplyFunc, zmap_view) ;


      free(emsg);  /* yes really free() not g_free()-> see zmapUrlUtils.c */

#ifdef ED_G_NEVER_INCLUDE_THIS_CODE
      g_free(request);
#endif /* ED_G_NEVER_INCLUDE_THIS_CODE */

      g_free(featurelist);

    }

  return ;
}


/* Receives peers reply to our "features_loaded" message. */
static void localProcessReplyFunc(char *command,
				  RemoteCommandRCType command_rc,
				  char *reason,
				  char *reply,
				  gpointer reply_handler_func_data)
{
  ZMapView view = (ZMapView)reply_handler_func_data ;

  if (command_rc != REMOTE_COMMAND_RC_OK)
    {
      zMapLogCritical("%s command to peer program returned %s: \"%s\".",
		      ZACP_FEATURES_LOADED, zMapRemoteCommandRC2Str(command_rc), reason) ;
    }

  return ;
}<|MERGE_RESOLUTION|>--- conflicted
+++ resolved
@@ -1569,7 +1569,6 @@
   req_end = features_end;
 
   if(server)
-<<<<<<< HEAD
     {
       ZMapViewConnection view_conn;
 
@@ -1577,17 +1576,10 @@
 	{
 	  dna_requested = TRUE ;
 	}
-=======
-  {
-		if (req_sources && (zMap_g_list_find_quark(req_sources, zMapStyleCreateID(ZMAP_FIXED_STYLE_DNA_NAME))))
-		{
-			dna_requested = TRUE ;
-		}
->>>>>>> c97c53bc
 
       view_conn = zMapViewRequestServer(view, NULL, block_orig, req_sources, (gpointer) server,
 					req_start, req_end, dna_requested, terminate);
-      if(view_conn)
+      if (view_conn)
 	requested = TRUE;
     }
   else
@@ -1632,19 +1624,11 @@
 		}
 	    }
 
-
-<<<<<<< HEAD
 	  if (server)
 	    {
 	      GList *req_featuresets = NULL;
 	      int existing = FALSE;
 	      ZMapViewConnection view_conn = NULL ;
-=======
-		if (server)
-		{
-		GList *req_featuresets = NULL;
-		int existing = FALSE;
->>>>>>> c97c53bc
 
 	      //	  zMapLogMessage("Load features %s from %s, group = %d",
 	      //			 g_quark_to_string(featureset),server->url,server->group) ;
@@ -1766,25 +1750,9 @@
 		requested = TRUE;
 
 
-<<<<<<< HEAD
-	      /* THESE NEED TO GO WHEN STEP LIST STUFF IS DONE PROPERLY.... */
-	      // this is an optimisation: the server supports DNA so no point in searching for it
-	      // if we implement multiple sources then we can remove this
-	      if (dna_requested)	//(zMap_g_list_find_quark(req_featuresets, zMapStyleCreateID(ZMAP_FIXED_STYLE_DNA_NAME))))
-		{
-		  view->sequence_server  = view_conn ;
-		}
-
-
-
-	      // g_list_free(req_featuresets); no! this list gets used by threads
-	      req_featuresets = NULL ;
-	    }
-=======
 		// g_list_free(req_featuresets); no! this list gets used by threads
 		req_featuresets = NULL ;
 		}
->>>>>>> c97c53bc
 	}
     }
 
