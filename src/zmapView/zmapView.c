--- conflicted
+++ resolved
@@ -371,7 +371,7 @@
   viewVisibilityChangeCB,
   commandCB,
   loadedDataCB,
-  mergeNewFeatureCB,
+  //mergeNewFeatureCB,
   NULL,
   NULL
 } ;
@@ -1137,7 +1137,7 @@
 }
 
 
-<<<<<<< HEAD
+//<<<<<<< HEAD
 ZMapFeatureContext zmapViewCopyContextAll(ZMapFeatureContext context,
                                           ZMapFeature feature,
                                           ZMapFeatureSet feature_set,
@@ -1175,32 +1175,34 @@
   return context_copy ;
 }
 
-void zmapViewMergeNewFeature(ZMapView view, ZMapFeature feature, ZMapFeatureSet feature_set)
-{
-  zMapReturnIfFail(view && view->features && feature && feature_set);
-
-  ZMapFeatureContext context = view->features ;
-
-  GList *feature_list = NULL ;
-  ZMapFeature feature_copy = NULL ;
-  ZMapFeatureContext context_copy = zmapViewCopyContextAll(context, feature, feature_set, &feature_list, &feature_copy) ;
-
-  if (context_copy && feature_list)
-    zmapViewMergeNewFeatures(view, &context_copy, &feature_list) ;
-
-  if (context_copy && feature_copy)
-    zmapViewDrawDiffContext(view, &context_copy, feature_copy) ;
-
-  if (context_copy)
-    zMapFeatureContextDestroy(context_copy, TRUE) ;
-}
-
-gboolean zmapViewMergeNewFeatures(ZMapView view, ZMapFeatureContext *context, GList **feature_list)
-=======
+//void zmapViewMergeNewFeature(ZMapView view, ZMapFeature feature, ZMapFeatureSet feature_set)
+//{
+//  zMapReturnIfFail(view && view->features && feature && feature_set);
+
+//  ZMapFeatureContext context = view->features ;
+
+ // GList *feature_list = NULL ;
+ // ZMapFeature feature_copy = NULL ;
+ // ZMapFeatureContext context_copy = zmapViewCopyContextAll(context, feature, feature_set, &feature_list, &feature_copy) ;
+//
+ // if (context_copy && feature_list)
+ //   zmapViewMergeNewFeatures(view, &context_copy, &feature_list) ;
+////
+  //if (context_copy && feature_copy)
+  //  zmapViewDrawDiffContext(view, &context_copy, feature_copy) ;
+
+  //if (context_copy)
+  //  zMapFeatureContextDestroy(context_copy, TRUE) ;
+//}
+
+//gboolean zmapViewMergeNewFeatures(ZMapView view, ZMapFeatureContext *context, GList **feature_list)
+//||||||| merged common ancestors
+//gboolean zmapViewMergeNewFeatures(ZMapView view, ZMapFeatureContext *context, GList **feature_list)
+//=======
 gboolean zmapViewMergeNewFeatures(ZMapView view,
                                   ZMapFeatureContext *context, ZMapFeatureContextMergeStats *merge_stats_out,
                                   GList **feature_list)
->>>>>>> 859f6a5f
+//>>>>>>> release/0.22
 {
   gboolean result = FALSE ;
   
@@ -5004,14 +5006,14 @@
 }
 
 
-static void mergeNewFeatureCB(ZMapWindow window, void *caller_data, void *window_data)
-{
-  ZMapViewWindow view_window = (ZMapViewWindow)caller_data ;
-  ZMapWindowMergeNewFeature merge = (ZMapWindowMergeNewFeature)window_data ;
-  ZMapView view = zMapViewGetView(view_window) ;
-
-  zmapViewMergeNewFeature(view, merge->feature, merge->feature_set) ;
-}
+//static void mergeNewFeatureCB(ZMapWindow window, void *caller_data, void *window_data)
+//{
+//  ZMapViewWindow view_window = (ZMapViewWindow)caller_data ;
+//  ZMapWindowMergeNewFeature merge = (ZMapWindowMergeNewFeature)window_data ;
+//  ZMapView view = zMapViewGetView(view_window) ;
+//
+//  zmapViewMergeNewFeature(view, merge->feature, merge->feature_set) ;
+//}
 
 
 /* Sends a message to our peer that all features are now loaded. */
