--- conflicted
+++ resolved
@@ -175,13 +175,8 @@
 static void displayDataWindows(ZMapView zmap_view,
 			       ZMapFeatureContext all_features,
                                ZMapFeatureContext new_features, GHashTable *new_styles,
-<<<<<<< HEAD
-                               gboolean undisplay,GList *masked;
-                               ) ;
-=======
                                gboolean undisplay, GList *masked, ZMapFeature highlight_feature) ;
 static void killAllWindows(ZMapView zmap_view) ;
->>>>>>> 700df92b
 
 static ZMapViewWindow createWindow(ZMapView zmap_view, ZMapWindow window) ;
 static void destroyWindow(ZMapView zmap_view, ZMapViewWindow view_window, ZMapViewWindowTree destroyed_view_inout) ;
