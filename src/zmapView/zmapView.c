--- conflicted
+++ resolved
@@ -2546,14 +2546,9 @@
 #endif /* ED_G_NEVER_INCLUDE_THIS_CODE */
 
             if (g_ascii_strncasecmp(src->url,"pipe", 4) != 0
-<<<<<<< HEAD
                 && g_ascii_strncasecmp(src->url,"ensembl", 7) != 0
-		&& g_ascii_strncasecmp(src->url,"file", 4) != 0)
-	      continue;
-=======
                 && g_ascii_strncasecmp(src->url,"file", 4) != 0)
               continue;
->>>>>>> c0b6f879
 
             featuresets = zMapConfigString2QuarkList(src->featuresets,FALSE) ;
 
@@ -3528,58 +3523,15 @@
 
                     THREAD_DEBUG_MSG_FULL(thread, view_con, request_type, reply, "%s", "thread replied") ;
 
-<<<<<<< HEAD
-		    /* Recover the stepRequest from the view connection and process the data from
-		     * the request. */
-                    if (!req_any || !view_conn || (request = zmapViewStepListFindRequest(view_con->step_list, req_any->type, view_con)))
-		      {
-			zMapLogCritical("Request of type %s for connection %s not found in view %s step list !",
-					(req_any ? zMapServerReqType2ExactStr(req_any->type) : ""),
-					(view_con ? view_con->url : ""),
-					(zmap_view ? zmap_view->view_name : "")) ;
-
-			kill_connection = TRUE ;
-		      }
-		    else
-		      {
-			step = (ZMapViewConnectionStep) view_con->step_list->current->data;      //request->step ;
-
-			if (reply == ZMAPTHREAD_REPLY_REQERROR)
-			  {
-			    /* This means the request failed for some reason. */
-			    if (err_msg  && step->on_fail != REQUEST_ONFAIL_CONTINUE)
-			      {
-				THREAD_DEBUG_MSG_FULL(thread, view_con, request_type, reply,
-						      "Source has returned error \"%s\"", err_msg) ;
-			      }
-
-			    this_step_finished = TRUE ;
-			  }
-			else
-			  {
-			    if (zmap_view->state != ZMAPVIEW_LOADING && zmap_view->state != ZMAPVIEW_UPDATING)
-			      {
-				THREAD_DEBUG_MSG(thread, "got data but ZMap state is - %s",
-						 zMapView2Str(zMapViewGetStatus(zmap_view))) ;
-			      }
-
-			    zmapViewStepListStepProcessRequest(view_con, request) ;
-
-			    if (request->state == STEPLIST_FINISHED)
-			      {
-				this_step_finished = TRUE ;
-				request_type = req_any->type ;
-				view_con->thread_status = THREAD_STATUS_OK ;
-=======
 
                     /* Recover the stepRequest from the view connection and process the data from
                      * the request. */
-                    if (!(request = zmapViewStepListFindRequest(view_con->step_list, req_any->type, view_con)))
+                    if (!req_any || !view_conn || (request = zmapViewStepListFindRequest(view_con->step_list, req_any->type, view_con)))
                       {
                         zMapLogCritical("Request of type %s for connection %s not found in view %s step list !",
-                                        zMapServerReqType2ExactStr(req_any->type),
-                                        view_con->url,
-                                        zmap_view->view_name) ;
+                                        (req_any ? zMapServerReqType2ExactStr(req_any->type) : ""),
+                                        (view_con ? view_con->url : ""),
+                                        (zmap_view ? zmap_view->view_name : "")) ;
 
                         kill_connection = TRUE ;
                       }
@@ -3613,7 +3565,6 @@
                                 this_step_finished = TRUE ;
                                 request_type = req_any->type ;
                                 view_con->thread_status = THREAD_STATUS_OK ;
->>>>>>> c0b6f879
 
                                 if (req_any->type == ZMAP_SERVERREQ_FEATURES)
                                   zmap_view->sources_loading = zMap_g_list_remove_quarks(zmap_view->sources_loading,
