/*  File: zmapView.c
 *  Author: Ed Griffiths (edgrif@sanger.ac.uk)
 *  Copyright (c) 2006-2012: Genome Research Ltd.
 *-------------------------------------------------------------------
 * ZMap is free software; you can redistribute it and/or
 * modify it under the terms of the GNU General Public License
 * as published by the Free Software Foundation; either version 2
 * of the License, or (at your option) any later version.
 *
 * This program is distributed in the hope that it will be useful,
 * but WITHOUT ANY WARRANTY; without even the implied warranty of
 * MERCHANTABILITY or FITNESS FOR A PARTICULAR PURPOSE.  See the
 * GNU General Public License for more details.
 *
 * You should have received a copy of the GNU General Public License
 * along with this program; if not, write to the Free Software
 * Foundation, Inc., 59 Temple Place - Suite 330, Boston, MA  02111-1307, USA.
 * or see the on-line version at http://www.gnu.org/copyleft/gpl.txt
 *-------------------------------------------------------------------
 * This file is part of the ZMap genome database package
 * originated by
 *      Ed Griffiths (Sanger Institute, UK) edgrif@sanger.ac.uk,
 *        Roy Storey (Sanger Institute, UK) rds@sanger.ac.uk,
 *   Malcolm Hinsley (Sanger Institute, UK) mh17@sanger.ac.uk
 *
 * Description: Handles the getting of the feature context from sources
 *              and their subsequent processing.
 *
 * Exported functions: See ZMap/zmapView.h
 *-------------------------------------------------------------------
 */

#include <ZMap/zmap.h>

#include <string.h>
#include <sys/types.h>
#include <signal.h>             /* kill() */
#include <glib.h>
#include <gtk/gtk.h>

#include <ZMap/zmapUtils.h>
#include <ZMap/zmapGLibUtils.h>
#include <ZMap/zmapGFF.h>
#include <ZMap/zmapUtilsXRemote.h>
#include <ZMap/zmapXRemote.h>
#include <ZMap/zmapCmdLineArgs.h>
#include <ZMap/zmapConfigDir.h>
#include <ZMap/zmapConfigIni.h>
#include <ZMap/zmapConfigStrings.h>
#include <ZMap/zmapConfigStanzaStructs.h>
#include <ZMap/zmapCmdLineArgs.h>
#include <zmapView_P.h>



typedef struct
{
  /* Processing options. */

  gboolean dynamic_loading ;


  /* Context data. */

  /* database data. */
  char *database_name ;
  char *database_title ;
  char *database_path ;
  gboolean request_as_columns;      /* ie ACEDB featuresets must be translated into display columns to be requested */

  ZMapFeatureSequenceMap sequence_map;
  gint start,end;

  char *err_msg;        // from the server mainly
  gchar *stderr_out;
  gint exit_code;

  int num_features;

  GList *feature_sets ;

  GList *required_styles ;
  gboolean server_styles_have_mode ;
  gboolean status;      // load sucessful?

  GHashTable *column_2_styles ;           /* Mapping of each column to all
                                                 the styles it requires. */

  GHashTable *featureset_2_column;        /* needed by pipeServers */
  GHashTable *source_2_sourcedata;

  GHashTable *curr_styles ;               /* Styles for this context. */
  ZMapFeatureContext curr_context ;

  ZMapServerReqGetFeatures get_features;  /* features got from the server, save for display after checking status */
  ZMapServerReqType display_after ;       /* what step to display features after */
} ConnectionDataStruct, *ConnectionData ;


typedef struct
{
  char *config_file ;
  gboolean found_style ;
  GString *missing_styles ;
} DrawableDataStruct, *DrawableData ;


static void getIniData(ZMapView view, char *config_str, GList *sources) ;
static void zmapViewCreateColumns(ZMapView view,GList *featuresets) ;
static ZMapConfigSource zmapViewGetSourceFromFeatureset(GHashTable *hash,GQuark featurequark);
static ZMapView createZMapView(GtkWidget *xremote_widget, char *view_name,
			       GList *sequences, void *app_data) ;
static void destroyZMapView(ZMapView *zmap) ;

static gint zmapIdleCB(gpointer cb_data) ;
static void enterCB(ZMapWindow window, void *caller_data, void *window_data) ;
static void leaveCB(ZMapWindow window, void *caller_data, void *window_data) ;
static void scrollCB(ZMapWindow window, void *caller_data, void *window_data) ;
static void viewFocusCB(ZMapWindow window, void *caller_data, void *window_data) ;
static void viewSelectCB(ZMapWindow window, void *caller_data, void *window_data) ;
static void viewVisibilityChangeCB(ZMapWindow window, void *caller_data, void *window_data) ;
static void setZoomStatusCB(ZMapWindow window, void *caller_data, void *window_data) ;
static void commandCB(ZMapWindow window, void *caller_data, void *window_data) ;
static void loaded_dataCB(ZMapWindow window, void *caller_data, void *window_data) ;
static void viewSplitToPatternCB(ZMapWindow window, void *caller_data, void *window_data);

static void setZoomStatus(gpointer data, gpointer user_data);
static void splitMagic(gpointer data, gpointer user_data);

static void doBlixemCmd(ZMapView view, ZMapWindowCallbackCommandAlign align_cmd) ;

static void startStateConnectionChecking(ZMapView zmap_view) ;
#ifdef ED_G_NEVER_INCLUDE_THIS_CODE
static void stopStateConnectionChecking(ZMapView zmap_view) ;
#endif /* ED_G_NEVER_INCLUDE_THIS_CODE */
static gboolean checkStateConnections(ZMapView zmap_view) ;

static gboolean dispatchContextRequests(ZMapViewConnection view_con, ZMapServerReqAny req_any) ;
static gboolean processDataRequests(ZMapViewConnection view_con, ZMapServerReqAny req_any) ;
static void freeDataRequest(ZMapServerReqAny req_any) ;

static gboolean processGetSeqRequests(ZMapViewConnection view_con, ZMapServerReqAny req_any) ;

ZMapViewConnection zMapViewRequestServer(ZMapView view, ZMapViewConnection view_conn,
				   ZMapFeatureBlock block_orig, GList *req_featuresets,
				   gpointer server, /* ZMapConfigSource */
	   			   int req_start, int req__end,
				   gboolean dna_requested, gboolean terminate, gboolean show_warning);

static ZMapViewConnection createConnection(ZMapView zmap_view,
					   ZMapViewConnection view_con,
					   ZMapFeatureContext context,
					   char *url, char *format,
					   int timeout, char *version,
					   gboolean req_styles,
					   char *styles_file,
					   GList *req_featuresets,
					   gboolean dna_requested,
					   gint start,gint end,
					   gboolean terminate);
static void destroyConnection(ZMapView view, ZMapViewConnection view_conn) ;
static void killGUI(ZMapView zmap_view) ;
static void killConnections(ZMapView zmap_view) ;

static void resetWindows(ZMapView zmap_view) ;
static void displayDataWindows(ZMapView zmap_view,
			       ZMapFeatureContext all_features,
                               ZMapFeatureContext new_features, GHashTable *new_styles,
                               gboolean undisplay, GList *masked, ZMapFeature highlight_feature) ;
static void killAllWindows(ZMapView zmap_view) ;

static ZMapViewWindow createWindow(ZMapView zmap_view, ZMapWindow window) ;
static void destroyWindow(ZMapView zmap_view, ZMapViewWindow view_window) ;

static void getFeatures(ZMapView zmap_view, ZMapServerReqGetFeatures feature_req, ConnectionData styles) ;


#ifdef ED_G_NEVER_INCLUDE_THIS_CODE
static GList *string2StyleQuarks(char *feature_sets) ;
static gboolean nextIsQuoted(char **text) ;
#endif /* ED_G_NEVER_INCLUDE_THIS_CODE */

static gboolean justMergeContext(ZMapView view, ZMapFeatureContext *context_inout,
				 GHashTable *styles, GList **masked,
				 gboolean request_as_columns, gboolean revcomp_if_needed);
static void justDrawContext(ZMapView view, ZMapFeatureContext diff_context,
			    GHashTable *styles, GList *masked, ZMapFeature highlight_feature);

static ZMapFeatureContext createContext(ZMapView view, GList *feature_set_names, ZMapFeatureSet feature_set) ;

static ZMapViewWindow addWindow(ZMapView zmap_view, GtkWidget *parent_widget) ;

#if 0
static void addAlignments(ZMapFeatureContext context) ;
#endif

static void eraseAndUndrawContext(ZMapView view, ZMapFeatureContext context_inout);

#ifdef NOT_REQUIRED_ATM
static gboolean getSequenceServers(ZMapView zmap_view, char *config_str) ;
static void destroySeq2ServerCB(gpointer data, gpointer user_data_unused) ;
static ZMapViewSequence2Server createSeq2Server(char *sequence, char *server) ;
static void destroySeq2Server(ZMapViewSequence2Server seq_2_server) ;
static gboolean checkSequenceToServerMatch(GList *seq_2_server, ZMapViewSequence2Server target_seq_server) ;
static gint findSequence(gconstpointer a, gconstpointer b) ;
#endif /* NOT_REQUIRED_ATM */

static void threadDebugMsg(ZMapThread thread, char *format_str, char *msg) ;

static void killAllSpawned(ZMapView zmap_view);

static gboolean checkContinue(ZMapView zmap_view) ;


static gboolean makeStylesDrawable(char *config_file, GHashTable *styles, char **missing_styles_out) ;
static void drawableCB(gpointer key_id, gpointer data, gpointer user_data) ;

static void addPredefined(GHashTable **styles_inout, GHashTable **column_2_styles_inout) ;
static void styleCB(gpointer key_id, gpointer data, gpointer user_data) ;

static void invoke_merge_in_names(gpointer list_data, gpointer user_data);

static gboolean mapEventCB(GtkWidget *widget, GdkEvent *event, gpointer user_data) ;
static gint colOrderCB(gconstpointer a, gconstpointer b,gpointer user_data) ;


#define DEBUG_CONTEXT_MAP	0

#if DEBUG_CONTEXT_MAP
void print_source_2_sourcedata(char * str,GHashTable *data) ;
void print_fset2col(char * str,GHashTable *data) ;
void print_col2fset(char * str,GHashTable *data) ;
#endif

/* These callback routines are global because they are set just once for the lifetime of the
 * process. */

/* Callbacks we make back to the level above us. */
static ZMapViewCallbacks view_cbs_G = NULL ;


/* Callbacks back we set in the level below us, i.e. zMapWindow. */
ZMapWindowCallbacksStruct window_cbs_G =
{
  enterCB, leaveCB,
  scrollCB,
  viewFocusCB,
  viewSelectCB,
  viewSplitToPatternCB,
  setZoomStatusCB,
  viewVisibilityChangeCB,
  commandCB,
  loaded_dataCB
} ;




/*
 *  ------------------- External functions -------------------
 */



/*! @defgroup zmapview   zMapView: feature context display/processing
 * @{
 *
 * \brief  Feature Context View Handling.
 *
 * zMapView routines receive requests to load, display and process
 * feature contexts. Each ZMapView corresponds to a single feature context.
 *
 *
 *  */



/*!
 * This routine must be called just once before any other views routine,
 * the caller must supply all of the callback routines.
 *
 * @param callbacks   Caller registers callback functions that view will call
 *                    from the appropriate actions.
 * @return <nothing>
 *  */
void zMapViewInit(ZMapViewCallbacks callbacks)
{
  zMapAssert(!view_cbs_G) ;
  /* We have to assert alot here... */
  zMapAssert(callbacks);
  zMapAssert(callbacks->enter);
  zMapAssert(callbacks->leave);
  zMapAssert(callbacks->load_data);
  zMapAssert(callbacks->focus);
  zMapAssert(callbacks->select);
  zMapAssert(callbacks->visibility_change);
  zMapAssert(callbacks->state_change && callbacks->destroy) ;

  /* Now we can get on. */
  view_cbs_G = g_new0(ZMapViewCallbacksStruct, 1) ;

  view_cbs_G->enter = callbacks->enter ;
  view_cbs_G->leave = callbacks->leave ;
  view_cbs_G->load_data = callbacks->load_data ;
  view_cbs_G->focus = callbacks->focus ;
  view_cbs_G->select = callbacks->select ;
  view_cbs_G->split_to_pattern = callbacks->split_to_pattern;
  view_cbs_G->visibility_change = callbacks->visibility_change ;
  view_cbs_G->state_change = callbacks->state_change ;
  view_cbs_G->destroy = callbacks->destroy ;


  /* Init windows.... */
  zMapWindowInit(&window_cbs_G) ;

  return ;
}


/* Return the global callbacks registered with view by caller. */
ZMapViewCallbacks zmapViewGetCallbacks(void)
{
  ZMapViewCallbacks call_backs ;

  call_backs = view_cbs_G ;

  return  call_backs ;
}



/*!
 * Create a "view", this is the holder for a single feature context. The view may use
 * several threads to get this context and may display it in several windows.
 * A view _always_ has at least one window, this window may be blank but as long as
 * there is a view, there is a window. This makes the coding somewhat simpler and is
 * intuitively sensible.
 *
 * @param xremote_widget   Widget that xremote commands for this view will be delivered to.
 * @param view_container   Parent widget of the view window(s)
 * @param sequence         Name of virtual sequence of context to be created.
 * @param start            Start coord of virtual sequence.
 * @param end              End coord of virtual sequence.
 * @param app_data         data that will be passed to the callers callback routines.
 * @return a new ZMapViewWindow (= view + a window)
 *  */
ZMapViewWindow zMapViewCreate(GtkWidget *xremote_widget, GtkWidget *view_container,
			      ZMapFeatureSequenceMap sequence_map,
			      void *app_data)
{
  ZMapViewWindow view_window = NULL ;
  ZMapView zmap_view = NULL ;
  ZMapFeatureSequenceMap sequence_fetch ;
  GList *sequences_list = NULL ;
  char *view_name ;

  /* No callbacks, then no view creation. */
  zMapAssert(view_cbs_G);
  zMapAssert(GTK_IS_WIDGET(view_container));
#warning need to assert dataset too
  zMapAssert(sequence_map->sequence);
//  zMapAssert(start > 0);
  zMapAssert((sequence_map->end == 0 || sequence_map->end >= sequence_map->start)) ;

  /* Set up debugging for threads and servers, we do it here so that user can change setting
   * in config file and next time they create a view the debugging will go on/off */
  zMapUtilsConfigDebug(sequence_map->config_file) ;

  zMapInitTimer() ; // operates as a reset if already defined


  /* I DON'T UNDERSTAND WHY THERE IS A LIST OF SEQUENCES HERE.... */

  /* Set up sequence to be fetched, in this case server defaults to whatever is set in config. file. */
  sequence_fetch = g_new0(ZMapFeatureSequenceMapStruct, 1) ;
  sequence_fetch->config_file = g_strdup(sequence_map->config_file) ;
  sequence_fetch->dataset = g_strdup(sequence_map->dataset) ;
  sequence_fetch->sequence = g_strdup(sequence_map->sequence) ;
  sequence_fetch->start = sequence_map->start ;
  sequence_fetch->end = sequence_map->end ;

  sequences_list = g_list_append(sequences_list, sequence_fetch) ;

  view_name = sequence_map->sequence ;

  if(!sequence_map->start)
    {
      /* this should use coords extracted from ACEDB/smap or provided by otterlace
       * but unfortunately the info is not available
       * so we use this unsafe mechanism in the interim
       */
      char *p = sequence_fetch->sequence;

      while(*p && *p != '_')
	p++;

      if(*p)
	{
	  p++;
	  sequence_fetch->start = atol(p);

	  while(*p && *p != '_')
	    p++;
	  if(*p)
            {
	      p++;
	      sequence_fetch->start = atol(p);
            }
	}
    }


  zmap_view = createZMapView(xremote_widget, view_name, sequences_list, app_data) ; /* N.B. this step can't fail. */

  zmap_view->state = ZMAPVIEW_INIT ;

  view_window = addWindow(zmap_view, view_container) ;

  zmap_view->cwh_hash = zmapViewCWHHashCreate();

  zmap_view->context_map.column_2_styles = zMap_g_hashlist_create() ;

  return view_window ;
}



void zMapViewSetupNavigator(ZMapViewWindow view_window, GtkWidget *canvas_widget)
{
  ZMapView zmap_view ;

  zMapAssert(view_window) ;

  zmap_view = view_window->parent_view ;

  if (zmap_view->state != ZMAPVIEW_DYING)
    {
//printf("view setupnavigator\n");
      zmap_view->navigator_window = zMapWindowNavigatorCreate(canvas_widget);
      zMapWindowNavigatorSetCurrentWindow(zmap_view->navigator_window, view_window->window);
    }

  return ;
}




/* Connect a View to its databases via threads, at this point the View is blank and waiting
 * to be called to load some data.
 *
 * WHAT IS config_str ?????????? I THINK IT'S A BIT CONTEXT FILE SPECIFYING A SEQUENCE.
 *
 * I'm adding an arg to specify a different config file.
 *
 *
 *  */
gboolean zMapViewConnect(ZMapView zmap_view, char *config_str)
{
  gboolean result = TRUE ;
  char *stylesfile = NULL;

  if (zmap_view->state > ZMAPVIEW_MAPPED)        // && zmap_view->state != ZMAPVIEW_LOADED)

    {
      /* Probably we should indicate to caller what the problem was here....
       * e.g. if we are resetting then say we are resetting etc.....again we need g_error here. */
      zMapLogCritical("GUI: %s", "cannot connect because not in initial state.") ;

      result = FALSE ;
    }
  else
    {
      GList *settings_list = NULL, *free_this_list = NULL;

      zMapPrintTimer(NULL, "Open connection") ;

      /* There is some redundancy of state here as the below code actually does a connect
       * and load in one call but we will almost certainly need the extra states later... */
      zmap_view->state = ZMAPVIEW_CONNECTING ;

      if(!zmap_view->view_sequence->config_file)
	{
	  zmap_view->view_sequence->config_file = zMapConfigDirGetFile();
	}

      // get the stanza structs from ZMap config
      settings_list = zmapViewGetIniSources(zmap_view->view_sequence->config_file, config_str, &stylesfile) ;

      /*
       * read styles from file
       * the idea is that we can create a new view with new styles without restarting ZMap
       * but as that involves re-requesting data there's little gain.
       * Maybe you could have views of two sequences and you wan tot change a style in one ?
       *
       * each server can have it's own styles file, but was always use the same for each
       * and ACE can provide it's own styles. w/otterlace we use that same styles file
       * w/ XACE they want thier original styles????
       * so we have an (optional) global file and cache this data in the view
       * servers would traditionally read the file each time, and merge it into the view data
       * which is then passsed back to the servers. No need to do this 40x
       *
       * if we define a global stylesfile and still want styles from ACE then we set 'req_styles=true' in the server config
       */

      /* There are a number of predefined methods that we require so add these in as well
       * and the mapping for "feature set" -> style for these.
       */
      addPredefined(&(zmap_view->context_map.styles), &(zmap_view->context_map.column_2_styles)) ;

      if(stylesfile)
	{
	  GHashTable * styles = NULL;

	  if (zMapConfigIniGetStylesFromFile(zmap_view->view_sequence->config_file, NULL, stylesfile, &styles, NULL))
	    {
	      zmap_view->context_map.styles = zMapStyleMergeStyles(zmap_view->context_map.styles, styles, ZMAPSTYLE_MERGE_MERGE) ;
	    }
	  else
	    {
	      zMapLogWarning("Could not read styles file \"%s\"", stylesfile) ;
	    }
 	}

      // read in a few ZMap stanzas
      getIniData(zmap_view, config_str, settings_list);

      if(!zmap_view->features)
	{
	  /* add a strand separator featureset, we need it for the yellow stripe in the middle of the screen */
	  /* it will cause a column of the same name to be created */
	  /* real separator featuresets have diff names and will be added to the column */

	  ZMapFeatureSet feature_set;
	  ZMapFeatureTypeStyle style;
	  ZMapSpan loaded;
	  ZMapFeatureSequenceMap sequence = zmap_view->view_sequence;
	  ZMapFeatureContext context;
	  GList *dummy = NULL;

	  feature_set = zMapFeatureSetCreate(ZMAP_FIXED_STYLE_STRAND_SEPARATOR, NULL);
	  if(feature_set)
	    {
	      style = g_hash_table_lookup(zmap_view->context_map.styles,
					  GUINT_TO_POINTER(zMapStyleCreateID(ZMAP_FIXED_STYLE_STRAND_SEPARATOR)));

	      zMapFeatureSetStyle(feature_set,style);

	      loaded = g_new0(ZMapSpanStruct,1);	/* prevent silly log messages */
	      loaded->x1 = sequence->start;
	      loaded->x2 = sequence->end;
	      feature_set->loaded = g_list_append(NULL,loaded);

	    }
	  context = createContext(zmap_view, g_list_append(NULL,
							   GUINT_TO_POINTER(zMapStyleCreateID(ZMAP_FIXED_STYLE_STRAND_SEPARATOR))),
				  feature_set);	/* initialise to strand separator */

	  /* now draw it */

	  if (justMergeContext(zmap_view, &context, zmap_view->context_map.styles, &dummy, FALSE, TRUE))
	    justDrawContext(zmap_view, context, zmap_view->context_map.styles, dummy, NULL) ;

	}


      if (zmap_view->columns_set)
	{
	  GList *columns = NULL,*kv;
	  gpointer key,value;

	  /* MH17:
	   * due to an oversight I lost this ordering when converting columns to a hash table from a list
	   * the columns struct contains the order, and bump status too
	   *
	   * due to constraints w/ old config we need to give the window a list of column name quarks in order
	   */
	  zMap_g_hash_table_iter_init(&kv,zmap_view->context_map.columns);
	  while(zMap_g_hash_table_iter_next(&kv,&key,&value))
	    {
	      columns = g_list_prepend(columns,key);
	    }

	  columns = g_list_sort_with_data(columns,colOrderCB,zmap_view->context_map.columns);
	  g_list_foreach(zmap_view->window_list, invoke_merge_in_names, columns);
	  g_list_free(columns);
	}

      /* Set up connections to the named servers. */
      if (settings_list)
	{
	  ZMapConfigSource current_server = NULL;
	  //	  int connections = 0 ;

	  free_this_list = settings_list ;



	  /* Current error handling policy is to connect to servers that we can and
	   * report errors for those where we fail but to carry on and set up the ZMap
	   * as long as at least one connection succeeds. */
	  do
	    {
	      gboolean terminate = TRUE;

	      current_server = (ZMapConfigSource)settings_list->data ;
	      // if global            current_server->stylesfile = g_strdup(stylesfile);

	      if (current_server->delayed)   // only request data when asked by otterlace
		continue ;


	      /* Check for required fields from config, if not there then we can't connect. */
	      if (!current_server->url)
		{
		  /* url is absolutely required. Go on to next stanza if there isn't one. */
		  zMapWarning("%s", "No url specified in configuration file so cannot connect to server.") ;

		  zMapLogWarning("GUI: %s", "No url specified in config source group.") ;

		  continue ;

		}
#if 0
<<<<<<< HEAD
	/* featuresets are absolutley not required as if so we could not autoconfigure
	 * a file server without reading the whole file first
	 * which would require us to read it twice
	 * NOTE also that some other code assumes that we know what featuresets
	 * exist in a file before reading it or get told by the server
	 * we could change the pipe server to read the whole file on open connection
	 * construct a list of featuresets and return it
	 * but that mocks the server protocol design somewhat
	 */
=======
	      /* featuresets are absolutley not required as if so we could not autoconfigure
	       * a file server wihtout reading the whole file first
	       * which would require us to read it twice
	       * NOTE also that some other code assumes that we know what featuresets
	       * exist in a file before reading it or get told by the server
	       * we could change the pipe server to read the whole file on open connection
	       * construct a list of featuresets and return it
	       * but that mocks the server protocol design somewhat
	       */
>>>>>>> 46a5dafb
	      else if (!(current_server->featuresets))
		{
		  /* featuresets are absolutely required, go on to next stanza if there aren't
		   * any. */
		  zMapWarning("Server \"%s\": no featuresets specified in configuration file so cannot connect.",
			      current_server->url) ;

		  zMapLogWarning("GUI: %s", "No featuresets specified in config source group.") ;

		  continue ;
		}
#endif

#ifdef NOT_REQUIRED_ATM
	      /* This will become redundant with step stuff..... */

	      else if (!checkSequenceToServerMatch(zmap_view->sequence_2_server, &tmp_seq))
		{
		  /* If certain sequences must only be fetched from certain servers then make sure
		   * we only make those connections. */
		  zMapLogMessage("server %s no sequence: ignored",current_server->url);
		  continue ;
		}
#endif /* NOT_REQUIRED_ATM */


	      {
		GList *req_featuresets = NULL ;
		//		ZMapFeatureContext context;
		//		gboolean dna_requested = FALSE;

		if(current_server->featuresets)
		  {
		    /* req all featuresets  as a list of their quark names. */
		    /* we need non canonicalised name to get Capitalised name on the status display */
		    req_featuresets = zMapConfigString2QuarkList(current_server->featuresets,FALSE) ;

		    if(!zmap_view->columns_set)
		      {
			zmapViewCreateColumns(zmap_view,req_featuresets);
			g_list_foreach(zmap_view->window_list, invoke_merge_in_names, req_featuresets);
		      }
		  }

		terminate = g_str_has_prefix(current_server->url,"pipe://");

		zmapViewLoadFeatures(zmap_view, NULL, req_featuresets, current_server,
				     zmap_view->view_sequence->start, zmap_view->view_sequence->end,
				     SOURCE_GROUP_START,TRUE, terminate) ;
	      }
	    }
	  while ((settings_list = g_list_next(settings_list)));


	  /* Ought to return a gerror here........ */
	  if (!zmap_view->sources_loading)
	    result = FALSE ;

	  zMapConfigSourcesFreeList(free_this_list);
	}
      else
	{
	  result = FALSE;
	}


      if (!result)
	{
	  zmap_view->state = ZMAPVIEW_LOADED ;    /* no initial servers just pretend they've loaded */
	}


      /* Start polling function that checks state of this view and its connections,
       * this will wait until the connections reply, process their replies and call
       * zmapViewStepListIter() again.
       */
      startStateConnectionChecking(zmap_view) ;
    }
  //  if(stylesfile)
  //    g_free(stylesfile);

  return result ;
}




/* Copies an existing window in a view.
 * Returns the window on success, NULL on failure. */
ZMapViewWindow zMapViewCopyWindow(ZMapView zmap_view, GtkWidget *parent_widget,
				  ZMapWindow copy_window, ZMapWindowLockType window_locking)
{
  ZMapViewWindow view_window = NULL ;


  if (zmap_view->state != ZMAPVIEW_DYING)
    {
      GHashTable *copy_styles ;


      /* the view _must_ already have a window _and_ data. */
      zMapAssert(zmap_view);
      zMapAssert(parent_widget);
      zMapAssert(zmap_view->window_list);
#if 0
RT 227342
now that we can use Zmap while data is loading this is a bit silly
      zMapAssert(zmap_view->state == ZMAPVIEW_LOADED) ;
#endif
      copy_styles = zmap_view->context_map.styles ;

      view_window = createWindow(zmap_view, NULL) ;

      if (!(view_window->window = zMapWindowCopy(parent_widget, zmap_view->view_sequence,
						 view_window, copy_window,
						 zmap_view->features,
						 zmap_view->context_map.styles, copy_styles,
						 window_locking)))
	{
	  /* should glog and/or gerror at this stage....really need g_errors.... */
	  /* should free view_window.... */

	  view_window = NULL ;
	}
      else
	{
	  /* add to list of windows.... */
	  zmap_view->window_list = g_list_append(zmap_view->window_list, view_window) ;

	}
    }

  return view_window ;
}


/* Returns number of windows for current view. */
int zMapViewNumWindows(ZMapViewWindow view_window)
{
  int num_windows = 0 ;
  ZMapView zmap_view ;

  zMapAssert(view_window) ;

  zmap_view = view_window->parent_view ;

  if (zmap_view->state != ZMAPVIEW_DYING && zmap_view->window_list)
    {
      num_windows = g_list_length(zmap_view->window_list) ;
    }

  return num_windows ;
}


/* Removes a window from a view, the last window cannot be removed, the view must
 * always have at least one window. The function does nothing if there is only one
 * window. */
void zMapViewRemoveWindow(ZMapViewWindow view_window)
{
  ZMapView zmap_view ;

  zMapAssert(view_window) ;

  zmap_view = view_window->parent_view ;

  if (zmap_view->state != ZMAPVIEW_DYING)
    {
      if (g_list_length(zmap_view->window_list) > 1)
	{
	  destroyWindow(zmap_view, view_window) ;
	}
    }

  return ;
}



/*!
 * Get the views "xremote" widget, returns NULL if view is dying.
 *
 * @param                The ZMap View
 * @return               NULL or views xremote widget.
 *  */
GtkWidget *zMapViewGetXremote(ZMapView view)
{
  GtkWidget *xremote_widget = NULL ;

  if (view->state != ZMAPVIEW_DYING)
    xremote_widget = view->xremote_widget ;

  return xremote_widget ;
}



/*!
 * Erases the supplied context from the view's context and instructs
 * the window to delete the old features.
 *
 * @param                The ZMap View
 * @param                The Context to erase.  Those features which
 *                       match will be removed from this context and
 *                       the view's own context. They will also be
 *                       removed from the display windows. Those that
 *                       don't match will be left in this context.
 * @return               void
 *************************************************** */
void zmapViewEraseFromContext(ZMapView replace_me, ZMapFeatureContext context_inout)
{
  if (replace_me->state != ZMAPVIEW_DYING)
    {
      /* should replace_me be a view or a view_window???? */
      eraseAndUndrawContext(replace_me, context_inout);
    }

  return;
}

/*!
 * Merges the supplied context with the view's context.
 *
 * @param                The ZMap View
 * @param                The Context to merge in.  This will be emptied
 *                       but needs destroying...
 * @return               The diff context.  This needs destroying.
 *************************************************** */
ZMapFeatureContext zmapViewMergeInContext(ZMapView view, ZMapFeatureContext context)
{

  /* called from zmapViewRemoteReceive.c, no styles are available. */
  /* we do not expect masked features to be affected and do not process these */

  if (view->state != ZMAPVIEW_DYING)
    justMergeContext(view, &context, NULL, NULL, TRUE, FALSE) ;

  return context;
}

/*!
 * Instructs the view to draw the diff context. The drawing will
 * happen sometime in the future, so we NULL the diff_context!
 *
 * @param               The ZMap View
 * @param               The Context to draw...
 *
 * @return              Boolean to notify whether the context was
 *                      free'd and now == NULL, FALSE only if
 *                      diff_context is the same context as view->features
 *************************************************** */
gboolean zmapViewDrawDiffContext(ZMapView view, ZMapFeatureContext *diff_context, ZMapFeature highlight_feature)
{
  gboolean context_freed = TRUE;

  /* called from zmapViewRemoteReceive.c, no styles are available. */

  if (view->state != ZMAPVIEW_DYING)
    {
      if (view->features == *diff_context)
        context_freed = FALSE ;

      justDrawContext(view, *diff_context, NULL, NULL, highlight_feature) ;
    }
  else
    {
      context_freed = TRUE;
      zMapFeatureContextDestroy(*diff_context, context_freed) ;
    }

  if (context_freed)
    *diff_context = NULL ;

  return context_freed ;
}

/* Force a redraw of all the windows in a view, may be reuqired if it looks like
 * drawing has got out of whack due to an overloaded network etc etc. */
void zMapViewRedraw(ZMapViewWindow view_window)
{
  ZMapView view ;
  GList* list_item ;

  view = zMapViewGetView(view_window) ;
  zMapAssert(view) ;

  if (view->state == ZMAPVIEW_LOADED)
    {
      list_item = g_list_first(view->window_list) ;
      do
	{
	  ZMapViewWindow view_window ;

	  view_window = list_item->data ;

	  zMapWindowRedraw(view_window->window) ;
	}
      while ((list_item = g_list_next(list_item))) ;
    }

  return ;
}


/* Show stats for this view. */
void zMapViewStats(ZMapViewWindow view_window,GString *text)
{
  ZMapView view ;
  GList* list_item ;

  view = zMapViewGetView(view_window) ;
  zMapAssert(view) ;

  if (view->state == ZMAPVIEW_LOADED)
    {
      ZMapViewWindow view_window ;

      list_item = g_list_first(view->window_list) ;
      view_window = list_item->data ;

      zMapWindowStats(view_window->window,text) ;
    }

  return ;
}


/* Reset the state for all windows in this view */
static void zmapViewResetWindows(ZMapView zmap_view)
{
  GList* list_item ;
  
  /* First, loop through and save the state for ALL windows.
   * We must do this BEFORE WE RESET ANY WINDOWS because
   * windows can share the same vadjustment (when scrolling
   * is locked) and we don't want to reset the scroll position
   * until we've saved it for all windows. */
  if((list_item = g_list_first(zmap_view->window_list)))
    {
      do
        {
          ZMapViewWindow view_window ;
          
          view_window = list_item->data ;
          
          zMapWindowFeatureSaveState(view_window->window, TRUE) ;
        }
      while ((list_item = g_list_next(list_item))) ;
    }

  /* Now reset the windows */
  if((list_item = g_list_first(zmap_view->window_list)))
    {
      do
        {
          ZMapViewWindow view_window ;
          
          view_window = list_item->data ;
          
          zMapWindowFeatureReset(view_window->window, TRUE) ;
        }
      while ((list_item = g_list_next(list_item))) ;
    }
}


/* Reverse complement a view, this call will:
 *
 *    - leave the View window(s) displayed and hold onto user information such as machine/port
 *      sequence etc so user does not have to add the data again.
 *    - reverse complement the sequence context.
 *    - display the reversed context.
 *
 *  */
gboolean zMapViewReverseComplement(ZMapView zmap_view)
{
  gboolean result = FALSE ;

//  if (zmap_view->state == ZMAPVIEW_LOADED)
// data is processed only when idle so this should be safe
    if(zmap_view->features)
    {
      GList* list_item ;

      zmapViewBusy(zmap_view, TRUE) ;

	zMapLogTime(TIMER_REVCOMP,TIMER_CLEAR,0,"Revcomp");
	zMapLogTime(TIMER_EXPOSE,TIMER_CLEAR,0,"Revcomp");
	zMapLogTime(TIMER_UPDATE,TIMER_CLEAR,0,"Revcomp");
	zMapLogTime(TIMER_DRAW,TIMER_CLEAR,0,"Revcomp");
	zMapLogTime(TIMER_DRAW_CONTEXT,TIMER_CLEAR,0,"Revcomp");
	zMapLogTime(TIMER_SETVIS,TIMER_CLEAR,0,"Revcomp");

      zmapViewResetWindows(zmap_view);

      zMapWindowNavigatorReset(zmap_view->navigator_window);

	zMapLogTime(TIMER_REVCOMP,TIMER_START,0,"Context");

      /* Call the feature code that will do the revcomp. */
      zMapFeatureContextReverseComplement(zmap_view->features, zmap_view->context_map.styles) ;

	zMapLogTime(TIMER_REVCOMP,TIMER_STOP,0,"Context");

      /* Set our record of reverse complementing. */
      zmap_view->revcomped_features = !(zmap_view->revcomped_features) ;

      zMapWindowNavigatorSetStrand(zmap_view->navigator_window, zmap_view->revcomped_features);
      zMapWindowNavigatorDrawFeatures(zmap_view->navigator_window, zmap_view->features, zmap_view->context_map.styles);

      if((list_item = g_list_first(zmap_view->window_list)))
	{
	  do
	    {
	      ZMapViewWindow view_window ;

	      view_window = list_item->data ;

	      zMapWindowFeatureRedraw(view_window->window, zmap_view->features,TRUE) ;
	    }
	  while ((list_item = g_list_next(list_item))) ;
	}

      /* Not sure if we need to do this or not.... */
      /* signal our caller that we have data. */
      (*(view_cbs_G->load_data))(zmap_view, zmap_view->app_data, NULL) ;

	zMapLogTime(TIMER_REVCOMP,TIMER_ELAPSED,0,"");
      zmapViewBusy(zmap_view, FALSE);

      result = TRUE ;
    }

  return result ;
}

/* Return which strand we are showing viz-a-viz reverse complementing. */
gboolean zMapViewGetRevCompStatus(ZMapView zmap_view)
{
  return zmap_view->revcomped_features ;
}



/* Reset an existing view, this call will:
 *
 *    - leave the View window(s) displayed and hold onto user information such as machine/port
 *      sequence etc so user does not have to add the data again.
 *    - Free all ZMap window data that was specific to the view being loaded.
 *    - Kill the existing server thread(s).
 *
 * After this call the ZMap will be ready for the user to try again with the existing
 * machine/port/sequence or to enter data for a new sequence etc.
 *
 *  */
gboolean zMapViewReset(ZMapView zmap_view)
{
  gboolean result = FALSE ;

  if (zmap_view->state == ZMAPVIEW_CONNECTING || zmap_view->state == ZMAPVIEW_CONNECTED
      || zmap_view->state == ZMAPVIEW_LOADING || zmap_view->state == ZMAPVIEW_LOADED)
    {
      zmapViewBusy(zmap_view, TRUE) ;

      zmap_view->state = ZMAPVIEW_RESETTING ;

      /* Reset all the windows to blank. */
      resetWindows(zmap_view) ;

      /* We need to destroy the existing thread connection and wait until user loads a new
	 sequence. */
      killConnections(zmap_view) ;

      result = TRUE ;
    }

  return result ;
}


/*
 * If view_window is NULL all windows are zoomed.
 *
 *
 *  */
void zMapViewZoom(ZMapView zmap_view, ZMapViewWindow view_window, double zoom)
{
  if (zmap_view->state == ZMAPVIEW_LOADED)
    {
      if (view_window)
	zMapWindowZoom(zMapViewGetWindow(view_window), zoom) ;
      else
	{
	  GList* list_item ;

	  list_item = g_list_first(zmap_view->window_list) ;

	  do
	    {
	      ZMapViewWindow view_window ;

	      view_window = list_item->data ;

	      zMapWindowZoom(view_window->window, zoom) ;
	    }
	  while ((list_item = g_list_next(list_item))) ;
	}
    }

  return ;
}

/*
 *    A set of accessor functions.
 */

char *zMapViewGetSequence(ZMapView zmap_view)
{
  char *sequence = NULL ;

  if (zmap_view->state != ZMAPVIEW_DYING)
  {
    sequence = zMapViewGetSequenceName(zmap_view->view_sequence);
  }

  return sequence ;
}

char *zMapViewGetSequenceName(ZMapFeatureSequenceMap sequence_map)
{
  char *sequence = NULL ;

  if(!g_strstr_len(sequence_map->sequence,-1,"_"))    /* sequencename_start-end format? */
    {
      sequence = g_strdup_printf("%s_%d-%d", sequence_map->sequence, sequence_map->start, sequence_map->end);
    }
    else
    {
      sequence = g_strdup(sequence_map->sequence);
    }

  return sequence ;
}

ZMapFeatureSequenceMap zMapViewGetSequenceMap(ZMapView zmap_view)
{
  if (zmap_view->state != ZMAPVIEW_DYING)
  {
    return zmap_view->view_sequence;
  }

  return NULL ;
}


void zMapViewGetSourceNameTitle(ZMapView zmap_view, char **name, char **title)
{

  if (zmap_view->view_db_name)
    *name = zmap_view->view_db_name ;

  if (zmap_view->view_db_title)
    *title = zmap_view->view_db_title ;

  return ;
}


ZMapFeatureContext zMapViewGetFeatures(ZMapView zmap_view)
{
  ZMapFeatureContext features = NULL ;

  if (zmap_view->state != ZMAPVIEW_DYING && zmap_view->features)
    features = zmap_view->features ;

  return features ;
}

GHashTable *zMapViewGetStyles(ZMapViewWindow view_window)
{
  GHashTable *styles = NULL ;
  ZMapView view = zMapViewGetView(view_window);

  if (view->state != ZMAPVIEW_DYING)
    styles = view->context_map.styles ;

  return styles;
}

gboolean zMapViewGetFeaturesSpan(ZMapView zmap_view, int *start, int *end)
{
  gboolean result = FALSE ;

  if (zmap_view->state != ZMAPVIEW_DYING && zmap_view->features)
    {
      if(zmap_view->view_sequence->end)
	{
	  *start = zmap_view->view_sequence->start;
	  *end = zmap_view->view_sequence->end;
	}
      else if(zmap_view->features)
	{
	  *start = zmap_view->features->master_align->sequence_span.x1 ;
	  *end = zmap_view->features->master_align->sequence_span.x2 ;
	}

#if MH17_DEBUG
zMapLogWarning("view span: seq %d-%d,par %d-%d, align %d->%d",
      zmap_view->view_sequence->start,zmap_view->view_sequence->end,
      zmap_view->features->parent_span.x1,zmap_view->features->parent_span.x2,
      zmap_view->features->master_align->sequence_span.x1,zmap_view->features->master_align->sequence_span.x2);
#endif
      result = TRUE ;
   }

  return result ;
}


/* N.B. we don't exclude ZMAPVIEW_DYING because caller may want to know that ! */
ZMapViewState zMapViewGetStatus(ZMapView zmap_view)
{
  return zmap_view->state ;
}

char *zMapViewGetStatusStr(ZMapView view)
{
  /* Array must be kept in synch with ZmapState enum in zmapView.h */
  static char *zmapStates[] = {"Initialising", "Mapped",
			       "Connecting", "Connected",
			       "Data loading", "Data loaded","Columns loading",
			       "Resetting", "Dying"} ;
  char *state_str ;
  ZMapViewState state = view->state;
  char failed[32] = "";

  zMapAssert(state >= ZMAPVIEW_INIT);
  zMapAssert(state <= ZMAPVIEW_DYING) ;

  if(view->sources_failed)
	  sprintf(failed," (%d failed)",view->sources_failed);
  if(state == ZMAPVIEW_LOADING || state == ZMAPVIEW_UPDATING)
      state_str = g_strdup_printf("%s (%d)%s", zmapStates[state], view->sources_loading,failed);
  else if(state == ZMAPVIEW_LOADED)
	state_str = g_strdup_printf("%s%s", zmapStates[state], failed);
  else
      state_str = g_strdup(zmapStates[state]) ;


  return state_str ;
}


ZMapWindow zMapViewGetWindow(ZMapViewWindow view_window)
{
  ZMapWindow window = NULL ;

  zMapAssert(view_window) ;

  if (view_window->parent_view->state != ZMAPVIEW_DYING)
    window = view_window->window ;

  return window ;
}

ZMapWindowNavigator zMapViewGetNavigator(ZMapView view)
{
  ZMapWindowNavigator navigator = NULL ;

  zMapAssert(view) ;

  if (view->state != ZMAPVIEW_DYING)
    navigator = view->navigator_window ;

  return navigator ;
}


GList *zMapViewGetWindowList(ZMapViewWindow view_window)
{
  zMapAssert(view_window);

  return view_window->parent_view->window_list;
}


void zMapViewSetWindowList(ZMapViewWindow view_window, GList *list)
{
  zMapAssert(view_window);
  zMapAssert(list);

  view_window->parent_view->window_list = list;

  return;
}


ZMapView zMapViewGetView(ZMapViewWindow view_window)
{
  ZMapView view = NULL ;

  zMapAssert(view_window) ;

  if (view_window->parent_view->state != ZMAPVIEW_DYING)
    view = view_window->parent_view ;

  return view ;
}

void zMapViewReadConfigBuffer(ZMapView zmap_view, char *buffer)
{
  /* designed to add extra config bits to an already created view... */
  /* This is probably a bit of a hack, why can't we make the zMapViewConnect do it?  */
#ifdef NOT_REQUIRED_ATM
  getSequenceServers(zmap_view, buffer);
#endif /* NOT_REQUIRED_ATM */
  return ;
}

void zmapViewFeatureDump(ZMapViewWindow view_window, char *file)
{

#ifdef ED_G_NEVER_INCLUDE_THIS_CODE
  zMapFeatureDump(view_window->parent_view->features, file) ;
#endif /* ED_G_NEVER_INCLUDE_THIS_CODE */

  printf("reimplement.......\n") ;

  return;
}


/* Called to kill a view and get the associated threads killed, note that
 * this call just signals everything to die, its the checkConnections() routine
 * that really clears up and when everything has died signals the caller via the
 * callback routine that they supplied when the view was created.
 *
 * NOTE: if the function returns FALSE it means the view has signalled its threads
 * and is waiting for them to die, the caller should thus wait until view signals
 * via the killedcallback that the view has really died before doing final clear up.
 *
 * If the function returns TRUE it means that the view has been killed immediately
 * because it had no threads so the caller can clear up immediately.
 */
void zMapViewDestroy(ZMapView zmap_view)
{

  if (zmap_view->state != ZMAPVIEW_DYING)
    {
      zmapViewBusy(zmap_view, TRUE) ;

      /* All states have GUI components which need to be destroyed. */
      killGUI(zmap_view) ;

      if (zmap_view->state <= ZMAPVIEW_MAPPED)
	{
	  /* For init we simply need to signal to our parent layer that we have died,
	   * we will then be cleaned up immediately. */

	  zmap_view->state = ZMAPVIEW_DYING ;
	}
      else
	{
	  /* for other states there are threads to kill so they must be cleaned
	   * up asynchronously. */

	  if (zmap_view->state != ZMAPVIEW_RESETTING)
	    {
	      /* If we are resetting then the connections have already being killed. */
	      killConnections(zmap_view) ;
	    }

	  /* Must set this as this will prevent any further interaction with the ZMap as
	   * a result of both the ZMap window and the threads dying asynchronously.  */
	  zmap_view->state = ZMAPVIEW_DYING ;
	}
    }

  return ;
}


/*! @} end of zmapview docs. */




/*
 *             Functions internal to zmapView package.
 */


char *zmapViewGetStatusAsStr(ZMapViewState state)
{
  /* Array must be kept in synch with ZmapState enum in ZMap.h */
  static char *zmapStates[] = {"ZMAPVIEW_INIT","ZMAPVIEW_MAPPED",
//			       "ZMAPVIEW_NOT_CONNECTED", "ZMAPVIEW_NO_WINDOW",
			       "ZMAPVIEW_CONNECTING", "ZMAPVIEW_CONNECTED",
			       "ZMAPVIEW_LOADING", "ZMAPVIEW_LOADED", "ZMAPVIEW_UPDATING",
			       "ZMAPVIEW_RESETTING", "ZMAPVIEW_DYING"} ;
  char *state_str ;

  zMapAssert(state >= ZMAPVIEW_INIT);
  zMapAssert(state <= ZMAPVIEW_DYING) ;

  state_str = zmapStates[state] ;

  return state_str ;
}


GList *zmapViewGetIniSources(char *config_file, char *config_str, char ** stylesfile)
{
  GList *settings_list = NULL;
  ZMapConfigIniContext context ;

  if ((context = zMapConfigIniContextProvide(config_file)))
    {

      if (config_str)
	zMapConfigIniContextIncludeBuffer(context, config_str);

      settings_list = zMapConfigIniContextGetSources(context);

      if(stylesfile)
        {
	  zMapConfigIniContextGetString(context,
					ZMAPSTANZA_APP_CONFIG,ZMAPSTANZA_APP_CONFIG,
					ZMAPSTANZA_APP_STYLESFILE,stylesfile);
        }
      zMapConfigIniContextDestroy(context);

    }

  return(settings_list);
}


// create a hash table of feature set names and thier sources
static GHashTable *zmapViewGetFeatureSourceHash(GList *sources)
{
  GHashTable *hash = NULL;
  ZMapConfigSource src;
  gchar **features,**feats;

  hash = g_hash_table_new(NULL,NULL);

  // for each source extract featuresets and add a hash to the source
  for(;sources; sources = g_list_next(sources))
    {
      src = sources->data;
      if(!src->featuresets)
            continue;
      features = g_strsplit(src->featuresets,";",0); // this will give null entries eg 'aaa ; bbbb' -> 5 strings
      if(!features)
            continue;
      for(feats = features;*feats;feats++)
        {
          GQuark q;
          // the data we want to lookup happens to have been quarked
          if(**feats)
          {
            gchar *feature;

            feature = zMapConfigNormaliseWhitespace(*feats,FALSE);
            if(!feature)
                  continue;

            /* add the user visible version */
            g_hash_table_insert(hash,GUINT_TO_POINTER(g_quark_from_string(feature)),(gpointer) src);

            /* add a cononical version */
            q =  zMapFeatureSetCreateID(feature);
            g_hash_table_insert(hash,GUINT_TO_POINTER(q), (gpointer) src);
          }
        }

      g_strfreev(features);
    }

  return(hash);
}


ZMapConfigSource zmapViewGetSourceFromFeatureset(GHashTable *hash, GQuark featurequark)
{
  ZMapConfigSource config_source ;

  config_source = g_hash_table_lookup(hash, GUINT_TO_POINTER(featurequark)) ;

  return config_source ;
}



/* Loads features within block from the sets req_featuresets that lie within features_start
 * to features_end. The features are fetched from the data sources and added to the existing
 * view. N.B. this is asynchronous because the sources are separate threads and once
 * retrieved the features are added via a gtk event.
 *
 * NOTE req_sources is nominally a list of featuresets.
 * Otterlace could request a featureset that belongs to ACE
 * and then we'd have to find the column for that to find it in the ACE config
 *
 *
 * NOTE block is NULL for startup requests
 */
void zmapViewLoadFeatures(ZMapView view, ZMapFeatureBlock block_orig, GList *req_sources,
			  ZMapConfigSource server,
			  int features_start, int features_end,
			  gboolean group_flag, gboolean make_new_connection, gboolean terminate)
{
  GList * sources = NULL;
  GHashTable *hash = NULL;
  int req_start,req_end;
  gboolean requested = FALSE;
  static gboolean debug_sources = FALSE ;
  gboolean dna_requested = FALSE;
  ZMapViewConnection view_conn = NULL ;


  /* MH17 NOTE
   * these are forward strand coordinates
   * see commandCB() for code previously here
   * previous design decisions resulted in the feature conetxt being revcomped
   * rather than just the view, and data gets revcomped when received if necessary
   * external interfaces (eg otterlace) have no reason to know if we've turned the view
   * upside down and will always request as forward strand
   * only a request fromn the window can be upside down, and is converted to fwd strand
   * before calling this function
   */
  req_start = features_start;
  req_end = features_end;

  if(server)
  {
		if (req_sources && (zMap_g_list_find_quark(req_sources, zMapStyleCreateID(ZMAP_FIXED_STYLE_DNA_NAME))))
		{
			dna_requested = TRUE ;
		}

		view_conn = zMapViewRequestServer(view, NULL, block_orig, req_sources, (gpointer) server,
				req_start, req_end, dna_requested, terminate, !view->thread_fail_silent);
		if(view_conn)
			requested = TRUE;
  }
  else
  {
	/* OH DEAR...THINK WE MIGHT NEED THE CONFIG FILE HERE TOO.... */

	/* mh17: this is tedious to do for each request esp on startup */
	sources = zmapViewGetIniSources(view->view_sequence->config_file, NULL, NULL) ;
	hash = zmapViewGetFeatureSourceHash(sources);

	for ( ; req_sources ; req_sources = g_list_next(req_sources))
	{
		GQuark featureset = GPOINTER_TO_UINT(req_sources->data);
		char *unique_name ;
		GQuark unique_id ;

		dna_requested = FALSE;

		zMapDebugPrint(debug_sources, "feature set quark (%d) is: %s", featureset, g_quark_to_string(featureset)) ;

		unique_name = (char *)g_quark_to_string(featureset) ;
		unique_id = zMapFeatureSetCreateID(unique_name) ;

		zMapDebugPrint(debug_sources, "feature set unique quark (%d) is: %s", unique_id, g_quark_to_string(unique_id)) ;

		server = zmapViewGetSourceFromFeatureset(hash, unique_id) ;

		if (!server && view->context_map.featureset_2_column)
		{
		ZMapFeatureSetDesc GFFset = NULL;

		/* this is for ACEDB where the server featureset list is actually a list of columns
		* so to find the server we need to find the column
		* there is some possibility of collision if mis-configured
		* and what will happen will be no data
		*/
		if ((GFFset = g_hash_table_lookup(view->context_map.featureset_2_column, GUINT_TO_POINTER(unique_id))))

		{
			featureset = GFFset->column_id;
			server = zmapViewGetSourceFromFeatureset(hash,featureset);
		}
		}


		if (server)
		{
		GList *req_featuresets = NULL;
		int existing = FALSE;

	//	  zMapLogMessage("Load features %s from %s, group = %d",
	//			 g_quark_to_string(featureset),server->url,server->group) ;

		// make a list of one feature only
		req_featuresets = g_list_append(req_featuresets,GUINT_TO_POINTER(featureset));

		//zMapLogWarning("server group %x %x %s",group_flag,server->group,g_quark_to_string(featureset));

		if ((server->group & group_flag))
		{
			// get all featuresets from this source and remove from req_sources
			GList *req_src;
			GQuark fset;
			ZMapConfigSource fset_server;

			for(req_src = req_sources->next;req_src;)
			{
			fset = GPOINTER_TO_UINT(req_src->data);
			//            zMapLogWarning("add %s\n",g_quark_to_string(fset));
			fset_server = zmapViewGetSourceFromFeatureset(hash,fset);

			if (!fset_server && view->context_map.featureset_2_column)
			{
				ZMapFeatureSetDesc GFFset = NULL;

				GFFset = g_hash_table_lookup(view->context_map.featureset_2_column, GUINT_TO_POINTER(fset)) ;
				if (GFFset)
				{
				fset = GFFset->column_id;
				fset_server = zmapViewGetSourceFromFeatureset(hash,fset);
				//                      zMapLogWarning("translate to  %s\n",g_quark_to_string(fset));
				}
			}

			//if (fset_server) zMapLogMessage("Try %s\n",fset_server->url);
			if (fset_server == server)
			{
				GList *del;

				/* prepend faster than append...we don't care about the order */
	//		      req_featuresets = g_list_prepend(req_featuresets,GUINT_TO_POINTER(fset));
				/* but we need to add unique columns eg for ext_curated (column) = 100's of featuresets */
				req_featuresets = zMap_g_list_append_unique(req_featuresets, GUINT_TO_POINTER(fset));

				// avoid getting ->next from deleted item
				del = req_src;
				req_src = req_src->next;
				//		      zMapLogMessage("use %s\n",g_quark_to_string(fset));

				// as req_src is ->next of req_sources we know req_sources is still valid
				// even though we are removing an item from it
				// However we still get a retval from g_list remove()
				req_sources = g_list_remove_link(req_sources,del);
				// where else is this held: crashes
				//NB could use delete link if that was ok
				//                     g_free(del); // free the link; no data to free
			}
			else
			{
				req_src = req_src->next;
				//                  zMapLogWarning("skip %s\n",g_quark_to_string(fset));
			}
			}
		}

		// look for server in view->connections list
		if (group_flag & SOURCE_GROUP_DELAYED)
		{
			GList *view_con_list ;

			for (view_con_list = view->connection_list ; view_con_list ; view_con_list = g_list_next(view_con_list))
			{
			view_conn = (ZMapViewConnection) view_con_list->data ;

			if (strcmp(view_conn->url,server->url) == 0)
			{
				existing = TRUE ;
				break ;
			}
			}


			/* AGH...THIS CODE IS USING THE EXISTENCE OF A PARTICULAR SOURCE TO TEST WHETHER
			* FEATURE SETS ARE SET UP...UGH.... */
			/* why? if the source exists ie is persistent (eg ACEDB) then if we get here
			* then we've already set up the ACEDB columns
			* so we don't want to do it again
			*/
			// make the windows have the same list of featuresets so that they display
			// this function is a deferred load: for existing connections we already have the columns defined
			// so don't concat new ones on the end.
			// A better fix would be to merge the data see zMapWindowMergeInFeatureSetNames()
			if (!view->columns_set && !existing)
				{
				zmapViewCreateColumns(view,req_featuresets);

				g_list_foreach(view->window_list, invoke_merge_in_names, req_featuresets);
			}
		}

		/* THESE NEED TO GO WHEN STEP LIST STUFF IS DONE PROPERLY.... */
		// this is an optimisation: the server supports DNA so no point in searching for it
		// if we implement multiple sources then we can remove this
		if ((zMap_g_list_find_quark(req_featuresets, zMapStyleCreateID(ZMAP_FIXED_STYLE_DNA_NAME))))
		{
			dna_requested = TRUE ;
		}

		// start a new server connection
		// can optionally use an existing one -> pass in second arg
		view_conn = (make_new_connection ? NULL : (existing ? view_conn : NULL)) ;


		view_conn = zMapViewRequestServer(view, view_conn, block_orig, req_featuresets, (gpointer) server, req_start, req_end,
						dna_requested, (!existing && terminate), !view->thread_fail_silent);

		if(view_conn)
			requested = TRUE;


		// g_list_free(req_featuresets); no! this list gets used by threads
		req_featuresets = NULL ;
		}
	}
  }

  if (requested)
    {

	// this is an optimisation: the server supports DNA so no point in searching for it
	// if we implement multiple sources then we can remove this
	if (dna_requested)	//(zMap_g_list_find_quark(req_featuresets, zMapStyleCreateID(ZMAP_FIXED_STYLE_DNA_NAME))))
	{
		view->sequence_server  = view_conn ;
	}

	zMapViewShowLoadStatus(view);
    }

  if (sources)
      zMapConfigSourcesFreeList(sources);

  if (hash)
	g_hash_table_destroy(hash);

  return ;
}



void zMapViewShowLoadStatus(ZMapView view)
{
	if (view->state < ZMAPVIEW_LOADING)
	view->state = ZMAPVIEW_LOADING ;
	if (view->state > ZMAPVIEW_LOADING)
	view->state = ZMAPVIEW_UPDATING;

	zmapViewBusy(view, TRUE) ;     // gets unset when all step lists finish

	(*(view_cbs_G->state_change))(view, view->app_data, NULL) ;
}



/* request featuresets from a server, req_featuresets may be null in which case all are requested implicitly */
/* called from zmapViewLoadfeatures() to preserve original function
 * called from zmapViewConnect() to handle autoconfigured file servers,
 * which cannot be delayed as there's no way to fit these into the columns dialog as it currrently exists
 */

ZMapViewConnection zMapViewRequestServer(ZMapView view, ZMapViewConnection view_conn, ZMapFeatureBlock block_orig, GList *req_featuresets,
				   gpointer _server, /* ZMapConfigSource */
	   			   int req_start, int req_end,
				   gboolean dna_requested, gboolean terminate, gboolean show_warning)
{
	ZMapFeatureContext context ;
	ZMapFeatureBlock block ;
	gboolean is_pipe;

	/* things you have to do to get round scope and headers... */
	ZMapConfigSource server = (ZMapConfigSource) _server;

	/* Copy the original context from the target block upwards setting feature set names
	* and the range of features to be copied.
	* We need one for each featureset/ request
	*/
	if (block_orig)
	{
	// using this as it may be necessary for Blixem ?
	context = zMapFeatureContextCopyWithParents((ZMapFeatureAny)block_orig) ;
	context->req_feature_set_names = req_featuresets ;

	/* need request coords for ACEDB in case of no data returned
		* so that we can record the actual range
		*/
	block = zMapFeatureAlignmentGetBlockByID(context->master_align, block_orig->unique_id) ;
	zMapFeatureBlockSetFeaturesCoords(block, req_start, req_end) ;


		if (view->revcomped_features)
		{
			/* revcomp our empty context to get external fwd strand coordinates */
			zMapFeatureContextReverseComplement(context, view->context_map.styles);
		}
	}
	else
	{
	/* Create data specific to this step list...and set it in the connection. */
		context = createContext(view, req_featuresets, NULL) ;
	}

	//printf("request featureset %s from %s\n",g_quark_to_string(GPOINTER_TO_UINT(req_featuresets->data)),server->url);
	zMapStartTimer("LoadFeatureSet",g_quark_to_string(GPOINTER_TO_UINT(req_featuresets->data)));

	/* force pipe servers to terminate, to fix mis-config error that causes a crash (RT 223055) */
	is_pipe = g_str_has_prefix(server->url,"pipe://");


	if ((view_conn = createConnection(view, view_conn,
					context, server->url,
					(char *)server->format,
					server->timeout,
					(char *)server->version,
					server->req_styles,
					server->stylesfile,
					req_featuresets,
					dna_requested,
					req_start,req_end,
					terminate || is_pipe)))
	{
		if(!view->sources_loading)
			view->sources_failed = 0;
		view->sources_loading ++ ;
		view_conn->show_warning = show_warning;
	}
	else
	{
		view->sources_failed++;
	}

	return view_conn;
}


/*
 *                      Internal routines
 */


/* read in rather a lot of stanzas and add the data to a few hash tables and lists
 * This sets up:
 * view->context->map formerly as:
 *    view->columns
 *    view->featureset_2_column
 *    view->source_2_sourcedata
 *    view->context_map.column_2_styles
 *
 * This 'replaces' ACEDB data but if absent we should still use the ACE stuff, it all gets merged
 */
static void getIniData(ZMapView view, char *config_str, GList *req_sources)
{
  ZMapConfigIniContext context ;
  // 8 structs to juggle, count them! It's GLibalicious!!
  GHashTable *fset_col;
  GHashTable *fset_styles;
  GHashTable *gff_src;
  GHashTable *col_styles;
  GHashTable *gff_desc;
  GHashTable *gff_related;
  GHashTable *source_2_sourcedata;
  ZMapFeatureSource gff_source;
  ZMapFeatureSetDesc gffset;
  ZMapFeatureColumn column;
  GList *iter;
  char *str;
  gpointer key, value;
  GList *sources;

#if 0
  ZMapCmdLineArgsType arg;

  if(zMapCmdLineArgsValue(ZMAPARG_SERIAL,&arg))
    view->serial_load = arg.b;

  //view->serial_load = TRUE;
  zMapLogWarning("serial load = %d",view->serial_load);
#endif


  /*
   * This gets very fiddly
   * - lots of the names may have whitespace, which we normalise
   * - most of the rest of the code lowercases the names so we have to
   *   yet we still need to display the text as capitlaised if that's what people put in
   * See zMapConfigIniGetQQHash()...
   *
   */

  zMapLogTime(TIMER_LOAD,TIMER_CLEAR,0,"View init");

  if ((context = zMapConfigIniContextProvide(view->view_sequence->config_file)))
    {
      if(config_str)
        zMapConfigIniContextIncludeBuffer(context, config_str);

      /* view global thread fail popup switch */
      zMapConfigIniContextGetBoolean(context,
				     ZMAPSTANZA_APP_CONFIG,
				     ZMAPSTANZA_APP_CONFIG,
				     ZMAPSTANZA_APP_REPORT_THREAD, &view->thread_fail_silent);

      if (zMapConfigIniContextGetString(context,
				       ZMAPSTANZA_APP_CONFIG,
				       ZMAPSTANZA_APP_CONFIG,
				       ZMAPSTANZA_APP_NAVIGATOR_SETS,&str))
	{
	  view->navigator_set_names = zMapConfigString2QuarkList(str,FALSE);
 
	  if (view->navigator_window)
	    zMapWindowNavigatorMergeInFeatureSetNames(view->navigator_window, view->navigator_set_names);
	}

      /*-------------------------------------
       * the display columns in L -> R order
       *-------------------------------------
       */
      view->context_map.columns = zMapConfigIniGetColumns(context);

      if (g_hash_table_size(view->context_map.columns))
	view->columns_set = TRUE;


      //      if(view->columns_set)       // else we rely on defaults and/or ACEDB
      {
	/*-------------------------------------------------------------------------------
	 * featureset to column mapping, with column descriptions added to GFFSet struct
	 *-------------------------------------------------------------------------------
	 */

        /* default 1-1 mapping : add for pipe/file and Acedb servers, otherwise get from config
	 * file. */
        fset_col = g_hash_table_new(NULL,NULL);

        for(sources = req_sources; sources ; sources = sources->next)
          {
            GList *featuresets;
            ZMapConfigSource src;
            src = (ZMapConfigSource) sources->data;

#ifdef ED_G_NEVER_INCLUDE_THIS_CODE
	    /* THIS CODE CAUSES A PROBLEM IN THE FEATURESET/STYLE MAPPING IF ACEDB IS INCLUDED,
	     * LEAVE THIS HERE UNTIL FURTHER TESTING DONE WITH WORM STUFF.... */
            if (g_ascii_strncasecmp(src->url,"pipe", 4) != 0
		&& g_ascii_strncasecmp(src->url,"file", 4) != 0
		&& g_ascii_strncasecmp(src->url,"acedb", 5) != 0)
	      continue;
#endif /* ED_G_NEVER_INCLUDE_THIS_CODE */

            if (g_ascii_strncasecmp(src->url,"pipe", 4) != 0
		&& g_ascii_strncasecmp(src->url,"file", 4) != 0)
	      continue;

            featuresets = zMapConfigString2QuarkList(src->featuresets,FALSE) ;

	    // MH17: need to add server name as default featureset
	    //  -> it doesn't have one due to GLib config file rubbish
	    //            if(!featuresets)
	    //            	featuresets = g_list_add(featuresets,src->name);
            while(featuresets)
              {
		GQuark fset,col;

		gffset = g_new0(ZMapFeatureSetDescStruct,1);

		col = GPOINTER_TO_UINT(featuresets->data);
		fset = zMapFeatureSetCreateID((char *) g_quark_to_string(col));

#ifdef ED_G_NEVER_INCLUDE_THIS_CODE
		printf("featureset: %s (%s)\n", g_quark_to_string(col), g_quark_to_string(fset)) ;
#endif /* ED_G_NEVER_INCLUDE_THIS_CODE */

		gffset->column_id = fset;
		gffset->column_ID = col;
		gffset->feature_src_ID = col;
		gffset->feature_set_text = g_strdup(g_quark_to_string(col));

		/* replace in case we get one twice */
		g_hash_table_replace(fset_col,GUINT_TO_POINTER(fset),gffset);

		featuresets = g_list_delete_link(featuresets,featuresets);
              }
          }


        fset_col = zMapConfigIniGetFeatureset2Column(context, fset_col, view->context_map.columns) ;

        if (g_hash_table_size(fset_col))
	  view->context_map.featureset_2_column = fset_col ;
        else
	  g_hash_table_destroy(fset_col) ;

	fset_col = NULL ;


	/*-----------------------------------------------------------------------
	 * source_2_sourcedata:featureset -> (sourceid, styleid, description)
	 *-----------------------------------------------------------------------
	 */

        source_2_sourcedata = g_hash_table_new(NULL,NULL);

	// source id may not be a style but it's name still gets normalised
        gff_src   = zMapConfigIniGetQQHash(context,ZMAPSTANZA_GFF_SOURCE_CONFIG,QQ_QUARK);
        fset_styles = zMapConfigIniGetQQHash(context,ZMAPSTANZA_FEATURESET_STYLE_CONFIG,QQ_STYLE);
        gff_desc  = zMapConfigIniGetQQHash(context,ZMAPSTANZA_GFF_DESCRIPTION_CONFIG,QQ_QUARK);
	/* column related to featureset: get unique ids */
        gff_related   = zMapConfigIniGetQQHash(context,ZMAPSTANZA_GFF_RELATED_CONFIG,QQ_STYLE);

        gff_source = NULL;


	/* YES BUT WHAT IF THERE IS NO featureset_2_column ??????????? duh..... */
        // it's an input and output for servers, must provide for pipes
        // see featureset_2_column as above
	if (view->context_map.featureset_2_column)
	  {
	    zMap_g_hash_table_iter_init(&iter, view->context_map.featureset_2_column) ;
	    while(zMap_g_hash_table_iter_next(&iter, &key, &value))
	      {
		GQuark q;

		gff_source = g_new0(ZMapFeatureSourceStruct,1);

		// start with a 1-1 default mapping
		gffset = (ZMapFeatureSetDesc) value;

		gff_source->source_id = gffset->feature_src_ID;   // upper case wanted
		// hard coded in zmapGFF-parser.c
		//            gff_source->style_id = zMapStyleCreateID((char *) g_quark_to_string(GPOINTER_TO_UINT(key)));
		gff_source->source_text = gff_source->source_id;

		// then overlay this with the config file

		// get the FeatureSource name
		// this is displayed at status bar top right
		if(gff_src)
		  {
		    q = GPOINTER_TO_UINT(g_hash_table_lookup(gff_src,key));
		    if(q)
		      gff_source->source_id = q;
		  }

		// get style defined by featureset name
		if(fset_styles)
		  {
		    //		if(q)		/* default to source name */
		    //		  gff_source->style_id = q;
		    /* but change to explicit config if it's there */
		    q = GPOINTER_TO_UINT(g_hash_table_lookup(fset_styles,key));
		    if(q)
		      gff_source->style_id = q;
		  }
		// get description defined by featureset name
		if(gff_desc)
		  {
		    q = GPOINTER_TO_UINT(g_hash_table_lookup(gff_desc,key));
		    if(q)
		      gff_source->source_text = q;
		  }

		if(gff_related)
		  {
		    q = GPOINTER_TO_UINT(g_hash_table_lookup(gff_related,key));
		    if(q)
		      gff_source->related_column = q;
		  }

		/* source_2_source data defaults are hard coded in GFF2parser
		   but if we set one field then we set them all */
		g_hash_table_replace(source_2_sourcedata,
				     GUINT_TO_POINTER(zMapFeatureSetCreateID((char *)g_quark_to_string(GPOINTER_TO_UINT(key)))),
				     gff_source);
	      }
	  }

	if(zMapConfigIniContextGetString(context,
					 ZMAPSTANZA_APP_CONFIG,
					 ZMAPSTANZA_APP_CONFIG,
					 ZMAPSTANZA_APP_SEQ_DATA,&str))
	  {
	    view->context_map.seq_data_featuresets = zMapConfigString2QuarkIDList(str);
	  }

	/* add a flag for each seq_data featureset */
        for(iter = view->context_map.seq_data_featuresets; iter; iter = iter->next)
	  {
	    gff_source = g_hash_table_lookup(source_2_sourcedata,iter->data);
	    //zMapLogWarning("view is_seq: %s -> %p\n",g_quark_to_string(GPOINTER_TO_UINT(iter->data)),gff_source);
	    if(gff_source)
	      gff_source->is_seq = TRUE;
	  }

        view->context_map.source_2_sourcedata = source_2_sourcedata;

        view->context_map.virtual_featuresets
	  = zMapConfigIniGetFeatureset2Featureset(context, source_2_sourcedata, view->context_map.featureset_2_column);

        if(gff_src)
	  g_hash_table_destroy(gff_src);
        if(fset_styles)
	  g_hash_table_destroy(fset_styles);
        if(gff_desc)
	  g_hash_table_destroy(gff_desc);

#ifdef ED_G_NEVER_INCLUDE_THIS_CODE
	print_source_2_sourcedata("view ini",view->context_map.source_2_sourcedata);
	print_fset2col("view ini",view->context_map.featureset_2_column);
	print_col2fset("view ini",view->context_map.columns);
#endif /* ED_G_NEVER_INCLUDE_THIS_CODE */

	/*---------------------------------------------
	 * context_map.column_2_styles: hash of Glist of quarks
	 *---------------------------------------------
	 * contains all the styles needed by a column
	 * NB: style for each featureset is also held in source_2_sourcedata above
	 * column specifc style (not featureset style included in column)
	 * is optional and we only include it if configured
	 */

        // NB we have to use zMap_g_hashlist_thing() as this is used all over
        // view->context_map.column_2_styles is pre-allocated


        // get list of featuresets for each column
        // add column style if it exists to glist
        // add corresponding featureset styles to glist
        // add glist to view->featuresets_2_styles

        // or rather, given that our data is upside down:
        // add each featureset's style to the hashlist
        // then add the column styles if configured
        // these are keyed by the column quark


	// add featureset styles
	if (view->context_map.featureset_2_column)
	  {
	    zMap_g_hash_table_iter_init (&iter, view->context_map.featureset_2_column);
	    while (zMap_g_hash_table_iter_next (&iter, &key, &value))
	      {
		GQuark style_id,fset_id;

		gffset = (ZMapFeatureSetDesc) value;

		// key is featureset quark, value is column GFFSet struct

		gff_source = g_hash_table_lookup(source_2_sourcedata,key);
		if(gff_source)
		  {
		    style_id = gff_source->style_id;
		    if(!style_id)
		      style_id = GPOINTER_TO_UINT(key);
		    //                fset_id = zMapFeatureSetCreateID((char *)g_quark_to_string(gffset->feature_set_id));
		    fset_id = gffset->column_id;

		    zMap_g_hashlist_insert(view->context_map.column_2_styles,
					   fset_id,     // the column
					   GUINT_TO_POINTER(style_id)) ;  // the style
		    //printf("getIniData featureset adds %s to %s\n",g_quark_to_string(style_id),g_quark_to_string(fset_id));
		  }
	      }
	  }


#if 0
	/* add 1-1 mappingg from colum to style where featureset->column is not defined and it's not sourced from acedb */
	/* there's a race condtion... */
        for(sources = req_sources; sources ; sources = sources->next)
          {
            GList *featuresets;
            ZMapConfigSource src;
            src = (ZMapConfigSource) sources->data;


            if (!g_ascii_strncasecmp(src->url,"pipe", 4) || !g_ascii_strncasecmp(src->url,"file", 4) != 0)
	      {
	      }
#endif


	    // add col specific styles
	    col_styles  = zMapConfigIniGetQQHash(context,ZMAPSTANZA_COLUMN_STYLE_CONFIG,QQ_STYLE);

	    if (col_styles)
	      {
		zMap_g_hash_table_iter_init (&iter, view->context_map.columns);
		while (zMap_g_hash_table_iter_next (&iter, &key, &value))
		  {
		    GQuark style_id;

		    column = (ZMapFeatureColumn) value;
		    style_id = GPOINTER_TO_UINT(g_hash_table_lookup(col_styles,GUINT_TO_POINTER(column->unique_id)));
		    // set the column style if there
		    if(style_id)
		      {
			column->style_id = style_id;
			zMap_g_hashlist_insert(view->context_map.column_2_styles,
					       column->unique_id,
					       GUINT_TO_POINTER(style_id)) ;
		      }
		  }
		g_hash_table_destroy(col_styles);
	      }


	    {

	      GQuark col_id = zMapFeatureSetCreateID(ZMAP_FIXED_STYLE_STRAND_SEPARATOR) ;
	      GQuark set_id = zMapFeatureSetCreateID(ZMAP_FIXED_STYLE_SEARCH_MARKERS_NAME) ;
	      ZMapFeatureSetDesc f2c ;

	      /* hard coded column style for strand separator */
	      if ((column = g_hash_table_lookup(view->context_map.columns, GUINT_TO_POINTER(col_id))))
		{
		  column->style_id = col_id ;

		  zMap_g_hashlist_insert(view->context_map.column_2_styles,
					 column->unique_id,
					 GUINT_TO_POINTER(col_id)) ;
		  zMap_g_hashlist_insert(view->context_map.column_2_styles,
					 column->unique_id,
					 GUINT_TO_POINTER(set_id)) ;
		}

	      /* hard coded default column for search hit markers */
	      if (view->context_map.featureset_2_column)
		{
		  if (!(f2c = g_hash_table_lookup(view->context_map.featureset_2_column, GUINT_TO_POINTER(set_id))))
		    {
		      /* NOTE this is the strand separator column which used to be the third strand
		       * it used to have a Search Hit Markers column in it sometimes
		       * but now we load these featuresets into the strand sep. directly
		       */
		      f2c = g_new0(ZMapFeatureSetDescStruct,1);
		      f2c->column_id = col_id;
		      f2c->column_ID = g_quark_from_string(ZMAP_FIXED_STYLE_STRAND_SEPARATOR);
		      f2c->feature_src_ID = g_quark_from_string(ZMAP_FIXED_STYLE_SEARCH_MARKERS_NAME);
		      f2c->feature_set_text = ZMAP_FIXED_STYLE_SEARCH_MARKERS_NAME;

		      g_hash_table_insert(view->context_map.featureset_2_column,GUINT_TO_POINTER(set_id), f2c);
		    }
		}
	    }



#ifdef ED_G_NEVER_INCLUDE_THIS_CODE
	    printf("\nini fset2style\n");
	    zMap_g_hashlist_print(view->context_map.column_2_styles);
#endif /* ED_G_NEVER_INCLUDE_THIS_CODE */
	  }

	zMapConfigIniContextDestroy(context);
      }

      return ;
    }


static gint colOrderCB(gconstpointer a, gconstpointer b,gpointer user_data)
{
  ZMapFeatureColumn pa,pb;
  GHashTable *hash = (GHashTable *) user_data;

  pa = g_hash_table_lookup(hash,a);
  pb = g_hash_table_lookup(hash,b);
  if(pa && pb)
    {
      if(pa->order < pb->order)
	return(-1);
      if(pa->order > pb->order)
	return(1);
    }
  return(0);
}



/* retro fit/ invent the columns config implied by server featuresets= command
 * needed for the status bar and maybe some other things
 */
static void zmapViewCreateColumns(ZMapView view,GList *featuresets)
{
  ZMapFeatureColumn col;
  int n ;

  n = g_hash_table_size(view->context_map.columns);

  for(;featuresets; featuresets = featuresets->next)
    {
      /* this ought to do a featureset_2_column lookup  and then default to the featureset name */

      if(!g_hash_table_lookup(view->context_map.columns,featuresets->data))
	{
	  char *str = (char *) g_quark_to_string(GPOINTER_TO_UINT(featuresets->data));
	  col = (ZMapFeatureColumn) g_new0(ZMapFeatureColumnStruct,1);

	  col->column_id = GPOINTER_TO_UINT(featuresets->data);
	  col->unique_id = zMapFeatureSetCreateID(str);
	  col->column_desc = str;
	  col->order = ++n;

	  /* no column specific style possible from servers */

	  g_hash_table_insert(view->context_map.columns,GUINT_TO_POINTER(col->unique_id),col);
	}
    }

  return ;
}

/* We could provide an "executive" kill call which just left the threads dangling, a kind
 * of "kill -9" style thing, it would actually kill/delete stuff without waiting for threads
 * to die....or we could allow a "force" flag to zmapViewKill/Destroy  */


/* This is really the guts of the code to check what a connection thread is up
 * to. Every time the GUI thread has stopped doing things GTK calls this routine
 * which then checks our connections for responses from the threads...... */
static gint zmapIdleCB(gpointer cb_data)
{
  gint call_again = 0 ;
  ZMapView zmap_view = (ZMapView)cb_data ;


  /* Returning a value > 0 tells gtk to call zmapIdleCB again, so if checkConnections() returns
   * TRUE we ask to be called again. */
  if (checkStateConnections(zmap_view))
    call_again = 1 ;
  else
    call_again = 0 ;

  return call_again ;
}



static void enterCB(ZMapWindow window, void *caller_data, void *window_data)
{

#ifdef ED_G_NEVER_INCLUDE_THIS_CODE
  ZMapViewWindow view_window = (ZMapViewWindow)caller_data ;
#endif /* ED_G_NEVER_INCLUDE_THIS_CODE */



#ifdef ED_G_NEVER_INCLUDE_THIS_CODE
  /* Not currently used because we are doing "click to focus" at the moment. */

  /* Pass back a ZMapViewWindow as it has both the View and the window. */
  (*(view_cbs_G->enter))(view_window, view_window->parent_view->app_data, NULL) ;
#endif /* ED_G_NEVER_INCLUDE_THIS_CODE */


  return ;
}


static void leaveCB(ZMapWindow window, void *caller_data, void *window_data)
{

#ifdef ED_G_NEVER_INCLUDE_THIS_CODE
  ZMapViewWindow view_window = (ZMapViewWindow)caller_data ;
#endif /* ED_G_NEVER_INCLUDE_THIS_CODE */


#ifdef ED_G_NEVER_INCLUDE_THIS_CODE
  /* Not currently used because we are doing "click to focus" at the moment. */

  /* Pass back a ZMapViewWindow as it has both the View and the window. */
  (*(view_cbs_G->leave))(view_window, view_window->parent_view->app_data, NULL) ;
#endif /* ED_G_NEVER_INCLUDE_THIS_CODE */

  return ;
}


static void scrollCB(ZMapWindow window, void *caller_data, void *window_data)
{

#ifdef ED_G_NEVER_INCLUDE_THIS_CODE
  ZMapViewWindow view_window = (ZMapViewWindow)caller_data ;
#endif /* ED_G_NEVER_INCLUDE_THIS_CODE */


  printf("In View, in window scroll callback\n") ;

//
  return ;
}


/* Called when a sequence window has been focussed, usually by user actions. */
static void viewFocusCB(ZMapWindow window, void *caller_data, void *window_data)
{
  ZMapViewWindow view_window = (ZMapViewWindow)caller_data ;

  /* Pass back a ZMapViewWindow as it has both the View and the window. */
  (*(view_cbs_G->focus))(view_window, view_window->parent_view->app_data, NULL) ;

  {
  /* done by focus callback above */
//    zMapWindowNavigatorFocus(view_window->parent_view->navigator_window, TRUE);
  }

  return ;
}


/* Called when some sequence window feature (e.g. column, actual feature etc.)
 * has been selected. */
static void viewSelectCB(ZMapWindow window, void *caller_data, void *window_data)
{
  ZMapViewWindow view_window = (ZMapViewWindow)caller_data ;
  ZMapWindowSelect window_select = (ZMapWindowSelect)window_data ;
  ZMapViewSelectStruct view_select = {0} ;


  /* HOW COULD THIS EVER HAPPEN...THIS SEEMS MAD..... */
  /* Check we've got a window_select! */
  if(!window_select)
    return ;                    /* !!! RETURN !!! */


  if ((view_select.type = window_select->type) == ZMAPWINDOW_SELECT_SINGLE)
    {
      if (window_select->highlight_item)
	{
	  GList* list_item ;

	  /* Highlight the feature in all windows, BUT note that we may not find it in some
	   * windows, e.g. if a window has been reverse complemented the item may be hidden. */
	  list_item = g_list_first(view_window->parent_view->window_list) ;

	  do
	    {
	      ZMapViewWindow view_window ;
	      FooCanvasItem *item ;
	      GList *l;

	      view_window = list_item->data ;

	      if ((item = zMapWindowFindFeatureItemByItem(view_window->window, window_select->highlight_item)))
		{
		  zMapWindowHighlightObject(view_window->window, item,
					    window_select->replace_highlight_item,
					    window_select->highlight_same_names,
					    window_select->sub_part) ;
		}

	      for (l = window_select->feature_list;l; l = l->next)
		{
		  ZMapFeature feature = (ZMapFeature) l->data;

		  /* NOTE we restrict multi select to one column in line with previous policy (in the calling code)
		   * NOTE: can have several featuresets in one column
		   * feature_list inlcudes the first and second and subsequent features found,
		   * the first is also given explicitly in the item
		   */
		  if (!l->prev)		/* already dome the first one */
		    continue ;

		  zMapWindowHighlightFeature(view_window->window, feature,
					     window_select->highlight_same_names, FALSE) ;
		}
	    }
	  while ((list_item = g_list_next(list_item))) ;
	}


      view_select.feature_desc = window_select->feature_desc ;
      view_select.secondary_text = window_select->secondary_text ;

      view_select.filter   = window_select->filter ;
    }


  if (window_select->xml_handler.zmap_action)
    {
      window_select->remote_result = zmapViewRemoteSendCommand(view_window->parent_view,
							       window_select->xml_handler.zmap_action,
							       window_select->xml_handler.xml_events,
							       window_select->xml_handler.start_handlers,
							       window_select->xml_handler.end_handlers,
							       window_select->xml_handler.handler_data) ;
    }


  /* Pass back a ZMapViewWindow as it has both the View and the window to our caller. */
  (*(view_cbs_G->select))(view_window, view_window->parent_view->app_data, &view_select) ;

  /* temporary.... */
  window_select->xml_handler.handled = FALSE ;

  return ;
}



static void viewSplitToPatternCB(ZMapWindow window, void *caller_data, void *window_data)
{
  ZMapViewWindow view_window = (ZMapViewWindow)caller_data;
  ZMapWindowSplitting split  = (ZMapWindowSplitting)window_data;
  ZMapViewSplittingStruct view_split = {0};

  view_split.split_patterns      = split->split_patterns;
  view_split.touched_window_list = NULL;

  view_split.touched_window_list = g_list_append(view_split.touched_window_list, view_window);

  (*(view_cbs_G->split_to_pattern))(view_window, view_window->parent_view->app_data, &view_split);

  /* foreach window find feature and Do something according to pattern */
  split->window_index = 0;
  g_list_foreach(view_split.touched_window_list, splitMagic, window_data);

  /* clean up the list */
  g_list_free(view_split.touched_window_list);

  return ;
}

static void splitMagic(gpointer data, gpointer user_data)
{
  ZMapViewWindow view_window = (ZMapViewWindow)data;
  ZMapWindowSplitting  split = (ZMapWindowSplitting)user_data;
  ZMapSplitPattern   pattern = NULL;

  if(view_window->window == split->original_window)
    {
      printf("Ignoring original window for now."
             "  I may well revisit this, but I"
             " think we should leave it alone ATM.\n");
      return ;                    /* really return from this */
    }

  if((pattern = &(g_array_index(split->split_patterns, ZMapSplitPatternStruct, split->window_index))))
    {
      printf("Trying pattern %d\n", split->window_index);
      /* Do it here! */
    }

  (split->window_index)++;

  return ;
}



static ZMapView createZMapView(GtkWidget *xremote_widget, char *view_name, GList *sequences, void *app_data)
{
  ZMapView zmap_view = NULL ;
  GList *first ;
  ZMapFeatureSequenceMap master_seq ;

  first = g_list_first(sequences) ;
  master_seq = (ZMapFeatureSequenceMap)(first->data) ;

  zmap_view = g_new0(ZMapViewStruct, 1) ;

  zmap_view->state = ZMAPVIEW_INIT ;
  zmap_view->busy = FALSE ;

  zmap_view->xremote_widget = xremote_widget ;

  /* Only after map-event are we guaranteed that there's a window for us to work with. */
  zmap_view->map_event_handler = g_signal_connect(G_OBJECT(zmap_view->xremote_widget), "map-event",
						  G_CALLBACK(mapEventCB), (gpointer)zmap_view) ;

  zmapViewSetupXRemote(zmap_view, xremote_widget);

  zmap_view->view_name = g_strdup(view_name) ;

  /* TEMP CODE...UNTIL I GET THE MULTIPLE SEQUENCES IN ONE VIEW SORTED OUT..... */
  /* TOTAL HACK UP MESS.... */

  // mh17:  we expect the sequence name to be like 'chr4-04_210623-364887'
  // and use start to calculate chromosome coordinates for features
  // see zmapWindow.c/myWindowCreate() for where this happens

  zmap_view->view_sequence = master_seq;  //g_memdup(master_seq,sizeof(ZMapFeatureSequenceMapStruct));

#ifdef NOT_REQUIRED_ATM
  /* TOTAL LASH UP FOR NOW..... */
  if (!(zmap_view->sequence_2_server))
    {
      getSequenceServers(zmap_view, NULL) ;
    }
#endif

  /* Set the regions we want to display. */
  zmap_view->sequence_mapping = sequences ;

  zmap_view->window_list = zmap_view->connection_list = NULL ;

  zmap_view->app_data = app_data ;

  zmap_view->revcomped_features = FALSE ;

  zmap_view->kill_blixems = TRUE ;

  zmap_view->session_data = g_new0(ZMapViewSessionStruct, 1) ;

  zmap_view->session_data->sequence = zmap_view->view_sequence->sequence ;

  return zmap_view ;
}


/* Adds a window to a view. */
static ZMapViewWindow addWindow(ZMapView zmap_view, GtkWidget *parent_widget)
{
  ZMapViewWindow view_window = NULL ;
  ZMapWindow window ;

  view_window = createWindow(zmap_view, NULL) ;

  /* There are no steps where this can fail at the moment. */
  window = zMapWindowCreate(parent_widget, zmap_view->view_sequence, view_window, NULL) ;
  zMapAssert(window) ;

  view_window->window = window ;

  /* add to list of windows.... */
  zmap_view->window_list = g_list_append(zmap_view->window_list, view_window) ;


#ifdef ED_G_NEVER_INCLUDE_THIS_CODE

  /* This seems redundant now....old code ???? */

  /* There is a bit of a hole in the "busy" state here in that we do the windowcreate
   * but have not signalled that we are busy, I suppose we could do the busy stuff twice,
   * once before the windowCreate and once here to make sure we set cursors everywhere.. */
  zmapViewBusy(zmap_view, TRUE) ;


#ifdef ED_G_NEVER_INCLUDE_THIS_CODE
  /* Start polling function that checks state of this view and its connections, note
   * that at this stage there is no data to display. */
  startStateConnectionChecking(zmap_view) ;
#endif /* ED_G_NEVER_INCLUDE_THIS_CODE */

  zmapViewBusy(zmap_view, FALSE) ;
#endif /* ED_G_NEVER_INCLUDE_THIS_CODE */


  return view_window ;
}

static void killAllSpawned(ZMapView zmap_view)
{
  GPid pid;
  GList *processes = zmap_view->spawned_processes;

  if (zmap_view->kill_blixems)
    {
      while (processes)
	{
	  pid = GPOINTER_TO_INT(processes->data);
	  g_spawn_close_pid(pid);
	  kill(pid, 9);
	  processes = processes->next;
	}
    }

  if (zmap_view->spawned_processes)
    {
      g_list_free(zmap_view->spawned_processes);
      zmap_view->spawned_processes = NULL ;
    }

  return ;
}

/* Should only do this after the window and all threads have gone as this is our only handle
 * to these resources. The lists of windows and thread connections are dealt with somewhat
 * asynchronously by killAllWindows() & checkConnections() */
static void destroyZMapView(ZMapView *zmap_view_out)
{
  ZMapView zmap_view = *zmap_view_out ;

  if(zmap_view->view_sequence)
  {
//      if(zmap_view->view_sequence->sequence)
//           g_free(zmap_view->view_sequence->sequence);
//      g_free(zmap_view->view_sequence) ;
      zmap_view->view_sequence = NULL;
  }

#ifdef NOT_REQUIRED_ATM
  if (zmap_view->sequence_2_server)
    {
      g_list_foreach(zmap_view->sequence_2_server, destroySeq2ServerCB, NULL) ;
      g_list_free(zmap_view->sequence_2_server) ;
      zmap_view->sequence_2_server = NULL ;
    }
#endif /* NOT_REQUIRED_ATM */

  if (zmap_view->cwh_hash)
    zmapViewCWHDestroy(&(zmap_view->cwh_hash));

  if (zmap_view->context_map.column_2_styles)
    zMap_g_hashlist_destroy(zmap_view->context_map.column_2_styles) ;

  if (zmap_view->session_data)
    {
      if (zmap_view->session_data->servers)
	{
	  g_list_foreach(zmap_view->session_data->servers, zmapViewSessionFreeServer, NULL) ;
	  g_list_free(zmap_view->session_data->servers) ;
	}

      g_free(zmap_view->session_data) ;
    }


  killAllSpawned(zmap_view);

  g_free(zmap_view) ;

  *zmap_view_out = NULL ;

  return ;
}




/*
 *       Connection control functions, interface to the data fetching threads.
 */


/* Start the ZMapView GTK idle function (gets run when the GUI is doing nothing).
 */
static void startStateConnectionChecking(ZMapView zmap_view)
{

#ifdef UTILISE_ALL_CPU_ON_DESKPRO203
  zmap_view->idle_handle = gtk_idle_add(zmapIdleCB, (gpointer)zmap_view) ;
#endif /* UTILISE_ALL_CPU_ON_DESKPRO203 */

  zmap_view->idle_handle = gtk_timeout_add(100, zmapIdleCB, (gpointer)zmap_view) ;
  // WARNING: gtk_timeout_add is deprecated and should not be used in newly-written code. Use g_timeout_add() instead.

  return ;
}



#ifdef ED_G_NEVER_INCLUDE_THIS_CODE
/* I think that probably I won't need this most of the time, it could be used to remove the idle
 * function in a kind of unilateral way as a last resort, otherwise the idle function needs
 * to cancel itself.... */
static void stopStateConnectionChecking(ZMapView zmap_view)
{
  gtk_timeout_remove(zmap_view->idle_handle) ;

  return ;
}
#endif /* ED_G_NEVER_INCLUDE_THIS_CODE */





/* This function checks the status of the connection and checks for any reply and
 * then acts on it, it gets called from the ZMap idle function.
 * If all threads are ok and zmap has not been killed then routine returns TRUE
 * meaning it wants to be called again, otherwise FALSE.
 *
 * The function monitors the View state so that when the last connection has disappeared
 * and the View is dying then the View is cleaned up and the caller gets called to say
 * the View is now dead.
 *
 * NOTE that you cannot use a condvar here, if the connection thread signals us using a
 * condvar we will probably miss it, that just doesn't work, we have to pole for changes
 * and this is possible because this routine is called from the idle function of the GUI.
 *
 *  */
static gboolean checkStateConnections(ZMapView zmap_view)
{
  gboolean call_again = TRUE ;				    /* Normally we want to be called continuously. */
  gboolean state_change = TRUE ;			    /* Has view state changed ?. */
  gboolean reqs_finished = FALSE;			    // at least one thread just finished
  int has_step_list = 0;				    // any requests still active?


  if (zmap_view->connection_list)
    {
      GList *list_item ;

      list_item = g_list_first(zmap_view->connection_list) ;


      /* GOSH THE STATE HAS BECOME EVER MORE COMPLEX HERE...NEEDS A GOOD CLEAN UP. */

      do
	{
	  ZMapViewConnection view_con ;
	  ZMapThread thread ;
	  ZMapThreadReply reply = ZMAPTHREAD_REPLY_DIED ;
	  void *data = NULL ;
	  char *err_msg = NULL ;
	  gboolean thread_has_died = FALSE ;
	  gboolean steps_finished = FALSE ;
	  gboolean is_continue = FALSE;
	  ConnectionData cd;
	  LoadFeaturesDataStruct lfd;

	  view_con = list_item->data ;
	  thread = view_con->thread ;
	  cd = (ConnectionData) view_con->request_data;

	  /* NOTE HOW THE FACT THAT WE KNOW NOTHING ABOUT WHERE THIS DATA CAME FROM
	   * MEANS THAT WE SHOULD BE PASSING A HEADER WITH THE DATA SO WE CAN SAY WHERE
	   * THE INFORMATION CAME FROM AND WHAT SORT OF REQUEST IT WAS.....ACTUALLY WE
	   * GET A LOT OF INFO FROM THE CONNECTION ITSELF, E.G. SERVER NAME ETC. */

	  data = NULL ;
	  err_msg = NULL ;

	  // need to copy this info in case of thread death which clears it up

	  if (cd)
	    {
	      lfd.feature_sets = cd->feature_sets;
	      lfd.xwid = zmap_view->xwid;
	    }

	  if (!(zMapThreadGetReplyWithData(thread, &reply, &data, &err_msg)))
	    {
	      /* We assume that something bad has happened to the connection and remove it
	       * if we can't read the reply. */

	      threadDebugMsg(thread, "GUI: thread %s, cannot access reply from server thread - %s\n", err_msg) ;

	      /* Warn the user ! */
	      if (view_con->show_warning)
		zMapWarning("Source \"%s\" is being removed, check log for details.", view_con->url) ;

	      zMapLogCritical("Source \"%s\", cannot access reply from server thread,"
			      " error was: %s", view_con->url, err_msg) ;

	      thread_has_died = TRUE ;
	    }
	  else
	    {
#ifdef ED_G_NEVER_INCLUDE_THIS_CODE
	      { char fred[32]; sprintf(fred,"%d",reply);
		threadDebugMsg(thread, "GUI: thread %s, thread reply = %d\n",fred) ;
	      }
#endif /* ED_G_NEVER_INCLUDE_THIS_CODE */
	      //if(reply != ZMAPTHREAD_REPLY_WAIT)
	      //      zMapLogWarning("thread reply %d",reply);
#if 0
if(reply != ZMAPTHREAD_REPLY_WAIT)
{
	ZMapViewConnectionStep step = (ZMapViewConnectionStep) view_con->step_list->current->data;
	zMapLogWarning("thread reply %d = %d/%d, %s",step->request,reply,view_con->thread_status, err_msg);
}
#endif
	      switch (reply)
		{
		case ZMAPTHREAD_REPLY_WAIT:
		  {
		    state_change = FALSE ;

		    break ;
		  }
		case ZMAPTHREAD_REPLY_GOTDATA:
		case ZMAPTHREAD_REPLY_REQERROR:
		  {
		    ZMapServerReqAny req_any ;
		    ZMapViewConnectionRequest request ;
		    ZMapViewConnectionStep step ;
		    gboolean kill_connection = FALSE ;

		    view_con->curr_request = ZMAPTHREAD_REQUEST_WAIT ;

		    /* Recover the request from the thread data. */
		    req_any = (ZMapServerReqAny)data ;

		    /* Recover the stepRequest from the view connection and process the data from
		     * the request. */
		    if (!(request = zmapViewStepListFindRequest(view_con->step_list, req_any->type, view_con)))
		      {
			zMapLogCritical("Request of type %s for connection %s not found in view %s step list !",
					zMapServerReqType2ExactStr(req_any->type),
					view_con->url,
					zmap_view->view_name) ;

			kill_connection = TRUE ;
		      }
		    else
		      {
			step = (ZMapViewConnectionStep) view_con->step_list->current->data;      //request->step ;

			if (reply == ZMAPTHREAD_REPLY_REQERROR)
			  {
			    /* This means the request failed for some reason. */
			    threadDebugMsg(thread, "GUI: thread %s, request to server failed....\n", NULL) ;

			    if (err_msg  && step->on_fail != REQUEST_ONFAIL_CONTINUE)
			      {
				char *format_str =
				  "Source \"%s\" has returned an error, request that failed was: %s" ;

				if(view_con->show_warning)
				  zMapWarning(format_str, view_con->url, err_msg) ;

				zMapLogCritical(format_str, view_con->url, err_msg) ;
			      }

			  }
			else
			  {
			    // threadDebugMsg(thread, "GUI: thread %s, got data\n", NULL) ;

			    if (zmap_view->state != ZMAPVIEW_LOADING && zmap_view->state != ZMAPVIEW_UPDATING)
			      {
				threadDebugMsg(thread, "GUI: thread %s, got data but ZMap state is - %s\n",
					       zmapViewGetStatusAsStr(zMapViewGetStatus(zmap_view))) ;
			      }

			    zmapViewStepListStepProcessRequest(view_con, request) ;

			    if (request->state != STEPLIST_FINISHED)    // ie there was an error
			      reply = ZMAPTHREAD_REPLY_REQERROR;
 			  }
		      }

		    if (reply == ZMAPTHREAD_REPLY_REQERROR)
		      {
			if (step->on_fail == REQUEST_ONFAIL_CANCEL_THREAD
			    || step->on_fail == REQUEST_ONFAIL_CANCEL_STEPLIST)
			  {
			    /* Remove request from all steps.... */
			    zmapViewStepListDestroy(view_con) ;
			  }
			else
			  {
			    step->state = STEPLIST_FINISHED ;
			  }

			view_con->thread_status = THREAD_STATUS_FAILED;	/* so that we report an error */

			if (step->on_fail == REQUEST_ONFAIL_CANCEL_THREAD)

			  kill_connection = TRUE ;
		      }

		    if (kill_connection)
		      {
			/* Warn the user ! */
			if(view_con->show_warning)
			  zMapWarning("Source \"%s\" is being cancelled, check log for details.", view_con->url) ;

			zMapLogCritical("Source \"%s\" is being cancelled"//
					" because a request to it has failed,"
					" error was: %s", view_con->url, err_msg) ;

			/* Signal thread to die. */
			zMapThreadKill(thread) ;
		      }

		    /* Reset the reply from the slave. */
		    zMapThreadSetReply(thread, ZMAPTHREAD_REPLY_WAIT) ;

		    break ;
		  }
		case ZMAPTHREAD_REPLY_DIED:
		  {
		    ZMapViewConnectionStep step ;

		    step = (ZMapViewConnectionStep) view_con->step_list->current->data;

		    if (step->on_fail != REQUEST_ONFAIL_CONTINUE)
		      {
			/* Thread has failed for some reason and we should clean up. */
			if (err_msg && view_con->show_warning)
			  zMapWarning("%s", err_msg) ;

			thread_has_died = TRUE ;

			threadDebugMsg(thread, "GUI: thread %s has died so cleaning up....\n", NULL) ;
		      }
		    else
		      {
			/* mark the current step as finished or else we won't move on
			 * this was buried in zmapViewStepListStepProcessRequest()
			 */
			step->state = STEPLIST_FINISHED ;

                        /* Reset the reply from the slave. */
			zMapThreadSetReply(thread, ZMAPTHREAD_REPLY_WAIT) ;
		      }

		    break ;
		  }
		case ZMAPTHREAD_REPLY_CANCELLED:
		  {
		    /* This happens when we have signalled the threads to die and they are
		     * replying to say that they have now died. */
		    thread_has_died = TRUE ;

		    /* This means the thread was cancelled so we should clean up..... */
		    threadDebugMsg(thread, "GUI: thread %s has been cancelled so cleaning up....\n", NULL) ;

		    break ;
		  }
		case ZMAPTHREAD_REPLY_QUIT:
		  {
		    thread_has_died = TRUE;

		    threadDebugMsg(thread, "GUI: thread %s has quit so cleaning up....\n", NULL) ;

		    break;
		  }

		default:
		  {
		    zMapLogFatalLogicErr("switch(), unknown value: %d", reply) ;

		    break ;
		  }
		}

	    }


#ifdef ED_G_NEVER_INCLUDE_THIS_CODE
	  /* There is a problem with the zMapThreadExists() call on the Mac,
	   * it says the thread has died when it hasn't. */

	  if (!thread_has_died && !zMapThreadExists(thread))
	    {
	      thread_has_died = TRUE;
	      // message to differ from REPLY_DIED above
	      // it really is sudden death, thread is just not there
	      threadDebugMsg(thread, "GUI: thread %s has died suddenly so cleaning up....\n", NULL) ;
	    }
#endif /* ED_G_NEVER_INCLUDE_THIS_CODE */


	  /* If the thread has died then remove it's connection. */
	  // do this before counting up the number of step lists
	  if (thread_has_died)
	    {
            ZMapViewConnectionStep step;

		is_continue = FALSE;
		if(view_con->step_list)
            {
            	step = (ZMapViewConnectionStep) view_con->step_list->current->data;
			is_continue = (step->on_fail == REQUEST_ONFAIL_CONTINUE);
		}

	      /* We are going to remove an item from the list so better move on from
	       * this item. */
	      list_item = g_list_next(list_item) ;
	      zmap_view->connection_list = g_list_remove(zmap_view->connection_list, view_con) ;

	      if (view_con->step_list)
      		reqs_finished = TRUE;


	      if (reply == ZMAPTHREAD_REPLY_QUIT && view_con->thread_status != THREAD_STATUS_FAILED)
		{
                if (step->request == ZMAP_SERVERREQ_TERMINATE)  /* normal OK status in response */
		    {
		      view_con->thread_status = THREAD_STATUS_OK ;
#if 0
(we get the original or last error here)
		      /* patch out confusing error message about termination */
		      /* really this ought to just report OK from the server code */
		      if (err_msg)
			{
			  g_free(err_msg) ;
			  err_msg = NULL ;
			}
#endif
		    }
		}
		else
		{
	      	view_con->thread_status = THREAD_STATUS_FAILED ;
		}

	      destroyConnection(zmap_view,view_con) ;  //NB frees up what cd points to  (view_com->request_data)
 	      steps_finished = TRUE ;		/* destroy connection kills the step list */
	    }

	  /* Check for more connection steps and dispatch them or clear up if finished. */
 	    if ((view_con->step_list))
	    {
	      /* If there were errors then all connections may have been removed from
	       * step list or if we have finished then destroy step_list. */
	      if (zmapViewStepListIsNext(view_con->step_list))
		{

		  zmapViewStepListIter(view_con) ;
		  has_step_list++;

		  steps_finished = FALSE ;
		}
	      else
		{
                  zmapViewStepListDestroy(view_con) ;
                  reqs_finished = TRUE;
                  if (view_con->thread_status != THREAD_STATUS_FAILED)
                  	view_con->thread_status = THREAD_STATUS_OK ;
		  //zMapLogMessage("step list %s finished\n",view_con->url);
		    steps_finished = TRUE ;
		}
	    }

	  if (steps_finished)	// (thread_status == THREAD_STATUS_FAILED || thread_status == THREAD_STATUS_OK)     // tell otterlace
	    {
	      if (cd)      // ie was valid at the start of the loop
		{
		  if (cd->exit_code)
		    view_con->thread_status = THREAD_STATUS_FAILED ;

		  if (view_con->thread_status == THREAD_STATUS_FAILED)
		    {
		      if(!err_msg)
		      {
		    	/* NOTE on TERMINATE OK/REPLY_QUIT we get thread_has_died and NULL the error message */
		    	/* but if we set thread_status for FAILED on successful exit then we get this, so let's not do that: */
		        err_msg = "Thread failed but there is no error message to say why !" ;

		        zMapLogWarning("%s", err_msg) ;

		        err_msg = g_strdup(err_msg) ;	    /* Set default message.... */
		      }

		      if (view_con->show_warning && is_continue)
		        {
		        	/* we get here at the end of a step list, prev errors not reported till now */
		        	zMapWarning("Data request failed: %s\n%s%s",err_msg,
		        		cd->stderr_out && *cd->stderr_out ? "Server reports:\n": "", cd->stderr_out);
		        }

		      zmap_view->sources_failed ++;
		    }


		  lfd.status = (view_con->thread_status == THREAD_STATUS_OK ? TRUE : FALSE) ;
		  lfd.err_msg = err_msg ;
		  lfd.start = cd->start;
		  lfd.end = cd->end;

		  lfd.num_features = cd->num_features;
		  lfd.exit_code = cd->exit_code;
		  lfd.stderr_out = cd->stderr_out;

		  (*(view_cbs_G->load_data))(zmap_view, zmap_view->app_data, &lfd) ;
		}
	    }

	  if (err_msg)
	    g_free(err_msg) ;

	  if (thread_has_died || steps_finished)
	    {
	      zmapViewBusy(zmap_view, FALSE) ;
	    }

	} while (list_item && (list_item = g_list_next(list_item))) ;
    }



  if (!has_step_list && reqs_finished)
    {

#ifdef ED_G_NEVER_INCLUDE_THIS_CODE
      zmapViewBusy(zmap_view, FALSE) ;
#endif /* ED_G_NEVER_INCLUDE_THIS_CODE */


      /*
       * rather than count up the number loaded we say 'LOADED' if there's no LOADING active
       * This accounts for failures as well as completed loads
       */
      zmap_view->state = ZMAPVIEW_LOADED ;
      zmap_view->sources_loading = 0;
      state_change = TRUE;

#if 0
      /* MH17 NOTE: I'm re-using this flag for the moment just to see if it's effective
       * if restarting a session then load pipes in series (from cached files)
       * then display the lot once only instead of moving columns sideways many times
       */
      if(zmap_view->serial_load)
	{
	  /* 4th arg is a list of masked featuresets which are relevant if updating
	   * here we display the lot so no problem
	   */
	  justDrawContext(zmap_view, zmap_view->features, zmap_view->context_map.styles , NULL);
	  zmap_view->serial_load = FALSE;
	}
#endif
    }

  if (state_change)
    {
      (*(view_cbs_G->state_change))(zmap_view, zmap_view->app_data, NULL) ;
    }


  /* At this point if we have connections then we carry on looping looking for
   * replies from the views. If there are no threads left then we need to examine
   * our state and take action depending on whether we are dying or threads
   * have died or whatever.... */
  if (!zmap_view->connection_list)
    {
      /* Decide if we need to be called again or if everythings dead. */
      call_again = checkContinue(zmap_view) ;
    }


  return call_again ;
}





/* This is _not_ a generalised dispatch function, it handles a sequence of requests that
 * will end up fetching a feature context from a source. The steps are interdependent
 * and data from one step must be available to the next. */
static gboolean dispatchContextRequests(ZMapViewConnection connection, ZMapServerReqAny req_any)
{
  gboolean result = TRUE ;
  ConnectionData connect_data = (ConnectionData)(connection->request_data) ;

//zMapLogWarning("%s: dispatch %d\n",connection->url, req_any->type);
  switch (req_any->type)
    {
    case ZMAP_SERVERREQ_CREATE:
      break;
    case ZMAP_SERVERREQ_OPEN:
      {
      ZMapServerReqOpen open = (ZMapServerReqOpen) req_any;

      open->sequence_map = connect_data->sequence_map;
      open->zmap_start = connect_data->start;
      open->zmap_end = connect_data->end;
      }
      break;
    case ZMAP_SERVERREQ_GETSERVERINFO:
      {

	break ;
      }
    case ZMAP_SERVERREQ_FEATURESETS:
      {
	ZMapServerReqFeatureSets feature_sets = (ZMapServerReqFeatureSets)req_any ;

	feature_sets->featureset_2_stylelist_out = connect_data->column_2_styles ;

	/* MH17: if this is an output parameter why do we set it on dispatch?
	 * beacuse it's a preallocated hash table
	 */

	/* next 2 are outputs from ACE and inputs to pipeServers */
	feature_sets->featureset_2_column_inout = connect_data->featureset_2_column;
	feature_sets->source_2_sourcedata_inout = connect_data->source_2_sourcedata;

	break ;
      }
    case ZMAP_SERVERREQ_STYLES:
      {
	ZMapServerReqStyles get_styles = (ZMapServerReqStyles)req_any ;

	/* required styles comes from featuresets call. */
	get_styles->required_styles_in = connect_data->required_styles ;

	break ;
      }
    case ZMAP_SERVERREQ_NEWCONTEXT:
      {
	ZMapServerReqNewContext new_context = (ZMapServerReqNewContext)req_any ;

	new_context->context = connect_data->curr_context ;

	break ;
      }
    case ZMAP_SERVERREQ_FEATURES:
      {
	ZMapServerReqGetFeatures get_features = (ZMapServerReqGetFeatures)req_any ;

	get_features->context = connect_data->curr_context ;
	get_features->styles = connect_data->curr_styles ;

	break ;
      }
    case ZMAP_SERVERREQ_SEQUENCE:
      {
	ZMapServerReqGetFeatures get_features = (ZMapServerReqGetFeatures)req_any ;

	get_features->context = connect_data->curr_context ;
	get_features->styles = connect_data->curr_styles ;

	break ;
      }
    case ZMAP_SERVERREQ_GETSTATUS:
      {
            break;
      }
    case ZMAP_SERVERREQ_TERMINATE:
      {
      //ZMapServerReqTerminate terminate = (ZMapServerReqTerminate) req_any ;source_2_sourcedata_inout

      break ;
      }
    default:
      {
	zMapLogFatalLogicErr("switch(), unknown value: %d", req_any->type) ;

	break ;
      }
    }

  result = TRUE ;

  return result ;
}

void printStyle(GQuark style_id, gpointer data, gpointer user_data)
{
      char *x = (char *) user_data;
	ZMapFeatureTypeStyle style = (ZMapFeatureTypeStyle) data;

	zMapLogWarning("%s: style %s = %s (%d)",x,g_quark_to_string(style_id), g_quark_to_string(style->unique_id), style->default_bump_mode);
}

void mergeHashTableCB(gpointer key, gpointer value, gpointer user)
{
      GHashTable *old = (GHashTable *) user;

      if(!g_hash_table_lookup(old,key))
            g_hash_table_insert(old,key,value);
}



// get 1-1 mapping of featureset names to style id except when configured differently
GList *get_required_styles_list(GHashTable *srchash,GList *fsets)
{
      GList *iter;
      GList *styles = NULL;
      ZMapFeatureSource src;
      gpointer key,value;

      zMap_g_hash_table_iter_init(&iter,srchash);
      while(zMap_g_hash_table_iter_next(&iter,&key,&value))
      {
            src = g_hash_table_lookup(srchash,key);
            if(src)
                  value = GUINT_TO_POINTER(src->style_id);
            styles = g_list_prepend(styles,value);
      }

      return(styles);
}




typedef struct
{
  GHashTable *all_styles ;
  gboolean found_style ;
  GString *missing_styles ;
} FindStylesStruct, *FindStyles ;

/* GFunc()    */
static void findStyleCB(gpointer data, gpointer user_data)
{
  GQuark style_id = GPOINTER_TO_INT(data) ;
  FindStyles find_data = (FindStyles)user_data ;

  style_id = zMapStyleCreateID((char *)g_quark_to_string(style_id)) ;

  if ((zMapFindStyle(find_data->all_styles, style_id)))
      find_data->found_style = TRUE;
  else
    {
      if (!(find_data->missing_styles))
	find_data->missing_styles = g_string_sized_new(1000) ;

      g_string_append_printf(find_data->missing_styles, "%s ", g_quark_to_string(style_id)) ;
    }

  return ;
}

// returns whether we have any of the needed styles and lists the ones we don't
static gboolean haveRequiredStyles(GHashTable *all_styles, GList *required_styles, char **missing_styles_out)
{
  gboolean result = FALSE ;
  FindStylesStruct find_data = {NULL} ;

  if(!required_styles)  // MH17: semantics -> don't need styles therefore have those that are required
      return(TRUE);

  find_data.all_styles = all_styles ;

  g_list_foreach(required_styles, findStyleCB, &find_data) ;

  if (find_data.missing_styles)
    *missing_styles_out = g_string_free(find_data.missing_styles, FALSE) ;

  result = find_data.found_style ;

  return result ;
}




/* This is _not_ a generalised processing function, it handles a sequence of replies from
 * a thread that build up a feature context from a source. The steps are interdependent
 * and data from one step must be available to the next. */
static gboolean processDataRequests(ZMapViewConnection view_con, ZMapServerReqAny req_any)
{
  gboolean result = TRUE ;
  ConnectionData connect_data = (ConnectionData)(view_con->request_data) ;
  ZMapView zmap_view = view_con->parent_view ;
  GList *fset;

  /* Process the different types of data coming back. */
  //printf("%s: response to %d was %d\n",view_con->url,req_any->type,req_any->response);
  //zMapLogWarning("%s: response to %d was %d\n",view_con->url,req_any->type,req_any->response);

  switch (req_any->type)
    {
    case ZMAP_SERVERREQ_CREATE:
      break;

    case ZMAP_SERVERREQ_OPEN:
      {
	break ;
      }
    case ZMAP_SERVERREQ_GETSERVERINFO:
      {
	ZMapServerReqGetServerInfo get_info = (ZMapServerReqGetServerInfo)req_any ;

	connect_data->database_name = get_info->database_name_out ;
	connect_data->database_title = get_info->database_title_out ;
	connect_data->database_path = get_info->database_path_out ;
	connect_data->request_as_columns = get_info->request_as_columns;

	/* Hacky....what if there are several source names etc...we need a flag to say "master" source... */
	if (!(zmap_view->view_db_name))
	  zmap_view->view_db_name = connect_data->database_name ;

	if (!(zmap_view->view_db_title))
	  zmap_view->view_db_title = connect_data->database_title ;

	break ;
      }

    case ZMAP_SERVERREQ_FEATURESETS:
      {
	ZMapServerReqFeatureSets feature_sets = (ZMapServerReqFeatureSets)req_any ;


	if (req_any->response == ZMAP_SERVERRESPONSE_OK)
	  {
	    /* Got the feature sets so record them in the server context. */
	    connect_data->curr_context->req_feature_set_names = feature_sets->feature_sets_inout ;
	  }
	else if (req_any->response == ZMAP_SERVERRESPONSE_UNSUPPORTED && feature_sets->feature_sets_inout)
	  {
	    /* If server doesn't support checking feature sets then just use those supplied. */
	    connect_data->curr_context->req_feature_set_names = feature_sets->feature_sets_inout ;

	    feature_sets->required_styles_out =
	      get_required_styles_list(zmap_view->context_map.source_2_sourcedata,
				       feature_sets->feature_sets_inout);
	  }

/* NOTE (mh17)
	tasked with handling a GFF file from the command line and no config..
	it became clear that this could not be done simply without reading each file twice
	and the plan moved to generating a config file with a perl script
	the idea being to read the GFF headers before running ZMap.
	But servers need a list of featuresets
	a) so that the request code could work out which servers to use
	b) so that we could precalculate featureset to column mapping and source to source data mapping
	(otherwise all data will be ignored and ZMap will abort from several places)
	which gives the crazy situation of having the read the entire file
	to extract all the featureset names so that we can read the entire file.
	NB files could be remote which is not ideal, and we expect some files to be large

	So i adapted the code to have featureset free servers
	(that can only be requested on startup - can't look one up by featureset if it's not defined)
	and hoped that i'd be able to patch this data in.
	There is a server protocol step to get featureset names
	but that would require processing subsequent steps to find out this information and
	the GFFparser rejects features from sources that have not been preconfigured.
	ie it's tied up in a knot

	Several parts of the display code have been patched to make up featureset to columns etc OTF
	which is in direct confrontation with the design of most of the server and display code,
	which explicitly assumes that this is predefined

	Well it sort of runs but really the server code needs a rewrite.
 */

#if 0
// defaulted in GFFparser
	/* Not all servers will provide a mapping between feature sets and styles so we add
	 * one now which is a straight mapping from feature set name to a style of the same name. */

	if (!(g_hash_table_size(feature_sets->featureset_2_stylelist_out)))
	  {
	    GList *sets ;

	    sets = feature_sets->feature_sets_inout ;
	    do
	      {
		GQuark feature_set_id, feature_set_name_id;

		/* We _must_ canonicalise here. */
		feature_set_name_id = GPOINTER_TO_UINT(sets->data) ;

		feature_set_id = zMapFeatureSetCreateID((char *)g_quark_to_string(feature_set_name_id)) ;

		zMap_g_hashlist_insert(feature_sets->featureset_2_stylelist_out,
				       feature_set_id,
				       GUINT_TO_POINTER(feature_set_id)) ;
//("processData f2s adds %s to %s\n",g_quark_to_string(feature_set_id),g_quark_to_string(feature_set_id));
	      }
	    while((sets = g_list_next(sets))) ;
	  }
#endif
	/* not all servers provide a source to source data mapping
	 * ZMap config can include this info but only if someone provides it
	 * make sure there is an entry for each featureset from this server
	 */
	for(fset = feature_sets->feature_sets_inout;fset;fset = fset->next)
	  {
            ZMapFeatureSource src;
		GQuark fid = zMapStyleCreateID((char *) g_quark_to_string( GPOINTER_TO_UINT(fset->data)));

            if (!(src = g_hash_table_lookup(feature_sets->source_2_sourcedata_inout,GUINT_TO_POINTER(fid))))
	      {
		GQuark src_unique_id ;

		// if entry is missing
		// allocate a new struct and add to the table
		src = g_new0(ZMapFeatureSourceStruct,1);

		src->source_id = GPOINTER_TO_UINT(fset->data);	/* may have upper case */
		src->source_text = src->source_id;
		src_unique_id = fid;
//		src->style_id = fid;

		g_hash_table_insert(feature_sets->source_2_sourcedata_inout, GUINT_TO_POINTER(fid), src) ;
	      }
            else
	      {
		if(!src->source_id)
		  src->source_id = GPOINTER_TO_UINT(fset->data);
		if(!src->source_text)
		  src->source_text = src->source_id;
//		if(!src->style_id)
//		  src->style_id = fid;	defaults to this in zmapGFF-Parser.c
	      }
	  }

	/* I don't know if we need these, can get from context. */
	connect_data->feature_sets = feature_sets->feature_sets_inout ;
	connect_data->required_styles = feature_sets->required_styles_out ;


#if 0 //ED_G_NEVER_INCLUDE_THIS_CODE
	printf("\nadding stylelists:\n");
	zMap_g_hashlist_print(feature_sets->featureset_2_stylelist_out) ;
#endif /* ED_G_NEVER_INCLUDE_THIS_CODE */

#if 0 //ED_G_NEVER_INCLUDE_THIS_CODE
	printf("\nview styles lists before merge:\n");
	zMap_g_hashlist_print(zmap_view->context_map.column_2_styles) ;
#endif /* ED_G_NEVER_INCLUDE_THIS_CODE */

	/* Merge the featureset to style hashses. */
	zMap_g_hashlist_merge(zmap_view->context_map.column_2_styles, feature_sets->featureset_2_stylelist_out) ;

#if 0 //ED_G_NEVER_INCLUDE_THIS_CODE
	printf("\nview styles lists after merge:\n");
	zMap_g_hashlist_print(zmap_view->context_map.column_2_styles) ;
#endif /* ED_G_NEVER_INCLUDE_THIS_CODE */


	/* If the hashes aren't equal, we had to do a merge.  Need to free the server
	 * created hash that will otherwise be left dangling... */
	if (zmap_view->context_map.column_2_styles != feature_sets->featureset_2_stylelist_out)
	  {
	    zMap_g_hashlist_destroy(feature_sets->featureset_2_stylelist_out);
	    feature_sets->featureset_2_stylelist_out = NULL;
	  }

	/* merge these in, the base mapping is defined in zMapViewIniGetData() */
	// NB these are not supplied by pipeServers and we assume a 1-1 mapping
	// (see above) of source to display featureset and source to style.
	// See also zmapViewRemoteReceive.c/xml_featureset_start_cb()

	if (!(zmap_view->context_map.featureset_2_column))
	  {
	    zmap_view->context_map.featureset_2_column = feature_sets->featureset_2_column_inout ;
	  }
	else if (feature_sets->featureset_2_column_inout &&
		 zmap_view->context_map.featureset_2_column != feature_sets->featureset_2_column_inout)
	  {
	    //print_fset2col("merge view",zmap_view->context_map.featureset_2_column);
	    //print_fset2col("merge inout",feature_sets->featureset_2_column_inout);
	    g_hash_table_foreach(feature_sets->featureset_2_column_inout,
				 mergeHashTableCB,zmap_view->context_map.featureset_2_column);
	  }

	/* we get lower case column names from ACE
	 * - patch in upppercased ones from other config if we have it
	 * (otterlace should provide config for this)
	 */
	{
	  GList *iter;
	  gpointer key,value;

	  zMap_g_hash_table_iter_init(&iter,zmap_view->context_map.featureset_2_column);
	  while(zMap_g_hash_table_iter_next(&iter,&key,&value))
            {
	      ZMapFeatureSetDesc fset;
	      ZMapFeatureSource fsrc;
	      ZMapFeatureColumn column;

	      fset = (ZMapFeatureSetDesc) value;

	      /* construct a reverse col 2 featureset mapping */
	      column = g_hash_table_lookup(zmap_view->context_map.columns,GUINT_TO_POINTER(fset->column_id));
	      if(column)
		{
		  fset->column_ID = column->column_id;      /* upper cased display name */

		  /* construct reverse mapping from column to featureset */
		  /* but don't add featuresets that get virtualised */
		  if(!g_list_find(column->featuresets_unique_ids,key))
		    {
		      fsrc = g_hash_table_lookup(zmap_view->context_map.source_2_sourcedata,key);
		      if(fsrc && !fsrc->maps_to)
			{
			  /* NOTE this is an ordered list */
			  column->featuresets_unique_ids = g_list_append(column->featuresets_unique_ids,key);
#warning this code gets run for all featuresets for every server which is silly
			}
		    }
		}

	      /* we get hundreds of these from ACE that are not in the config */
	      /* and there's no capitalised names */
	      /* we could hack in a capitaliser function but it would never be perfect */
	      if(!fset->feature_src_ID)
		fset->feature_src_ID = GPOINTER_TO_UINT(key);
            }
	}

	if (!(zmap_view->context_map.source_2_sourcedata))
	  {
	    zmap_view->context_map.source_2_sourcedata = feature_sets->source_2_sourcedata_inout ;
	  }
	else if(feature_sets->source_2_sourcedata_inout &&
		zmap_view->context_map.source_2_sourcedata !=  feature_sets->source_2_sourcedata_inout)
	  {
	    g_hash_table_foreach(feature_sets->source_2_sourcedata_inout,
				 mergeHashTableCB,zmap_view->context_map.source_2_sourcedata);
	  }


	//print_source_2_sourcedata("got featuresets",zmap_view->context_map.source_2_sourcedata);
	//print_fset2col("got featuresets",zmap_view->context_map.featureset_2_column);
	//print_col2fset("got columns",zmap_view->context_map.columns);

	// MH17: need to think about freeing _inout tables if in != out

	break ;
      }
    case ZMAP_SERVERREQ_STYLES:
      {
	ZMapServerReqStyles get_styles = (ZMapServerReqStyles)req_any ;

	/* Merge the retrieved styles into the views canonical style list. */
	if(get_styles->styles_out)
	{
	    char *missing_styles = NULL ;

#if 0
pointless doing this if we have defaults
code moved from zmapServerProtocolHandler.c
besides we should test the view data which may contain global config

		char *missing_styles = NULL;

		/* Make sure that all the styles that are required for the feature sets were found.
		* (This check should be controlled from analysing the number of feature servers or
		* flags set for servers.....) */

		if (!haveRequiredStyles(get_styles->styles_out, get_styles->required_styles_in, &missing_styles))
		{
			*err_msg_out = g_strdup_printf("The following required Styles could not be found on the server: %s",
						missing_styles) ;
		}
		if(missing_styles)
		{
			g_free(missing_styles);	   /* haveRequiredStyles return == TRUE doesn't mean missing_styles == NULL */
		}
#endif

		zmap_view->context_map.styles = zMapStyleMergeStyles(zmap_view->context_map.styles,
								get_styles->styles_out, ZMAPSTYLE_MERGE_PRESERVE) ;

		/* need to patch in sub style pointers after merge/ copy */
		zMapStyleSetSubStyles(zmap_view->context_map.styles);

		/* test here, where we have global and predefined styles too */

		if (!haveRequiredStyles(zmap_view->context_map.styles, get_styles->required_styles_in, &missing_styles))
		{
			zMapLogWarning("The following required Styles could not be found on the server: %s",missing_styles) ;
		}
		if(missing_styles)
		{
			g_free(missing_styles);	   /* haveRequiredStyles return == TRUE doesn't mean missing_styles == NULL */
		}
	}

	/* Store the curr styles for use in creating the context and drawing features. */
	//	connect_data->curr_styles = get_styles->styles_out ;
	/* as the styles in the window get replaced we need to have all of them not the new ones */
	connect_data->curr_styles = zmap_view->context_map.styles ;

	break ;
      }
    case ZMAP_SERVERREQ_NEWCONTEXT:
      {
	break ;
      }

    case ZMAP_SERVERREQ_FEATURES:
    case ZMAP_SERVERREQ_GETSTATUS:
    case ZMAP_SERVERREQ_SEQUENCE:
      {
      char *missing_styles = NULL ;
	/* features and getstatus combined as they can both display data */
	ZMapServerReqGetFeatures get_features = (ZMapServerReqGetFeatures)req_any ;

	if(req_any->response != ZMAP_SERVERRESPONSE_OK)
	  result = FALSE;

	if (result && req_any->type == ZMAP_SERVERREQ_FEATURES)
	  {
#if MH17_ADDED_IN_GFF_PARSER
	    if (!(connect_data->server_styles_have_mode)
		&& !zMapFeatureAnyAddModesToStyles((ZMapFeatureAny)(connect_data->curr_context),
						   zmap_view->context_map.styles))
	      {
     		zMapLogWarning("Source %s, inferring Style modes from Features failed.",
			       view_con->url) ;

		result = FALSE ;
	      }
#endif
	    /* I'm not sure if this couldn't come much earlier actually....something
	     * to investigate.... */

	    if (!makeStylesDrawable(zmap_view->view_sequence->config_file,
				    zmap_view->context_map.styles, &missing_styles))
	      {
		zMapLogWarning("Failed to make following styles drawable: %s", missing_styles) ;

		result = FALSE ;
	      }

	    connect_data->get_features = get_features;
	  }

	if (result && req_any->type == ZMAP_SERVERREQ_GETSTATUS)
	  {
            /* store the exit code and STDERR */
            ZMapServerReqGetStatus get_status = (ZMapServerReqGetStatus)req_any ;

            connect_data->exit_code = get_status->exit_code;
            connect_data->stderr_out = get_status->stderr_out;
	  }

	/* ok...once we are here we can display stuff.... */
	if (result && req_any->type == connect_data->display_after)
	  {
	    /* Isn't there a problem here...which bit of info goes with which server ???? */
	    zmapViewSessionAddServerInfo(zmap_view->session_data, connect_data->database_path) ;

	    if(connect_data->get_features)  /* may be nul if server died */
	      {
		zMapStopTimer("LoadFeatureSet",g_quark_to_string(GPOINTER_TO_UINT(connect_data->get_features->context->req_feature_set_names->data)));

		/* can't copy this list after getFeatures as it gets wiped */
	    	if(!connect_data->feature_sets)	/* (is autoconfigured server/ featuresets not specified) */
			connect_data->feature_sets = g_list_copy(connect_data->get_features->context->src_feature_set_names);

		getFeatures(zmap_view, connect_data->get_features, connect_data) ;

	      }
            /* we record succcessful requests, if some fail they will get zapped in checkstateconnections() */
	    zmap_view->sources_loading--;
	  }

	break ;
      }
      //    case ZMAP_SERVERREQ_GETSEQUENCE:
      // never appears?? - see commandCB() and processGetSeqRequests() in this file


    case ZMAP_SERVERREQ_TERMINATE:
      {
	break ;
      }

    default:
      {
	zMapLogFatalLogicErr("switch(), unknown value: %d", req_any->type) ;
	result = FALSE ;

	break ;
      }
    }

  return result ;
}

static void freeDataRequest(ZMapServerReqAny req_any)
{
  zMapServerRequestDestroy(req_any) ;

  return ;
}



/*
 *      Callbacks for getting local sequences for passing to blixem.
 */
static gboolean processGetSeqRequests(ZMapViewConnection view_con, ZMapServerReqAny req_any)
{
  gboolean result = FALSE ;
  ZMapView zmap_view = view_con->parent_view ;

  if (req_any->type == ZMAP_SERVERREQ_GETSEQUENCE)
    {
      ZMapServerReqGetSequence get_sequence = (ZMapServerReqGetSequence)req_any ;
      ZMapWindowCallbackCommandAlign align = (ZMapWindowCallbackCommandAlign)(get_sequence->caller_data) ;
      GPid blixem_pid ;
      gboolean status ;

      /* Got the sequences so launch blixem. */
      if ((status = zmapViewCallBlixem(zmap_view, align->block,
				       align->homol_type,
				       align->offset, align->cursor_position,
				       align->window_start, align->window_end,
				       align->mark_start, align->mark_end,
				       align->homol_set,
					 align->isSeq,
				       align->features, align->feature_set, NULL, get_sequence->sequences,
				       &blixem_pid, &(zmap_view->kill_blixems))))
	zmap_view->spawned_processes = g_list_append(zmap_view->spawned_processes,
						     GINT_TO_POINTER(blixem_pid)) ;

      result = TRUE ;
    }
  else
    {
      zMapLogFatalLogicErr("wrong request type: %d", req_any->type) ;

      result = FALSE ;
    }


  return result ;
}







/* Calls the control window callback to remove any reference to the zmap and then destroys
 * the actual zmap itself.
 *  */
static void killGUI(ZMapView zmap_view)
{
  killAllWindows(zmap_view) ;

  return ;
}


static void killConnections(ZMapView zmap_view)
{
  GList* list_item ;

  if(!(zmap_view->connection_list))
      return;

  list_item = g_list_first(zmap_view->connection_list) ;
  do
    {
      ZMapViewConnection view_con ;
      ZMapThread thread ;

      view_con = list_item->data ;
      thread = view_con->thread ;

      /* NOTE, we do a _kill_ here, not a destroy. This just signals the thread to die, it
       * will actually die sometime later. */
      zMapThreadKill(thread) ;
    }
  while ((list_item = g_list_next(list_item))) ;

  return ;
}





static void invoke_merge_in_names(gpointer list_data, gpointer user_data)
{
  ZMapViewWindow view_window = (ZMapViewWindow)list_data;
  GList *feature_set_names = (GList *)user_data;

  /* This relies on hokey code... with a number of issues...
   * 1) the window function only concats the lists.
   * 2) this view code might well want to do the merge?
   * 3) how do we order all these columns?
   */
   /* mh17: column ordering is as in ZMap config
    * either by 'columns' command or by server and then featureset order
    * concat is ok as featuresets are not duplicated, but beware repeat requests to the same server
    * NOTE (mar 2011) with req from mark we expect duplicate requests, merge must merge not concatenate
    */
  zMapWindowMergeInFeatureSetNames(view_window->window, feature_set_names);

  return ;
}


/* Allocate a connection and send over the request to get the sequence displayed. */
/* NB: this is called from zmapViewLoadFeatures() and commandCB (for DNA only) */
static ZMapViewConnection createConnection(ZMapView zmap_view,
					   ZMapViewConnection view_con,
					   ZMapFeatureContext context,
					   char *server_url, char *format,
					   int timeout, char *version,
					   gboolean req_styles,
					   char *styles_file,
					   GList *req_featuresets,
					   gboolean dna_requested,
					   gint features_start, gint features_end,
					   gboolean terminate)
{

  ZMapThread thread ;
  ConnectionData connect_data ;
  gboolean existing = FALSE;
  int url_parse_error ;
  ZMapURL urlObj;

  /* Parse the url and create connection. */
  if (!(urlObj = url_parse(server_url, &url_parse_error)))
    {
      zMapLogWarning("GUI: url %s did not parse. Parse error < %s >\n",
		     server_url, url_error(url_parse_error)) ;
      return(NULL);
    }

  if (view_con)
    {
      // use existing connection if not busy
      if (view_con->step_list)
	view_con = NULL;
      else
	existing = TRUE;
      //if (existing) printf("using existing connection %s\n",view_con->url);
    }

  if (!view_con)
    {
      /* Create the thread to service the connection requests, we give it a function that it will call
       * to decode the requests we send it and a terminate function. */
      if ((thread = zMapThreadCreate(zMapServerRequestHandler,
				     zMapServerTerminateHandler, zMapServerDestroyHandler)))
        {
	  /* Create the connection struct. */
	  view_con = g_new0(ZMapViewConnectionStruct, 1) ;
	  view_con->parent_view = zmap_view ;
	  view_con->thread = thread ;
	  view_con->url = g_strdup(server_url) ;
	  //printf("create thread for %s\n",view_con->url);
	  view_con->thread_status = THREAD_STATUS_PENDING;

        }
      else
        {
        	/* reporting an error here woudl be good
        	 * but the thread interafce does not apper to return its error code
        	 * and was written to exit zmap in case of failure
        	 * we need to pop up a messgae if (!view->thread_fail_silent)
        	 * and also reply to otterlace if active
        	 */
		return(NULL);
        }
    }

  if (view_con)
    {
      ZMapServerReqAny req_any;
      StepListActionOnFailureType on_fail = REQUEST_ONFAIL_CANCEL_THREAD;

      // take out as now not needed and besides didn't work
      if (terminate)
	on_fail = REQUEST_ONFAIL_CONTINUE;  /* to get pipe server external script status */

      view_con->curr_request = ZMAPTHREAD_REQUEST_EXECUTE ;

      connect_data = g_new0(ConnectionDataStruct, 1) ;
      connect_data->curr_context = context ;
      if (terminate)           // ie server->delayed -> called after startup
	connect_data->dynamic_loading = TRUE ;

      connect_data->column_2_styles = zMap_g_hashlist_create() ;
// better?      connect_data->column_2_styles = zmap_view->context_map.column_2_styles;

      connect_data->featureset_2_column = zmap_view->context_map.featureset_2_column;
      connect_data->source_2_sourcedata = zmap_view->context_map.source_2_sourcedata;

      // we need to save this to tell otterlace when we've finished
      // it also gets given to threads: when can we free it?
      connect_data->feature_sets = req_featuresets;
//zMapLogWarning("request %d %s\n",g_list_length(req_featuresets),g_quark_to_string(GPOINTER_TO_UINT(req_featuresets->data)));

      /* the bad news is that these two little numbers have to tunnel through three distinct data
	 structures and layers of s/w to get to the pipe scripts.  Originally the request
	 coordinates were buried in blocks in the context supplied incidentally when requesting
	 features after extracting other data from the server.  Obviously done to handle multiple
	 blocks but it's another iso 7 violation  */

      connect_data->start = features_start;
      connect_data->end = features_end;

      /* likewise this has to get copied through a series of data structs */
      connect_data->sequence_map = zmap_view->view_sequence;

      view_con->request_data = connect_data ;


      view_con->step_list = zmapViewConnectionStepListCreate(dispatchContextRequests,
							     processDataRequests,
							     freeDataRequest);

      /* CHECK WHAT THIS IS ABOUT.... */
      /* Record info. for this session. */
      zmapViewSessionAddServer(zmap_view->session_data, urlObj, format) ;

      connect_data->display_after = ZMAP_SERVERREQ_FEATURES;

      /* Set up this connection in the step list. */
      if (!existing)
	{
	  req_any = zMapServerRequestCreate(ZMAP_SERVERREQ_CREATE,
					    zmap_view->view_sequence->config_file,
					    urlObj, format, timeout, version) ;
	  zmapViewStepListAddServerReq(view_con->step_list, view_con, ZMAP_SERVERREQ_CREATE, req_any, on_fail) ;
	  req_any = zMapServerRequestCreate(ZMAP_SERVERREQ_OPEN) ;
	  zmapViewStepListAddServerReq(view_con->step_list, view_con, ZMAP_SERVERREQ_OPEN, req_any, on_fail) ;
	  req_any = zMapServerRequestCreate(ZMAP_SERVERREQ_GETSERVERINFO) ;
	  zmapViewStepListAddServerReq(view_con->step_list, view_con, ZMAP_SERVERREQ_GETSERVERINFO, req_any, on_fail) ;
	}

//      if (req_featuresets)
// need to request all if none specified
	{
	  req_any = zMapServerRequestCreate(ZMAP_SERVERREQ_FEATURESETS, req_featuresets, NULL) ;
	  zmapViewStepListAddServerReq(view_con->step_list, view_con, ZMAP_SERVERREQ_FEATURESETS, req_any, on_fail) ;

	  if(req_styles || styles_file)
	  {
		req_any = zMapServerRequestCreate(ZMAP_SERVERREQ_STYLES, req_styles, styles_file && *styles_file ? styles_file : NULL) ;
		zmapViewStepListAddServerReq(view_con->step_list, view_con, ZMAP_SERVERREQ_STYLES, req_any, on_fail) ;
	  }
	  else
	  {
		  connect_data->curr_styles = zmap_view->context_map.styles ;
	  }
	  req_any = zMapServerRequestCreate(ZMAP_SERVERREQ_NEWCONTEXT, context) ;
	  zmapViewStepListAddServerReq(view_con->step_list, view_con, ZMAP_SERVERREQ_NEWCONTEXT, req_any, on_fail) ;

        req_any = zMapServerRequestCreate(ZMAP_SERVERREQ_FEATURES) ;
	  zmapViewStepListAddServerReq(view_con->step_list, view_con, ZMAP_SERVERREQ_FEATURES, req_any, on_fail) ;
	}

      if (dna_requested)
	{
	  req_any = zMapServerRequestCreate(ZMAP_SERVERREQ_SEQUENCE) ;
	  zmapViewStepListAddServerReq(view_con->step_list, view_con, ZMAP_SERVERREQ_SEQUENCE, req_any, on_fail) ;
	  connect_data->display_after = ZMAP_SERVERREQ_SEQUENCE ;
        /* despite appearing before features in the GFF this gets requested afterwards */
	}

      if (terminate)
	{
        /* MH17 NOTE
         * These calls are here in the order they should be executed in for clarity
         * but the order chosen is defined in zmapViewConnectionStepListCreate()
         * this code could be reordered without any effect
         * the step list is operated as an array indexed by request type
         */
        req_any = zMapServerRequestCreate(ZMAP_SERVERREQ_GETSTATUS) ;
        zmapViewStepListAddServerReq(view_con->step_list, view_con, ZMAP_SERVERREQ_GETSTATUS, req_any, on_fail) ;
        connect_data->display_after = ZMAP_SERVERREQ_GETSTATUS;


	  req_any = zMapServerRequestCreate(ZMAP_SERVERREQ_TERMINATE) ;
	  zmapViewStepListAddServerReq(view_con->step_list, view_con, ZMAP_SERVERREQ_TERMINATE, req_any, on_fail ) ;
	}

      if (!existing)
	zmap_view->connection_list = g_list_append(zmap_view->connection_list, view_con) ;

      /* Start the connection to the source. */
      zmapViewStepListIter(view_con) ;
    }
  else
    {
      zMapLogWarning("GUI: url %s looks ok (host: %s\tport: %d)"
		     "but could not connect to server.",
		     urlObj->url,
		     urlObj->host,
		     urlObj->port) ;
    }

  return view_con ;
}



static void destroyConnection(ZMapView view, ZMapViewConnection view_conn)
{
  if (view->sequence_server == view_conn)
    view->sequence_server = NULL;

//  zMapThreadDestroy(view_conn->thread) ;

  g_free(view_conn->url) ;

  if (view_conn->step_list)
    zmapViewStepListDestroy(view_conn);

  /* Need to destroy the types array here....... */

  g_free(view_conn) ;

  return ;
}


/* set all the windows attached to this view so that they contain nothing. */
static void resetWindows(ZMapView zmap_view)
{
  GList* list_item ;

  list_item = g_list_first(zmap_view->window_list) ;

  do
    {
      ZMapViewWindow view_window ;

      view_window = list_item->data ;

      zMapWindowReset(view_window->window) ;
    }
  while ((list_item = g_list_next(list_item))) ;

  return ;
}



/* Signal all windows there is data to draw. */
static void displayDataWindows(ZMapView zmap_view, ZMapFeatureContext all_features, ZMapFeatureContext new_features,
			       GHashTable *new_styles,
			       gboolean undisplay, GList *masked, ZMapFeature highlight_feature)
{
  GList *list_item, *window_list  = NULL;
  gboolean clean_required = FALSE;

  list_item = g_list_first(zmap_view->window_list) ;

  /* when the new features aren't the stored features i.e. not the first draw */
  /* un-drawing the features doesn't work the same way as drawing */
  if(all_features != new_features && !undisplay)
    {
      clean_required = TRUE;
    }

  do
    {
      ZMapViewWindow view_window ;

      view_window = list_item->data ;

      if (!undisplay)
	{
	  zMapWindowDisplayData(view_window->window, NULL,
				all_features, new_features,
				&zmap_view->context_map,
				masked, highlight_feature) ;
	}
      else
	{
	  zMapWindowUnDisplayData(view_window->window, all_features, new_features) ;
	}

      if (clean_required)
        window_list = g_list_append(window_list, view_window->window);
    }
  while ((list_item = g_list_next(list_item))) ;

  if(clean_required)
    zmapViewCWHSetList(zmap_view->cwh_hash, new_features, window_list);

  return ;
}


static void loaded_dataCB(ZMapWindow window, void *caller_data, void *window_data)
{
  ZMapFeatureContext context = (ZMapFeatureContext)window_data;
  ZMapViewWindow view_window = (ZMapViewWindow)caller_data;
  ZMapView view;
  gboolean removed, debug = FALSE, unique_context;

  view = zMapViewGetView(view_window);

  if(debug)
    zMapLogWarning("%s", "Attempting to Destroy Diff Context");

  removed = zmapViewCWHRemoveContextWindow(view->cwh_hash, &context, window, &unique_context);

  if(debug)
    {
      if(removed)
        zMapLogWarning("%s", "Context was destroyed");
      else if(unique_context)
        zMapLogWarning("%s", "Context is the _only_ context");
      else
        zMapLogWarning("%s", "Another window still needs the context memory");
    }

  if(removed || unique_context)
    (*(view_cbs_G->load_data))(view, view->app_data, NULL) ;

  return ;
}


/* Kill all the windows... */
static void killAllWindows(ZMapView zmap_view)
{

  while (zmap_view->window_list)
    {
      ZMapViewWindow view_window ;

      view_window = zmap_view->window_list->data ;

      destroyWindow(zmap_view, view_window) ;
    }


  return ;
}


static ZMapViewWindow createWindow(ZMapView zmap_view, ZMapWindow window)
{
  ZMapViewWindow view_window ;

  view_window = g_new0(ZMapViewWindowStruct, 1) ;
  view_window->parent_view = zmap_view ;		    /* back pointer. */
  view_window->window = window ;

  return view_window ;
}


static void destroyWindow(ZMapView zmap_view, ZMapViewWindow view_window)
{
  zmap_view->window_list = g_list_remove(zmap_view->window_list, view_window) ;

  zMapWindowDestroy(view_window->window) ;

  g_free(view_window) ;

  return ;
}



/* We have far too many function calls here...it's all confusing..... */
static void getFeatures(ZMapView zmap_view, ZMapServerReqGetFeatures feature_req, ConnectionData connect_data)
{
  ZMapFeatureContext new_features = NULL ;
  gboolean merge_results = FALSE ;
  ZMapFeatureContext diff_context = NULL ;
  GList *masked;


  zMapPrintTimer(NULL, "Got Features from Thread") ;

  /* May be a new context or a merge with an existing one. */
  /*
   * MH17: moved mergeAndDrawContext code here:
   * Error handling is rubbish here...stuff needs to be free whether there is an error or not.
   *
   * new_features should be freed (but not the data...ahhhh actually the merge should
   * free any replicated data...yes, that is what should happen. Then when it comes to
   * the diff we should not free the data but should free all our structs...
   *
   * We should free the context_inout context here....actually better
   * would to have a "free" flag............
   *  */
  if (feature_req->context)
    {
      new_features = feature_req->context ;
      zMapAssert(!new_features->no_parent);
      
      connect_data->num_features = feature_req->context->num_features;
      
      if ((merge_results = justMergeContext(zmap_view,
					    &new_features, connect_data->curr_styles,
					    &masked, connect_data->request_as_columns, TRUE)))   // && !view->serial_load)
        {
	  diff_context = new_features;
	  justDrawContext(zmap_view, diff_context, connect_data->curr_styles , masked, NULL) ;
        }
      else
        {
	  feature_req->context = NULL;
        }
    }

  return ;
  
 }


static gboolean zMapViewSortExons(ZMapFeatureContext diff_context)
{
      zMapFeatureContextExecute((ZMapFeatureAny) diff_context,
                                   ZMAPFEATURE_STRUCT_FEATURESET,
                                   zMapFeatureTranscriptSortExons,
                                   NULL);

      return(TRUE);
}




static ZMapFeatureContextExecuteStatus add_default_styles(GQuark key,
                                                         gpointer data,
                                                         gpointer user_data,
                                                         char **error_out)
{
  ZMapFeatureAny feature_any = (ZMapFeatureAny)data;
  ZMapFeatureContextExecuteStatus status = ZMAP_CONTEXT_EXEC_STATUS_OK;
  ZMapView view = (ZMapView) user_data;
//  ZMapFeatureSource src2src;
  ZMapFeatureTypeStyle style;
  ZMapFeatureColumn f_col;
//  ZMapFeatureSetDesc set_data ;

  zMapAssert(feature_any && zMapFeatureIsValid(feature_any)) ;

  switch(feature_any->struct_type)
    {
    case ZMAPFEATURE_STRUCT_ALIGN:
      {
        ZMapFeatureAlignment feature_align = NULL;
        feature_align = (ZMapFeatureAlignment)feature_any;
      }
      break;
    case ZMAPFEATURE_STRUCT_BLOCK:
      {
      }
      break;

    case ZMAPFEATURE_STRUCT_FEATURESET:
      {
		ZMapFeatureSet feature_set = NULL;
		feature_set = (ZMapFeatureSet)feature_any;

			/* for autoconfigured columns we have to patch up a few data structs
			* that are needed by various bits of code scattered all over the place
			* that are assumed to have been set up before requesting the data
			* and they are assumed to have been copied to some other place at some time
			* in between startup, requesting data, getting data and displaying it
			*
			* what's below is in repsonse to whatever errors and assertions happened
			* it's called 'design by experiment'
			*/
		style = feature_set->style;	/* eg for an auto configured featureset with a default style */
			/* also set up column2styles */
		if(style)
		{
			if(!g_hash_table_lookup(view->context_map.column_2_styles,GUINT_TO_POINTER(feature_set->unique_id)))
			{
				/* createColumnFull() needs a style table, although the error is buried in zmapWindowUtils.c */
				zMap_g_hashlist_insert(view->context_map.column_2_styles,
					feature_set->unique_id,     // the column
					GUINT_TO_POINTER(style->unique_id)) ;  // the style
			}

#if 0
/* cretaed by zMapFeatureGetSetColumn() below */
			if (!(set_data = g_hash_table_lookup(view->context_map->featureset_2_column,GUINT_TO_POINTER(feature_set_id))))
			{
				// to handle autoconfigured servers we have to make this up
				set_data = g_new0(ZMapFeatureSetDescStruct,1);
				set_data->column_id = feature_set_id;
				set_data->column_ID = feature_set_id;
				g_hash_table_insert(view->context_map->featureset_2_column,GUINT_TO_POINTER(feature_set_id), (gpointer) set_data);
			}

#endif
			/* find_or_create_column() needs f_col->style */
			f_col = zMapFeatureGetSetColumn(&(view->context_map),feature_set->unique_id);
			if(f_col)
			{
				if(!f_col->style)
					f_col->style = style;
				if(!f_col->style_table)
					f_col->style_table = g_list_append(f_col->style_table, (gpointer) style);
			}

			/* source_2_sourcedata has been set up by GFF parser, which needed it. */
		}
	}
	break;

    case ZMAPFEATURE_STRUCT_FEATURE:
    case ZMAPFEATURE_STRUCT_INVALID:
    default:
      {
      zMapAssertNotReached();
      break;
      }
    }

  return status;
}

static gboolean justMergeContext(ZMapView view, ZMapFeatureContext *context_inout,
				 GHashTable *styles, GList **masked,
				 gboolean request_as_columns, gboolean revcomp_if_needed)
{
  gboolean merge_result = FALSE ;
  ZMapFeatureContext new_features, diff_context = NULL ;
  ZMapFeatureContextMergeCode merge = ZMAPFEATURE_CONTEXT_ERROR ;
  GList *featureset_names = NULL;
  GList *l;

  new_features = *context_inout ;

  //  printf("just Merge new = %s\n",zMapFeatureContextGetDNAStatus(new_features) ? "yes" : "non");

  zMapStartTimer("Merge Context","") ;

  if(!view->features)
  {
	/* we need a context with a master_align with a block, all with valid sequence coordinates */
	/* this is all back to front, we only know what we requested when the answer comes back */
	/* and we need to have asked the same qeusrtion 3 times */
	ZMapFeatureBlock block = zMap_g_hash_table_nth(new_features->master_align->blocks, 0) ;

	view->features = zMapFeatureContextCopyWithParents((ZMapFeatureAny) block) ;
  }


  if(!view->view_sequence->end)
    {
      view->view_sequence->start = new_features->master_align->sequence_span.x1;
      view->view_sequence->end   = new_features->master_align->sequence_span.x2;
    }


  /* When coming from xremote we don't need to do this. */
  if (revcomp_if_needed && view->revcomped_features)
    {
      zMapFeatureContextReverseComplement(new_features, view->context_map.styles);
    }


  /* we need a list of requested featureset names, which is different from those returned
   * these names are user compatable (not normalised)
   */
  //printf("justMerge req=%d, %d featuresets\n", request_as_columns,g_list_length(new_features->req_feature_set_names));

  if(request_as_columns)      /* ie came from ACEDB */
    {

      ZMapFeatureColumn column;

      l = new_features->req_feature_set_names;  /* column names as quarks, not normalised */
      while(l)
	{
	  GQuark set_id = GPOINTER_TO_UINT(l->data);
	  char *set_name = (char *) g_quark_to_string(set_id);
	  set_id = zMapFeatureSetCreateID(set_name);

	  if (!(column = g_hash_table_lookup(view->context_map.columns,GUINT_TO_POINTER(set_id))))
	    {
	      ZMapFeatureSetDesc set_desc ;

	      /* AGGGHHHHHHHHH, SOMETIMES WE DON'T FIND IT HERE AS WELL.... */

	      /* If merge request came directly from otterlace then need to look up feature set
	       * in column/featureset hash. */
	      if ((set_desc = g_hash_table_lookup(view->context_map.featureset_2_column, GUINT_TO_POINTER(set_id))))
		column = g_hash_table_lookup(view->context_map.columns,GUINT_TO_POINTER(set_desc->column_id)) ;
	    }





	  /* the column featureset lists have been assembled by this point,
	     could not do this at the request stage */

	  if(column)
            {                                    /* more effcient this way round? */
	      featureset_names = g_list_concat(column->featuresets_names,featureset_names);
            }
	  else  /* should not happen */
            {
	      /* this is a not configured error */
	      zMapLogWarning("merge: no column configured for %s in ACEDB",set_name);
            }

	  l = l->next;
	  /* as this list is to be replaced it would be logical to delete the links
	   * but it is also referred to by connection_data
	   */

	}
      new_features->req_feature_set_names = featureset_names;

    }
  else
    {
	/* not sure if these lists need copying, but a small memory leak is better than a crash due to a double free */
      if(!new_features->req_feature_set_names)
		new_features->req_feature_set_names = g_list_copy(new_features->src_feature_set_names);

	featureset_names = new_features->req_feature_set_names;

	/* need to add column_2_style and column style table; tediously we need the featureset structs to do this */
      zMapFeatureContextExecute((ZMapFeatureAny) new_features,
				ZMAPFEATURE_STRUCT_FEATURESET,
				add_default_styles,
				(gpointer) view);
    }

  if (0)
    {
      char *x = g_strdup_printf("justMergeContext req=%d, %d featuresets after processing\n",
				request_as_columns, g_list_length(new_features->req_feature_set_names));
      GList *l;
      for(l = new_features->req_feature_set_names;l;l = l->next)
	{
	  char *y = (char *) g_quark_to_string(GPOINTER_TO_UINT(l->data));
	  x = g_strconcat(x," ",y,NULL);
	}
//      zMapLogWarning(x,"");
	printf("%s\n",x);

    }

  merge = zMapFeatureContextMerge(&(view->features), &new_features, &diff_context, featureset_names) ;


  //  printf("just Merge view = %s\n",zMapFeatureContextGetDNAStatus(view->features) ? "yes" : "non");
  //  printf("just Merge diff = %s\n",zMapFeatureContextGetDNAStatus(diff_context) ? "yes" : "non");


  {
    gboolean debug = FALSE ;
    GError *err = NULL;

    if (debug)
      {
	zMapFeatureDumpToFileName(diff_context,"features.txt","(justMerge) diff context:\n", NULL, &err) ;
	zMapFeatureDumpToFileName(view->features,"features.txt","(justMerge) view->Features:\n", NULL, &err) ;
      }

  }


  if (merge == ZMAPFEATURE_CONTEXT_OK)
    {
      /*      zMapLogMessage("%s", "Context merge succeeded.") ;*/
      merge_result = TRUE ;

      if(0)
	{
	  char *x = g_strdup_printf("justMerge req=%d, diff has %d featuresets after merging: ", request_as_columns,g_list_length(diff_context->src_feature_set_names));
	  GList *l;
	  for(l = diff_context->src_feature_set_names;l;l = l->next)
	    {
	      char *y = (char *) g_quark_to_string(GPOINTER_TO_UINT(l->data));
	      x = g_strconcat(x,",",y,NULL);
	    }
	  zMapLogWarning(x,"");
	  printf("%s\n",x);
	}

	/* ensure transcripts have exons in fwd strand order
	 * needed for CanvasTranscript... ACEDB did this but pipe scripts return exons in transcript (strand) order
	 */
	zMapViewSortExons(diff_context);


	/* collpase short reads if configured
	 * NOTE this is simpler than EST masking as we simply don't display the collapsed features
	 * if it is thought necessary to change this then follow the example of EST masking code
	 * you will need to head into window code via just DrawContext()
	 */
	zMapViewCollapseFeatureSets(view,diff_context);

      // mask ESTs with mRNAs if configured
      l = zMapViewMaskFeatureSets(view, diff_context->src_feature_set_names);

      if(masked)
	*masked = l;
    }
  else if (merge == ZMAPFEATURE_CONTEXT_NONE)
    zMapLogWarning("%s", "Context merge failed because no new features found in new context.") ;
  else
    zMapLogCritical("%s", "Context merge failed, serious error.") ;


  zMapStopTimer("Merge Context","") ;

  /* Return the diff_context which is the just the new features (NULL if merge fails). */
  *context_inout = diff_context ;

  return merge_result ;
}

static void justDrawContext(ZMapView view, ZMapFeatureContext diff_context,
			    GHashTable *new_styles, GList *masked, ZMapFeature highlight_feature)
{
  /* Signal the ZMap that there is work to be done. */
  displayDataWindows(view, view->features, diff_context, new_styles, FALSE, masked, highlight_feature) ;

  /* Not sure about the timing of the next bit. */

  /* We have to redraw the whole navigator here.  This is a bit of
   * a pain, but it's due to the scaling we do to make the rest of
   * the navigator work.  If the length of the sequence changes the
   * all the previously drawn features need to move.  It also
   * negates the need to keep state as to the length of the sequence,
   * the number of times the scale bar has been drawn, etc... */
  zMapWindowNavigatorReset(view->navigator_window); /* So reset */
  zMapWindowNavigatorSetStrand(view->navigator_window, view->revcomped_features);
  /* and draw with _all_ the view's features. */
  zMapWindowNavigatorDrawFeatures(view->navigator_window, view->features, view->context_map.styles);

  /* signal our caller that we have data. */
  (*(view_cbs_G->load_data))(view, view->app_data, NULL) ;

  return ;
}

static void eraseAndUndrawContext(ZMapView view, ZMapFeatureContext context_inout)
{
  ZMapFeatureContext diff_context = NULL;

  if(!zMapFeatureContextErase(&(view->features), context_inout, &diff_context))
    zMapLogCritical("%s", "Cannot erase feature data from...");
  else
    {
      displayDataWindows(view, view->features, diff_context, NULL, TRUE, NULL, NULL);

      zMapFeatureContextDestroy(diff_context, TRUE);
    }

  return ;
}



/* Layer below wants us to execute a command. */
static void commandCB(ZMapWindow window, void *caller_data, void *window_data)
{
  ZMapViewWindow view_window = (ZMapViewWindow)caller_data ;
  ZMapView view = view_window->parent_view ;
  ZMapWindowCallbackCommandAny cmd_any = (ZMapWindowCallbackCommandAny)window_data ;

  switch (cmd_any->cmd)
    {
    case ZMAPWINDOW_CMD_SHOWALIGN:
      {
	ZMapWindowCallbackCommandAlign align_cmd = (ZMapWindowCallbackCommandAlign)cmd_any ;

	doBlixemCmd(view, align_cmd) ;

	break ;
      }
    case ZMAPWINDOW_CMD_GETFEATURES:
      {
	ZMapWindowCallbackGetFeatures get_data = (ZMapWindowCallbackGetFeatures)cmd_any ;
	int req_start = get_data->start;
	int req_end = get_data->end;

	if (view->revcomped_features)
	  {
            int tmp;

            /* rev comp the request to get the right features, we request as fwd strand */

            req_start = zmapFeatureRevCompCoord(req_start,
						view->features->parent_span.x1,view->features->parent_span.x2);
            req_end   = zmapFeatureRevCompCoord(req_end,
						view->features->parent_span.x1,view->features->parent_span.x2);

            tmp = req_start;
            req_start = req_end;
            req_end = tmp;
	  }

	zmapViewLoadFeatures(view, get_data->block, get_data->feature_set_ids, NULL,
			     req_start, req_end,
			     SOURCE_GROUP_DELAYED, TRUE, FALSE) ;	/* don't terminate, need to keep alive for blixem */

	break ;
      }


    case ZMAPWINDOW_CMD_REVERSECOMPLEMENT:
      {
	gboolean status ;

	/* NOTE, there is no need to signal the layer above that things are changing,
	 * the layer above does the complement and handles all that. */
	if (!(status = zMapViewReverseComplement(view)))
	  {
	    zMapLogCritical("%s", "View Reverse Complement failed.") ;

	    zMapWarning("%s", "View Reverse Complement failed.") ;
	  }

	break ;
      }
    default:
      {
	zMapAssertNotReached() ;
	break ;
      }
    }


  return ;
}


/* Call blixem functions, note that if we fetch local sequences this is asynchronous and
 * results in a callback to processGetSeqRequests() which then does the zmapViewCallBlixem() call. */
static void doBlixemCmd(ZMapView view, ZMapWindowCallbackCommandAlign align_cmd)
{
  gboolean status ;
  GList *local_sequences = NULL ;


  if (align_cmd->homol_set == ZMAPWINDOW_ALIGNCMD_NONE
      || !(status = zmapViewBlixemLocalSequences(view, align_cmd->block, align_cmd->homol_type,
						 align_cmd->offset, align_cmd->cursor_position,
						 align_cmd->feature_set, &local_sequences)))
    {
      GPid blixem_pid ;

      if ((status = zmapViewCallBlixem(view, align_cmd->block,
				       align_cmd->homol_type,
				       align_cmd->offset,
				       align_cmd->cursor_position,
				       align_cmd->window_start, align_cmd->window_end,
				       align_cmd->mark_start, align_cmd->mark_end,
				       align_cmd->homol_set,
					 align_cmd->isSeq,
				       align_cmd->features, align_cmd->feature_set, align_cmd->source, NULL,
				       &blixem_pid, &(view->kill_blixems))))
	view->spawned_processes = g_list_append(view->spawned_processes, GINT_TO_POINTER(blixem_pid)) ;
    }
  else
    {
      if (!view->sequence_server)
	{
	  zMapWarning("%s", "No sequence server was specified so cannot fetch raw sequences for blixem.") ;
	}
      else
	{
	  ZMapViewConnection view_con ;
	  ZMapViewConnectionRequest request ;
	  ZMapServerReqAny req_any ;

	  view_con = view->sequence_server ;
	  // assumed to be acedb

	  if (!view_con) // || !view_con->sequence_server)
	    {
	      zMapWarning("%s", "Sequence server incorrectly specified in config file"
			  " so cannot fetch local sequences for blixem.") ;
	    }
	  else if(view_con->step_list)
	    {
	      zMapWarning("%s", "Sequence server is currently active"
			  " so cannot fetch local sequences for blixem.") ;
	    }
	  else
	    {
	      zmapViewBusy(view, TRUE) ;

	      /* Create the step list that will be used to fetch the sequences. */
	      view_con->step_list = zmapViewStepListCreate(NULL, processGetSeqRequests, NULL) ;
	      zmapViewStepListAddStep(view_con->step_list, ZMAP_SERVERREQ_GETSEQUENCE,
				      REQUEST_ONFAIL_CANCEL_STEPLIST) ;

	      /* Add the request to the step list. */
	      req_any = zMapServerRequestCreate(ZMAP_SERVERREQ_GETSEQUENCE,
						local_sequences, align_cmd) ;

	      request = zmapViewStepListAddServerReq(view_con->step_list,
						     view_con, ZMAP_SERVERREQ_GETSEQUENCE, req_any, REQUEST_ONFAIL_CANCEL_STEPLIST) ;

	      /* Start the step list. */
	      zmapViewStepListIter(view_con) ;
	    }
	}
    }


  return ;
}


static void viewVisibilityChangeCB(ZMapWindow window, void *caller_data, void *window_data)
{
  ZMapViewWindow view_window = (ZMapViewWindow)caller_data ;
  ZMapWindowVisibilityChange vis = (ZMapWindowVisibilityChange)window_data;

  /* signal our caller that something has changed. */
  (*(view_cbs_G->visibility_change))(view_window, view_window->parent_view->app_data, window_data) ;

//printf("view viz change\n");
  /* view_window->window can be NULL (when window copying) so we use the passed in window... */
  /* Yes it's a bit messy, but it's stopping it crashing. */
  zMapWindowNavigatorSetCurrentWindow(view_window->parent_view->navigator_window, window);

  zMapWindowNavigatorDrawLocator(view_window->parent_view->navigator_window, vis->scrollable_top, vis->scrollable_bot);

  return;
}

/* When a window is split, we set the zoom status of all windows */
static void setZoomStatusCB(ZMapWindow window, void *caller_data, void *window_data)
{
  ZMapViewWindow view_window = (ZMapViewWindow)caller_data ;

  g_list_foreach(view_window->parent_view->window_list, setZoomStatus, NULL) ;

  return;
}

static void setZoomStatus(gpointer data, gpointer user_data)
{
#ifdef ED_G_NEVER_INCLUDE_THIS_CODE
  ZMapViewWindow view_window = (ZMapViewWindow)data ;
#endif /* ED_G_NEVER_INCLUDE_THIS_CODE */
  return;
}



/* Trial code to get alignments from a file and create a context...... */
static ZMapFeatureContext createContext(ZMapView view, GList *feature_set_names, ZMapFeatureSet feature_set)
{
  ZMapFeatureContext context = NULL ;
  gboolean master = TRUE ;
  ZMapFeatureAlignment alignment ;
  ZMapFeatureBlock block ;

  ZMapFeatureSequenceMap sequence = view->view_sequence;

  context = zMapFeatureContextCreate(sequence->sequence, sequence->start, sequence->end, feature_set_names) ;

  /* Add the master alignment and block. */
  alignment = zMapFeatureAlignmentCreate(sequence->sequence, master) ; /* TRUE => master alignment. */

  zMapFeatureContextAddAlignment(context, alignment, master) ;

  block = zMapFeatureBlockCreate(sequence->sequence,
				 sequence->start, sequence->end, ZMAPSTRAND_FORWARD,
				 sequence->start, sequence->end, ZMAPSTRAND_FORWARD) ;

  zMapFeatureAlignmentAddBlock(alignment, block) ;

  if(feature_set)		/* this will be the strand separator dummy featureset */
	zMapFeatureBlockAddFeatureSet(block, feature_set);


#if 0
  /* Add other alignments if any were specified in a config file. */
  /* NOTE it's iffed out */
  addAlignments(context) ;
#endif

  return context ;
}


#if 0
/* Add other alignments if any specified in a config file. */
static void addAlignments(ZMapFeatureContext context)
{
#ifdef THIS_NEEDS_REDOING
  ZMapConfigStanzaSet blocks_list = NULL ;
  ZMapConfig config ;
  char *config_file ;
  char *stanza_name = "align" ;
  gboolean result = FALSE ;
  char *ref_seq ;
  int start, end ;
  ZMapFeatureAlignment alignment = NULL ;


  ref_seq = (char *)g_quark_to_string(context->sequence_name) ;
  start = context->sequence_to_parent.c1 ;
  end = context->sequence_to_parent.c2 ;


  config_file = zMapConfigDirGetFile() ;
  if ((config = zMapConfigCreateFromFile(config_file)))
    {
      ZMapConfigStanza block_stanza ;
      ZMapConfigStanzaElementStruct block_elements[]
	= {{"reference_seq"        , ZMAPCONFIG_STRING , {NULL}},
	   {"reference_start"      , ZMAPCONFIG_INT    , {NULL}},
	   {"reference_end"        , ZMAPCONFIG_INT    , {NULL}},
	   {"reference_strand"     , ZMAPCONFIG_INT    , {NULL}},
	   {"non_reference_seq"    , ZMAPCONFIG_STRING , {NULL}},
	   {"non_reference_start"  , ZMAPCONFIG_INT    , {NULL}},
	   {"non_reference_end"    , ZMAPCONFIG_INT    , {NULL}},
	   {"non_reference_strand" , ZMAPCONFIG_INT    , {NULL}},
	   {NULL, -1, {NULL}}} ;

      /* init non string elements. */
      zMapConfigGetStructInt(block_elements, "reference_start")      = 0 ;
      zMapConfigGetStructInt(block_elements, "reference_end")        = 0 ;
      zMapConfigGetStructInt(block_elements, "reference_strand")     = 0 ;
      zMapConfigGetStructInt(block_elements, "non_reference_start")  = 0 ;
      zMapConfigGetStructInt(block_elements, "non_reference_end")    = 0 ;
      zMapConfigGetStructInt(block_elements, "non_reference_strand") = 0 ;

      block_stanza = zMapConfigMakeStanza(stanza_name, block_elements) ;

      result = zMapConfigFindStanzas(config, block_stanza, &blocks_list) ;
    }

  if (result)
    {
      ZMapConfigStanza next_block = NULL;

      while ((next_block = zMapConfigGetNextStanza(blocks_list, next_block)) != NULL)
        {
          ZMapFeatureBlock data_block = NULL ;
	  char *reference_seq, *non_reference_seq ;
	  int reference_start, reference_end, non_reference_start, non_reference_end ;
	  ZMapStrand ref_strand = ZMAPSTRAND_REVERSE, non_strand = ZMAPSTRAND_REVERSE ;
	  int diff ;

	  reference_seq = zMapConfigGetElementString(next_block, "reference_seq") ;
	  reference_start = zMapConfigGetElementInt(next_block, "reference_start") ;
	  reference_end = zMapConfigGetElementInt(next_block, "reference_end") ;
	  non_reference_seq = zMapConfigGetElementString(next_block, "non_reference_seq") ;
	  non_reference_start = zMapConfigGetElementInt(next_block, "non_reference_start") ;
	  non_reference_end = zMapConfigGetElementInt(next_block, "non_reference_end") ;
	  if (zMapConfigGetElementInt(next_block, "reference_strand"))
	    ref_strand = ZMAPSTRAND_FORWARD ;
	  if (zMapConfigGetElementInt(next_block, "non_reference_strand"))
	    non_strand = ZMAPSTRAND_FORWARD ;


	  /* We only add aligns/blocks that are for the relevant reference sequence and within
	   * the start/end for that sequence. */
	  if (g_ascii_strcasecmp(ref_seq, reference_seq) == 0
	      && !(reference_start > end || reference_end < start))
	    {

	      if (!alignment)
		{
		  /* Add the other alignment, note that we do this dumbly at the moment assuming
		   * that there is only one other alignment */
		  alignment = zMapFeatureAlignmentCreate(non_reference_seq, FALSE) ;

		  zMapFeatureContextAddAlignment(context, alignment, FALSE) ;
		}


	      /* Add the block for this set of data. */

	      /* clamp coords...SHOULD WE DO THIS, PERHAPS WE JUST REJECT THINGS THAT DON'T FIT ? */
	      if ((diff = start - reference_start) > 0)
		{
		  reference_start += diff ;
		  non_reference_start += diff ;
		}
	      if ((diff = reference_end - end) > 0)
		{
		  reference_end -= diff ;
		  non_reference_end -= diff ;
		}

	      data_block = zMapFeatureBlockCreate(non_reference_seq,
						  reference_start, reference_end, ref_strand,
						  non_reference_start, non_reference_end, non_strand) ;

	      zMapFeatureAlignmentAddBlock(alignment, data_block) ;
	    }
        }
    }
#endif /* THIS_NEEDS_REDOING */
  return ;
}
#endif



#ifdef ED_G_NEVER_INCLUDE_THIS_CODE
/* Creates a copy of a context from the given block upwards and sets the start/end
 * of features within the block. */

#warning MH17: scan for zMapFeatureBlockSetFeaturesCoords to find some simliar code  (near line 1876)

static ZMapFeatureContext createContextCopyFromBlock(ZMapFeatureBlock block, GList *feature_set_names,
						     int features_start, int features_end)
{
  ZMapFeatureContext context = NULL ;
  gboolean master = TRUE ;
  ZMapFeatureAlignment alignment ;


  context = zMapFeatureContextCreate(sequence, start, end, feature_set_names) ;

  /* Add the master alignment and block. */
  alignment = zMapFeatureAlignmentCreate(sequence, master) ; /* TRUE => master alignment. */

  zMapFeatureContextAddAlignment(context, alignment, master) ;

  block = zMapFeatureBlockCreate(sequence,
				 start, end, ZMAPSTRAND_FORWARD,
				 start, end, ZMAPSTRAND_FORWARD) ;

  zMapFeatureBlockSetFeaturesCoords(block, features_start, features_end) ;

  zMapFeatureAlignmentAddBlock(alignment, block) ;


  return context ;
}
#endif /* ED_G_NEVER_INCLUDE_THIS_CODE */






#ifdef NOT_REQUIRED_ATM

/* Read list of sequence to server mappings (i.e. which sequences must be fetched from which
 * servers) from the zmap config file. */
static gboolean getSequenceServers(ZMapView zmap_view, char *config_str)
{
  gboolean result = FALSE ;
  ZMapConfig config ;
  ZMapConfigStanzaSet zmap_list = NULL ;
  ZMapConfigStanza zmap_stanza ;
  char *zmap_stanza_name = ZMAPSTANZA_APP_CONFIG ;
  ZMapConfigStanzaElementStruct zmap_elements[] = {{ZMAPSTANZA_APP_SEQUENCE_SERVERS, ZMAPCONFIG_STRING, {NULL}},
						   {NULL, -1, {NULL}}} ;

  if ((config = getConfigFromBufferOrFile(config_str)))
    {
      zmap_stanza = zMapConfigMakeStanza(zmap_stanza_name, zmap_elements) ;

      if (zMapConfigFindStanzas(config, zmap_stanza, &zmap_list))
	{
	  ZMapConfigStanza next_zmap = NULL ;

	  /* We only read the first of these stanzas.... */
	  if ((next_zmap = zMapConfigGetNextStanza(zmap_list, next_zmap)) != NULL)
	    {
	      char *server_seq_str ;

	      if ((server_seq_str
		   = zMapConfigGetElementString(next_zmap, ZMAPSTANZA_APP_SEQUENCE_SERVERS)))
		{
		  char *sequence, *server ;
		  ZMapViewSequence2Server seq_2_server ;
		  char *search_str ;

		  search_str = server_seq_str ;
		  while ((sequence = strtok(search_str, " ")))
		    {
		      search_str = NULL ;
		      server = strtok(NULL, " ") ;

		      seq_2_server = createSeq2Server(sequence, server) ;

		      zmap_view->sequence_2_server = g_list_append(zmap_view->sequence_2_server, seq_2_server) ;
		    }
		}
	    }

	  zMapConfigDeleteStanzaSet(zmap_list) ;		    /* Not needed anymore. */
	}

      zMapConfigDestroyStanza(zmap_stanza) ;

      zMapConfigIniDestroy(config) ;

      result = TRUE ;
    }

  return result ;
}


static void destroySeq2ServerCB(gpointer data, gpointer user_data_unused)
{
  ZMapViewSequence2Server seq_2_server = (ZMapViewSequence2Server)data ;

  destroySeq2Server(seq_2_server) ;

  return ;
}

static ZMapViewSequence2Server createSeq2Server(char *sequence, char *server)
{
  ZMapViewSequence2Server seq_2_server = NULL ;

  seq_2_server = g_new0(ZMapViewSequence2ServerStruct, 1) ;
  seq_2_server->sequence = g_strdup(sequence) ;
  seq_2_server->server = g_strdup(server) ;

  return seq_2_server ;
}


static void destroySeq2Server(ZMapViewSequence2Server seq_2_server)
{
  g_free(seq_2_server->sequence) ;
  g_free(seq_2_server->server) ;
  g_free(seq_2_server) ;

  return ;
}

/* Check to see if a sequence/server pair match any in the list mapping sequences to servers held
 * in the view. NOTE that if the sequence is not in the list at all then this function returns
 * TRUE as it is assumed by default that sequences can be fetched from any servers.
 * */
static gboolean checkSequenceToServerMatch(GList *seq_2_server, ZMapViewSequence2Server target_seq_server)
{
  gboolean result = FALSE ;
  GList *server_item ;

  /* If the sequence is in the list then check the server names. */
  if ((server_item = g_list_find_custom(seq_2_server, target_seq_server, findSequence)))
    {
      ZMapViewSequence2Server curr_seq_2_server = (ZMapViewSequence2Server)server_item->data ;

      if ((g_ascii_strcasecmp(curr_seq_2_server->server, target_seq_server->server) == 0))
	result = TRUE ;
    }
  else
    {
      /* Return TRUE if sequence not in list. */
      result = TRUE ;
    }

  return result ;
}


/* A GCompareFunc to check whether servers match in the sequence to server mapping. */
static gint findSequence(gconstpointer a, gconstpointer b)
{
  gint result = -1 ;
  ZMapViewSequence2Server seq_2_server = (ZMapViewSequence2Server)a ;
  ZMapViewSequence2Server target_fetch = (ZMapViewSequence2Server)b ;

  if ((g_ascii_strcasecmp(seq_2_server->sequence, target_fetch->sequence) == 0))
    result = 0 ;

  return result ;
}
#endif /* NOT_REQUIRED_ATM */

/* Hacky...sorry.... */
static void threadDebugMsg(ZMapThread thread, char *format_str, char *msg)
{
  char *thread_id ;
  char *full_msg ;

  thread_id = zMapThreadGetThreadID(thread) ;
  full_msg = g_strdup_printf(format_str, thread_id, msg ? msg : "") ;

  zMapDebug("%s", full_msg) ;
//  zMapLogWarning("%s",full_msg);

  g_free(full_msg) ;
  g_free(thread_id) ;

  return ;
}



/* check whether there are live connections or not, return TRUE if there are, FALSE otherwise. */
static gboolean checkContinue(ZMapView zmap_view)
{
  gboolean connections = FALSE ;

  switch (zmap_view->state)
    {
    case ZMAPVIEW_INIT:       /* shouldn't be here! */
    case ZMAPVIEW_MAPPED:
    case ZMAPVIEW_LOADED:           /*delayed servers get cleared up, we do not need connections to run */

      {
	/* Nothing to do here I think.... */
	connections = TRUE ;
	break ;
      }
    case ZMAPVIEW_CONNECTING:
    case ZMAPVIEW_CONNECTED:
    case ZMAPVIEW_LOADING:
//    case ZMAPVIEW_LOADED:
      {
	/* Kill the view as all connections have died. */
	/* Threads have died because of their own errors....but the ZMap is not dying so
	 * reset state to init and we should return an error here....(but how ?), we
	 * should not be outputting messages....I think..... */
	/* need to reset here..... */

	/* Tricky coding here: we need to destroy the view _before_ we notify the layer above us
	 * that the zmap_view has gone but we need to pass information from the view back, so we
	 * keep a temporary record of certain parts of the view. */
	ZMapView zmap_view_ref = zmap_view ;
	void *app_data = zmap_view->app_data ;
	ZMapViewCallbackDestroyData destroy_data ;

	zMapWarning("%s", "Cannot show ZMap because server connections have all died or been cancelled.") ;
	zMapLogWarning("%s", "Cannot show ZMap because server connections have all died or been cancelled.") ;

	zmap_view->state = ZMAPVIEW_DYING ;

	killGUI(zmap_view) ;

	destroy_data = g_new(ZMapViewCallbackDestroyDataStruct, 1) ; /* Caller must free. */
	destroy_data->xwid = zmap_view->xwid ;

	destroyZMapView(&zmap_view) ;

	/* Signal layer above us that view has died. */
	(*(view_cbs_G->destroy))(zmap_view_ref, app_data, destroy_data) ;

	connections = FALSE ;

	break ;
      }
    case ZMAPVIEW_UPDATING:
      {
      /* zmap is ok but a  new column didn't come through */
      zmap_view->state = ZMAPVIEW_LOADED;

      /* Signal layer above us because the view has stopped loading. */
      (*(view_cbs_G->state_change))(zmap_view, zmap_view->app_data, NULL) ;
      //printf("check continue thread died while updating\n");
      //zMapLogWarning("check continue thread died while updating\n",NULL);
      connections = TRUE ;

      break;
      }
    case ZMAPVIEW_RESETTING:
      {
	/* zmap is ok but user has reset it and all threads have died so we need to stop
	 * checking.... */
	zmap_view->state = ZMAPVIEW_MAPPED;       /* ZMAPVIEW_INIT */

	/* Signal layer above us because the view has reset. */
	(*(view_cbs_G->state_change))(zmap_view, zmap_view->app_data, NULL) ;

	connections = FALSE ;

	break ;
      }
    case ZMAPVIEW_DYING:
      {
	/* Tricky coding here: we need to destroy the view _before_ we notify the layer above us
	 * that the zmap_view has gone but we need to pass information from the view back, so we
	 * keep a temporary record of certain parts of the view. */
	ZMapView zmap_view_ref = zmap_view ;
	void *app_data = zmap_view->app_data ;
	ZMapViewCallbackDestroyData destroy_data ;

	destroy_data = g_new(ZMapViewCallbackDestroyDataStruct, 1) ; /* Caller must free. */
	destroy_data->xwid = zmap_view->xwid ;

	/* view was waiting for threads to die, now they have we can free everything. */
	destroyZMapView(&zmap_view) ;

	/* Signal layer above us that view has died. */
	(*(view_cbs_G->destroy))(zmap_view_ref, app_data, destroy_data) ;

	connections = FALSE ;

	break ;
      }
    default:
      {
	zMapLogFatalLogicErr("switch(), unknown value: %d", zmap_view->state) ;

	break ;
      }
    }

//if(!connections) printf("checkContinue returns FALSE\n");
  return connections ;
}




static gboolean makeStylesDrawable(char *config_file, GHashTable *styles, char **missing_styles_out)
{
  gboolean result = FALSE ;
  DrawableDataStruct drawable_data = {NULL, FALSE, NULL} ;

  drawable_data.config_file = config_file ;

  g_hash_table_foreach(styles, drawableCB, &drawable_data) ;

  if (drawable_data.missing_styles)
    *missing_styles_out = g_string_free(drawable_data.missing_styles, FALSE) ;

  result = drawable_data.found_style ;

  return result ;
}



/* A GHashListForeachFunc() to make the given style drawable. */
static void drawableCB(gpointer key, gpointer data, gpointer user_data)
{
  GQuark key_id = GPOINTER_TO_UINT(key);
  ZMapFeatureTypeStyle style = (ZMapFeatureTypeStyle)data ;
  DrawableData drawable_data = (DrawableData)user_data ;

  if (zMapStyleIsDisplayable(style))
    {
      if (zMapStyleMakeDrawable(drawable_data->config_file, style))
	{
	  drawable_data->found_style = TRUE ;
	}
      else
	{
	  if (!(drawable_data->missing_styles))
	    drawable_data->missing_styles = g_string_sized_new(1000) ;

	  g_string_append_printf(drawable_data->missing_styles, "%s ", g_quark_to_string(key_id)) ;
	}
    }

  return ;
}





static void addPredefined(GHashTable **styles_out, GHashTable **column_2_styles_inout)
{
  GHashTable *styles ;
  GHashTable *f2s = *column_2_styles_inout ;

  styles = zmapConfigIniGetDefaultStyles();		// zMapStyleGetAllPredefined() ;

  g_hash_table_foreach(styles, styleCB, f2s) ;

  *styles_out = styles ;
  *column_2_styles_inout = f2s ;

  return ;
}

/* GHashListForeachFunc() to set up a feature_set/style hash. */
static void styleCB(gpointer key, gpointer data, gpointer user_data)
{
  GQuark key_id = GPOINTER_TO_UINT(key);
  GHashTable *hash = (GHashTable *)user_data ;
  GQuark feature_set_id, feature_set_name_id;

  /* We _must_ canonicalise here. */
  feature_set_name_id = key_id ;

  feature_set_id = zMapStyleCreateID((char *)g_quark_to_string(feature_set_name_id)) ;

  zMap_g_hashlist_insert(hash,
			 feature_set_id,
			 GUINT_TO_POINTER(feature_set_id)) ;

  return ;
}



/* Called when the xremote widget for View is mapped, we can then set the X Window id
 * for the xremote widget and then remove the handler so we don't get called anymore. */
static gboolean mapEventCB(GtkWidget *widget, GdkEvent *event, gpointer user_data)
{
  gboolean handled = FALSE ;				    /* Allow others to handle. */
  ZMapView zmap_view = (ZMapView)user_data ;
  ZMapViewCallbackFubarStruct fubar;

  zmap_view->xwid = zMapXRemoteWidgetGetXID(zmap_view->xremote_widget) ;

//  if(zmap_view->state == ZMAPVIEW_INIT)
  {
    if(zmap_view->state < ZMAPVIEW_MAPPED)
      zmap_view->state = ZMAPVIEW_MAPPED;

    fubar.xwid  = zmap_view->xwid;
    fubar.state = ZMAPVIEW_MAPPED;
      /* force this state to make the view_ready message only appear once from the following callback */


      /* this is really quite confused:
       * we have to use a fubar to pass data in the view that we also pass to this callback in the view
       * on account of private and public headers. The callback cannot use the view data on account of scope.
       * view->app_data is a blank pointer given to the view containing something unknown
       * in the calling module there is a ZMap struct that contains a blank pointer called app_data
       * and there is code that cast the ZMap->app_data into a ZMap
       * the callback cannot access the view->app_data.
       */
    (*(view_cbs_G->state_change))(zmap_view, zmap_view->app_data, &fubar) ;
  }

  g_signal_handler_disconnect(zmap_view->xremote_widget, zmap_view->map_event_handler) ;

  return handled ;
}


#if DEBUG_CONTEXT_MAP

void print_source_2_sourcedata(char * str,GHashTable *data)
{
  GList *iter;
  ZMapFeatureSource gff_source;
  gpointer key, value;

  printf("\nsource_2_sourcedata %s:\n",str);

  zMap_g_hash_table_iter_init (&iter, data);
  while (zMap_g_hash_table_iter_next (&iter, &key, &value))
    {
      gff_source = (ZMapFeatureSource) value;
      printf("%s = %s %s\n",g_quark_to_string(GPOINTER_TO_UINT(key)),
	     g_quark_to_string(gff_source->source_id),
	     g_quark_to_string(gff_source->style_id));
    }
}

void print_fset2col(char * str,GHashTable *data)
{
  GList *iter;
  ZMapFeatureSetDesc gff_set;
  gpointer key, value;

  printf("\nfset2col %s:\n",str);

  zMap_g_hash_table_iter_init (&iter, data);
  while (zMap_g_hash_table_iter_next (&iter, &key, &value))
    {
      gff_set = (ZMapFeatureSetDesc) value;
      if(!g_strstr_len(g_quark_to_string(GPOINTER_TO_UINT(key)),-1,":"))
	zMapLogWarning("%s = %s %s %s \"%s\"\n",g_quark_to_string(GPOINTER_TO_UINT(key)),
	       g_quark_to_string(gff_set->column_id),
	       g_quark_to_string(gff_set->column_ID),
	       g_quark_to_string(gff_set->feature_src_ID),
	       gff_set->feature_set_text ? gff_set->feature_set_text : "");
    }
}

void print_col2fset(char * str,GHashTable *data)
{
  GList *iter;
  ZMapFeatureColumn column;
  gpointer key, value;

  printf("\ncol2fset %s:\n",str);

  zMap_g_hash_table_iter_init (&iter, data);
  while (zMap_g_hash_table_iter_next (&iter, &key, &value))
    {
      column = (ZMapFeatureColumn) value;
      if(column->featuresets_unique_ids)
      	zMap_g_list_quark_print(column->featuresets_unique_ids, (char *) g_quark_to_string(column->unique_id), FALSE);
      else
      	printf("%s: no featuresets\n",(char *) g_quark_to_string(column->unique_id));
    }
}

#endif

<|MERGE_RESOLUTION|>--- conflicted
+++ resolved
@@ -622,7 +622,6 @@
 
 		}
 #if 0
-<<<<<<< HEAD
 	/* featuresets are absolutley not required as if so we could not autoconfigure
 	 * a file server without reading the whole file first
 	 * which would require us to read it twice
@@ -632,17 +631,6 @@
 	 * construct a list of featuresets and return it
 	 * but that mocks the server protocol design somewhat
 	 */
-=======
-	      /* featuresets are absolutley not required as if so we could not autoconfigure
-	       * a file server wihtout reading the whole file first
-	       * which would require us to read it twice
-	       * NOTE also that some other code assumes that we know what featuresets
-	       * exist in a file before reading it or get told by the server
-	       * we could change the pipe server to read the whole file on open connection
-	       * construct a list of featuresets and return it
-	       * but that mocks the server protocol design somewhat
-	       */
->>>>>>> 46a5dafb
 	      else if (!(current_server->featuresets))
 		{
 		  /* featuresets are absolutely required, go on to next stanza if there aren't
