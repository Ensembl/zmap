--- conflicted
+++ resolved
@@ -55,11 +55,9 @@
 #include <ZMap/zmapUrlUtils.h>
 #include <zmapView_P.h>
 
-<<<<<<< HEAD
-
-=======
+
+
 #include <zmapView_P.h>
->>>>>>> f12f426b
 
 
 #define ZMAP_NB_CHAPTER_GENERAL  "ZMap"  /* preferences chapter relating to general zmap settings */
@@ -3107,13 +3105,7 @@
 #endif /* ED_G_NEVER_INCLUDE_THIS_CODE */
 
 
-<<<<<<< HEAD
 	      connect_data->loaded_features.xwid = zmap_view->xwid ;
-=======
-
-
-	      load_features.xwid = zmap_view->xwid ;
->>>>>>> f12f426b
 	    }
 
 	  if (!(zMapThreadGetReplyWithData(thread, &reply, &data, &err_msg)))
@@ -3482,16 +3474,11 @@
 #endif /* ED_G_NEVER_INCLUDE_THIS_CODE */
 		      if (request_type == ZMAP_SERVERREQ_FEATURES)
 			{
-<<<<<<< HEAD
-			  /* hack until server stuff properly sorted out..only report when feature request fails... */
-			  (zmap_view->sources_failed)++ ;
-=======
 			  zmap_view->sources_failed
 			    = zMap_g_list_insert_list_after(zmap_view->sources_failed,
 							    load_features.feature_sets,
 							    g_list_length(zmap_view->sources_failed),
 							    TRUE) ;
->>>>>>> f12f426b
 			}
 
 
