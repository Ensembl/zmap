/*  File: zmapView.c
 *  Author: Ed Griffiths (edgrif@sanger.ac.uk)
 *  Copyright (c) 2006-2012: Genome Research Ltd.
 *-------------------------------------------------------------------
 * ZMap is free software; you can redistribute it and/or
 * modify it under the terms of the GNU General Public License
 * as published by the Free Software Foundation; either version 2
 * of the License, or (at your option) any later version.
 *
 * This program is distributed in the hope that it will be useful,
 * but WITHOUT ANY WARRANTY; without even the implied warranty of
 * MERCHANTABILITY or FITNESS FOR A PARTICULAR PURPOSE.  See the
 * GNU General Public License for more details.
 *
 * You should have received a copy of the GNU General Public License
 * along with this program; if not, write to the Free Software
 * Foundation, Inc., 59 Temple Place - Suite 330, Boston, MA  02111-1307, USA.
 * or see the on-line version at http://www.gnu.org/copyleft/gpl.txt
 *-------------------------------------------------------------------
 * This file is part of the ZMap genome database package
 * originated by
 *      Ed Griffiths (Sanger Institute, UK) edgrif@sanger.ac.uk,
 *        Roy Storey (Sanger Institute, UK) rds@sanger.ac.uk,
 *   Malcolm Hinsley (Sanger Institute, UK) mh17@sanger.ac.uk
 *
 * Description: Handles the getting of the feature context from sources
 *              and their subsequent processing.
 *
 * Exported functions: See ZMap/zmapView.h
 *-------------------------------------------------------------------
 */

#include <ZMap/zmap.h>

#include <string.h>
#include <sys/types.h>
#include <signal.h>             /* kill() */
#include <glib.h>
#include <gtk/gtk.h>

#include <ZMap/zmapUtils.h>
#include <ZMap/zmapGLibUtils.h>
#include <ZMap/zmapGFF.h>
#include <ZMap/zmapUtilsXRemote.h>
#include <ZMap/zmapXRemote.h>
#include <ZMap/zmapCmdLineArgs.h>
#include <ZMap/zmapConfigDir.h>
#include <ZMap/zmapConfigIni.h>
#include <ZMap/zmapConfigStrings.h>
#include <ZMap/zmapConfigStanzaStructs.h>
#include <ZMap/zmapCmdLineArgs.h>

/* This was the comment when this was in zmapControl.c...not sure why... */
/* THIS BREAKS SOME EXISTING ENCAPSULATION OF WHERE HEADERS ARE.... */
/* need to be sorted out sometime */
/* but we need this header for an html escaping function */
#include <ZMap/zmapUrlUtils.h>



#include <zmapView_P.h>



typedef struct
{
  /* Processing options. */

  gboolean dynamic_loading ;


  /* Context data. */

  /* database data. */
  char *database_name ;
  char *database_title ;
  char *database_path ;
  gboolean request_as_columns;      /* ie ACEDB featuresets must be translated into display columns to be requested */

  ZMapFeatureSequenceMap sequence_map;
  gint start,end;

  char *err_msg;        // from the server mainly
  gchar *stderr_out;
  gint exit_code;

  int num_features;

  GList *feature_sets ;

  GList *required_styles ;
  gboolean server_styles_have_mode ;
  gboolean status;      // load sucessful?

  GHashTable *column_2_styles ;           /* Mapping of each column to all
                                                 the styles it requires. */

  GHashTable *featureset_2_column;        /* needed by pipeServers */
  GHashTable *source_2_sourcedata;

  GHashTable *curr_styles ;               /* Styles for this context. */
  ZMapFeatureContext curr_context ;

  ZMapServerReqGetFeatures get_features;  /* features got from the server, save for display after checking status */
  ZMapServerReqType display_after ;       /* what step to display features after */
} ConnectionDataStruct, *ConnectionData ;


typedef struct
{
  char *config_file ;
  gboolean found_style ;
  GString *missing_styles ;
} DrawableDataStruct, *DrawableData ;


static void getIniData(ZMapView view, char *config_str, GList *sources) ;
static void zmapViewCreateColumns(ZMapView view,GList *featuresets) ;
static ZMapConfigSource zmapViewGetSourceFromFeatureset(GHashTable *hash,GQuark featurequark);
static ZMapView createZMapView(GtkWidget *xremote_widget, char *view_name,
			       GList *sequences, void *app_data) ;
static void destroyZMapView(ZMapView *zmap) ;

static gint zmapIdleCB(gpointer cb_data) ;
static void enterCB(ZMapWindow window, void *caller_data, void *window_data) ;
static void leaveCB(ZMapWindow window, void *caller_data, void *window_data) ;
static void scrollCB(ZMapWindow window, void *caller_data, void *window_data) ;
static void viewFocusCB(ZMapWindow window, void *caller_data, void *window_data) ;
static void viewSelectCB(ZMapWindow window, void *caller_data, void *window_data) ;
static void viewVisibilityChangeCB(ZMapWindow window, void *caller_data, void *window_data) ;
static void setZoomStatusCB(ZMapWindow window, void *caller_data, void *window_data) ;
static void commandCB(ZMapWindow window, void *caller_data, void *window_data) ;
static void loaded_dataCB(ZMapWindow window, void *caller_data, void *window_data) ;
static void viewSplitToPatternCB(ZMapWindow window, void *caller_data, void *window_data);

static void setZoomStatus(gpointer data, gpointer user_data);
static void splitMagic(gpointer data, gpointer user_data);

static void doBlixemCmd(ZMapView view, ZMapWindowCallbackCommandAlign align_cmd) ;

static void startStateConnectionChecking(ZMapView zmap_view) ;
#ifdef ED_G_NEVER_INCLUDE_THIS_CODE
static void stopStateConnectionChecking(ZMapView zmap_view) ;
#endif /* ED_G_NEVER_INCLUDE_THIS_CODE */
static gboolean checkStateConnections(ZMapView zmap_view) ;

static gboolean dispatchContextRequests(ZMapViewConnection view_con, ZMapServerReqAny req_any) ;
static gboolean processDataRequests(ZMapViewConnection view_con, ZMapServerReqAny req_any) ;
static void freeDataRequest(ZMapServerReqAny req_any) ;

static gboolean processGetSeqRequests(ZMapViewConnection view_con, ZMapServerReqAny req_any) ;

ZMapViewConnection zMapViewRequestServer(ZMapView view, ZMapViewConnection view_conn,
				   ZMapFeatureBlock block_orig, GList *req_featuresets,
				   gpointer server, /* ZMapConfigSource */
	   			   int req_start, int req__end,
				   gboolean dna_requested, gboolean terminate, gboolean show_warning);

static ZMapViewConnection createConnection(ZMapView zmap_view,
					   ZMapViewConnection view_con,
					   ZMapFeatureContext context,
					   char *url, char *format,
					   int timeout, char *version,
					   gboolean req_styles,
					   char *styles_file,
					   GList *req_featuresets,
					   gboolean dna_requested,
					   gint start,gint end,
					   gboolean terminate);
static void destroyConnection(ZMapView view, ZMapViewConnection view_conn) ;
static void killGUI(ZMapView zmap_view, ZMapViewWindowTree destroyed_view_inout) ;
static void killConnections(ZMapView zmap_view) ;

static void resetWindows(ZMapView zmap_view) ;
static void displayDataWindows(ZMapView zmap_view,
			       ZMapFeatureContext all_features,
                               ZMapFeatureContext new_features, GHashTable *new_styles,
                               gboolean undisplay,GList *masked;
                               ) ;

static ZMapViewWindow createWindow(ZMapView zmap_view, ZMapWindow window) ;
static void destroyWindow(ZMapView zmap_view, ZMapViewWindow view_window, ZMapViewWindowTree destroyed_view_inout) ;

static void getFeatures(ZMapView zmap_view, ZMapServerReqGetFeatures feature_req, ConnectionData styles) ;


#ifdef ED_G_NEVER_INCLUDE_THIS_CODE
static GList *string2StyleQuarks(char *feature_sets) ;
static gboolean nextIsQuoted(char **text) ;
#endif /* ED_G_NEVER_INCLUDE_THIS_CODE */

static gboolean justMergeContext(ZMapView view, ZMapFeatureContext *context_inout,
				 GHashTable *styles, GList **masked,
				 gboolean request_as_columns, gboolean revcomp_if_needed);
static void justDrawContext(ZMapView view, ZMapFeatureContext diff_context, GHashTable *styles, GList *masked);

static ZMapFeatureContext createContext(ZMapFeatureSequenceMap sequence, GList *feature_set_names) ;

static ZMapViewWindow addWindow(ZMapView zmap_view, GtkWidget *parent_widget) ;

static void addAlignments(ZMapFeatureContext context) ;

static void eraseAndUndrawContext(ZMapView view, ZMapFeatureContext context_inout);

#ifdef NOT_REQUIRED_ATM
static gboolean getSequenceServers(ZMapView zmap_view, char *config_str) ;
static void destroySeq2ServerCB(gpointer data, gpointer user_data_unused) ;
static ZMapViewSequence2Server createSeq2Server(char *sequence, char *server) ;
static void destroySeq2Server(ZMapViewSequence2Server seq_2_server) ;
static gboolean checkSequenceToServerMatch(GList *seq_2_server, ZMapViewSequence2Server target_seq_server) ;
static gint findSequence(gconstpointer a, gconstpointer b) ;
#endif /* NOT_REQUIRED_ATM */

static void threadDebugMsg(ZMapThread thread, char *format_str, char *msg) ;

static void killAllSpawned(ZMapView zmap_view);

static gboolean checkContinue(ZMapView zmap_view) ;


static gboolean makeStylesDrawable(char *config_file, GHashTable *styles, char **missing_styles_out) ;
static void drawableCB(gpointer key_id, gpointer data, gpointer user_data) ;

static void addPredefined(GHashTable **styles_inout, GHashTable **column_2_styles_inout) ;
static void styleCB(gpointer key_id, gpointer data, gpointer user_data) ;

static void invoke_merge_in_names(gpointer list_data, gpointer user_data);

static gboolean mapEventCB(GtkWidget *widget, GdkEvent *event, gpointer user_data) ;
static gint colOrderCB(gconstpointer a, gconstpointer b,gpointer user_data) ;

static void sendViewLoaded(ZMapView zmap_view, ZMapViewLoadFeaturesData lfd) ;


#define DEBUG_CONTEXT_MAP	0

#if DEBUG_CONTEXT_MAP
void print_source_2_sourcedata(char * str,GHashTable *data) ;
void print_fset2col(char * str,GHashTable *data) ;
void print_col2fset(char * str,GHashTable *data) ;
#endif

static void localProcessReplyFunc(char *command,
				  RemoteCommandRCType command_rc,
				  char *reason,
				  char *reply,
				  gpointer reply_handler_func_data) ;



/* These callback routines are global because they are set just once for the lifetime of the
 * process. */

/* Callbacks we make back to the level above us. */
static ZMapViewCallbacks view_cbs_G = NULL ;


/* Callbacks back we set in the level below us, i.e. zMapWindow. */
ZMapWindowCallbacksStruct window_cbs_G =
{
  enterCB, leaveCB,
  scrollCB,
  viewFocusCB,
  viewSelectCB,
  viewSplitToPatternCB,
  setZoomStatusCB,
  viewVisibilityChangeCB,
  commandCB,
  loaded_dataCB,
  NULL,
  NULL
} ;




/*
 *  ------------------- External functions -------------------
 */



/*! @defgroup zmapview   zMapView: feature context display/processing
 * @{
 *
 * \brief  Feature Context View Handling.
 *
 * zMapView routines receive requests to load, display and process
 * feature contexts. Each ZMapView corresponds to a single feature context.
 *
 *
 *  */



/*!
 * This routine must be called just once before any other views routine,
 * the caller must supply all of the callback routines.
 *
 * @param callbacks   Caller registers callback functions that view will call
 *                    from the appropriate actions.
 * @return <nothing>
 *  */
void zMapViewInit(ZMapViewCallbacks callbacks)
{
  zMapAssert(!view_cbs_G) ;
  /* We have to assert alot here... */
  zMapAssert(callbacks);
  zMapAssert(callbacks->enter);
  zMapAssert(callbacks->leave);
  zMapAssert(callbacks->load_data);
  zMapAssert(callbacks->focus);
  zMapAssert(callbacks->select);
  zMapAssert(callbacks->visibility_change);
  zMapAssert(callbacks->state_change && callbacks->destroy) ;

  /* Now we can get on. */
  view_cbs_G = g_new0(ZMapViewCallbacksStruct, 1) ;

  view_cbs_G->enter = callbacks->enter ;
  view_cbs_G->leave = callbacks->leave ;
  view_cbs_G->load_data = callbacks->load_data ;
  view_cbs_G->focus = callbacks->focus ;
  view_cbs_G->select = callbacks->select ;
  view_cbs_G->split_to_pattern = callbacks->split_to_pattern;
  view_cbs_G->visibility_change = callbacks->visibility_change ;
  view_cbs_G->state_change = callbacks->state_change ;
  view_cbs_G->destroy = callbacks->destroy ;
  view_cbs_G->remote_request_func = callbacks->remote_request_func ;
  view_cbs_G->remote_request_func_data = callbacks->remote_request_func_data ;


  /* Init windows.... */
  window_cbs_G.remote_request_func = callbacks->remote_request_func ;
  window_cbs_G.remote_request_func_data = callbacks->remote_request_func_data ;
  zMapWindowInit(&window_cbs_G) ;

  return ;
}


/* Return the global callbacks registered with view by caller. */
ZMapViewCallbacks zmapViewGetCallbacks(void)
{
  ZMapViewCallbacks call_backs ;

  call_backs = view_cbs_G ;

  return  call_backs ;
}



/*!
 * Create a "view", this is the holder for a single feature context. The view may use
 * several threads to get this context and may display it in several windows.
 * A view _always_ has at least one window, this window may be blank but as long as
 * there is a view, there is a window. This makes the coding somewhat simpler and is
 * intuitively sensible.
 *
 * @param xremote_widget   Widget that xremote commands for this view will be delivered to.
 * @param view_container   Parent widget of the view window(s)
 * @param sequence         Name of virtual sequence of context to be created.
 * @param start            Start coord of virtual sequence.
 * @param end              End coord of virtual sequence.
 * @param app_data         data that will be passed to the callers callback routines.
 * @return a new ZMapViewWindow (= view + a window)
 *  */
ZMapViewWindow zMapViewCreate(GtkWidget *xremote_widget, GtkWidget *view_container,
			      ZMapFeatureSequenceMap sequence_map,
			      void *app_data)
{
  ZMapViewWindow view_window = NULL ;
  ZMapView zmap_view = NULL ;
  ZMapFeatureSequenceMap sequence_fetch ;
  GList *sequences_list = NULL ;
  char *view_name ;

  /* No callbacks, then no view creation. */
  zMapAssert(view_cbs_G);
  zMapAssert(GTK_IS_WIDGET(view_container));
#warning need to assert dataset too
  zMapAssert(sequence_map->sequence);
//  zMapAssert(start > 0);
  zMapAssert((sequence_map->end == 0 || sequence_map->end >= sequence_map->start)) ;

  /* Set up debugging for threads and servers, we do it here so that user can change setting
   * in config file and next time they create a view the debugging will go on/off */
  zMapUtilsConfigDebug(sequence_map->config_file) ;

  zMapInitTimer() ; // operates as a reset if already defined


  /* I DON'T UNDERSTAND WHY THERE IS A LIST OF SEQUENCES HERE.... */

  /* Set up sequence to be fetched, in this case server defaults to whatever is set in config. file. */
  sequence_fetch = g_new0(ZMapFeatureSequenceMapStruct, 1) ;
  sequence_fetch->config_file = g_strdup(sequence_map->config_file) ;
  sequence_fetch->dataset = g_strdup(sequence_map->dataset) ;
  sequence_fetch->sequence = g_strdup(sequence_map->sequence) ;
  sequence_fetch->start = sequence_map->start ;
  sequence_fetch->end = sequence_map->end ;

  sequences_list = g_list_append(sequences_list, sequence_fetch) ;

  view_name = sequence_map->sequence ;

  if(!sequence_map->start)
    {
      /* this should use coords extratced from ACEDB/smap or provided by otterlace
       * but unfortunately the info is not available
       * so we use this unsafe mechanism in the interim
       */
      char *p = sequence_fetch->sequence;

      while(*p && *p != '_')
	p++;

      if(*p)
	{
	  p++;
	  sequence_fetch->start = atol(p);

	  while(*p && *p != '_')
	    p++;
	  if(*p)
            {
	      p++;
	      sequence_fetch->start = atol(p);
            }
	}
    }


  zmap_view = createZMapView(xremote_widget, view_name, sequences_list, app_data) ; /* N.B. this step can't fail. */

  if (view_cbs_G->remote_request_func)
    zmap_view->remote_control = TRUE ;

  zmap_view->state = ZMAPVIEW_INIT ;

  view_window = addWindow(zmap_view, view_container) ;

  zmap_view->cwh_hash = zmapViewCWHHashCreate();

  zmap_view->context_map.column_2_styles = zMap_g_hashlist_create() ;

  return view_window ;
}



void zMapViewSetupNavigator(ZMapViewWindow view_window, GtkWidget *canvas_widget)
{
  ZMapView zmap_view ;

  zMapAssert(view_window) ;

  zmap_view = view_window->parent_view ;

  if (zmap_view->state != ZMAPVIEW_DYING)
    {
      zmap_view->navigator_window = zMapWindowNavigatorCreate(canvas_widget);
      zMapWindowNavigatorSetCurrentWindow(zmap_view->navigator_window, view_window->window);
    }

  return ;
}




/* Connect a View to its databases via threads, at this point the View is blank and waiting
 * to be called to load some data.
 *
 * WHAT IS config_str ?????????? I THINK IT'S A BIT CONTEXT FILE SPECIFYING A SEQUENCE.
 *
 * I'm adding an arg to specify a different config file.
 *
 *
 *  */
gboolean zMapViewConnect(ZMapView zmap_view, char *config_str)
{
  gboolean result = TRUE ;
  char *stylesfile = NULL;

  if (zmap_view->state > ZMAPVIEW_MAPPED)        // && zmap_view->state != ZMAPVIEW_LOADED)

    {
      /* Probably we should indicate to caller what the problem was here....
       * e.g. if we are resetting then say we are resetting etc.....again we need g_error here. */
      zMapLogCritical("GUI: %s", "cannot connect because not in initial state.") ;

      result = FALSE ;
    }
  else
    {
      GList *settings_list = NULL, *free_this_list = NULL;

      zMapPrintTimer(NULL, "Open connection") ;

      /* There is some redundancy of state here as the below code actually does a connect
       * and load in one call but we will almost certainly need the extra states later... */
      zmap_view->state = ZMAPVIEW_CONNECTING ;

	if(!zmap_view->view_sequence->config_file)
	{
		zmap_view->view_sequence->config_file = zMapConfigDirGetFile();
	}

      // get the stanza structs from ZMap config
      settings_list = zmapViewGetIniSources(zmap_view->view_sequence->config_file, config_str, &stylesfile) ;

	/*
	 * read styles from file
	 * the idea is that we can create a new view with new styles without restarting ZMap
	 * but as that involves re-requesting data there's little gain.
	 * Maybe you could have views of two sequences and you wan tot change a style in one ?
	 *
	 * each server can have it's own styles file, but was always use the same for each
	 * and ACE can provide it's own styles. w/otterlace we use that same styles file
	 * w/ XACE they want thier original styles????
	 * so we have an (optional) global file and cache this data in the view
	 * servers would traditionally read the file each time, and merge it into the view data
	 * which is then passsed back to the servers. No need to do this 40x
	 *
	 * if we define a global stylesfile and still want styles from ACE then we set 'req_styles=true' in the server config
	 */

      /* There are a number of predefined methods that we require so add these in as well
       * and the mapping for "feature set" -> style for these.
	 */
      addPredefined(&(zmap_view->context_map.styles), &(zmap_view->context_map.column_2_styles)) ;

	if(stylesfile)
	{
	  GHashTable * styles = NULL;

	  if (zMapConfigIniGetStylesFromFile(zmap_view->view_sequence->config_file, NULL, stylesfile, &styles, NULL))
	  {
		zmap_view->context_map.styles = zMapStyleMergeStyles(zmap_view->context_map.styles, styles, ZMAPSTYLE_MERGE_MERGE) ;
	  }
	  else
	  {
	      zMapLogWarning("Could not read styles file \"%s\"", stylesfile) ;
	  }
 	}

     // read in a few ZMap stanzas
      getIniData(zmap_view, config_str, settings_list);

      if (zmap_view->columns_set)
	{
	  GList *columns = NULL,*kv;
	  gpointer key,value;

	  /* MH17:
	   * due to an oversight I lost this ordering when converting columns to a hash table from a list
	   * the columns struct contains the order, and bump status too
	   *
	   * due to constraints w/ old config we need to give the window a list of column name quarks in order
	   */
	  zMap_g_hash_table_iter_init(&kv,zmap_view->context_map.columns);
	  while(zMap_g_hash_table_iter_next(&kv,&key,&value))
	    {
	      columns = g_list_prepend(columns,key);
	    }

	  columns = g_list_sort_with_data(columns,colOrderCB,zmap_view->context_map.columns);
	  g_list_foreach(zmap_view->window_list, invoke_merge_in_names, columns);
	  g_list_free(columns);
	}

      /* Set up connections to the named servers. */
      if (settings_list)
	{
	  ZMapConfigSource current_server = NULL;
	  //	  int connections = 0 ;

	  free_this_list = settings_list ;



	  /* Current error handling policy is to connect to servers that we can and
	   * report errors for those where we fail but to carry on and set up the ZMap
	   * as long as at least one connection succeeds. */
	  do
	    {
	      gboolean terminate = TRUE;

	      current_server = (ZMapConfigSource)settings_list->data ;
	      // if global            current_server->stylesfile = g_strdup(stylesfile);

	      if (current_server->delayed)   // only request data when asked by otterlace
		continue ;


	      /* Check for required fields from config, if not there then we can't connect. */
	      if (!current_server->url)
		{
		  /* url is absolutely required. Go on to next stanza if there isn't one. */
		  zMapWarning("%s", "No url specified in configuration file so cannot connect to server.") ;

		  zMapLogWarning("GUI: %s", "No url specified in config source group.") ;

		  continue ;

		}
#if 0
	/* featuresets are absolutley not required as if so we could not autoconfigure
	 * a file server wihtout reading the whole file first
	 * which would require us to read it twice
	 * NOTE also that some other code assumes that we know what featuresets
	 * exist in a file before reading it or get told by the server
	 * we could change the pipe server to read the whole file on open connection
	 * construct a list of featuresets and return it
	 * but that mocks the server protocol design somewhat
	 */
	      else if (!(current_server->featuresets))
		{
		  /* featuresets are absolutely required, go on to next stanza if there aren't
		   * any. */
		  zMapWarning("Server \"%s\": no featuresets specified in configuration file so cannot connect.",
			      current_server->url) ;

		  zMapLogWarning("GUI: %s", "No featuresets specified in config source group.") ;

		  continue ;
		}
#endif

#ifdef NOT_REQUIRED_ATM
	      /* This will become redundant with step stuff..... */

	      else if (!checkSequenceToServerMatch(zmap_view->sequence_2_server, &tmp_seq))
		{
		  /* If certain sequences must only be fetched from certain servers then make sure
		   * we only make those connections. */
		  zMapLogMessage("server %s no sequence: ignored",current_server->url);
		  continue ;
		}
#endif /* NOT_REQUIRED_ATM */


	      {
		GList *req_featuresets = NULL ;
		//		ZMapFeatureContext context;
		//		gboolean dna_requested = FALSE;

		if(current_server->featuresets)
		{
			/* req all featuresets  as a list of their quark names. */
			/* we need non canonicalised name to get Capitalised name on the status display */
			req_featuresets = zMapConfigString2QuarkList(current_server->featuresets,FALSE) ;

			if(!zmap_view->columns_set)
			{
			zmapViewCreateColumns(zmap_view,req_featuresets);
			g_list_foreach(zmap_view->window_list, invoke_merge_in_names, req_featuresets);
			}
		}

		terminate = g_str_has_prefix(current_server->url,"pipe://");

		zmapViewLoadFeatures(zmap_view, NULL, req_featuresets, current_server,
				     zmap_view->view_sequence->start, zmap_view->view_sequence->end,
				     SOURCE_GROUP_START,TRUE, terminate) ;
	      }
	    }
	  while ((settings_list = g_list_next(settings_list)));


	  /* Ought to return a gerror here........ */
	  if (!zmap_view->sources_loading)
	    result = FALSE ;

	  zMapConfigSourcesFreeList(free_this_list);
	}
      else
	{
	  result = FALSE;
	}


      if (!result)
	{
	  zmap_view->state = ZMAPVIEW_LOADED ;    /* no initial servers just pretend they've loaded */
	}


      /* Start polling function that checks state of this view and its connections,
       * this will wait until the connections reply, process their replies and call
       * zmapViewStepListIter() again.
       */
      startStateConnectionChecking(zmap_view) ;
    }
  //  if(stylesfile)
  //    g_free(stylesfile);

  return result ;
}




/* Copies an existing window in a view.
 * Returns the window on success, NULL on failure. */
ZMapViewWindow zMapViewCopyWindow(ZMapView zmap_view, GtkWidget *parent_widget,
				  ZMapWindow copy_window, ZMapWindowLockType window_locking)
{
  ZMapViewWindow view_window = NULL ;


  if (zmap_view->state != ZMAPVIEW_DYING)
    {
      GHashTable *copy_styles ;


      /* the view _must_ already have a window _and_ data. */
      zMapAssert(zmap_view);
      zMapAssert(parent_widget);
      zMapAssert(zmap_view->window_list);
#if 0
RT 227342
now that we can use Zmap while data is loading this is a bit silly
      zMapAssert(zmap_view->state == ZMAPVIEW_LOADED) ;
#endif
      copy_styles = zmap_view->context_map.styles ;

      view_window = createWindow(zmap_view, NULL) ;

      if (!(view_window->window = zMapWindowCopy(parent_widget, zmap_view->view_sequence,
						 view_window, copy_window,
						 zmap_view->features,
						 zmap_view->context_map.styles, copy_styles,
						 window_locking)))
	{
	  /* should glog and/or gerror at this stage....really need g_errors.... */
	  /* should free view_window.... */

	  view_window = NULL ;
	}
      else
	{
	  /* add to list of windows.... */
	  zmap_view->window_list = g_list_append(zmap_view->window_list, view_window) ;

	}
    }

  return view_window ;
}


/* Returns number of windows for current view. */
int zMapViewNumWindows(ZMapViewWindow view_window)
{
  int num_windows = 0 ;
  ZMapView zmap_view ;

  zMapAssert(view_window) ;

  zmap_view = view_window->parent_view ;

  if (zmap_view->state != ZMAPVIEW_DYING && zmap_view->window_list)
    {
      num_windows = g_list_length(zmap_view->window_list) ;
    }

  return num_windows ;
}


/* Removes a window from a view, the last window cannot be removed, the view must
 * always have at least one window. The function does nothing if there is only one
 * window. */
void zMapViewRemoveWindow(ZMapViewWindow view_window)
{
  ZMapView zmap_view ;

  zMapAssert(view_window) ;

  zmap_view = view_window->parent_view ;

  if (zmap_view->state != ZMAPVIEW_DYING)
    {
      if (g_list_length(zmap_view->window_list) > 1)
	{
	  destroyWindow(zmap_view, view_window, NULL) ;
	}
    }

  return ;
}



/*!
 * Get the views "xremote" widget, returns NULL if view is dying.
 *
 * @param                The ZMap View
 * @return               NULL or views xremote widget.
 *  */
GtkWidget *zMapViewGetXremote(ZMapView view)
{
  GtkWidget *xremote_widget = NULL ;

  if (view->state != ZMAPVIEW_DYING)
    xremote_widget = view->xremote_widget ;

  return xremote_widget ;
}



/*!
 * Erases the supplied context from the view's context and instructs
 * the window to delete the old features.
 *
 * @param                The ZMap View
 * @param                The Context to erase.  Those features which
 *                       match will be removed from this context and
 *                       the view's own context. They will also be
 *                       removed from the display windows. Those that
 *                       don't match will be left in this context.
 * @return               void
 *************************************************** */
void zmapViewEraseFromContext(ZMapView replace_me, ZMapFeatureContext context_inout)
{
  if (replace_me->state != ZMAPVIEW_DYING)
    {
      /* should replace_me be a view or a view_window???? */
      eraseAndUndrawContext(replace_me, context_inout);
    }

  return;
}

/*!
 * Merges the supplied context with the view's context.
 *
 * @param                The ZMap View
 * @param                The Context to merge in.  This will be emptied
 *                       but needs destroying...
 * @return               The diff context.  This needs destroying.
 *************************************************** */
ZMapFeatureContext zmapViewMergeInContext(ZMapView view, ZMapFeatureContext context)
{

  /* called from zmapViewRemoteReceive.c, no styles are available. */
  /* we do not expect masked features to be affected and do not process these */

  if (view->state != ZMAPVIEW_DYING)
    justMergeContext(view, &context, NULL, NULL, TRUE, FALSE) ;

  return context;
}

/*!
 * Instructs the view to draw the diff context. The drawing will
 * happen sometime in the future, so we NULL the diff_context!
 *
 * @param               The ZMap View
 * @param               The Context to draw...
 *
 * @return              Boolean to notify whether the context was
 *                      free'd and now == NULL, FALSE only if
 *                      diff_context is the same context as view->features
 *************************************************** */
gboolean zmapViewDrawDiffContext(ZMapView view, ZMapFeatureContext *diff_context)
{
  gboolean context_freed = TRUE;

  /* called from zmapViewRemoteReceive.c, no styles are available. */

  if (view->state != ZMAPVIEW_DYING)
    {
      if(view->features == *diff_context)
        context_freed = FALSE;

      justDrawContext(view, *diff_context, NULL,NULL);
    }
  else
    {
      context_freed = TRUE;
      zMapFeatureContextDestroy(*diff_context, context_freed);
    }

  if(context_freed)
    *diff_context = NULL;

  return context_freed;
}

/* Force a redraw of all the windows in a view, may be reuqired if it looks like
 * drawing has got out of whack due to an overloaded network etc etc. */
void zMapViewRedraw(ZMapViewWindow view_window)
{
  ZMapView view ;
  GList* list_item ;

  view = zMapViewGetView(view_window) ;
  zMapAssert(view) ;

  if (view->state == ZMAPVIEW_LOADED)
    {
      list_item = g_list_first(view->window_list) ;
      do
	{
	  ZMapViewWindow view_window ;

	  view_window = list_item->data ;

	  zMapWindowRedraw(view_window->window) ;
	}
      while ((list_item = g_list_next(list_item))) ;
    }

  return ;
}


/* Show stats for this view. */
void zMapViewStats(ZMapViewWindow view_window,GString *text)
{
  ZMapView view ;
  GList* list_item ;

  view = zMapViewGetView(view_window) ;
  zMapAssert(view) ;

  if (view->state == ZMAPVIEW_LOADED)
    {
      ZMapViewWindow view_window ;

      list_item = g_list_first(view->window_list) ;
      view_window = list_item->data ;

      zMapWindowStats(view_window->window,text) ;
    }

  return ;
}


/* Reverse complement a view, this call will:
 *
 *    - leave the View window(s) displayed and hold onto user information such as machine/port
 *      sequence etc so user does not have to add the data again.
 *    - reverse complement the sequence context.
 *    - display the reversed context.
 *
 *  */
gboolean zMapViewReverseComplement(ZMapView zmap_view)
{
  gboolean result = FALSE ;

//  if (zmap_view->state == ZMAPVIEW_LOADED)
// data is processed only when idle so this should be safe
    if(zmap_view->features)
    {
      GList* list_item ;

      zmapViewBusy(zmap_view, TRUE) ;

	zMapLogTime(TIMER_REVCOMP,TIMER_CLEAR,0,"Revcomp");
	zMapLogTime(TIMER_EXPOSE,TIMER_CLEAR,0,"Revcomp");
	zMapLogTime(TIMER_UPDATE,TIMER_CLEAR,0,"Revcomp");
	zMapLogTime(TIMER_DRAW,TIMER_CLEAR,0,"Revcomp");
	zMapLogTime(TIMER_DRAW_CONTEXT,TIMER_CLEAR,0,"Revcomp");
	zMapLogTime(TIMER_SETVIS,TIMER_CLEAR,0,"Revcomp");

      if((list_item = g_list_first(zmap_view->window_list)))
	{
	  do
	    {
	      ZMapViewWindow view_window ;

	      view_window = list_item->data ;

	      zMapWindowFeatureReset(view_window->window, TRUE) ;
	    }
	  while ((list_item = g_list_next(list_item))) ;
	}

      zMapWindowNavigatorReset(zmap_view->navigator_window);

	zMapLogTime(TIMER_REVCOMP,TIMER_START,0,"Context");

      /* Call the feature code that will do the revcomp. */
      zMapFeatureContextReverseComplement(zmap_view->features, zmap_view->context_map.styles) ;

	zMapLogTime(TIMER_REVCOMP,TIMER_STOP,0,"Context");

      /* Set our record of reverse complementing. */
      zmap_view->revcomped_features = !(zmap_view->revcomped_features) ;

      zMapWindowNavigatorSetStrand(zmap_view->navigator_window, zmap_view->revcomped_features);
      zMapWindowNavigatorDrawFeatures(zmap_view->navigator_window, zmap_view->features, zmap_view->context_map.styles);

      if((list_item = g_list_first(zmap_view->window_list)))
	{
	  do
	    {
	      ZMapViewWindow view_window ;

	      view_window = list_item->data ;

	      zMapWindowFeatureRedraw(view_window->window, zmap_view->features,TRUE) ;
	    }
	  while ((list_item = g_list_next(list_item))) ;
	}

      /* Not sure if we need to do this or not.... */
      /* signal our caller that we have data. */
      (*(view_cbs_G->load_data))(zmap_view, zmap_view->app_data, NULL) ;

	zMapLogTime(TIMER_REVCOMP,TIMER_ELAPSED,0,"");
      zmapViewBusy(zmap_view, FALSE);

      result = TRUE ;
    }

  return result ;
}

/* Return which strand we are showing viz-a-viz reverse complementing. */
gboolean zMapViewGetRevCompStatus(ZMapView zmap_view)
{
  return zmap_view->revcomped_features ;
}



/* Reset an existing view, this call will:
 *
 *    - leave the View window(s) displayed and hold onto user information such as machine/port
 *      sequence etc so user does not have to add the data again.
 *    - Free all ZMap window data that was specific to the view being loaded.
 *    - Kill the existing server thread(s).
 *
 * After this call the ZMap will be ready for the user to try again with the existing
 * machine/port/sequence or to enter data for a new sequence etc.
 *
 *  */
gboolean zMapViewReset(ZMapView zmap_view)
{
  gboolean result = FALSE ;

  if (zmap_view->state == ZMAPVIEW_CONNECTING || zmap_view->state == ZMAPVIEW_CONNECTED
      || zmap_view->state == ZMAPVIEW_LOADING || zmap_view->state == ZMAPVIEW_LOADED)
    {
      zmapViewBusy(zmap_view, TRUE) ;

      zmap_view->state = ZMAPVIEW_RESETTING ;

      /* Reset all the windows to blank. */
      resetWindows(zmap_view) ;

      /* We need to destroy the existing thread connection and wait until user loads a new
	 sequence. */
      killConnections(zmap_view) ;

      result = TRUE ;
    }

  return result ;
}


/* User passes in a view ID struct which this function fills in with the first view in
 * its list and the first window within that view and returns TRUE. Returns FALSE if
 * the view or window are missing.
 *  */
gboolean zMapViewGetDefaultWindow(ZMapAppRemoteViewID view_inout)
{
  gboolean result = FALSE ;
  ZMapView view = view_inout->view ;

  if (view->window_list)
    {
      ZMapAppRemoteViewIDStruct tmp_view = *view_inout ;

      tmp_view.window = ((ZMapViewWindow)(view->window_list->data))->window ;

      *view_inout = tmp_view ;
      result = TRUE ;
    }

  return result ;
}


/*
 * If view_window is NULL all windows are zoomed.
 *
 *
 *  */
void zMapViewZoom(ZMapView zmap_view, ZMapViewWindow view_window, double zoom)
{
  if (zmap_view->state == ZMAPVIEW_LOADED)
    {
      if (view_window)
	zMapWindowZoom(zMapViewGetWindow(view_window), zoom) ;
      else
	{
	  GList* list_item ;

	  list_item = g_list_first(zmap_view->window_list) ;

	  do
	    {
	      ZMapViewWindow view_window ;

	      view_window = list_item->data ;

	      zMapWindowZoom(view_window->window, zoom) ;
	    }
	  while ((list_item = g_list_next(list_item))) ;
	}
    }

  return ;
}

#if MH17_NOT_USED
void zMapViewHighlightFeatures(ZMapView view, ZMapViewWindow view_window, ZMapFeatureContext context, gboolean multiple)
{
  GList *list;

  if (view->state == ZMAPVIEW_LOADED)
    {
      if (view_window)
	{
	  zMapLogWarning("%s", "What were you thinking");
	}
      else
	{
	  list = g_list_first(view->window_list);
	  do
	    {
	      view_window = list->data;
	      zMapWindowHighlightObjects(view_window->window, context, multiple);
	    }
	  while((list = g_list_next(list)));
	}
    }

  return ;
}
#endif

/*
 *    A set of accessor functions.
 */

char *zMapViewGetSequence(ZMapView zmap_view)
{
  char *sequence = NULL ;

  if (zmap_view->state != ZMAPVIEW_DYING)
  {
    sequence = zMapViewGetSequenceName(zmap_view->view_sequence);
  }

  return sequence ;
}

char *zMapViewGetSequenceName(ZMapFeatureSequenceMap sequence_map)
{
  char *sequence = NULL ;

  if(!g_strstr_len(sequence_map->sequence,-1,"_"))    /* sequencename_start-end format? */
    {
      sequence = g_strdup_printf("%s_%d-%d", sequence_map->sequence, sequence_map->start, sequence_map->end);
    }
    else
    {
      sequence = g_strdup(sequence_map->sequence);
    }

  return sequence ;
}

ZMapFeatureSequenceMap zMapViewGetSequenceMap(ZMapView zmap_view)
{
  if (zmap_view->state != ZMAPVIEW_DYING)
  {
    return zmap_view->view_sequence;
  }

  return NULL ;
}


void zMapViewGetSourceNameTitle(ZMapView zmap_view, char **name, char **title)
{

  if (zmap_view->view_db_name)
    *name = zmap_view->view_db_name ;

  if (zmap_view->view_db_title)
    *title = zmap_view->view_db_title ;

  return ;
}


ZMapFeatureContext zMapViewGetFeatures(ZMapView zmap_view)
{
  ZMapFeatureContext features = NULL ;

  if (zmap_view->state != ZMAPVIEW_DYING && zmap_view->features)
    features = zmap_view->features ;

  return features ;
}

GHashTable *zMapViewGetStyles(ZMapViewWindow view_window)
{
  GHashTable *styles = NULL ;
  ZMapView view = zMapViewGetView(view_window);

  if (view->state != ZMAPVIEW_DYING)
    styles = view->context_map.styles ;

  return styles;
}

gboolean zMapViewGetFeaturesSpan(ZMapView zmap_view, int *start, int *end)
{
  gboolean result = FALSE ;

  if (zmap_view->state != ZMAPVIEW_DYING && zmap_view->features)
    {
      if(zmap_view->view_sequence->end)
	{
	  *start = zmap_view->view_sequence->start;
	  *end = zmap_view->view_sequence->end;
	}
      else if(zmap_view->features)
	{
	  *start = zmap_view->features->master_align->sequence_span.x1 ;
	  *end = zmap_view->features->master_align->sequence_span.x2 ;
	}

#if MH17_DEBUG
zMapLogWarning("view span: seq %d-%d,par %d-%d, align %d->%d",
      zmap_view->view_sequence->start,zmap_view->view_sequence->end,
      zmap_view->features->parent_span.x1,zmap_view->features->parent_span.x2,
      zmap_view->features->master_align->sequence_span.x1,zmap_view->features->master_align->sequence_span.x2);
#endif
      result = TRUE ;
   }

  return result ;
}


/* N.B. we don't exclude ZMAPVIEW_DYING because caller may want to know that ! */
ZMapViewState zMapViewGetStatus(ZMapView zmap_view)
{
  return zmap_view->state ;
}

char *zMapViewGetStatusStr(ZMapView view)
{
  /* Array must be kept in synch with ZmapState enum in zmapView.h */
  static char *zmapStates[] = {"Initialising", "Mapped",
			       "Connecting", "Connected",
			       "Data loading", "Data loaded","Columns loading",
			       "Resetting", "Dying"} ;
  char *state_str ;
  ZMapViewState state = view->state;
  char failed[32] = "";

  zMapAssert(state >= ZMAPVIEW_INIT);
  zMapAssert(state <= ZMAPVIEW_DYING) ;

  if(view->sources_failed)
	  sprintf(failed," (%d failed)",view->sources_failed);
  if(state == ZMAPVIEW_LOADING || state == ZMAPVIEW_UPDATING)
      state_str = g_strdup_printf("%s (%d)%s", zmapStates[state], view->sources_loading,failed);
  else if(state == ZMAPVIEW_LOADED)
	state_str = g_strdup_printf("%s%s", zmapStates[state], failed);
  else
      state_str = g_strdup(zmapStates[state]) ;


  return state_str ;
}


ZMapWindow zMapViewGetWindow(ZMapViewWindow view_window)
{
  ZMapWindow window = NULL ;

  zMapAssert(view_window) ;

  if (view_window->parent_view->state != ZMAPVIEW_DYING)
    window = view_window->window ;

  return window ;
}

ZMapWindowNavigator zMapViewGetNavigator(ZMapView view)
{
  ZMapWindowNavigator navigator = NULL ;

  zMapAssert(view) ;

  if (view->state != ZMAPVIEW_DYING)
    navigator = view->navigator_window ;

  return navigator ;
}


GList *zMapViewGetWindowList(ZMapViewWindow view_window)
{
  zMapAssert(view_window);

  return view_window->parent_view->window_list;
}


void zMapViewSetWindowList(ZMapViewWindow view_window, GList *list)
{
  zMapAssert(view_window);
  zMapAssert(list);

  view_window->parent_view->window_list = list;

  return;
}


ZMapView zMapViewGetView(ZMapViewWindow view_window)
{
  ZMapView view = NULL ;

  zMapAssert(view_window) ;

  if (view_window->parent_view->state != ZMAPVIEW_DYING)
    view = view_window->parent_view ;

  return view ;
}

void zMapViewReadConfigBuffer(ZMapView zmap_view, char *buffer)
{
  /* designed to add extra config bits to an already created view... */
  /* This is probably a bit of a hack, why can't we make the zMapViewConnect do it?  */
#ifdef NOT_REQUIRED_ATM
  getSequenceServers(zmap_view, buffer);
#endif /* NOT_REQUIRED_ATM */
  return ;
}

void zmapViewFeatureDump(ZMapViewWindow view_window, char *file)
{

#ifdef ED_G_NEVER_INCLUDE_THIS_CODE
  zMapFeatureDump(view_window->parent_view->features, file) ;
#endif /* ED_G_NEVER_INCLUDE_THIS_CODE */

  printf("reimplement.......\n") ;

  return;
}


/* Called to kill a view and get the associated threads killed, note that
 * this call just signals everything to die, its the checkConnections() routine
 * that really clears up and when everything has died signals the caller via the
 * callback routine that they supplied when the view was created.
 *
 * NOTE: if the function returns FALSE it means the view has signalled its threads
 * and is waiting for them to die, the caller should thus wait until view signals
 * via the killedcallback that the view has really died before doing final clear up.
 *
 * If the function returns TRUE it means that the view has been killed immediately
 * because it had no threads so the caller can clear up immediately.
 */
void zMapViewDestroy(ZMapView zmap_view, ZMapViewWindowTree destroyed_zmap_inout)
{

  if (zmap_view->state != ZMAPVIEW_DYING)
    {
      ZMapViewWindowTree destroyed_view = NULL ;

      zmapViewBusy(zmap_view, TRUE) ;

      if (destroyed_zmap_inout)
	{
	  destroyed_view = g_new0(ZMapViewWindowTreeStruct, 1) ;
	  destroyed_view->parent = zmap_view ;

	  destroyed_zmap_inout->children = g_list_append(destroyed_zmap_inout->children, destroyed_view) ;
	}

      /* All states have GUI components which need to be destroyed. */
      killGUI(zmap_view, destroyed_view) ;

      if (zmap_view->state <= ZMAPVIEW_MAPPED)
	{
	  /* For init we simply need to signal to our parent layer that we have died,
	   * we will then be cleaned up immediately. */

	  zmap_view->state = ZMAPVIEW_DYING ;
	}
      else
	{
	  /* for other states there are threads to kill so they must be cleaned
	   * up asynchronously. */

	  if (zmap_view->state != ZMAPVIEW_RESETTING)
	    {
	      /* If we are resetting then the connections have already being killed. */
	      killConnections(zmap_view) ;
	    }

	  /* Must set this as this will prevent any further interaction with the ZMap as
	   * a result of both the ZMap window and the threads dying asynchronously.  */
	  zmap_view->state = ZMAPVIEW_DYING ;
	}
    }

  return ;
}


/*! @} end of zmapview docs. */




/*
 *             Functions internal to zmapView package.
 */


char *zmapViewGetStatusAsStr(ZMapViewState state)
{
  /* Array must be kept in synch with ZmapState enum in ZMap.h */
  static char *zmapStates[] = {"ZMAPVIEW_INIT","ZMAPVIEW_MAPPED",
//			       "ZMAPVIEW_NOT_CONNECTED", "ZMAPVIEW_NO_WINDOW",
			       "ZMAPVIEW_CONNECTING", "ZMAPVIEW_CONNECTED",
			       "ZMAPVIEW_LOADING", "ZMAPVIEW_LOADED", "ZMAPVIEW_UPDATING",
			       "ZMAPVIEW_RESETTING", "ZMAPVIEW_DYING"} ;
  char *state_str ;

  zMapAssert(state >= ZMAPVIEW_INIT);
  zMapAssert(state <= ZMAPVIEW_DYING) ;

  state_str = zmapStates[state] ;

  return state_str ;
}




GList *zmapViewGetIniSources(char *config_file, char *config_str, char ** stylesfile)
{
  GList *settings_list = NULL;
  ZMapConfigIniContext context ;

  if ((context = zMapConfigIniContextProvide(config_file)))
    {

      if (config_str)
	zMapConfigIniContextIncludeBuffer(context, config_str);

      settings_list = zMapConfigIniContextGetSources(context);

      if(stylesfile)
        {
	  zMapConfigIniContextGetString(context,
					ZMAPSTANZA_APP_CONFIG,ZMAPSTANZA_APP_CONFIG,
					ZMAPSTANZA_APP_STYLESFILE,stylesfile);
        }
      zMapConfigIniContextDestroy(context);

    }

  return(settings_list);
}


// create a hash table of feature set names and thier sources
static GHashTable *zmapViewGetFeatureSourceHash(GList *sources)
{
  GHashTable *hash = NULL;
  ZMapConfigSource src;
  gchar **features,**feats;

  hash = g_hash_table_new(NULL,NULL);

  // for each source extract featuresets and add a hash to the source
  for(;sources; sources = g_list_next(sources))
    {
      src = sources->data;
      if(!src->featuresets)
            continue;
      features = g_strsplit(src->featuresets,";",0); // this will give null entries eg 'aaa ; bbbb' -> 5 strings
      if(!features)
            continue;
      for(feats = features;*feats;feats++)
        {
          GQuark q;
          // the data we want to lookup happens to have been quarked
          if(**feats)
          {
            gchar *feature;

            feature = zMapConfigNormaliseWhitespace(*feats,FALSE);
            if(!feature)
                  continue;

            /* add the user visible version */
            g_hash_table_insert(hash,GUINT_TO_POINTER(g_quark_from_string(feature)),(gpointer) src);

            /* add a cononical version */
            q =  zMapFeatureSetCreateID(feature);
            g_hash_table_insert(hash,GUINT_TO_POINTER(q), (gpointer) src);
          }
        }

      g_strfreev(features);
    }

  return(hash);
}


ZMapConfigSource zmapViewGetSourceFromFeatureset(GHashTable *hash, GQuark featurequark)
{
  ZMapConfigSource config_source ;

  config_source = g_hash_table_lookup(hash, GUINT_TO_POINTER(featurequark)) ;

  return config_source ;
}



/* Loads features within block from the sets req_featuresets that lie within features_start
 * to features_end. The features are fetched from the data sources and added to the existing
 * view. N.B. this is asynchronous because the sources are separate threads and once
 * retrieved the features are added via a gtk event.
 *
 * NOTE req_sources is nominally a list of featuresets.
 * Otterlace could request a featureset that belongs to ACE
 * and then we'd have to find the column for that to find it in the ACE config
 *
 *
 * NOTE block is NULL for startup requests
 */
void zmapViewLoadFeatures(ZMapView view, ZMapFeatureBlock block_orig, GList *req_sources,
			  ZMapConfigSource server,
			  int features_start, int features_end,
			  gboolean group_flag, gboolean make_new_connection, gboolean terminate)
{
  GList * sources = NULL;
  GHashTable *hash = NULL;
  int req_start,req_end;
  gboolean requested = FALSE;
  static gboolean debug_sources = FALSE ;
  gboolean dna_requested = FALSE;
  ZMapViewConnection view_conn = NULL ;


  /* MH17 NOTE
   * these are forward strand coordinates
   * see commandCB() for code previously here
   * previous design decisions resulted in the feature conetxt being revcomped
   * rather than just the view, and data gets revcomped when received if necessary
   * external interfaces (eg otterlace) have no reason to know if we've turned the view
   * upside down and will always request as forward strand
   * only a request fromn the window can be upside down, and is converted to fwd strand
   * before calling this function
   */
  req_start = features_start;
  req_end = features_end;

  if(server)
    {
      ZMapViewConnection view_conn;

<<<<<<< HEAD
      if (req_sources && (zMap_g_list_find_quark(req_sources, zMapStyleCreateID(ZMAP_FIXED_STYLE_DNA_NAME))))
	{
	  dna_requested = TRUE ;
	}

      view_conn = zMapViewRequestServer(view, NULL, block_orig, req_sources, (gpointer) server,
					req_start, req_end, dna_requested, terminate);
      if (view_conn)
	requested = TRUE;
    }
=======
		view_conn = zMapViewRequestServer(view, NULL, block_orig, req_sources, (gpointer) server,
				req_start, req_end, dna_requested, terminate, !view->thread_fail_silent);
		if(view_conn)
			requested = TRUE;
  }
>>>>>>> 1bdda757
  else
  {
	/* OH DEAR...THINK WE MIGHT NEED THE CONFIG FILE HERE TOO.... */

	/* mh17: this is tedious to do for each request esp on startup */
	sources = zmapViewGetIniSources(view->view_sequence->config_file, NULL, NULL) ;
	hash = zmapViewGetFeatureSourceHash(sources);

	for ( ; req_sources ; req_sources = g_list_next(req_sources))
	{
	  GQuark featureset = GPOINTER_TO_UINT(req_sources->data);
	  char *unique_name ;
	  GQuark unique_id ;

	  dna_requested = FALSE;

	  zMapDebugPrint(debug_sources, "feature set quark (%d) is: %s", featureset, g_quark_to_string(featureset)) ;

	  unique_name = (char *)g_quark_to_string(featureset) ;
	  unique_id = zMapFeatureSetCreateID(unique_name) ;

	  zMapDebugPrint(debug_sources, "feature set unique quark (%d) is: %s", unique_id, g_quark_to_string(unique_id)) ;

	  server = zmapViewGetSourceFromFeatureset(hash, unique_id) ;

	  if (!server && view->context_map.featureset_2_column)
	    {
	      ZMapFeatureSetDesc GFFset = NULL;

	      /* this is for ACEDB where the server featureset list is actually a list of columns
	       * so to find the server we need to find the column
	       * there is some possibility of collision if mis-configured
	       * and what will happen will be no data
	       */
	      if ((GFFset = g_hash_table_lookup(view->context_map.featureset_2_column, GUINT_TO_POINTER(unique_id))))

		{
		  featureset = GFFset->column_id;
		  server = zmapViewGetSourceFromFeatureset(hash,featureset);
		}
	    }

	  if (server)
	    {
	      GList *req_featuresets = NULL;
	      int existing = FALSE;
	      ZMapViewConnection view_conn = NULL ;

	      //	  zMapLogMessage("Load features %s from %s, group = %d",
	      //			 g_quark_to_string(featureset),server->url,server->group) ;

	      // make a list of one feature only
	      req_featuresets = g_list_append(req_featuresets,GUINT_TO_POINTER(featureset));

	      //zMapLogWarning("server group %x %x %s",group_flag,server->group,g_quark_to_string(featureset));

	      if ((server->group & group_flag))
		{
		  // get all featuresets from this source and remove from req_sources
		  GList *req_src;
		  GQuark fset;
		  ZMapConfigSource fset_server;

		  for(req_src = req_sources->next;req_src;)
		    {
		      fset = GPOINTER_TO_UINT(req_src->data);
		      //            zMapLogWarning("add %s\n",g_quark_to_string(fset));
		      fset_server = zmapViewGetSourceFromFeatureset(hash,fset);

		      if (!fset_server && view->context_map.featureset_2_column)
			{
			  ZMapFeatureSetDesc GFFset = NULL;

			  GFFset = g_hash_table_lookup(view->context_map.featureset_2_column, GUINT_TO_POINTER(fset)) ;
			  if (GFFset)
			    {
			      fset = GFFset->column_id;
			      fset_server = zmapViewGetSourceFromFeatureset(hash,fset);
			      //                      zMapLogWarning("translate to  %s\n",g_quark_to_string(fset));
			    }
			}

		      //if (fset_server) zMapLogMessage("Try %s\n",fset_server->url);
		      if (fset_server == server)
			{
			  GList *del;

			  /* prepend faster than append...we don't care about the order */
			  //		      req_featuresets = g_list_prepend(req_featuresets,GUINT_TO_POINTER(fset));
			  /* but we need to add unique columns eg for ext_curated (column) = 100's of featuresets */
			  req_featuresets = zMap_g_list_append_unique(req_featuresets, GUINT_TO_POINTER(fset));

			  // avoid getting ->next from deleted item
			  del = req_src;
			  req_src = req_src->next;
			  //		      zMapLogMessage("use %s\n",g_quark_to_string(fset));

			  // as req_src is ->next of req_sources we know req_sources is still valid
			  // even though we are removing an item from it
			  // However we still get a retval from g_list remove()
			  req_sources = g_list_remove_link(req_sources,del);
			  // where else is this held: crashes
			  //NB could use delete link if that was ok
			  //                     g_free(del); // free the link; no data to free
			}
		      else
			{
			  req_src = req_src->next;
			  //                  zMapLogWarning("skip %s\n",g_quark_to_string(fset));
			}
		    }
		}

	      // look for server in view->connections list
	      if (group_flag & SOURCE_GROUP_DELAYED)
		{
		  GList *view_con_list ;

		  for (view_con_list = view->connection_list ; view_con_list ; view_con_list = g_list_next(view_con_list))
		    {
		      view_conn = (ZMapViewConnection) view_con_list->data ;

		      if (strcmp(view_conn->url,server->url) == 0)
			{
			  existing = TRUE ;
			  break ;
			}
		    }


		  /* AGH...THIS CODE IS USING THE EXISTENCE OF A PARTICULAR SOURCE TO TEST WHETHER
		   * FEATURE SETS ARE SET UP...UGH.... */
		  /* why? if the source exists ie is persistent (eg ACEDB) then if we get here
		   * then we've already set up the ACEDB columns
		   * so we don't want to do it again
		   */
		  // make the windows have the same list of featuresets so that they display
		  // this function is a deferred load: for existing connections we already have the columns defined
		  // so don't concat new ones on the end.
		  // A better fix would be to merge the data see zMapWindowMergeInFeatureSetNames()
		  if (!view->columns_set && !existing)
		    {
		      zmapViewCreateColumns(view,req_featuresets);

		      g_list_foreach(view->window_list, invoke_merge_in_names, req_featuresets);
		    }
		}

	      /* THESE NEED TO GO WHEN STEP LIST STUFF IS DONE PROPERLY.... */
	      // this is an optimisation: the server supports DNA so no point in searching for it
	      // if we implement multiple sources then we can remove this
	      if ((zMap_g_list_find_quark(req_featuresets, zMapStyleCreateID(ZMAP_FIXED_STYLE_DNA_NAME))))
		{
		  dna_requested = TRUE ;
		}

	      // start a new server connection
	      // can optionally use an existing one -> pass in second arg
	      view_conn = (make_new_connection ? NULL : (existing ? view_conn : NULL)) ;


<<<<<<< HEAD
	      view_conn = zMapViewRequestServer(view, view_conn, block_orig, req_featuresets, (gpointer) server, req_start, req_end,
						dna_requested, (!existing && terminate) );
=======
		view_conn = zMapViewRequestServer(view, view_conn, block_orig, req_featuresets, (gpointer) server, req_start, req_end,
						dna_requested, (!existing && terminate), !view->thread_fail_silent);
>>>>>>> 1bdda757

	      if(view_conn)
		requested = TRUE;


		// g_list_free(req_featuresets); no! this list gets used by threads
		req_featuresets = NULL ;
		}
	}
    }

  if (requested)
    {

	// this is an optimisation: the server supports DNA so no point in searching for it
	// if we implement multiple sources then we can remove this
	if (dna_requested)	//(zMap_g_list_find_quark(req_featuresets, zMapStyleCreateID(ZMAP_FIXED_STYLE_DNA_NAME))))
	{
		view->sequence_server  = view_conn ;
	}

	zMapViewShowLoadStatus(view);
    }

  if (sources)
      zMapConfigSourcesFreeList(sources);

  if (hash)
	g_hash_table_destroy(hash);

  return ;
}



void zMapViewShowLoadStatus(ZMapView view)
{
	if (view->state < ZMAPVIEW_LOADING)
	view->state = ZMAPVIEW_LOADING ;
	if (view->state > ZMAPVIEW_LOADING)
	view->state = ZMAPVIEW_UPDATING;

	zmapViewBusy(view, TRUE) ;     // gets unset when all step lists finish

	(*(view_cbs_G->state_change))(view, view->app_data, NULL) ;
}



/* request featuresets from a server, req_featuresets may be null in whcih case all are requested implicitly */
/* called from zmapViewLoadfeatures() to preserve original fucntion
 * called from zmapViewConnect() to handle autoconfigured file servers,
 * which cannot be delayed as there's no way to fit these into the columns dialog as it currrently exists
 */

ZMapViewConnection zMapViewRequestServer(ZMapView view, ZMapViewConnection view_conn, ZMapFeatureBlock block_orig, GList *req_featuresets,
				   gpointer _server, /* ZMapConfigSource */
	   			   int req_start, int req_end,
				   gboolean dna_requested, gboolean terminate, gboolean show_warning)
{
	ZMapFeatureContext context ;
	ZMapFeatureBlock block ;
	gboolean is_pipe;

	/* things you have to do to get round scope and headers... */
	ZMapConfigSource server = (ZMapConfigSource) _server;

	/* Copy the original context from the target block upwards setting feature set names
	* and the range of features to be copied.
	* We need one for each featureset/ request
	*/
	if (block_orig)
	{
	// using this as it may be necessary for Blixem ?
	context = zMapFeatureContextCopyWithParents((ZMapFeatureAny)block_orig) ;
	context->req_feature_set_names = req_featuresets ;

	/* need request coords for ACEDB in case of no data returned
		* so that we can record the actual range
		*/
	block = zMapFeatureAlignmentGetBlockByID(context->master_align, block_orig->unique_id) ;
	zMapFeatureBlockSetFeaturesCoords(block, req_start, req_end) ;


		if (view->revcomped_features)
		{
			/* revcomp our empty context to get external fwd strand coordinates */
			zMapFeatureContextReverseComplement(context, view->context_map.styles);
		}
	}
	else
	{
	/* Create data specific to this step list...and set it in the connection. */
		context = createContext(view->view_sequence, req_featuresets) ;
	}

	//printf("request featureset %s from %s\n",g_quark_to_string(GPOINTER_TO_UINT(req_featuresets->data)),server->url);
	zMapStartTimer("LoadFeatureSet",g_quark_to_string(GPOINTER_TO_UINT(req_featuresets->data)));

	/* force pipe servers to terminate, to fix mis-config error that causes a crash (RT 223055) */
	is_pipe = g_str_has_prefix(server->url,"pipe://");


	if ((view_conn = createConnection(view, view_conn,
					context, server->url,
					(char *)server->format,
					server->timeout,
					(char *)server->version,
					server->req_styles,
					server->stylesfile,
					req_featuresets,
					dna_requested,
					req_start,req_end,
					terminate || is_pipe)))
	{
		if(!view->sources_loading)
			view->sources_failed = 0;
		view->sources_loading ++ ;
		view_conn->show_warning = show_warning;
	}
	else
	{
		view->sources_failed++;
	}

	return view_conn;
}


/*
 *                      Internal routines
 */


/* read in rather a lot of stanzas and add the data to a few hash tables and lists
 * This sets up:
 * view->context->map formerly as:
 *    view->columns
 *    view->featureset_2_column
 *    view->source_2_sourcedata
 *    view->context_map.column_2_styles
 *
 * This 'replaces' ACEDB data but if absent we should still use the ACE stuff, it all gets merged
 */
static void getIniData(ZMapView view, char *config_str, GList *req_sources)
{
  ZMapConfigIniContext context ;
  // 8 structs to juggle, count them! It's GLibalicious!!
  GHashTable *fset_col;
  GHashTable *fset_styles;
  GHashTable *gff_src;
  GHashTable *col_styles;
  GHashTable *gff_desc;
  GHashTable *gff_related;
  GHashTable *source_2_sourcedata;
  ZMapFeatureSource gff_source;
  ZMapFeatureSetDesc gffset;
  ZMapFeatureColumn column;
  GList *iter;
  char *str;
  gpointer key, value;
  GList *sources;

#if 0

  ZMapCmdLineArgsType arg;



  if(zMapCmdLineArgsValue(ZMAPARG_SERIAL,&arg))
    view->serial_load = arg.b;

  //view->serial_load = TRUE;
  zMapLogWarning("serial load = %d",view->serial_load);
#endif


  /*
   * This gets very fiddly
   * - lots of the names may have whitespace, which we normalise
   * - most of the rest of the code lowercases the names so we have to
   *   yet we still need to display the text as capitlaised if that's what people put in
   * See zMapConfigIniGetQQHash()...
   *
   */

  zMapLogTime(TIMER_LOAD,TIMER_CLEAR,0,"View init");

  if ((context = zMapConfigIniContextProvide(view->view_sequence->config_file)))
    {
      if(config_str)
        zMapConfigIniContextIncludeBuffer(context, config_str);

      /* view global thread fail popup switch */
      zMapConfigIniContextGetBoolean(context,
				     ZMAPSTANZA_APP_CONFIG,
				     ZMAPSTANZA_APP_CONFIG,
				     ZMAPSTANZA_APP_REPORT_THREAD, &view->thread_fail_silent);

      if(zMapConfigIniContextGetString(context,
				       ZMAPSTANZA_APP_CONFIG,
				       ZMAPSTANZA_APP_CONFIG,
				       ZMAPSTANZA_APP_NAVIGATOR_SETS,&str))
	{
	  view->navigator_set_names = zMapConfigString2QuarkList(str,FALSE);
	  if(view->navigator_window)
	    zMapWindowNavigatorMergeInFeatureSetNames(view->navigator_window, view->navigator_set_names);
	}

      /*-------------------------------------
       * the display columns in L -> R order
       *-------------------------------------
       */
      view->context_map.columns = zMapConfigIniGetColumns(context);
      if(g_hash_table_size(view->context_map.columns))
	view->columns_set = TRUE;


      //      if(view->columns_set)       // else we rely on defaults and/or ACEDB
      {
	/*-------------------------------------------------------------------------------
	 * featureset to column mapping, with column descriptions added to GFFSet struct
	 *-------------------------------------------------------------------------------
	 */

        /* default 1-1 mapping : add for pipe/file and Acedb servers, otherwise get from config
	 * file. */
        fset_col = g_hash_table_new(NULL,NULL);

        for(sources = req_sources; sources ; sources = sources->next)
          {
            GList *featuresets;
            ZMapConfigSource src;
            src = (ZMapConfigSource) sources->data;

#ifdef ED_G_NEVER_INCLUDE_THIS_CODE
	    /* THIS CODE CAUSES A PROBLEM IN THE FEATURESET/STYLE MAPPING IF ACEDB IS INCLUDED,
	     * LEAVE THIS HERE UNTIL FURTHER TESTING DONE WITH WORM STUFF.... */
            if (g_ascii_strncasecmp(src->url,"pipe", 4) != 0
		&& g_ascii_strncasecmp(src->url,"file", 4) != 0
		&& g_ascii_strncasecmp(src->url,"acedb", 5) != 0)
	      continue;
#endif /* ED_G_NEVER_INCLUDE_THIS_CODE */
            if (g_ascii_strncasecmp(src->url,"pipe", 4) != 0
		&& g_ascii_strncasecmp(src->url,"file", 4) != 0)
	      continue;




            featuresets = zMapConfigString2QuarkList(src->featuresets,FALSE) ;
	    // MH17: need to add server name as default featureset
	    //  -> it doesn't have one due to GLib config file rubbish
	    //            if(!featuresets)
	    //            	featuresets = g_list_add(featuresets,src->name);

            while(featuresets)
              {
		GQuark fset,col;

		gffset = g_new0(ZMapFeatureSetDescStruct,1);

		col = GPOINTER_TO_UINT(featuresets->data);
		fset = zMapFeatureSetCreateID((char *) g_quark_to_string(col));

#ifdef ED_G_NEVER_INCLUDE_THIS_CODE
		printf("featureset: %s (%s)\n", g_quark_to_string(col), g_quark_to_string(fset)) ;
#endif /* ED_G_NEVER_INCLUDE_THIS_CODE */

		gffset->column_id = fset;
		gffset->column_ID = col;
		gffset->feature_src_ID = col;
		gffset->feature_set_text = g_strdup(g_quark_to_string(col));

		/* replace in case we get one twice */
		g_hash_table_replace(fset_col,GUINT_TO_POINTER(fset),gffset);

		featuresets = g_list_delete_link(featuresets,featuresets);
              }
          }

        fset_col   = zMapConfigIniGetFeatureset2Column(context,fset_col,view->context_map.columns);

        if(g_hash_table_size(fset_col))
	  view->context_map.featureset_2_column = fset_col;
        else
	  g_hash_table_destroy(fset_col);


	/*-----------------------------------------------------------------------
	 * source_2_sourcedata:featureset -> (sourceid, styleid, description)
	 *-----------------------------------------------------------------------
	 */

        source_2_sourcedata = g_hash_table_new(NULL,NULL);

	// source id may not be a style but it's name still gets normalised
        gff_src   = zMapConfigIniGetQQHash(context,ZMAPSTANZA_GFF_SOURCE_CONFIG,QQ_QUARK);
        fset_styles = zMapConfigIniGetQQHash(context,ZMAPSTANZA_FEATURESET_STYLE_CONFIG,QQ_STYLE);
        gff_desc  = zMapConfigIniGetQQHash(context,ZMAPSTANZA_GFF_DESCRIPTION_CONFIG,QQ_QUARK);
	/* column related to featureset: get unique ids */
        gff_related   = zMapConfigIniGetQQHash(context,ZMAPSTANZA_GFF_RELATED_CONFIG,QQ_STYLE);

        gff_source = NULL;

        // it's an input and output for servers, must provide for pipes
        // see featureset_2_column as above
        zMap_g_hash_table_iter_init(&iter,view->context_map.featureset_2_column);
        while(zMap_g_hash_table_iter_next(&iter,&key,&value))
          {
            GQuark q;

            gff_source = g_new0(ZMapFeatureSourceStruct,1);

	    // start with a 1-1 default mapping
            gffset = (ZMapFeatureSetDesc) value;

            gff_source->source_id = gffset->feature_src_ID;   // upper case wanted
// hard coded in zmapGFF-parser.c
//            gff_source->style_id = zMapStyleCreateID((char *) g_quark_to_string(GPOINTER_TO_UINT(key)));
            gff_source->source_text = gff_source->source_id;

	    // then overlay this with the config file

	    // get the FeatureSource name
	    // this is displayed at status bar top right
            if(gff_src)
	      {
		q = GPOINTER_TO_UINT(g_hash_table_lookup(gff_src,key));
		if(q)
		  gff_source->source_id = q;
	      }
	    // get style defined by featureset name
            if(fset_styles)
	      {
//		if(q)		/* default to source name */
//		  gff_source->style_id = q;
		/* but change to explicit config if it's there */
		q = GPOINTER_TO_UINT(g_hash_table_lookup(fset_styles,key));
		if(q)
		  gff_source->style_id = q;
	      }
	    // get description defined by featureset name
            if(gff_desc)
	      {
		q = GPOINTER_TO_UINT(g_hash_table_lookup(gff_desc,key));
		if(q)
		  gff_source->source_text = q;
	      }

	    if(gff_related)
	      {
		q = GPOINTER_TO_UINT(g_hash_table_lookup(gff_related,key));
		if(q)
		  gff_source->related_column = q;
	      }

            /* source_2_source data defaults are hard coded in GFF2parser
	       but if we set one field then we set them all */
            g_hash_table_replace(source_2_sourcedata,
				 GUINT_TO_POINTER(zMapFeatureSetCreateID((char *)g_quark_to_string(GPOINTER_TO_UINT(key)))),
				 gff_source);
          }


	if(zMapConfigIniContextGetString(context,
					 ZMAPSTANZA_APP_CONFIG,
					 ZMAPSTANZA_APP_CONFIG,
					 ZMAPSTANZA_APP_SEQ_DATA,&str))
	  {
	    view->context_map.seq_data_featuresets = zMapConfigString2QuarkIDList(str);
	  }

	/* add a flag for each seq_data featureset */
        for(iter = view->context_map.seq_data_featuresets; iter; iter = iter->next)
	  {
	    gff_source = g_hash_table_lookup(source_2_sourcedata,iter->data);
	    //zMapLogWarning("view is_seq: %s -> %p",g_quark_to_string(GPOINTER_TO_UINT(iter->data)),gff_source);
	    if(gff_source)
	      gff_source->is_seq = TRUE;
	  }

        view->context_map.source_2_sourcedata = source_2_sourcedata;

        view->context_map.virtual_featuresets
	  = zMapConfigIniGetFeatureset2Featureset(context, source_2_sourcedata, view->context_map.featureset_2_column);

        if(gff_src)
	  g_hash_table_destroy(gff_src);
        if(fset_styles)
	  g_hash_table_destroy(fset_styles);
        if(gff_desc)
	  g_hash_table_destroy(gff_desc);

#ifdef ED_G_NEVER_INCLUDE_THIS_CODE
	print_source_2_sourcedata("view ini",view->context_map.source_2_sourcedata);
	print_fset2col("view ini",view->context_map.featureset_2_column);
	print_col2fset("view ini",view->context_map.columns);
#endif /* ED_G_NEVER_INCLUDE_THIS_CODE */

	/*---------------------------------------------
	 * context_map.column_2_styles: hash of Glist of quarks
	 *---------------------------------------------
	 * contains all the styles needed by a column
	 * NB: style for each featureset is also held in source_2_sourcedata above
	 * column specifc style (not featureset style included in column)
	 * is optional and we only include it if configured
	 */

        // NB we have to use zMap_g_hashlist_thing() as this is used all over
        // view->context_map.column_2_styles is pre-allocated


        // get list of featuresets for each column
        // add column style if it exists to glist
        // add corresponding featureset styles to glist
        // add glist to view->featuresets_2_styles

        // or rather, given that our data is upside down:
        // add each featureset's style to the hashlist
        // then add the column styles if configured
        // these are keyed by the column quark


	// add featureset styles
        zMap_g_hash_table_iter_init (&iter, view->context_map.featureset_2_column);
        while (zMap_g_hash_table_iter_next (&iter, &key, &value))
	  {
            GQuark style_id,fset_id;

            gffset = (ZMapFeatureSetDesc) value;

            // key is featureset quark, value is column GFFSet struct

            gff_source = g_hash_table_lookup(source_2_sourcedata,key);
            if(gff_source)
	      {
			style_id = gff_source->style_id;
			if(!style_id)
				style_id = GPOINTER_TO_UINT(key);
//                fset_id = zMapFeatureSetCreateID((char *)g_quark_to_string(gffset->feature_set_id));
			fset_id = gffset->column_id;

			zMap_g_hashlist_insert(view->context_map.column_2_styles,
				       fset_id,     // the column
				       GUINT_TO_POINTER(style_id)) ;  // the style
//printf("getIniData featureset adds %s to %s\n",g_quark_to_string(style_id),g_quark_to_string(fset_id));
	      }
	  }
#if 0
		/* add 1-1 mappingg from colum to style where featureset->column is not defined and it's not sourced from acedb */
		/* there's a race condtion... */
        for(sources = req_sources; sources ; sources = sources->next)
          {
            GList *featuresets;
            ZMapConfigSource src;
            src = (ZMapConfigSource) sources->data;


            if (!g_ascii_strncasecmp(src->url,"pipe", 4) || !g_ascii_strncasecmp(src->url,"file", 4) != 0)
		{
		}
#endif


	// add col specific styles

        col_styles  = zMapConfigIniGetQQHash(context,ZMAPSTANZA_COLUMN_STYLE_CONFIG,QQ_STYLE);

        if(col_styles)
	  {
            zMap_g_hash_table_iter_init (&iter, view->context_map.columns);
            while (zMap_g_hash_table_iter_next (&iter, &key, &value))
	      {
		GQuark style_id;

		column = (ZMapFeatureColumn) value;
		style_id = GPOINTER_TO_UINT(g_hash_table_lookup(col_styles,GUINT_TO_POINTER(column->unique_id)));
		// set the column style if there
		if(style_id)
                  {
		    column->style_id = style_id;
		    zMap_g_hashlist_insert(view->context_map.column_2_styles,
					   column->unique_id,
					   GUINT_TO_POINTER(style_id)) ;
                  }
	      }
            g_hash_table_destroy(col_styles);
	  }

#ifdef ED_G_NEVER_INCLUDE_THIS_CODE
	printf("\nini fset2style\n");
	zMap_g_hashlist_print(view->context_map.column_2_styles);
#endif /* ED_G_NEVER_INCLUDE_THIS_CODE */
      }

      zMapConfigIniContextDestroy(context);
    }

  return ;
}


static gint colOrderCB(gconstpointer a, gconstpointer b,gpointer user_data)
{
  ZMapFeatureColumn pa,pb;
  GHashTable *hash = (GHashTable *) user_data;

  pa = g_hash_table_lookup(hash,a);
  pb = g_hash_table_lookup(hash,b);
  if(pa && pb)
    {
      if(pa->order < pb->order)
	return(-1);
      if(pa->order > pb->order)
	return(1);
    }
  return(0);
}



/* retro fit/ invent the columns config implied by server featuresets= command
 * needed for the status bar and maybe some other things
 */
static void zmapViewCreateColumns(ZMapView view,GList *featuresets)
{
      ZMapFeatureColumn col;

      int n = g_hash_table_size(view->context_map.columns);

      for(;featuresets; featuresets = featuresets->next)
      {
            /* this ought to do a featureset_2_column lookup  and then default to the featureset name */

            if(!g_hash_table_lookup(view->context_map.columns,featuresets->data))
            {
                  char *str = (char *) g_quark_to_string(GPOINTER_TO_UINT(featuresets->data));
                  col = (ZMapFeatureColumn) g_new0(ZMapFeatureColumnStruct,1);

                  col->column_id = GPOINTER_TO_UINT(featuresets->data);
                  col->unique_id = zMapFeatureSetCreateID(str);
                  col->column_desc = str;
                  col->order = ++n;

                  /* no column specific style possible from servers */

                  g_hash_table_insert(view->context_map.columns,GUINT_TO_POINTER(col->unique_id),col);
            }
      }
}








/* We could provide an "executive" kill call which just left the threads dangling, a kind
 * of "kill -9" style thing, it would actually kill/delete stuff without waiting for threads
 * to die....or we could allow a "force" flag to zmapViewKill/Destroy  */


/* This is really the guts of the code to check what a connection thread is up
 * to. Every time the GUI thread has stopped doing things GTK calls this routine
 * which then checks our connections for responses from the threads...... */
static gint zmapIdleCB(gpointer cb_data)
{
  gint call_again = 0 ;
  ZMapView zmap_view = (ZMapView)cb_data ;


  /* Returning a value > 0 tells gtk to call zmapIdleCB again, so if checkConnections() returns
   * TRUE we ask to be called again. */
  if (checkStateConnections(zmap_view))
    call_again = 1 ;
  else
    call_again = 0 ;

  return call_again ;
}



static void enterCB(ZMapWindow window, void *caller_data, void *window_data)
{

#ifdef ED_G_NEVER_INCLUDE_THIS_CODE
  ZMapViewWindow view_window = (ZMapViewWindow)caller_data ;
#endif /* ED_G_NEVER_INCLUDE_THIS_CODE */



#ifdef ED_G_NEVER_INCLUDE_THIS_CODE
  /* Not currently used because we are doing "click to focus" at the moment. */

  /* Pass back a ZMapViewWindow as it has both the View and the window. */
  (*(view_cbs_G->enter))(view_window, view_window->parent_view->app_data, NULL) ;
#endif /* ED_G_NEVER_INCLUDE_THIS_CODE */


  return ;
}


static void leaveCB(ZMapWindow window, void *caller_data, void *window_data)
{

#ifdef ED_G_NEVER_INCLUDE_THIS_CODE
  ZMapViewWindow view_window = (ZMapViewWindow)caller_data ;
#endif /* ED_G_NEVER_INCLUDE_THIS_CODE */


#ifdef ED_G_NEVER_INCLUDE_THIS_CODE
  /* Not currently used because we are doing "click to focus" at the moment. */

  /* Pass back a ZMapViewWindow as it has both the View and the window. */
  (*(view_cbs_G->leave))(view_window, view_window->parent_view->app_data, NULL) ;
#endif /* ED_G_NEVER_INCLUDE_THIS_CODE */

  return ;
}


static void scrollCB(ZMapWindow window, void *caller_data, void *window_data)
{

#ifdef ED_G_NEVER_INCLUDE_THIS_CODE
  ZMapViewWindow view_window = (ZMapViewWindow)caller_data ;
#endif /* ED_G_NEVER_INCLUDE_THIS_CODE */


  printf("In View, in window scroll callback\n") ;

//
  return ;
}


/* Called when a sequence window has been focussed, usually by user actions. */
static void viewFocusCB(ZMapWindow window, void *caller_data, void *window_data)
{
  ZMapViewWindow view_window = (ZMapViewWindow)caller_data ;

  /* Pass back a ZMapViewWindow as it has both the View and the window. */
  (*(view_cbs_G->focus))(view_window, view_window->parent_view->app_data, NULL) ;

  {
    zMapWindowNavigatorFocus(view_window->parent_view->navigator_window, TRUE);
  }

  return ;
}


/* Called when some sequence window feature (e.g. column, actual feature etc.)
 * has been selected, takes care of highlighting of objects....sounds like this
 * should be done in ZMapControl to me.... */
static void viewSelectCB(ZMapWindow window, void *caller_data, void *window_data)
{
  ZMapViewWindow view_window = (ZMapViewWindow)caller_data ;
  ZMapWindowSelect window_select = (ZMapWindowSelect)window_data ;
  ZMapViewSelectStruct view_select = {0} ;


  /* I DON'T UNDERSTAND HOW WE CAN BE CALLED IF THERE IS NO SELECT...SOUNDS DUBIOUS... */

  /* Check we've got a window_select! */
  if (window_select)
    {
      if ((view_select.type = window_select->type) == ZMAPWINDOW_SELECT_SINGLE)
	{
	  if (window_select->highlight_item)
	    {
	      GList* list_item ;

	      /* Highlight the feature in all windows, BUT note that we may not find it in some
	       * windows, e.g. if a window has been reverse complemented the item may be hidden. */
	      list_item = g_list_first(view_window->parent_view->window_list) ;

<<<<<<< HEAD
	      do
		{
		  ZMapViewWindow view_window ;
		  FooCanvasItem *item ;
		  GList *l;
=======
	  do
	    {
	      ZMapViewWindow view_window ;
	      FooCanvasItem *item ;
	      GList *l;
>>>>>>> 1bdda757

		  view_window = list_item->data ;

	      if ((item = zMapWindowFindFeatureItemByItem(view_window->window, window_select->highlight_item)))
		{
		  zMapWindowHighlightObject(view_window->window, item,
					    window_select->replace_highlight_item,
					    window_select->highlight_same_names,
					    window_select->sub_part) ;
		}

	      for(l = window_select->feature_list;l; l = l->next)
		{
		  ZMapFeature feature = (ZMapFeature) l->data;

		  /* NOTE we restrict multi select to one column in line with previous policy (in the calling code)
		   * NOTE: can have several featuresets in one column
		   * feature_list inlcudes the first and second and subsequent features found,
		   * the first is also given explicitly in the item
		   */
		  if(!l->prev)		/* already dome the first one */
		    continue;

<<<<<<< HEAD
			zMapWindowHighlightFeature(view_window->window, feature, window_select->highlight_same_names, FALSE);

		}
=======
		  zMapWindowHighlightFeature(view_window->window, feature, window_select->highlight_same_names, FALSE);
>>>>>>> 1bdda757
		}
	      while ((list_item = g_list_next(list_item))) ;
	    }

	  view_select.feature_desc = window_select->feature_desc ;
	  view_select.secondary_text = window_select->secondary_text ;

	  view_select.filter = window_select->filter ;
	}


#ifdef ED_G_NEVER_INCLUDE_THIS_CODE
      /*  THIS NEEDS TO GO...SHOULD BE A CALL TO REMOTE DIRECTLY FROM WINDOW LEVEL....MAKE THIS HAPPEN....*/

<<<<<<< HEAD
	if (window_select->xml_handler.zmap_action)
	  {
	    window_select->remote_result = zmapViewRemoteSendCommand(view_window->parent_view,
								     window_select->xml_handler.zmap_action,
								     window_select->xml_handler.xml_events,
								     window_select->xml_handler.start_handlers,
								     window_select->xml_handler.end_handlers,
								     window_select->xml_handler.handler_data) ;
=======
  if (window_select->xml_handler.zmap_action)
    {
      window_select->remote_result = zmapViewRemoteSendCommand(view_window->parent_view,
							       window_select->xml_handler.zmap_action,
							       window_select->xml_handler.xml_events,
							       window_select->xml_handler.start_handlers,
							       window_select->xml_handler.end_handlers,
							       window_select->xml_handler.handler_data) ;
    }
>>>>>>> 1bdda757


	  }

      /* temporary.... */
      window_select->xml_handler.handled = FALSE ;

#endif /* ED_G_NEVER_INCLUDE_THIS_CODE */


      /* Pass back a ZMapViewWindow as it has both the View and the window to our caller. */
      (*(view_cbs_G->select))(view_window, view_window->parent_view->app_data, &view_select) ;

    }

  return ;
}



static void viewSplitToPatternCB(ZMapWindow window, void *caller_data, void *window_data)
{
  ZMapViewWindow view_window = (ZMapViewWindow)caller_data;
  ZMapWindowSplitting split  = (ZMapWindowSplitting)window_data;
  ZMapViewSplittingStruct view_split = {0};

  view_split.split_patterns      = split->split_patterns;
  view_split.touched_window_list = NULL;

  view_split.touched_window_list = g_list_append(view_split.touched_window_list, view_window);

  (*(view_cbs_G->split_to_pattern))(view_window, view_window->parent_view->app_data, &view_split);

  /* foreach window find feature and Do something according to pattern */
  split->window_index = 0;
  g_list_foreach(view_split.touched_window_list, splitMagic, window_data);

  /* clean up the list */
  g_list_free(view_split.touched_window_list);

  return ;
}

static void splitMagic(gpointer data, gpointer user_data)
{
  ZMapViewWindow view_window = (ZMapViewWindow)data;
  ZMapWindowSplitting  split = (ZMapWindowSplitting)user_data;
  ZMapSplitPattern   pattern = NULL;

  if(view_window->window == split->original_window)
    {
      printf("Ignoring original window for now."
             "  I may well revisit this, but I"
             " think we should leave it alone ATM.\n");
      return ;                    /* really return from this */
    }

  if((pattern = &(g_array_index(split->split_patterns, ZMapSplitPatternStruct, split->window_index))))
    {
      printf("Trying pattern %d\n", split->window_index);
      /* Do it here! */
    }

  (split->window_index)++;

  return ;
}



static ZMapView createZMapView(GtkWidget *xremote_widget, char *view_name, GList *sequences, void *app_data)
{
  ZMapView zmap_view = NULL ;
  GList *first ;
  ZMapFeatureSequenceMap master_seq ;

  first = g_list_first(sequences) ;
  master_seq = (ZMapFeatureSequenceMap)(first->data) ;

  zmap_view = g_new0(ZMapViewStruct, 1) ;

  zmap_view->state = ZMAPVIEW_INIT ;
  zmap_view->busy = FALSE ;

  zmap_view->xremote_widget = xremote_widget ;

  /* Only after map-event are we guaranteed that there's a window for us to work with. */
  zmap_view->map_event_handler = g_signal_connect(G_OBJECT(zmap_view->xremote_widget), "map-event",
						  G_CALLBACK(mapEventCB), (gpointer)zmap_view) ;

  zmapViewSetupXRemote(zmap_view, xremote_widget);

  zmap_view->view_name = g_strdup(view_name) ;

  /* TEMP CODE...UNTIL I GET THE MULTIPLE SEQUENCES IN ONE VIEW SORTED OUT..... */
  /* TOTAL HACK UP MESS.... */

  // mh17:  we expect the sequence name to be like 'chr4-04_210623-364887'
  // and use start to calculate chromosome coordinates for features
  // see zmapWindow.c/myWindowCreate() for where this happens

  zmap_view->view_sequence = master_seq;  //g_memdup(master_seq,sizeof(ZMapFeatureSequenceMapStruct));

#ifdef NOT_REQUIRED_ATM
  /* TOTAL LASH UP FOR NOW..... */
  if (!(zmap_view->sequence_2_server))
    {
      getSequenceServers(zmap_view, NULL) ;
    }
#endif

  /* Set the regions we want to display. */
  zmap_view->sequence_mapping = sequences ;

  zmap_view->window_list = zmap_view->connection_list = NULL ;

  zmap_view->app_data = app_data ;

  zmap_view->revcomped_features = FALSE ;

  zmap_view->kill_blixems = TRUE ;

  zmap_view->session_data = g_new0(ZMapViewSessionStruct, 1) ;

  zmap_view->session_data->sequence = zmap_view->view_sequence->sequence ;

  return zmap_view ;
}


/* Adds a window to a view. */
static ZMapViewWindow addWindow(ZMapView zmap_view, GtkWidget *parent_widget)
{
  ZMapViewWindow view_window = NULL ;
  ZMapWindow window ;

  view_window = createWindow(zmap_view, NULL) ;

  /* There are no steps where this can fail at the moment. */
  window = zMapWindowCreate(parent_widget, zmap_view->view_sequence, view_window, NULL) ;
  zMapAssert(window) ;

  view_window->window = window ;

  /* add to list of windows.... */
  zmap_view->window_list = g_list_append(zmap_view->window_list, view_window) ;


#ifdef ED_G_NEVER_INCLUDE_THIS_CODE

  /* This seems redundant now....old code ???? */

  /* There is a bit of a hole in the "busy" state here in that we do the windowcreate
   * but have not signalled that we are busy, I suppose we could do the busy stuff twice,
   * once before the windowCreate and once here to make sure we set cursors everywhere.. */
  zmapViewBusy(zmap_view, TRUE) ;


#ifdef ED_G_NEVER_INCLUDE_THIS_CODE
  /* Start polling function that checks state of this view and its connections, note
   * that at this stage there is no data to display. */
  startStateConnectionChecking(zmap_view) ;
#endif /* ED_G_NEVER_INCLUDE_THIS_CODE */

  zmapViewBusy(zmap_view, FALSE) ;
#endif /* ED_G_NEVER_INCLUDE_THIS_CODE */


  return view_window ;
}

static void killAllSpawned(ZMapView zmap_view)
{
  GPid pid;
  GList *processes = zmap_view->spawned_processes;

  if (zmap_view->kill_blixems)
    {
      while (processes)
	{
	  pid = GPOINTER_TO_INT(processes->data);
	  g_spawn_close_pid(pid);
	  kill(pid, 9);
	  processes = processes->next;
	}
    }

  if (zmap_view->spawned_processes)
    {
      g_list_free(zmap_view->spawned_processes);
      zmap_view->spawned_processes = NULL ;
    }

  return ;
}

/* Should only do this after the window and all threads have gone as this is our only handle
 * to these resources. The lists of windows and thread connections are dealt with somewhat
 * asynchronously by killGUI() & checkConnections() */
static void destroyZMapView(ZMapView *zmap_view_out)
{
  ZMapView zmap_view = *zmap_view_out ;

  if(zmap_view->view_sequence)
  {
//      if(zmap_view->view_sequence->sequence)
//           g_free(zmap_view->view_sequence->sequence);
//      g_free(zmap_view->view_sequence) ;
      zmap_view->view_sequence = NULL;
  }

#ifdef NOT_REQUIRED_ATM
  if (zmap_view->sequence_2_server)
    {
      g_list_foreach(zmap_view->sequence_2_server, destroySeq2ServerCB, NULL) ;
      g_list_free(zmap_view->sequence_2_server) ;
      zmap_view->sequence_2_server = NULL ;
    }
#endif /* NOT_REQUIRED_ATM */

  if (zmap_view->cwh_hash)
    zmapViewCWHDestroy(&(zmap_view->cwh_hash));

  if (zmap_view->context_map.column_2_styles)
    zMap_g_hashlist_destroy(zmap_view->context_map.column_2_styles) ;

  if (zmap_view->session_data)
    {
      if (zmap_view->session_data->servers)
	{
	  g_list_foreach(zmap_view->session_data->servers, zmapViewSessionFreeServer, NULL) ;
	  g_list_free(zmap_view->session_data->servers) ;
	}

      g_free(zmap_view->session_data) ;
    }


  killAllSpawned(zmap_view);

  g_free(zmap_view) ;

  *zmap_view_out = NULL ;

  return ;
}




/*
 *       Connection control functions, interface to the data fetching threads.
 */


/* Start the ZMapView GTK idle function (gets run when the GUI is doing nothing).
 */
static void startStateConnectionChecking(ZMapView zmap_view)
{

#ifdef UTILISE_ALL_CPU_ON_DESKPRO203
  zmap_view->idle_handle = gtk_idle_add(zmapIdleCB, (gpointer)zmap_view) ;
#endif /* UTILISE_ALL_CPU_ON_DESKPRO203 */

  zmap_view->idle_handle = gtk_timeout_add(100, zmapIdleCB, (gpointer)zmap_view) ;
  // WARNING: gtk_timeout_add is deprecated and should not be used in newly-written code. Use g_timeout_add() instead.

  return ;
}



#ifdef ED_G_NEVER_INCLUDE_THIS_CODE
/* I think that probably I won't need this most of the time, it could be used to remove the idle
 * function in a kind of unilateral way as a last resort, otherwise the idle function needs
 * to cancel itself.... */
static void stopStateConnectionChecking(ZMapView zmap_view)
{
  gtk_timeout_remove(zmap_view->idle_handle) ;

  return ;
}
#endif /* ED_G_NEVER_INCLUDE_THIS_CODE */





/* This function checks the status of the connection and checks for any reply and
 * then acts on it, it gets called from the ZMap idle function.
 * If all threads are ok and zmap has not been killed then routine returns TRUE
 * meaning it wants to be called again, otherwise FALSE.
 *
 * The function monitors the View state so that when the last connection has disappeared
 * and the View is dying then the View is cleaned up and the caller gets called to say
 * the View is now dead.
 *
 * NOTE that you cannot use a condvar here, if the connection thread signals us using a
 * condvar we will probably miss it, that just doesn't work, we have to pole for changes
 * and this is possible because this routine is called from the idle function of the GUI.
 *
 *  */
static gboolean checkStateConnections(ZMapView zmap_view)
{
  gboolean call_again = TRUE ;				    /* Normally we want to be called continuously. */
  gboolean state_change = TRUE ;			    /* Has view state changed ?. */
  gboolean reqs_finished = FALSE;			    // at least one thread just finished
  int has_step_list = 0;				    // any requests still active?


  if (zmap_view->connection_list)
    {
      GList *list_item ;

      list_item = g_list_first(zmap_view->connection_list) ;


      /* GOSH THE STATE HAS BECOME EVER MORE COMPLEX HERE...NEEDS A GOOD CLEAN UP. */

      do
	{
	  ZMapViewConnection view_con ;
	  ZMapThread thread ;
	  ConnectionData cd;	 
	  ZMapThreadReply reply = ZMAPTHREAD_REPLY_DIED ;
	  void *data = NULL ;
	  char *err_msg = NULL ;
	  gboolean thread_has_died = FALSE ;
	  gboolean steps_finished = FALSE ;
	  gboolean is_continue = FALSE;
	  ZMapViewLoadFeaturesDataStruct lfd ;

	  view_con = list_item->data ;
	  thread = view_con->thread ;
	  cd = (ConnectionData) view_con->request_data;

	  /* NOTE HOW THE FACT THAT WE KNOW NOTHING ABOUT WHERE THIS DATA CAME FROM
	   * MEANS THAT WE SHOULD BE PASSING A HEADER WITH THE DATA SO WE CAN SAY WHERE
	   * THE INFORMATION CAME FROM AND WHAT SORT OF REQUEST IT WAS.....ACTUALLY WE
	   * GET A LOT OF INFO FROM THE CONNECTION ITSELF, E.G. SERVER NAME ETC. */

	  data = NULL ;
	  err_msg = NULL ;

	  // need to copy this info in case of thread death which clears it up

	  if (zmap_view->remote_control && cd)
	    {
	      lfd.feature_sets = cd->feature_sets;
	      lfd.xwid = zmap_view->xwid;
	    }

	  if (!(zMapThreadGetReplyWithData(thread, &reply, &data, &err_msg)))
	    {
	      /* We assume that something bad has happened to the connection and remove it
	       * if we can't read the reply. */

	      threadDebugMsg(thread, "GUI: thread %s, cannot access reply from server thread - %s", err_msg) ;

	      /* Warn the user ! */
	      if (view_con->show_warning)
		zMapWarning("Source \"%s\" is being removed, check log for details.", view_con->url) ;

	      zMapLogCritical("Source \"%s\", cannot access reply from server thread,"
			      " error was: %s", view_con->url, err_msg) ;

	      thread_has_died = TRUE ;
	    }
	  else
	    {
#ifdef ED_G_NEVER_INCLUDE_THIS_CODE
	      { char fred[32]; sprintf(fred,"%d",reply);
		threadDebugMsg(thread, "GUI: thread %s, thread reply = %d",fred) ;
	      }
#endif /* ED_G_NEVER_INCLUDE_THIS_CODE */
	      //if(reply != ZMAPTHREAD_REPLY_WAIT)
	      //      zMapLogWarning("thread reply %d",reply);
#if 0
	      if(reply != ZMAPTHREAD_REPLY_WAIT)
		{
		  ZMapViewConnectionStep step = (ZMapViewConnectionStep) view_con->step_list->current->data;
		  zMapLogWarning("thread reply %d = %d/%d, %s",step->request,reply,view_con->thread_status, err_msg);
		}
#endif
	      switch (reply)
		{
		case ZMAPTHREAD_REPLY_WAIT:
		  {
		    state_change = FALSE ;

		    break ;
		  }
		case ZMAPTHREAD_REPLY_GOTDATA:
		case ZMAPTHREAD_REPLY_REQERROR:
		  {
		    ZMapServerReqAny req_any ;
		    ZMapViewConnectionRequest request ;
		    ZMapViewConnectionStep step = NULL ;
		    gboolean kill_connection = FALSE ;

		    view_con->curr_request = ZMAPTHREAD_REQUEST_WAIT ;

		    /* Recover the request from the thread data. */
		    req_any = (ZMapServerReqAny)data ;

		    /* Recover the stepRequest from the view connection and process the data from
		     * the request. */
		    if (!(request = zmapViewStepListFindRequest(view_con->step_list, req_any->type, view_con)))
		      {
			zMapLogCritical("Request of type %s for connection %s not found in view %s step list !",
					zMapServerReqType2ExactStr(req_any->type),
					view_con->url,
					zmap_view->view_name) ;

			kill_connection = TRUE ;
		      }
		    else
		      {
			step = (ZMapViewConnectionStep) view_con->step_list->current->data;      //request->step ;

			if (reply == ZMAPTHREAD_REPLY_REQERROR)
			  {
			    /* This means the request failed for some reason. */
			    threadDebugMsg(thread, "GUI: thread %s, request to server failed....", NULL) ;

			    if (err_msg  && step->on_fail != REQUEST_ONFAIL_CONTINUE)
			      {
				char *format_str =
				  "Source \"%s\" has returned an error, request that failed was: %s" ;

				if(view_con->show_warning)
				  zMapWarning(format_str, view_con->url, err_msg) ;

				zMapLogCritical(format_str, view_con->url, err_msg) ;
			      }

			  }
			else
			  {
			    // threadDebugMsg(thread, "GUI: thread %s, got data", NULL) ;

			    if (zmap_view->state != ZMAPVIEW_LOADING && zmap_view->state != ZMAPVIEW_UPDATING)
			      {
				threadDebugMsg(thread, "GUI: thread %s, got data but ZMap state is - %s",
					       zmapViewGetStatusAsStr(zMapViewGetStatus(zmap_view))) ;
			      }

			    zmapViewStepListStepProcessRequest(view_con, request) ;

			    if (request->state != STEPLIST_FINISHED)    // ie there was an error
			      reply = ZMAPTHREAD_REPLY_REQERROR;
 			  }
		      }

		    if (reply == ZMAPTHREAD_REPLY_REQERROR)
		      {
			if (step->on_fail == REQUEST_ONFAIL_CANCEL_THREAD
			    || step->on_fail == REQUEST_ONFAIL_CANCEL_STEPLIST)
			  {
			    /* Remove request from all steps.... */
			    zmapViewStepListDestroy(view_con) ;
			  }
			else
			  {
			    step->state = STEPLIST_FINISHED ;
			  }

			view_con->thread_status = THREAD_STATUS_FAILED;	/* so that we report an error */

			if (step->on_fail == REQUEST_ONFAIL_CANCEL_THREAD)

			  kill_connection = TRUE ;
		      }

		    if (kill_connection)
		      {
			/* Warn the user ! */
			if(view_con->show_warning)
			  zMapWarning("Source \"%s\" is being cancelled, check log for details.", view_con->url) ;

			zMapLogCritical("Source \"%s\" is being cancelled"//
					" because a request to it has failed,"
					" error was: %s", view_con->url, err_msg) ;

			/* Signal thread to die. */
			if (zMapThreadExists(thread))
			  zMapThreadKill(thread) ;
		      }

		    /* Reset the reply from the slave. */
		    zMapThreadSetReply(thread, ZMAPTHREAD_REPLY_WAIT) ;

		    break ;
		  }
		case ZMAPTHREAD_REPLY_DIED:
		  {
		    ZMapViewConnectionStep step ;

		    step = (ZMapViewConnectionStep) view_con->step_list->current->data;

		    if (step->on_fail != REQUEST_ONFAIL_CONTINUE)
		      {
			/* Thread has failed for some reason and we should clean up. */
			if (err_msg && view_con->show_warning)
			  zMapWarning("%s", err_msg) ;

			thread_has_died = TRUE ;

			threadDebugMsg(thread, "GUI: thread %s has died so cleaning up....", NULL) ;
		      }
		    else
		      {
			/* mark the current step as finished or else we won't move on
			 * this was buried in zmapViewStepListStepProcessRequest()
			 */
			step->state = STEPLIST_FINISHED ;

                        /* Reset the reply from the slave. */
			zMapThreadSetReply(thread, ZMAPTHREAD_REPLY_WAIT) ;
		      }

		    break ;
		  }
		case ZMAPTHREAD_REPLY_CANCELLED:
		  {
		    /* This happens when we have signalled the threads to die and they are
		     * replying to say that they have now died. */
		    thread_has_died = TRUE ;

		    /* This means the thread was cancelled so we should clean up..... */
		    threadDebugMsg(thread, "GUI: thread %s has been cancelled so cleaning up....", NULL) ;

		    break ;
		  }
		case ZMAPTHREAD_REPLY_QUIT:
		  {
		    thread_has_died = TRUE;

		    threadDebugMsg(thread, "GUI: thread %s has quit so cleaning up....", NULL) ;

		    break;
		  }

		default:
		  {
		    zMapLogFatalLogicErr("switch(), unknown value: %d", reply) ;

		    break ;
		  }
		}

	    }


#ifdef ED_G_NEVER_INCLUDE_THIS_CODE
	  /* There is a problem with the zMapThreadExists() call on the Mac,
	   * it says the thread has died when it hasn't. */

	  if (!thread_has_died && !zMapThreadExists(thread))
	    {
	      thread_has_died = TRUE;
	      // message to differ from REPLY_DIED above
	      // it really is sudden death, thread is just not there
	      threadDebugMsg(thread, "GUI: thread %s has died suddenly so cleaning up....", NULL) ;
	    }
#endif /* ED_G_NEVER_INCLUDE_THIS_CODE */



	  /* CHECK HOW STEPS_FINISHED IS SET...SOMETHING IS WRONG.....GETTING CALLED EVERYTIME A
	     SOURCE
	     * FINISHES INSTEAD WHEN ALL SOURCES ARE FINISHED.... */



	  /* If the thread has died then remove it's connection. */
	  // do this before counting up the number of step lists
	  if (thread_has_died)
	    {
	      ZMapViewConnectionStep step;

	      is_continue = FALSE;

	      if(view_con->step_list)
		{
		  step = (ZMapViewConnectionStep) view_con->step_list->current->data;
		  is_continue = (step->on_fail == REQUEST_ONFAIL_CONTINUE);
		}

	      /* We are going to remove an item from the list so better move on from
	       * this item. */
	      list_item = g_list_next(list_item) ;
	      zmap_view->connection_list = g_list_remove(zmap_view->connection_list, view_con) ;

	      if (view_con->step_list)
      		reqs_finished = TRUE;


	      if (reply == ZMAPTHREAD_REPLY_QUIT && view_con->thread_status != THREAD_STATUS_FAILED)
		{
		  if (step->request == ZMAP_SERVERREQ_TERMINATE)  /* normal OK status in response */
		    {
		      view_con->thread_status = THREAD_STATUS_OK ;
#if 0
		      (we get the original or last error here)
			/* patch out confusing error message about termination */
			/* really this ought to just report OK from the server code */
			if (err_msg)
			  {
			    g_free(err_msg) ;
			    err_msg = NULL ;
			  }
#endif
		    }
		}
	      else
		{
		  view_con->thread_status = THREAD_STATUS_FAILED ;
		}

	      destroyConnection(zmap_view,view_con) ;  //NB frees up what cd points to  (view_com->request_data)
 	      steps_finished = TRUE ;		/* destroy connection kills the step list */
	    }

	  /* Check for more connection steps and dispatch them or clear up if finished. */
	  if ((view_con->step_list))
	    {
	      /* If there were errors then all connections may have been removed from
	       * step list or if we have finished then destroy step_list. */
	      if (zmapViewStepListIsNext(view_con->step_list))
		{

		  zmapViewStepListIter(view_con) ;
		  has_step_list++;

		  steps_finished = FALSE ;
		}
	      else
		{
                  zmapViewStepListDestroy(view_con) ;
                  reqs_finished = TRUE;
                  if (view_con->thread_status != THREAD_STATUS_FAILED)
		    view_con->thread_status = THREAD_STATUS_OK ;
		  //zMapLogMessage("step list %s finished",view_con->url);
		  steps_finished = TRUE ;
		}
	    }


	  /* WE ARE COMING IN HERE TOO OFTEN.....SHOULD ONLY BE RIGHT AT END, CHECK LOGIC FOR
	     STEPS FINIHSED.... */

	  if (steps_finished)	// (thread_status == THREAD_STATUS_FAILED || thread_status == THREAD_STATUS_OK)     // tell otterlace
	    {
	      if (cd)      // ie was valid at the start of the loop
		{
		  if (cd->exit_code)
		    view_con->thread_status = THREAD_STATUS_FAILED ;

		  if (view_con->thread_status == THREAD_STATUS_FAILED)
		    {
		      if(!err_msg)
			{
			  /* NOTE on TERMINATE OK/REPLY_QUIT we get thread_has_died and NULL the error message */
			  /* but if we set thread_status for FAILED on successful exit then we get this, so let's not do that: */
			  err_msg = "Thread failed but there is no error message to say why !" ;

			  zMapLogWarning("%s", err_msg) ;

			  err_msg = g_strdup(err_msg) ;	    /* Set default message.... */
			}

		      if (view_con->show_warning && is_continue)
		        {
			  /* we get here at the end of a step list, prev errors not reported till now */
			  zMapWarning("Data request failed: %s%s%s",err_msg,
				      cd->stderr_out && *cd->stderr_out ? "Server reports:": "", cd->stderr_out);
		        }

		      zmap_view->sources_failed ++;
		    }

		  /* All done, so tell our peer if we have one. */
		  if (zmap_view->remote_control)
		    {
		      lfd.status = (view_con->thread_status == THREAD_STATUS_OK ? TRUE : FALSE) ;
		      lfd.err_msg = err_msg ;
		      lfd.start = cd->start;
		      lfd.end = cd->end;

		      lfd.num_features = cd->num_features;
		      lfd.exit_code = cd->exit_code;
		      lfd.stderr_out = cd->stderr_out;


		      sendViewLoaded(zmap_view, &lfd) ;
		    }

#ifdef ED_G_NEVER_INCLUDE_THIS_CODE
		  (*(view_cbs_G->load_data))(zmap_view, zmap_view->app_data, &lfd) ;
#endif /* ED_G_NEVER_INCLUDE_THIS_CODE */
		  (*(view_cbs_G->load_data))(zmap_view, zmap_view->app_data, NULL) ;
		}
	    }

	  if (err_msg)
	    g_free(err_msg) ;

	  if (thread_has_died || steps_finished)
	    {
	      zmapViewBusy(zmap_view, FALSE) ;
	    }

	} while (list_item && (list_item = g_list_next(list_item))) ;
    }



  if (!has_step_list && reqs_finished)
    {

#ifdef ED_G_NEVER_INCLUDE_THIS_CODE
      zmapViewBusy(zmap_view, FALSE) ;
#endif /* ED_G_NEVER_INCLUDE_THIS_CODE */


      /*
       * rather than count up the number loaded we say 'LOADED' if there's no LOADING active
       * This accounts for failures as well as completed loads
       */
      zmap_view->state = ZMAPVIEW_LOADED ;
      zmap_view->sources_loading = 0;
      state_change = TRUE;


#if 0
      /* MH17 NOTE: I'm re-using this flag for the moment just to see if it's effective
       * if restarting a session then load pipes in series (from cached files)
       * then display the lot once only instead of moving columns sideways many times
       */
      if(zmap_view->serial_load)
	{
	  /* 4th arg is a list of masked featuresets which are relevant if updating
	   * here we display the lot so no problem
	   */
	  justDrawContext(zmap_view, zmap_view->features, zmap_view->context_map.styles , NULL);
	  zmap_view->serial_load = FALSE;
	}
#endif
    }

  /* Inform the layer about us that our state has changed. */
  if (state_change)
    {
      (*(view_cbs_G->state_change))(zmap_view, zmap_view->app_data, NULL) ;
    }


  /* At this point if we have connections then we carry on looping looking for
   * replies from the views. If there are no threads left then we need to examine
   * our state and take action depending on whether we are dying or threads
   * have died or whatever.... */
  if (!zmap_view->connection_list)
    {
      /* Decide if we need to be called again or if everythings dead. */
      call_again = checkContinue(zmap_view) ;
    }


  return call_again ;
}





/* This is _not_ a generalised dispatch function, it handles a sequence of requests that
 * will end up fetching a feature context from a source. The steps are interdependent
 * and data from one step must be available to the next. */
static gboolean dispatchContextRequests(ZMapViewConnection connection, ZMapServerReqAny req_any)
{
  gboolean result = TRUE ;
  ConnectionData connect_data = (ConnectionData)(connection->request_data) ;

//zMapLogWarning("%s: dispatch %d",connection->url, req_any->type);
  switch (req_any->type)
    {
    case ZMAP_SERVERREQ_CREATE:
      break;
    case ZMAP_SERVERREQ_OPEN:
      {
      ZMapServerReqOpen open = (ZMapServerReqOpen) req_any;

      open->sequence_map = connect_data->sequence_map;
      open->zmap_start = connect_data->start;
      open->zmap_end = connect_data->end;
      }
      break;
    case ZMAP_SERVERREQ_GETSERVERINFO:
      {

	break ;
      }
    case ZMAP_SERVERREQ_FEATURESETS:
      {
	ZMapServerReqFeatureSets feature_sets = (ZMapServerReqFeatureSets)req_any ;

	feature_sets->featureset_2_stylelist_out = connect_data->column_2_styles ;

	/* MH17: if this is an output parameter why do we set it on dispatch?
	 * beacuse it's a preallocated hash table
	 */

	/* next 2 are outputs from ACE and inputs to pipeServers */
	feature_sets->featureset_2_column_inout = connect_data->featureset_2_column;
	feature_sets->source_2_sourcedata_inout = connect_data->source_2_sourcedata;

	break ;
      }
    case ZMAP_SERVERREQ_STYLES:
      {
	ZMapServerReqStyles get_styles = (ZMapServerReqStyles)req_any ;

	/* required styles comes from featuresets call. */
	get_styles->required_styles_in = connect_data->required_styles ;

	break ;
      }
    case ZMAP_SERVERREQ_NEWCONTEXT:
      {
	ZMapServerReqNewContext new_context = (ZMapServerReqNewContext)req_any ;

	new_context->context = connect_data->curr_context ;

	break ;
      }
    case ZMAP_SERVERREQ_FEATURES:
      {
	ZMapServerReqGetFeatures get_features = (ZMapServerReqGetFeatures)req_any ;

	get_features->context = connect_data->curr_context ;
	get_features->styles = connect_data->curr_styles ;

	break ;
      }
    case ZMAP_SERVERREQ_SEQUENCE:
      {
	ZMapServerReqGetFeatures get_features = (ZMapServerReqGetFeatures)req_any ;

	get_features->context = connect_data->curr_context ;
	get_features->styles = connect_data->curr_styles ;

	break ;
      }
    case ZMAP_SERVERREQ_GETSTATUS:
      {
            break;
      }
    case ZMAP_SERVERREQ_TERMINATE:
      {
      //ZMapServerReqTerminate terminate = (ZMapServerReqTerminate) req_any ;source_2_sourcedata_inout

      break ;
      }
    default:
      {
	zMapLogFatalLogicErr("switch(), unknown value: %d", req_any->type) ;

	break ;
      }
    }

  result = TRUE ;

  return result ;
}

void printStyle(GQuark style_id, gpointer data, gpointer user_data)
{
      char *x = (char *) user_data;
	ZMapFeatureTypeStyle style = (ZMapFeatureTypeStyle) data;

	zMapLogWarning("%s: style %s = %s (%d)",x,g_quark_to_string(style_id), g_quark_to_string(style->unique_id), style->default_bump_mode);
}

void mergeHashTableCB(gpointer key, gpointer value, gpointer user)
{
      GHashTable *old = (GHashTable *) user;

      if(!g_hash_table_lookup(old,key))
            g_hash_table_insert(old,key,value);
}



// get 1-1 mapping of featureset names to style id except when configured differently
GList *get_required_styles_list(GHashTable *srchash,GList *fsets)
{
      GList *iter;
      GList *styles = NULL;
      ZMapFeatureSource src;
      gpointer key,value;

      zMap_g_hash_table_iter_init(&iter,srchash);
      while(zMap_g_hash_table_iter_next(&iter,&key,&value))
      {
            src = g_hash_table_lookup(srchash,key);
            if(src)
                  value = GUINT_TO_POINTER(src->style_id);
            styles = g_list_prepend(styles,value);
      }

      return(styles);
}




typedef struct
{
  GHashTable *all_styles ;
  gboolean found_style ;
  GString *missing_styles ;
} FindStylesStruct, *FindStyles ;

/* GFunc()    */
static void findStyleCB(gpointer data, gpointer user_data)
{
  GQuark style_id = GPOINTER_TO_INT(data) ;
  FindStyles find_data = (FindStyles)user_data ;

  style_id = zMapStyleCreateID((char *)g_quark_to_string(style_id)) ;

  if ((zMapFindStyle(find_data->all_styles, style_id)))
      find_data->found_style = TRUE;
  else
    {
      if (!(find_data->missing_styles))
	find_data->missing_styles = g_string_sized_new(1000) ;

      g_string_append_printf(find_data->missing_styles, "%s ", g_quark_to_string(style_id)) ;
    }

  return ;
}

// returns whether we have any of the needed styles and lists the ones we don't
static gboolean haveRequiredStyles(GHashTable *all_styles, GList *required_styles, char **missing_styles_out)
{
  gboolean result = FALSE ;
  FindStylesStruct find_data = {NULL} ;

  if(!required_styles)  // MH17: semantics -> don't need styles therefore have those that are required
      return(TRUE);

  find_data.all_styles = all_styles ;

  g_list_foreach(required_styles, findStyleCB, &find_data) ;

  if (find_data.missing_styles)
    *missing_styles_out = g_string_free(find_data.missing_styles, FALSE) ;

  result = find_data.found_style ;

  return result ;
}




/* This is _not_ a generalised processing function, it handles a sequence of replies from
 * a thread that build up a feature context from a source. The steps are interdependent
 * and data from one step must be available to the next. */
static gboolean processDataRequests(ZMapViewConnection view_con, ZMapServerReqAny req_any)
{
  gboolean result = TRUE ;
  ConnectionData connect_data = (ConnectionData)(view_con->request_data) ;
  ZMapView zmap_view = view_con->parent_view ;
  GList *fset;

  /* Process the different types of data coming back. */
  //printf("%s: response to %d was %d\n",view_con->url,req_any->type,req_any->response);
  //zMapLogWarning("%s: response to %d was %d",view_con->url,req_any->type,req_any->response);

  switch (req_any->type)
    {
    case ZMAP_SERVERREQ_CREATE:
      break;

    case ZMAP_SERVERREQ_OPEN:
      {
	break ;
      }
    case ZMAP_SERVERREQ_GETSERVERINFO:
      {
	ZMapServerReqGetServerInfo get_info = (ZMapServerReqGetServerInfo)req_any ;

	connect_data->database_name = get_info->database_name_out ;
	connect_data->database_title = get_info->database_title_out ;
	connect_data->database_path = get_info->database_path_out ;
	connect_data->request_as_columns = get_info->request_as_columns;

	/* Hacky....what if there are several source names etc...we need a flag to say "master" source... */
	if (!(zmap_view->view_db_name))
	  zmap_view->view_db_name = connect_data->database_name ;

	if (!(zmap_view->view_db_title))
	  zmap_view->view_db_title = connect_data->database_title ;

	break ;
      }

    case ZMAP_SERVERREQ_FEATURESETS:
      {
	ZMapServerReqFeatureSets feature_sets = (ZMapServerReqFeatureSets)req_any ;


	if (req_any->response == ZMAP_SERVERRESPONSE_OK)
	  {
	    /* Got the feature sets so record them in the server context. */
	    connect_data->curr_context->req_feature_set_names = feature_sets->feature_sets_inout ;
	  }
	else if (req_any->response == ZMAP_SERVERRESPONSE_UNSUPPORTED && feature_sets->feature_sets_inout)
	  {
	    /* If server doesn't support checking feature sets then just use those supplied. */
	    connect_data->curr_context->req_feature_set_names = feature_sets->feature_sets_inout ;

	    feature_sets->required_styles_out =
	      get_required_styles_list(zmap_view->context_map.source_2_sourcedata,
				       feature_sets->feature_sets_inout);
	  }

/* NOTE (mh17)
	tasked with handling a GFF file from the command line and no config..
	it became clear that this could not be done simply without reading each file twice
	and the plan moved to generating a config file with a perl script
	the idea being to read the GFF headers before running ZMap.
	But servers need a list of featuresets
	a) so that the request code could work out which servers to use
	b) so that we could precalculate featureset to column mapping and source to source data mapping
	(otherwise all data will be ignored and ZMap will abort from several places)
	which gives the crazy situation of having the read the entire file
	to extract all the featureset names so that we can read the entire file.
	NB files could be remote which is not ideal, and we expect some files to be large

	So i adapted the code to have featureset free servers
	(that can only be requested on startup - can't look one up by featureset if it's not defined)
	and hoped that i'd be able to patch this data in.
	There is a server protocol step to get featureset names
	but that would require processing subsequent steps to find out this information and
	the GFFparser rejects features from sources that have not been preconfigured.
	ie it's tied up in a knot

	Several parts of the display code have been patched to make up featureset to columns etc OTF
	which is in direct confrontation with the design of most of the server and display code,
	which explicitly assumes that this is predefined

	Well it sort of runs but really the server code needs a rewrite.
 */

#if 0
// defaulted in GFFparser
	/* Not all servers will provide a mapping between feature sets and styles so we add
	 * one now which is a straight mapping from feature set name to a style of the same name. */

	if (!(g_hash_table_size(feature_sets->featureset_2_stylelist_out)))
	  {
	    GList *sets ;

	    sets = feature_sets->feature_sets_inout ;
	    do
	      {
		GQuark feature_set_id, feature_set_name_id;

		/* We _must_ canonicalise here. */
		feature_set_name_id = GPOINTER_TO_UINT(sets->data) ;

		feature_set_id = zMapFeatureSetCreateID((char *)g_quark_to_string(feature_set_name_id)) ;

		zMap_g_hashlist_insert(feature_sets->featureset_2_stylelist_out,
				       feature_set_id,
				       GUINT_TO_POINTER(feature_set_id)) ;
//("processData f2s adds %s to %s\n",g_quark_to_string(feature_set_id),g_quark_to_string(feature_set_id));
	      }
	    while((sets = g_list_next(sets))) ;
	  }
#endif
	/* not all servers provide a source to source data mapping
	 * ZMap config can include this info but only if someone provides it
	 * make sure there is an entry for each featureset from this server
	 */
	for(fset = feature_sets->feature_sets_inout;fset;fset = fset->next)
	  {
            ZMapFeatureSource src;
		GQuark fid = zMapStyleCreateID((char *) g_quark_to_string( GPOINTER_TO_UINT(fset->data)));

            if (!(src = g_hash_table_lookup(feature_sets->source_2_sourcedata_inout,GUINT_TO_POINTER(fid))))
	      {
		GQuark src_unique_id ;

		// if entry is missing
		// allocate a new struct and add to the table
		src = g_new0(ZMapFeatureSourceStruct,1);

		src->source_id = GPOINTER_TO_UINT(fset->data);	/* may have upper case */
		src->source_text = src->source_id;
		src_unique_id = fid;
//		src->style_id = fid;

		g_hash_table_insert(feature_sets->source_2_sourcedata_inout, GUINT_TO_POINTER(fid), src) ;
	      }
            else
	      {
		if(!src->source_id)
		  src->source_id = GPOINTER_TO_UINT(fset->data);
		if(!src->source_text)
		  src->source_text = src->source_id;
//		if(!src->style_id)
//		  src->style_id = fid;	defaults to this in zmapGFF-Parser.c
	      }
	  }

	/* I don't know if we need these, can get from context. */
	connect_data->feature_sets = feature_sets->feature_sets_inout ;
	connect_data->required_styles = feature_sets->required_styles_out ;


#if 0 //ED_G_NEVER_INCLUDE_THIS_CODE
	printf("\nadding stylelists:\n");
	zMap_g_hashlist_print(feature_sets->featureset_2_stylelist_out) ;
#endif /* ED_G_NEVER_INCLUDE_THIS_CODE */

#if 0 //ED_G_NEVER_INCLUDE_THIS_CODE
	printf("\nview styles lists before merge:\n");
	zMap_g_hashlist_print(zmap_view->context_map.column_2_styles) ;
#endif /* ED_G_NEVER_INCLUDE_THIS_CODE */

	/* Merge the featureset to style hashses. */
	zMap_g_hashlist_merge(zmap_view->context_map.column_2_styles, feature_sets->featureset_2_stylelist_out) ;

#if 0 //ED_G_NEVER_INCLUDE_THIS_CODE
	printf("\nview styles lists after merge:\n");
	zMap_g_hashlist_print(zmap_view->context_map.column_2_styles) ;
#endif /* ED_G_NEVER_INCLUDE_THIS_CODE */


	/* If the hashes aren't equal, we had to do a merge.  Need to free the server
	 * created hash that will otherwise be left dangling... */
	if (zmap_view->context_map.column_2_styles != feature_sets->featureset_2_stylelist_out)
	  {
	    zMap_g_hashlist_destroy(feature_sets->featureset_2_stylelist_out);
	    feature_sets->featureset_2_stylelist_out = NULL;
	  }

	/* merge these in, the base mapping is defined in zMapViewIniGetData() */
	// NB these are not supplied by pipeServers and we assume a 1-1 mapping
	// (see above) of source to display featureset and source to style.
	// See also zmapViewRemoteReceive.c/xml_featureset_start_cb()

	if (!(zmap_view->context_map.featureset_2_column))
	  {
	    zmap_view->context_map.featureset_2_column = feature_sets->featureset_2_column_inout ;
	  }
	else if (feature_sets->featureset_2_column_inout &&
		 zmap_view->context_map.featureset_2_column != feature_sets->featureset_2_column_inout)
	  {
	    //print_fset2col("merge view",zmap_view->context_map.featureset_2_column);
	    //print_fset2col("merge inout",feature_sets->featureset_2_column_inout);
	    g_hash_table_foreach(feature_sets->featureset_2_column_inout,
				 mergeHashTableCB,zmap_view->context_map.featureset_2_column);
	  }

	/* we get lower case column names from ACE
	 * - patch in upppercased ones from other config if we have it
	 * (otterlace should provide config for this)
	 */
	{
	  GList *iter;
	  gpointer key,value;

	  zMap_g_hash_table_iter_init(&iter,zmap_view->context_map.featureset_2_column);
	  while(zMap_g_hash_table_iter_next(&iter,&key,&value))
            {
	      ZMapFeatureSetDesc fset;
	      ZMapFeatureSource fsrc;
	      ZMapFeatureColumn column;

	      fset = (ZMapFeatureSetDesc) value;

	      /* construct a reverse col 2 featureset mapping */
	      column = g_hash_table_lookup(zmap_view->context_map.columns,GUINT_TO_POINTER(fset->column_id));
	      if(column)
		{
		  fset->column_ID = column->column_id;      /* upper cased display name */

		  /* construct reverse mapping from column to featureset */
		  /* but don't add featuresets that get virtualised */
		  if(!g_list_find(column->featuresets_unique_ids,key))
		    {
		      fsrc = g_hash_table_lookup(zmap_view->context_map.source_2_sourcedata,key);
		      if(fsrc && !fsrc->maps_to)
			{
			  /* NOTE this is an ordered list */
			  column->featuresets_unique_ids = g_list_append(column->featuresets_unique_ids,key);
#warning this code gets run for all featuresets for every server which is silly
			}
		    }
		}

	      /* we get hundreds of these from ACE that are not in the config */
	      /* and there's no capitalised names */
	      /* we could hack in a capitaliser function but it would never be perfect */
	      if(!fset->feature_src_ID)
		fset->feature_src_ID = GPOINTER_TO_UINT(key);
            }
	}

	if (!(zmap_view->context_map.source_2_sourcedata))
	  {
	    zmap_view->context_map.source_2_sourcedata = feature_sets->source_2_sourcedata_inout ;
	  }
	else if(feature_sets->source_2_sourcedata_inout &&
		zmap_view->context_map.source_2_sourcedata !=  feature_sets->source_2_sourcedata_inout)
	  {
	    g_hash_table_foreach(feature_sets->source_2_sourcedata_inout,
				 mergeHashTableCB,zmap_view->context_map.source_2_sourcedata);
	  }


	//print_source_2_sourcedata("got featuresets",zmap_view->context_map.source_2_sourcedata);
	//print_fset2col("got featuresets",zmap_view->context_map.featureset_2_column);
	//print_col2fset("got columns",zmap_view->context_map.columns);

	// MH17: need to think about freeing _inout tables if in != out

	break ;
      }
    case ZMAP_SERVERREQ_STYLES:
      {
	ZMapServerReqStyles get_styles = (ZMapServerReqStyles)req_any ;

	/* Merge the retrieved styles into the views canonical style list. */
	if(get_styles->styles_out)
	{
	    char *missing_styles = NULL ;

#if 0
pointless doing this if we have defaults
code moved from zmapServerProtocolHandler.c
besides we should test the view data which may contain global config

		char *missing_styles = NULL;

		/* Make sure that all the styles that are required for the feature sets were found.
		* (This check should be controlled from analysing the number of feature servers or
		* flags set for servers.....) */

		if (!haveRequiredStyles(get_styles->styles_out, get_styles->required_styles_in, &missing_styles))
		{
			*err_msg_out = g_strdup_printf("The following required Styles could not be found on the server: %s",
						missing_styles) ;
		}
		if(missing_styles)
		{
			g_free(missing_styles);	   /* haveRequiredStyles return == TRUE doesn't mean missing_styles == NULL */
		}
#endif

		zmap_view->context_map.styles = zMapStyleMergeStyles(zmap_view->context_map.styles,
								get_styles->styles_out, ZMAPSTYLE_MERGE_PRESERVE) ;

		/* need to patch in sub style pointers after merge/ copy */
		zMapStyleSetSubStyles(zmap_view->context_map.styles);

		/* test here, where we have global and predefined styles too */

		if (!haveRequiredStyles(zmap_view->context_map.styles, get_styles->required_styles_in, &missing_styles))
		{
			zMapLogWarning("The following required Styles could not be found on the server: %s",missing_styles) ;
		}
		if(missing_styles)
		{
			g_free(missing_styles);	   /* haveRequiredStyles return == TRUE doesn't mean missing_styles == NULL */
		}
	}

	/* Store the curr styles for use in creating the context and drawing features. */
	//	connect_data->curr_styles = get_styles->styles_out ;
	/* as the styles in the window get replaced we need to have all of them not the new ones */
	connect_data->curr_styles = zmap_view->context_map.styles ;

	break ;
      }
    case ZMAP_SERVERREQ_NEWCONTEXT:
      {
	break ;
      }

    case ZMAP_SERVERREQ_FEATURES:
    case ZMAP_SERVERREQ_GETSTATUS:
    case ZMAP_SERVERREQ_SEQUENCE:
      {
      char *missing_styles = NULL ;
	/* features and getstatus combined as they can both display data */
	ZMapServerReqGetFeatures get_features = (ZMapServerReqGetFeatures)req_any ;

	if(req_any->response != ZMAP_SERVERRESPONSE_OK)
	  result = FALSE;

	if (result && req_any->type == ZMAP_SERVERREQ_FEATURES)
	  {
#if MH17_ADDED_IN_GFF_PARSER
	    if (!(connect_data->server_styles_have_mode)
		&& !zMapFeatureAnyAddModesToStyles((ZMapFeatureAny)(connect_data->curr_context),
						   zmap_view->context_map.styles))
	      {
     		zMapLogWarning("Source %s, inferring Style modes from Features failed.",
			       view_con->url) ;

		result = FALSE ;
	      }
#endif
	    /* I'm not sure if this couldn't come much earlier actually....something
	     * to investigate.... */

	    if (!makeStylesDrawable(zmap_view->view_sequence->config_file,
				    zmap_view->context_map.styles, &missing_styles))
	      {
		zMapLogWarning("Failed to make following styles drawable: %s", missing_styles) ;

		result = FALSE ;
	      }

	    connect_data->get_features = get_features;
	  }

	if (result && req_any->type == ZMAP_SERVERREQ_GETSTATUS)
	  {
            /* store the exit code and STDERR */
            ZMapServerReqGetStatus get_status = (ZMapServerReqGetStatus)req_any ;

            connect_data->exit_code = get_status->exit_code;
            connect_data->stderr_out = get_status->stderr_out;
	  }

	/* ok...once we are here we can display stuff.... */
	if (result && req_any->type == connect_data->display_after)
	  {
	    /* Isn't there a problem here...which bit of info goes with which server ???? */
	    zmapViewSessionAddServerInfo(zmap_view->session_data, connect_data->database_path) ;

	    if(connect_data->get_features)  /* may be nul if server died */
	      {
		zMapStopTimer("LoadFeatureSet",g_quark_to_string(GPOINTER_TO_UINT(connect_data->get_features->context->req_feature_set_names->data)));

		/* can't copy this list after getFeatures as it gets wiped */
	    	if(!connect_data->feature_sets)	/* (is autoconfigured server/ featuresets not specified) */
			connect_data->feature_sets = g_list_copy(connect_data->get_features->context->src_feature_set_names);

		getFeatures(zmap_view, connect_data->get_features, connect_data) ;

	      }
            /* we record succcessful requests, if some fail they will get zapped in checkstateconnections() */
	    zmap_view->sources_loading--;
	  }

	break ;
      }
      //    case ZMAP_SERVERREQ_GETSEQUENCE:
      // never appears?? - see commandCB() and processGetSeqRequests() in this file


    case ZMAP_SERVERREQ_TERMINATE:
      {
	break ;
      }

    default:
      {
	zMapLogFatalLogicErr("switch(), unknown value: %d", req_any->type) ;
	result = FALSE ;

	break ;
      }
    }

  return result ;
}

static void freeDataRequest(ZMapServerReqAny req_any)
{
  zMapServerRequestDestroy(req_any) ;

  return ;
}



/*
 *      Callbacks for getting local sequences for passing to blixem.
 */
static gboolean processGetSeqRequests(ZMapViewConnection view_con, ZMapServerReqAny req_any)
{
  gboolean result = FALSE ;
  ZMapView zmap_view = view_con->parent_view ;

  if (req_any->type == ZMAP_SERVERREQ_GETSEQUENCE)
    {
      ZMapServerReqGetSequence get_sequence = (ZMapServerReqGetSequence)req_any ;
      ZMapWindowCallbackCommandAlign align = (ZMapWindowCallbackCommandAlign)(get_sequence->caller_data) ;
      GPid blixem_pid ;
      gboolean status ;

      /* Got the sequences so launch blixem. */
      if ((status = zmapViewCallBlixem(zmap_view, align->block,
				       align->homol_type,
				       align->offset, align->cursor_position,
				       align->window_start, align->window_end,
				       align->mark_start, align->mark_end,
				       align->homol_set,
					 align->isSeq,
				       align->features, align->feature_set, NULL, get_sequence->sequences,
				       &blixem_pid, &(zmap_view->kill_blixems))))
	zmap_view->spawned_processes = g_list_append(zmap_view->spawned_processes,
						     GINT_TO_POINTER(blixem_pid)) ;

      result = TRUE ;
    }
  else
    {
      zMapLogFatalLogicErr("wrong request type: %d", req_any->type) ;

      result = FALSE ;
    }


  return result ;
}



/* Kill all the windows... */
static void killGUI(ZMapView view, ZMapViewWindowTree destroyed_view)
{
  while (view->window_list)
    {
      ZMapViewWindow view_window ;

      view_window = view->window_list->data ;

      destroyWindow(view, view_window, destroyed_view) ;
    }

  return ;
}


static void killConnections(ZMapView zmap_view)
{
  GList* list_item ;

  if ((zmap_view->connection_list))
    {
      list_item = g_list_first(zmap_view->connection_list) ;
      do
	{
	  ZMapViewConnection view_con ;
	  ZMapThread thread ;

	  view_con = list_item->data ;
	  thread = view_con->thread ;

	  /* NOTE, we do a _kill_ here, not a destroy. This just signals the thread to die, it
	   * will actually die sometime later. */
	  if (zMapThreadExists(thread))
	    zMapThreadKill(thread) ;
	}
      while ((list_item = g_list_next(list_item))) ;
    }

  return ;
}





static void invoke_merge_in_names(gpointer list_data, gpointer user_data)
{
  ZMapViewWindow view_window = (ZMapViewWindow)list_data;
  GList *feature_set_names = (GList *)user_data;

  /* This relies on hokey code... with a number of issues...
   * 1) the window function only concats the lists.
   * 2) this view code might well want to do the merge?
   * 3) how do we order all these columns?
   */
   /* mh17: column ordering is as in ZMap config
    * either by 'columns' command or by server and then featureset order
    * concat is ok as featuresets are not duplicated, but beware repeat requests to the same server
    * NOTE (mar 2011) with req from mark we expect duplicate requests, merge must merge not concatenate
    */
  zMapWindowMergeInFeatureSetNames(view_window->window, feature_set_names);

  return ;
}


/* Allocate a connection and send over the request to get the sequence displayed. */
/* NB: this is called from zmapViewLoadFeatures() and commandCB (for DNA only) */
static ZMapViewConnection createConnection(ZMapView zmap_view,
					   ZMapViewConnection view_con,
					   ZMapFeatureContext context,
					   char *server_url, char *format,
					   int timeout, char *version,
					   gboolean req_styles,
					   char *styles_file,
					   GList *req_featuresets,
					   gboolean dna_requested,
					   gint features_start, gint features_end,
					   gboolean terminate)
{

  ZMapThread thread ;
  ConnectionData connect_data ;
  gboolean existing = FALSE;
  int url_parse_error ;
  ZMapURL urlObj;

  /* Parse the url and create connection. */
  if (!(urlObj = url_parse(server_url, &url_parse_error)))
    {
      zMapLogWarning("GUI: url %s did not parse. Parse error < %s >",
		     server_url, url_error(url_parse_error)) ;
      return(NULL);
    }

  if (view_con)
    {
      // use existing connection if not busy
      if (view_con->step_list)
	view_con = NULL;
      else
	existing = TRUE;
      //if (existing) printf("using existing connection %s\n",view_con->url);
    }

  if (!view_con)
    {
      /* Create the thread to service the connection requests, we give it a function that it will call
       * to decode the requests we send it and a terminate function. */
      if ((thread = zMapThreadCreate(zMapServerRequestHandler,
				     zMapServerTerminateHandler, zMapServerDestroyHandler)))
        {
	  /* Create the connection struct. */
	  view_con = g_new0(ZMapViewConnectionStruct, 1) ;
	  view_con->parent_view = zmap_view ;
	  view_con->thread = thread ;
	  view_con->url = g_strdup(server_url) ;
	  //printf("create thread for %s\n",view_con->url);
	  view_con->thread_status = THREAD_STATUS_PENDING;

        }
      else
        {
        	/* reporting an error here woudl be good
        	 * but the thread interafce does not apper to return its error code
        	 * and was written to exit zmap in case of failure
        	 * we need to pop up a messgae if (!view->thread_fail_silent)
        	 * and also reply to otterlace if active
        	 */
		return(NULL);
        }
    }

  if (view_con)
    {
      ZMapServerReqAny req_any;
      StepListActionOnFailureType on_fail = REQUEST_ONFAIL_CANCEL_THREAD;

      // take out as now not needed and besides didn't work
      if (terminate)
	on_fail = REQUEST_ONFAIL_CONTINUE;  /* to get pipe server external script status */

      view_con->curr_request = ZMAPTHREAD_REQUEST_EXECUTE ;

      connect_data = g_new0(ConnectionDataStruct, 1) ;
      connect_data->curr_context = context ;
      if (terminate)           // ie server->delayed -> called after startup
	connect_data->dynamic_loading = TRUE ;

      connect_data->column_2_styles = zMap_g_hashlist_create() ;
// better?      connect_data->column_2_styles = zmap_view->context_map.column_2_styles;

      connect_data->featureset_2_column = zmap_view->context_map.featureset_2_column;
      connect_data->source_2_sourcedata = zmap_view->context_map.source_2_sourcedata;

      // we need to save this to tell otterlace when we've finished
      // it also gets given to threads: when can we free it?
      connect_data->feature_sets = req_featuresets;
//zMapLogWarning("request %d %s",g_list_length(req_featuresets),g_quark_to_string(GPOINTER_TO_UINT(req_featuresets->data)));

      /* the bad news is that these two little numbers have to tunnel through three distinct data
	 structures and layers of s/w to get to the pipe scripts.  Originally the request
	 coordinates were buried in blocks in the context supplied incidentally when requesting
	 features after extracting other data from the server.  Obviously done to handle multiple
	 blocks but it's another iso 7 violation  */

      connect_data->start = features_start;
      connect_data->end = features_end;

      /* likewise this has to get copied through a series of data structs */
      connect_data->sequence_map = zmap_view->view_sequence;

      view_con->request_data = connect_data ;


      view_con->step_list = zmapViewConnectionStepListCreate(dispatchContextRequests,
							     processDataRequests,
							     freeDataRequest);

      /* CHECK WHAT THIS IS ABOUT.... */
      /* Record info. for this session. */
      zmapViewSessionAddServer(zmap_view->session_data, urlObj, format) ;

      connect_data->display_after = ZMAP_SERVERREQ_FEATURES;

      /* Set up this connection in the step list. */
      if (!existing)
	{
	  req_any = zMapServerRequestCreate(ZMAP_SERVERREQ_CREATE,
					    zmap_view->view_sequence->config_file,
					    urlObj, format, timeout, version) ;
	  zmapViewStepListAddServerReq(view_con->step_list, view_con, ZMAP_SERVERREQ_CREATE, req_any, on_fail) ;
	  req_any = zMapServerRequestCreate(ZMAP_SERVERREQ_OPEN) ;
	  zmapViewStepListAddServerReq(view_con->step_list, view_con, ZMAP_SERVERREQ_OPEN, req_any, on_fail) ;
	  req_any = zMapServerRequestCreate(ZMAP_SERVERREQ_GETSERVERINFO) ;
	  zmapViewStepListAddServerReq(view_con->step_list, view_con, ZMAP_SERVERREQ_GETSERVERINFO, req_any, on_fail) ;
	}

//      if (req_featuresets)
// need to request all if none specified
	{
	  req_any = zMapServerRequestCreate(ZMAP_SERVERREQ_FEATURESETS, req_featuresets, NULL) ;
	  zmapViewStepListAddServerReq(view_con->step_list, view_con, ZMAP_SERVERREQ_FEATURESETS, req_any, on_fail) ;

	  if(req_styles || styles_file)
	  {
		req_any = zMapServerRequestCreate(ZMAP_SERVERREQ_STYLES, req_styles, styles_file && *styles_file ? styles_file : NULL) ;
		zmapViewStepListAddServerReq(view_con->step_list, view_con, ZMAP_SERVERREQ_STYLES, req_any, on_fail) ;
	  }
	  else
	  {
		  connect_data->curr_styles = zmap_view->context_map.styles ;
	  }
	  req_any = zMapServerRequestCreate(ZMAP_SERVERREQ_NEWCONTEXT, context) ;
	  zmapViewStepListAddServerReq(view_con->step_list, view_con, ZMAP_SERVERREQ_NEWCONTEXT, req_any, on_fail) ;

        req_any = zMapServerRequestCreate(ZMAP_SERVERREQ_FEATURES) ;
	  zmapViewStepListAddServerReq(view_con->step_list, view_con, ZMAP_SERVERREQ_FEATURES, req_any, on_fail) ;
	}

      if (dna_requested)
	{
	  req_any = zMapServerRequestCreate(ZMAP_SERVERREQ_SEQUENCE) ;
	  zmapViewStepListAddServerReq(view_con->step_list, view_con, ZMAP_SERVERREQ_SEQUENCE, req_any, on_fail) ;
	  connect_data->display_after = ZMAP_SERVERREQ_SEQUENCE ;
        /* despite appearing before features in the GFF this gets requested afterwards */
	}

      if (terminate)
	{
        /* MH17 NOTE
         * These calls are here in the order they should be executed in for clarity
         * but the order chosen is defined in zmapViewConnectionStepListCreate()
         * this code could be reordered without any effect
         * the step list is operated as an array indexed by request type
         */
        req_any = zMapServerRequestCreate(ZMAP_SERVERREQ_GETSTATUS) ;
        zmapViewStepListAddServerReq(view_con->step_list, view_con, ZMAP_SERVERREQ_GETSTATUS, req_any, on_fail) ;
        connect_data->display_after = ZMAP_SERVERREQ_GETSTATUS;


	  req_any = zMapServerRequestCreate(ZMAP_SERVERREQ_TERMINATE) ;
	  zmapViewStepListAddServerReq(view_con->step_list, view_con, ZMAP_SERVERREQ_TERMINATE, req_any, on_fail ) ;
	}

      if (!existing)
	zmap_view->connection_list = g_list_append(zmap_view->connection_list, view_con) ;

      /* Start the connection to the source. */
      zmapViewStepListIter(view_con) ;
    }
  else
    {
      zMapLogWarning("GUI: url %s looks ok (host: %s\tport: %d)"
		     "but could not connect to server.",
		     urlObj->url,
		     urlObj->host,
		     urlObj->port) ;
    }

  return view_con ;
}



static void destroyConnection(ZMapView view, ZMapViewConnection view_conn)
{
  if (view->sequence_server == view_conn)
    view->sequence_server = NULL;

//  zMapThreadDestroy(view_conn->thread) ;

  g_free(view_conn->url) ;

  if (view_conn->step_list)
    zmapViewStepListDestroy(view_conn);

  /* Need to destroy the types array here....... */

  g_free(view_conn) ;

  return ;
}


/* set all the windows attached to this view so that they contain nothing. */
static void resetWindows(ZMapView zmap_view)
{
  GList* list_item ;

  list_item = g_list_first(zmap_view->window_list) ;

  do
    {
      ZMapViewWindow view_window ;

      view_window = list_item->data ;

      zMapWindowReset(view_window->window) ;
    }
  while ((list_item = g_list_next(list_item))) ;

  return ;
}



/* Signal all windows there is data to draw. */
static void displayDataWindows(ZMapView zmap_view,
			             ZMapFeatureContext all_features,
                               ZMapFeatureContext new_features, GHashTable *new_styles,
                               gboolean undisplay, GList *masked)
{
  GList *list_item, *window_list  = NULL;
  gboolean clean_required = FALSE;

  list_item = g_list_first(zmap_view->window_list) ;

  /* when the new features aren't the stored features i.e. not the first draw */
  /* un-drawing the features doesn't work the same way as drawing */
  if(all_features != new_features && !undisplay)
    {
      clean_required = TRUE;
    }

  do
    {
      ZMapViewWindow view_window ;

      view_window = list_item->data ;

      if (!undisplay)
      {
        zMapWindowDisplayData(view_window->window, NULL,
			      all_features, new_features,
                        &zmap_view->context_map,
                        masked) ;
      }
      else
        zMapWindowUnDisplayData(view_window->window, all_features, new_features);

      if (clean_required)
        window_list = g_list_append(window_list, view_window->window);
    }
  while ((list_item = g_list_next(list_item))) ;

  if(clean_required)
    zmapViewCWHSetList(zmap_view->cwh_hash, new_features, window_list);

  return ;
}


static void loaded_dataCB(ZMapWindow window, void *caller_data, void *window_data)
{
  ZMapFeatureContext context = (ZMapFeatureContext)window_data;
  ZMapViewWindow view_window = (ZMapViewWindow)caller_data;
  ZMapView view;
  gboolean removed, debug = FALSE, unique_context;

  view = zMapViewGetView(view_window);

  if(debug)
    zMapLogWarning("%s", "Attempting to Destroy Diff Context");

  removed = zmapViewCWHRemoveContextWindow(view->cwh_hash, &context, window, &unique_context);

  if(debug)
    {
      if(removed)
        zMapLogWarning("%s", "Context was destroyed");
      else if(unique_context)
        zMapLogWarning("%s", "Context is the _only_ context");
      else
        zMapLogWarning("%s", "Another window still needs the context memory");
    }

  if(removed || unique_context)
    (*(view_cbs_G->load_data))(view, view->app_data, NULL) ;

  return ;
}


static ZMapViewWindow createWindow(ZMapView zmap_view, ZMapWindow window)
{
  ZMapViewWindow view_window ;

  view_window = g_new0(ZMapViewWindowStruct, 1) ;
  view_window->parent_view = zmap_view ;		    /* back pointer. */
  view_window->window = window ;

  return view_window ;
}


static void destroyWindow(ZMapView zmap_view, ZMapViewWindow view_window, ZMapViewWindowTree destroyed_view_inout)
{
  if (destroyed_view_inout)
    {
      ZMapViewWindowTree destroyed_window ;

      destroyed_window = g_new0(ZMapViewWindowTreeStruct, 1) ;
      destroyed_window->parent = view_window->window ;

      destroyed_view_inout->children = g_list_append(destroyed_view_inout->children, destroyed_window) ;
    }

  zmap_view->window_list = g_list_remove(zmap_view->window_list, view_window) ;

  zMapWindowDestroy(view_window->window) ;

  g_free(view_window) ;

  return ;
}



/* We have far too many function calls here...it's all confusing..... */
static void getFeatures(ZMapView zmap_view, ZMapServerReqGetFeatures feature_req, ConnectionData connect_data)
{
  ZMapFeatureContext new_features = NULL ;
  gboolean merge_results = FALSE ;
  ZMapFeatureContext diff_context = NULL ;
  GList *masked;


  zMapPrintTimer(NULL, "Got Features from Thread") ;

  /* May be a new context or a merge with an existing one. */
/*
 * MH17: moved mergeAndDrawContext code here:
 * Error handling is rubbish here...stuff needs to be free whether there is an error or not.
 *
 * new_features should be freed (but not the data...ahhhh actually the merge should
 * free any replicated data...yes, that is what should happen. Then when it comes to
 * the diff we should not free the data but should free all our structs...
 *
 * We should free the context_inout context here....actually better
 * would to have a "free" flag............
 *  */
  if (feature_req->context)
    {
      new_features = feature_req->context ;
      zMapAssert(!new_features->no_parent);

      connect_data->num_features = feature_req->context->num_features;

      if ((merge_results = justMergeContext(zmap_view,
					    &new_features, connect_data->curr_styles,
					    &masked, connect_data->request_as_columns, TRUE)))   // && !view->serial_load)
        {
            diff_context = new_features;
            justDrawContext(zmap_view, diff_context, connect_data->curr_styles , masked);
        }
      else
        {
            feature_req->context = NULL;
        }
    }
}


static gboolean zMapViewSortExons(ZMapFeatureContext diff_context)
{
      zMapFeatureContextExecute((ZMapFeatureAny) diff_context,
                                   ZMAPFEATURE_STRUCT_FEATURESET,
                                   zMapFeatureTranscriptSortExons,
                                   NULL);

      return(TRUE);
}




static ZMapFeatureContextExecuteStatus add_default_styles(GQuark key,
                                                         gpointer data,
                                                         gpointer user_data,
                                                         char **error_out)
{
  ZMapFeatureAny feature_any = (ZMapFeatureAny)data;
  ZMapFeatureContextExecuteStatus status = ZMAP_CONTEXT_EXEC_STATUS_OK;
  ZMapView view = (ZMapView) user_data;
//  ZMapFeatureSource src2src;
  ZMapFeatureTypeStyle style;
  ZMapFeatureColumn f_col;
//  ZMapFeatureSetDesc set_data ;

  zMapAssert(feature_any && zMapFeatureIsValid(feature_any)) ;

  switch(feature_any->struct_type)
    {
    case ZMAPFEATURE_STRUCT_ALIGN:
      {
        ZMapFeatureAlignment feature_align = NULL;
        feature_align = (ZMapFeatureAlignment)feature_any;
      }
      break;
    case ZMAPFEATURE_STRUCT_BLOCK:
      {
      }
      break;

    case ZMAPFEATURE_STRUCT_FEATURESET:
      {
		ZMapFeatureSet feature_set = NULL;
		feature_set = (ZMapFeatureSet)feature_any;

			/* for autoconfigured columns we have to patch up a few data structs
			* that are needed by various bits of code scattered all over the place
			* that are assumed to have been set up before requesting the data
			* and they are assumed to have been copied to some other place at some time
			* in between startup, requesting data, getting data and displaying it
			*
			* what's below is in repsonse to whatever errors and assertions happened
			* it's called 'design by experiment'
			*/
		style = feature_set->style;	/* eg for an auto configured featureset with a default style */
			/* also set up column2styles */
		if(style)
		{
			if(!g_hash_table_lookup(view->context_map.column_2_styles,GUINT_TO_POINTER(feature_set->unique_id)))
			{
				/* createColumnFull() needs a style table, although the error is buried in zmapWindowUtils.c */
				zMap_g_hashlist_insert(view->context_map.column_2_styles,
					feature_set->unique_id,     // the column
					GUINT_TO_POINTER(style->unique_id)) ;  // the style
			}

#if 0
/* cretaed by zMapFeatureGetSetColumn() below */
			if (!(set_data = g_hash_table_lookup(view->context_map->featureset_2_column,GUINT_TO_POINTER(feature_set_id))))
			{
				// to handle autoconfigured servers we have to make this up
				set_data = g_new0(ZMapFeatureSetDescStruct,1);
				set_data->column_id = feature_set_id;
				set_data->column_ID = feature_set_id;
				g_hash_table_insert(view->context_map->featureset_2_column,GUINT_TO_POINTER(feature_set_id), (gpointer) set_data);
			}

#endif
			/* find_or_create_column() needs f_col->style */
			f_col = zMapFeatureGetSetColumn(&(view->context_map),feature_set->unique_id);
			if(f_col)
			{
				if(!f_col->style)
					f_col->style = style;
				if(!f_col->style_table)
					f_col->style_table = g_list_append(f_col->style_table, (gpointer) style);
			}

			/* source_2_sourcedata has been set up by GFF parser, which needed it. */
		}
	}
	break;

    case ZMAPFEATURE_STRUCT_FEATURE:
    case ZMAPFEATURE_STRUCT_INVALID:
    default:
      {
      zMapAssertNotReached();
      break;
      }
    }

  return status;
}

static gboolean justMergeContext(ZMapView view, ZMapFeatureContext *context_inout,
				 GHashTable *styles, GList **masked,
				 gboolean request_as_columns, gboolean revcomp_if_needed)
{
  gboolean merge_result = FALSE ;
  ZMapFeatureContext new_features, diff_context = NULL ;
  ZMapFeatureContextMergeCode merge = ZMAPFEATURE_CONTEXT_ERROR ;
  GList *featureset_names = NULL;
  GList *l;

  new_features = *context_inout ;

  //  printf("just Merge new = %s\n",zMapFeatureContextGetDNAStatus(new_features) ? "yes" : "non");

  zMapStartTimer("Merge Context","") ;

  if(!view->features)
  {
	/* we need a context with a master_align with a block, all with valid sequence coordinates */
	/* this is all back to front, we only know what we requested when the answer comes back */
	/* and we need to have asked the same qeusrtion 3 times */
	ZMapFeatureBlock block = zMap_g_hash_table_nth(new_features->master_align->blocks, 0) ;

	view->features = zMapFeatureContextCopyWithParents((ZMapFeatureAny) block) ;
  }


  if(!view->view_sequence->end)
    {
      view->view_sequence->start = new_features->master_align->sequence_span.x1;
      view->view_sequence->end   = new_features->master_align->sequence_span.x2;
    }


  /* When coming from xremote we don't need to do this. */
  if (revcomp_if_needed && view->revcomped_features)
    {
      zMapFeatureContextReverseComplement(new_features, view->context_map.styles);
    }


  /* we need a list of requested featureset names, which is different from those returned
   * these names are user compatable (not normalised)
   */
  //printf("justMerge req=%d, %d featuresets\n", request_as_columns,g_list_length(new_features->req_feature_set_names));

  if(request_as_columns)      /* ie came from ACEDB */
    {

      ZMapFeatureColumn column;

      l = new_features->req_feature_set_names;  /* column names as quarks, not normalised */
      while(l)
	{
	  GQuark set_id = GPOINTER_TO_UINT(l->data);
	  char *set_name = (char *) g_quark_to_string(set_id);
	  set_id = zMapFeatureSetCreateID(set_name);

	  if (!(column = g_hash_table_lookup(view->context_map.columns,GUINT_TO_POINTER(set_id))))
	    {
	      ZMapFeatureSetDesc set_desc ;

	      /* AGGGHHHHHHHHH, SOMETIMES WE DON'T FIND IT HERE AS WELL.... */

	      /* If merge request came directly from otterlace then need to look up feature set
	       * in column/featureset hash. */
	      if ((set_desc = g_hash_table_lookup(view->context_map.featureset_2_column, GUINT_TO_POINTER(set_id))))
		column = g_hash_table_lookup(view->context_map.columns,GUINT_TO_POINTER(set_desc->column_id)) ;
	    }





	  /* the column featureset lists have been assembled by this point,
	     could not do this at the request stage */

	  if(column)
            {                                    /* more effcient this way round? */
	      featureset_names = g_list_concat(column->featuresets_names,featureset_names);
            }
	  else  /* should not happen */
            {
	      /* this is a not configured error */
	      zMapLogWarning("merge: no column for %s",set_name);
            }

	  l = l->next;
	  /* as this list is to be replaced it would be logical to delete the links
	   * but it is also referred to by connection_data
	   */

	}
      new_features->req_feature_set_names = featureset_names;

    }
  else
    {
	/* not sure if these lists need copying, but a small memory leak is better than a crash due to a double free */
      if(!new_features->req_feature_set_names)
		new_features->req_feature_set_names = g_list_copy(new_features->src_feature_set_names);

	featureset_names = new_features->req_feature_set_names;

	/* need to add column_2_style and column style table; tediously we need the featureset structs to do this */
      zMapFeatureContextExecute((ZMapFeatureAny) new_features,
				ZMAPFEATURE_STRUCT_FEATURESET,
				add_default_styles,
				(gpointer) view);
    }

  if (0)
    {
      char *x = g_strdup_printf("justMergeContext req=%d, %d featuresets after processing\n",
				request_as_columns, g_list_length(new_features->req_feature_set_names));
      GList *l;
      for(l = new_features->req_feature_set_names;l;l = l->next)
	{
	  char *y = (char *) g_quark_to_string(GPOINTER_TO_UINT(l->data));
	  x = g_strconcat(x," ",y,NULL);
	}
//      zMapLogWarning(x,"");
	printf("%s\n",x);

    }

  merge = zMapFeatureContextMerge(&(view->features), &new_features, &diff_context, featureset_names) ;


  //  printf("just Merge view = %s\n",zMapFeatureContextGetDNAStatus(view->features) ? "yes" : "non");
  //  printf("just Merge diff = %s\n",zMapFeatureContextGetDNAStatus(diff_context) ? "yes" : "non");


  {
    gboolean debug = FALSE ;
    GError *err = NULL;

    if (debug)
      {
	zMapFeatureDumpToFileName(diff_context,"features.txt","(justMerge) diff context:\n", NULL, &err) ;
	zMapFeatureDumpToFileName(view->features,"features.txt","(justMerge) view->Features:\n", NULL, &err) ;
      }

  }


  if (merge == ZMAPFEATURE_CONTEXT_OK)
    {
      /*      zMapLogMessage("%s", "Context merge succeeded.") ;*/
      merge_result = TRUE ;

      if(0)
	{
	  char *x = g_strdup_printf("justMerge req=%d, diff has %d featuresets after merging: ", request_as_columns,g_list_length(diff_context->src_feature_set_names));
	  GList *l;
	  for(l = diff_context->src_feature_set_names;l;l = l->next)
	    {
	      char *y = (char *) g_quark_to_string(GPOINTER_TO_UINT(l->data));
	      x = g_strconcat(x,",",y,NULL);
	    }
	  zMapLogWarning(x,"");
	  printf("%s\n",x);
	}

	/* ensure transcripts have exons in fwd strand order
	 * needed for CanvasTranscript... ACEDB did this but pipe scripts return exons in transcript (strand) order
	 */
	zMapViewSortExons(diff_context);


	/* collpase short reads if configured
	 * NOTE this is simpler than EST masking as we simply don't display the collapsed features
	 * if it is thought necessary to change this then follow the example of EST masking code
	 * you will need to head into window code via just DrawContext()
	 */
	zMapViewCollapseFeatureSets(view,diff_context);

      // mask ESTs with mRNAs if configured
      l = zMapViewMaskFeatureSets(view, diff_context->src_feature_set_names);

      if(masked)
	*masked = l;
    }
  else if (merge == ZMAPFEATURE_CONTEXT_NONE)
    zMapLogWarning("%s", "Context merge failed because no new features found in new context.") ;
  else
    zMapLogCritical("%s", "Context merge failed, serious error.") ;


  zMapStopTimer("Merge Context","") ;

  /* Return the diff_context which is the just the new features (NULL if merge fails). */
  *context_inout = diff_context ;

  return merge_result ;
}

static void justDrawContext(ZMapView view, ZMapFeatureContext diff_context, GHashTable *new_styles, GList *masked)
{
  /* Signal the ZMap that there is work to be done. */
  displayDataWindows(view, view->features, diff_context, new_styles, FALSE, masked) ;

  /* Not sure about the timing of the next bit. */

  /* We have to redraw the whole navigator here.  This is a bit of
   * a pain, but it's due to the scaling we do to make the rest of
   * the navigator work.  If the length of the sequence changes the
   * all the previously drawn features need to move.  It also
   * negates the need to keep state as to the length of the sequence,
   * the number of times the scale bar has been drawn, etc... */
  zMapWindowNavigatorReset(view->navigator_window); /* So reset */
  zMapWindowNavigatorSetStrand(view->navigator_window, view->revcomped_features);
  /* and draw with _all_ the view's features. */
  zMapWindowNavigatorDrawFeatures(view->navigator_window, view->features, view->context_map.styles);

  /* signal our caller that we have data. */
  (*(view_cbs_G->load_data))(view, view->app_data, NULL) ;

  return ;
}

static void eraseAndUndrawContext(ZMapView view, ZMapFeatureContext context_inout)
{
  ZMapFeatureContext diff_context = NULL;

  if(!zMapFeatureContextErase(&(view->features), context_inout, &diff_context))
    zMapLogCritical("%s", "Cannot erase feature data from...");
  else
    {
      displayDataWindows(view, view->features, diff_context, NULL, TRUE, NULL);

      zMapFeatureContextDestroy(diff_context, TRUE);
    }

  return ;
}



/* Layer below wants us to execute a command. */
static void commandCB(ZMapWindow window, void *caller_data, void *window_data)
{
  ZMapViewWindow view_window = (ZMapViewWindow)caller_data ;
  ZMapView view = view_window->parent_view ;
  ZMapWindowCallbackCommandAny cmd_any = (ZMapWindowCallbackCommandAny)window_data ;

  switch (cmd_any->cmd)
    {
    case ZMAPWINDOW_CMD_SHOWALIGN:
      {
	ZMapWindowCallbackCommandAlign align_cmd = (ZMapWindowCallbackCommandAlign)cmd_any ;

	doBlixemCmd(view, align_cmd) ;

	break ;
      }
    case ZMAPWINDOW_CMD_GETFEATURES:
      {
	ZMapWindowCallbackGetFeatures get_data = (ZMapWindowCallbackGetFeatures)cmd_any ;
	int req_start = get_data->start;
	int req_end = get_data->end;

	if (view->revcomped_features)
	  {
            int tmp;

            /* rev comp the request to get the right features, we request as fwd strand */

            req_start = zmapFeatureRevCompCoord(req_start,
						view->features->parent_span.x1,view->features->parent_span.x2);
            req_end   = zmapFeatureRevCompCoord(req_end,
						view->features->parent_span.x1,view->features->parent_span.x2);

            tmp = req_start;
            req_start = req_end;
            req_end = tmp;
	  }

	zmapViewLoadFeatures(view, get_data->block, get_data->feature_set_ids, NULL,
			     req_start, req_end,
			     SOURCE_GROUP_DELAYED, TRUE, FALSE) ;	/* don't terminate, need to keep alive for blixem */

	break ;
      }


    case ZMAPWINDOW_CMD_REVERSECOMPLEMENT:
      {
	gboolean status ;

	/* NOTE, there is no need to signal the layer above that things are changing,
	 * the layer above does the complement and handles all that. */
	if (!(status = zMapViewReverseComplement(view)))
	  {
	    zMapLogCritical("%s", "View Reverse Complement failed.") ;

	    zMapWarning("%s", "View Reverse Complement failed.") ;
	  }

	break ;
      }
    default:
      {
	zMapAssertNotReached() ;
	break ;
      }
    }


  return ;
}


/* Call blixem functions, note that if we fetch local sequences this is asynchronous and
 * results in a callback to processGetSeqRequests() which then does the zmapViewCallBlixem() call. */
static void doBlixemCmd(ZMapView view, ZMapWindowCallbackCommandAlign align_cmd)
{
  gboolean status ;
  GList *local_sequences = NULL ;


  if (align_cmd->homol_set == ZMAPWINDOW_ALIGNCMD_NONE
      || !(status = zmapViewBlixemLocalSequences(view, align_cmd->block, align_cmd->homol_type,
						 align_cmd->offset, align_cmd->cursor_position,
						 align_cmd->feature_set, &local_sequences)))
    {
      GPid blixem_pid ;

      if ((status = zmapViewCallBlixem(view, align_cmd->block,
				       align_cmd->homol_type,
				       align_cmd->offset,
				       align_cmd->cursor_position,
				       align_cmd->window_start, align_cmd->window_end,
				       align_cmd->mark_start, align_cmd->mark_end,
				       align_cmd->homol_set,
					 align_cmd->isSeq,
				       align_cmd->features, align_cmd->feature_set, align_cmd->source, NULL,
				       &blixem_pid, &(view->kill_blixems))))
	view->spawned_processes = g_list_append(view->spawned_processes, GINT_TO_POINTER(blixem_pid)) ;
    }
  else
    {
      if (!view->sequence_server)
	{
	  zMapWarning("%s", "No sequence server was specified so cannot fetch raw sequences for blixem.") ;
	}
      else
	{
	  ZMapViewConnection view_con ;
	  ZMapViewConnectionRequest request ;
	  ZMapServerReqAny req_any ;

	  view_con = view->sequence_server ;
	  // assumed to be acedb

	  if (!view_con) // || !view_con->sequence_server)
	    {
	      zMapWarning("%s", "Sequence server incorrectly specified in config file"
			  " so cannot fetch local sequences for blixem.") ;
	    }
	  else if(view_con->step_list)
	    {
	      zMapWarning("%s", "Sequence server is currently active"
			  " so cannot fetch local sequences for blixem.") ;
	    }
	  else
	    {
	      zmapViewBusy(view, TRUE) ;

	      /* Create the step list that will be used to fetch the sequences. */
	      view_con->step_list = zmapViewStepListCreate(NULL, processGetSeqRequests, NULL) ;
	      zmapViewStepListAddStep(view_con->step_list, ZMAP_SERVERREQ_GETSEQUENCE,
				      REQUEST_ONFAIL_CANCEL_STEPLIST) ;

	      /* Add the request to the step list. */
	      req_any = zMapServerRequestCreate(ZMAP_SERVERREQ_GETSEQUENCE,
						local_sequences, align_cmd) ;

	      request = zmapViewStepListAddServerReq(view_con->step_list,
						     view_con, ZMAP_SERVERREQ_GETSEQUENCE, req_any, REQUEST_ONFAIL_CANCEL_STEPLIST) ;

	      /* Start the step list. */
	      zmapViewStepListIter(view_con) ;
	    }
	}
    }


  return ;
}


static void viewVisibilityChangeCB(ZMapWindow window, void *caller_data, void *window_data)
{
  ZMapViewWindow view_window = (ZMapViewWindow)caller_data ;
  ZMapWindowVisibilityChange vis = (ZMapWindowVisibilityChange)window_data;

  /* signal our caller that something has changed. */
  (*(view_cbs_G->visibility_change))(view_window, view_window->parent_view->app_data, window_data) ;

  /* view_window->window can be NULL (when window copying) so we use the passed in window... */
  /* Yes it's a bit messy, but it's stopping it crashing. */
  zMapWindowNavigatorSetCurrentWindow(view_window->parent_view->navigator_window, window);

  zMapWindowNavigatorDrawLocator(view_window->parent_view->navigator_window, vis->scrollable_top, vis->scrollable_bot);

  return;
}

/* When a window is split, we set the zoom status of all windows */
static void setZoomStatusCB(ZMapWindow window, void *caller_data, void *window_data)
{
  ZMapViewWindow view_window = (ZMapViewWindow)caller_data ;

  g_list_foreach(view_window->parent_view->window_list, setZoomStatus, NULL) ;

  return;
}

static void setZoomStatus(gpointer data, gpointer user_data)
{
#ifdef ED_G_NEVER_INCLUDE_THIS_CODE
  ZMapViewWindow view_window = (ZMapViewWindow)data ;
#endif /* ED_G_NEVER_INCLUDE_THIS_CODE */
  return;
}



/* Trial code to get alignments from a file and create a context...... */
static ZMapFeatureContext createContext(ZMapFeatureSequenceMap sequence, GList *feature_set_names)
{
  ZMapFeatureContext context = NULL ;
  gboolean master = TRUE ;
  ZMapFeatureAlignment alignment ;
  ZMapFeatureBlock block ;

  context = zMapFeatureContextCreate(sequence->sequence, sequence->start, sequence->end, feature_set_names) ;

  /* Add the master alignment and block. */
  alignment = zMapFeatureAlignmentCreate(sequence->sequence, master) ; /* TRUE => master alignment. */

  zMapFeatureContextAddAlignment(context, alignment, master) ;

  block = zMapFeatureBlockCreate(sequence->sequence,
				 sequence->start, sequence->end, ZMAPSTRAND_FORWARD,
				 sequence->start, sequence->end, ZMAPSTRAND_FORWARD) ;

  zMapFeatureAlignmentAddBlock(alignment, block) ;


  /* Add other alignments if any were specified in a config file. */
  /* NOTE it's iffed out */
  addAlignments(context) ;


  return context ;
}


/* Add other alignments if any specified in a config file. */
static void addAlignments(ZMapFeatureContext context)
{
#ifdef THIS_NEEDS_REDOING
  ZMapConfigStanzaSet blocks_list = NULL ;
  ZMapConfig config ;
  char *config_file ;
  char *stanza_name = "align" ;
  gboolean result = FALSE ;
  char *ref_seq ;
  int start, end ;
  ZMapFeatureAlignment alignment = NULL ;


  ref_seq = (char *)g_quark_to_string(context->sequence_name) ;
  start = context->sequence_to_parent.c1 ;
  end = context->sequence_to_parent.c2 ;


  config_file = zMapConfigDirGetFile() ;
  if ((config = zMapConfigCreateFromFile(config_file)))
    {
      ZMapConfigStanza block_stanza ;
      ZMapConfigStanzaElementStruct block_elements[]
	= {{"reference_seq"        , ZMAPCONFIG_STRING , {NULL}},
	   {"reference_start"      , ZMAPCONFIG_INT    , {NULL}},
	   {"reference_end"        , ZMAPCONFIG_INT    , {NULL}},
	   {"reference_strand"     , ZMAPCONFIG_INT    , {NULL}},
	   {"non_reference_seq"    , ZMAPCONFIG_STRING , {NULL}},
	   {"non_reference_start"  , ZMAPCONFIG_INT    , {NULL}},
	   {"non_reference_end"    , ZMAPCONFIG_INT    , {NULL}},
	   {"non_reference_strand" , ZMAPCONFIG_INT    , {NULL}},
	   {NULL, -1, {NULL}}} ;

      /* init non string elements. */
      zMapConfigGetStructInt(block_elements, "reference_start")      = 0 ;
      zMapConfigGetStructInt(block_elements, "reference_end")        = 0 ;
      zMapConfigGetStructInt(block_elements, "reference_strand")     = 0 ;
      zMapConfigGetStructInt(block_elements, "non_reference_start")  = 0 ;
      zMapConfigGetStructInt(block_elements, "non_reference_end")    = 0 ;
      zMapConfigGetStructInt(block_elements, "non_reference_strand") = 0 ;

      block_stanza = zMapConfigMakeStanza(stanza_name, block_elements) ;

      result = zMapConfigFindStanzas(config, block_stanza, &blocks_list) ;
    }

  if (result)
    {
      ZMapConfigStanza next_block = NULL;

      while ((next_block = zMapConfigGetNextStanza(blocks_list, next_block)) != NULL)
        {
          ZMapFeatureBlock data_block = NULL ;
	  char *reference_seq, *non_reference_seq ;
	  int reference_start, reference_end, non_reference_start, non_reference_end ;
	  ZMapStrand ref_strand = ZMAPSTRAND_REVERSE, non_strand = ZMAPSTRAND_REVERSE ;
	  int diff ;

	  reference_seq = zMapConfigGetElementString(next_block, "reference_seq") ;
	  reference_start = zMapConfigGetElementInt(next_block, "reference_start") ;
	  reference_end = zMapConfigGetElementInt(next_block, "reference_end") ;
	  non_reference_seq = zMapConfigGetElementString(next_block, "non_reference_seq") ;
	  non_reference_start = zMapConfigGetElementInt(next_block, "non_reference_start") ;
	  non_reference_end = zMapConfigGetElementInt(next_block, "non_reference_end") ;
	  if (zMapConfigGetElementInt(next_block, "reference_strand"))
	    ref_strand = ZMAPSTRAND_FORWARD ;
	  if (zMapConfigGetElementInt(next_block, "non_reference_strand"))
	    non_strand = ZMAPSTRAND_FORWARD ;


	  /* We only add aligns/blocks that are for the relevant reference sequence and within
	   * the start/end for that sequence. */
	  if (g_ascii_strcasecmp(ref_seq, reference_seq) == 0
	      && !(reference_start > end || reference_end < start))
	    {

	      if (!alignment)
		{
		  /* Add the other alignment, note that we do this dumbly at the moment assuming
		   * that there is only one other alignment */
		  alignment = zMapFeatureAlignmentCreate(non_reference_seq, FALSE) ;

		  zMapFeatureContextAddAlignment(context, alignment, FALSE) ;
		}


	      /* Add the block for this set of data. */

	      /* clamp coords...SHOULD WE DO THIS, PERHAPS WE JUST REJECT THINGS THAT DON'T FIT ? */
	      if ((diff = start - reference_start) > 0)
		{
		  reference_start += diff ;
		  non_reference_start += diff ;
		}
	      if ((diff = reference_end - end) > 0)
		{
		  reference_end -= diff ;
		  non_reference_end -= diff ;
		}

	      data_block = zMapFeatureBlockCreate(non_reference_seq,
						  reference_start, reference_end, ref_strand,
						  non_reference_start, non_reference_end, non_strand) ;

	      zMapFeatureAlignmentAddBlock(alignment, data_block) ;
	    }
        }
    }
#endif /* THIS_NEEDS_REDOING */
  return ;
}




#ifdef ED_G_NEVER_INCLUDE_THIS_CODE
/* Creates a copy of a context from the given block upwards and sets the start/end
 * of features within the block. */

#warning MH17: scan for zMapFeatureBlockSetFeaturesCoords to find some simliar code  (near line 1876)

static ZMapFeatureContext createContextCopyFromBlock(ZMapFeatureBlock block, GList *feature_set_names,
						     int features_start, int features_end)
{
  ZMapFeatureContext context = NULL ;
  gboolean master = TRUE ;
  ZMapFeatureAlignment alignment ;


  context = zMapFeatureContextCreate(sequence, start, end, feature_set_names) ;

  /* Add the master alignment and block. */
  alignment = zMapFeatureAlignmentCreate(sequence, master) ; /* TRUE => master alignment. */

  zMapFeatureContextAddAlignment(context, alignment, master) ;

  block = zMapFeatureBlockCreate(sequence,
				 start, end, ZMAPSTRAND_FORWARD,
				 start, end, ZMAPSTRAND_FORWARD) ;

  zMapFeatureBlockSetFeaturesCoords(block, features_start, features_end) ;

  zMapFeatureAlignmentAddBlock(alignment, block) ;


  return context ;
}
#endif /* ED_G_NEVER_INCLUDE_THIS_CODE */






#ifdef NOT_REQUIRED_ATM

/* Read list of sequence to server mappings (i.e. which sequences must be fetched from which
 * servers) from the zmap config file. */
static gboolean getSequenceServers(ZMapView zmap_view, char *config_str)
{
  gboolean result = FALSE ;
  ZMapConfig config ;
  ZMapConfigStanzaSet zmap_list = NULL ;
  ZMapConfigStanza zmap_stanza ;
  char *zmap_stanza_name = ZMAPSTANZA_APP_CONFIG ;
  ZMapConfigStanzaElementStruct zmap_elements[] = {{ZMAPSTANZA_APP_SEQUENCE_SERVERS, ZMAPCONFIG_STRING, {NULL}},
						   {NULL, -1, {NULL}}} ;

  if ((config = getConfigFromBufferOrFile(config_str)))
    {
      zmap_stanza = zMapConfigMakeStanza(zmap_stanza_name, zmap_elements) ;

      if (zMapConfigFindStanzas(config, zmap_stanza, &zmap_list))
	{
	  ZMapConfigStanza next_zmap = NULL ;

	  /* We only read the first of these stanzas.... */
	  if ((next_zmap = zMapConfigGetNextStanza(zmap_list, next_zmap)) != NULL)
	    {
	      char *server_seq_str ;

	      if ((server_seq_str
		   = zMapConfigGetElementString(next_zmap, ZMAPSTANZA_APP_SEQUENCE_SERVERS)))
		{
		  char *sequence, *server ;
		  ZMapViewSequence2Server seq_2_server ;
		  char *search_str ;

		  search_str = server_seq_str ;
		  while ((sequence = strtok(search_str, " ")))
		    {
		      search_str = NULL ;
		      server = strtok(NULL, " ") ;

		      seq_2_server = createSeq2Server(sequence, server) ;

		      zmap_view->sequence_2_server = g_list_append(zmap_view->sequence_2_server, seq_2_server) ;
		    }
		}
	    }

	  zMapConfigDeleteStanzaSet(zmap_list) ;		    /* Not needed anymore. */
	}

      zMapConfigDestroyStanza(zmap_stanza) ;

      zMapConfigIniDestroy(config) ;

      result = TRUE ;
    }

  return result ;
}


static void destroySeq2ServerCB(gpointer data, gpointer user_data_unused)
{
  ZMapViewSequence2Server seq_2_server = (ZMapViewSequence2Server)data ;

  destroySeq2Server(seq_2_server) ;

  return ;
}

static ZMapViewSequence2Server createSeq2Server(char *sequence, char *server)
{
  ZMapViewSequence2Server seq_2_server = NULL ;

  seq_2_server = g_new0(ZMapViewSequence2ServerStruct, 1) ;
  seq_2_server->sequence = g_strdup(sequence) ;
  seq_2_server->server = g_strdup(server) ;

  return seq_2_server ;
}


static void destroySeq2Server(ZMapViewSequence2Server seq_2_server)
{
  g_free(seq_2_server->sequence) ;
  g_free(seq_2_server->server) ;
  g_free(seq_2_server) ;

  return ;
}

/* Check to see if a sequence/server pair match any in the list mapping sequences to servers held
 * in the view. NOTE that if the sequence is not in the list at all then this function returns
 * TRUE as it is assumed by default that sequences can be fetched from any servers.
 * */
static gboolean checkSequenceToServerMatch(GList *seq_2_server, ZMapViewSequence2Server target_seq_server)
{
  gboolean result = FALSE ;
  GList *server_item ;

  /* If the sequence is in the list then check the server names. */
  if ((server_item = g_list_find_custom(seq_2_server, target_seq_server, findSequence)))
    {
      ZMapViewSequence2Server curr_seq_2_server = (ZMapViewSequence2Server)server_item->data ;

      if ((g_ascii_strcasecmp(curr_seq_2_server->server, target_seq_server->server) == 0))
	result = TRUE ;
    }
  else
    {
      /* Return TRUE if sequence not in list. */
      result = TRUE ;
    }

  return result ;
}


/* A GCompareFunc to check whether servers match in the sequence to server mapping. */
static gint findSequence(gconstpointer a, gconstpointer b)
{
  gint result = -1 ;
  ZMapViewSequence2Server seq_2_server = (ZMapViewSequence2Server)a ;
  ZMapViewSequence2Server target_fetch = (ZMapViewSequence2Server)b ;

  if ((g_ascii_strcasecmp(seq_2_server->sequence, target_fetch->sequence) == 0))
    result = 0 ;

  return result ;
}
#endif /* NOT_REQUIRED_ATM */

/* Hacky...sorry.... */
static void threadDebugMsg(ZMapThread thread, char *format_str, char *msg)
{
  char *thread_id ;
  char *full_msg ;

  thread_id = zMapThreadGetThreadID(thread) ;
  full_msg = g_strdup_printf(format_str, thread_id, msg ? msg : "") ;


#ifdef ED_G_NEVER_INCLUDE_THIS_CODE
  zMapDebug("%s", full_msg) ;
#endif /* ED_G_NEVER_INCLUDE_THIS_CODE */

  zMapLogWarning("%s",full_msg);

  g_free(full_msg) ;
  g_free(thread_id) ;

  return ;
}



/* check whether there are live connections or not, return TRUE if there are, FALSE otherwise. */
static gboolean checkContinue(ZMapView zmap_view)
{
  gboolean connections = FALSE ;

  switch (zmap_view->state)
    {
    case ZMAPVIEW_INIT:       /* shouldn't be here! */
    case ZMAPVIEW_MAPPED:
    case ZMAPVIEW_LOADED:           /*delayed servers get cleared up, we do not need connections to run */

      {
	/* Nothing to do here I think.... */
	connections = TRUE ;
	break ;
      }
    case ZMAPVIEW_CONNECTING:
    case ZMAPVIEW_CONNECTED:
    case ZMAPVIEW_LOADING:
//    case ZMAPVIEW_LOADED:
      {
	/* Kill the view as all connections have died. */
	/* Threads have died because of their own errors....but the ZMap is not dying so
	 * reset state to init and we should return an error here....(but how ?), we
	 * should not be outputting messages....I think..... */
	/* need to reset here..... */

	/* Tricky coding here: we need to destroy the view _before_ we notify the layer above us
	 * that the zmap_view has gone but we need to pass information from the view back, so we
	 * keep a temporary record of certain parts of the view. */
	ZMapView zmap_view_ref = zmap_view ;
	void *app_data = zmap_view->app_data ;
	ZMapViewCallbackDestroyData destroy_data ;

	zMapWarning("%s", "Cannot show ZMap because server connections have all died or been cancelled.") ;
	zMapLogWarning("%s", "Cannot show ZMap because server connections have all died or been cancelled.") ;

	zmap_view->state = ZMAPVIEW_DYING ;


	/* OK...WE MAY NEED TO SIGNAL THAT VIEWS HAVE DIED HERE..... */
	/* Do we need to return what's been killed here ???? */
	killGUI(zmap_view, NULL) ;

	destroy_data = g_new(ZMapViewCallbackDestroyDataStruct, 1) ; /* Caller must free. */
	destroy_data->xwid = zmap_view->xwid ;

	destroyZMapView(&zmap_view) ;

	/* Signal layer above us that view has died. */
	(*(view_cbs_G->destroy))(zmap_view_ref, app_data, destroy_data) ;

	connections = FALSE ;

	break ;
      }
    case ZMAPVIEW_UPDATING:
      {
      /* zmap is ok but a  new column didn't come through */
      zmap_view->state = ZMAPVIEW_LOADED;

      /* Signal layer above us because the view has stopped loading. */
      (*(view_cbs_G->state_change))(zmap_view, zmap_view->app_data, NULL) ;
      //printf("check continue thread died while updating\n");
      //zMapLogWarning("check continue thread died while updating\n",NULL);
      connections = TRUE ;

      break;
      }
    case ZMAPVIEW_RESETTING:
      {
	/* zmap is ok but user has reset it and all threads have died so we need to stop
	 * checking.... */
	zmap_view->state = ZMAPVIEW_MAPPED;       /* ZMAPVIEW_INIT */

	/* Signal layer above us because the view has reset. */
	(*(view_cbs_G->state_change))(zmap_view, zmap_view->app_data, NULL) ;

	connections = FALSE ;

	break ;
      }
    case ZMAPVIEW_DYING:
      {
	/* Tricky coding here: we need to destroy the view _before_ we notify the layer above us
	 * that the zmap_view has gone but we need to pass information from the view back, so we
	 * keep a temporary record of certain parts of the view. */
	ZMapView zmap_view_ref = zmap_view ;
	void *app_data = zmap_view->app_data ;
	ZMapViewCallbackDestroyData destroy_data ;

	destroy_data = g_new(ZMapViewCallbackDestroyDataStruct, 1) ; /* Caller must free. */
	destroy_data->xwid = zmap_view->xwid ;

	/* view was waiting for threads to die, now they have we can free everything. */
	destroyZMapView(&zmap_view) ;

	/* Signal layer above us that view has died. */
	(*(view_cbs_G->destroy))(zmap_view_ref, app_data, destroy_data) ;

	connections = FALSE ;

	break ;
      }
    default:
      {
	zMapLogFatalLogicErr("switch(), unknown value: %d", zmap_view->state) ;

	break ;
      }
    }

//if(!connections) printf("checkContinue returns FALSE\n");


  return connections ;
}




static gboolean makeStylesDrawable(char *config_file, GHashTable *styles, char **missing_styles_out)
{
  gboolean result = FALSE ;
  DrawableDataStruct drawable_data = {NULL, FALSE, NULL} ;

  drawable_data.config_file = config_file ;

  g_hash_table_foreach(styles, drawableCB, &drawable_data) ;

  if (drawable_data.missing_styles)
    *missing_styles_out = g_string_free(drawable_data.missing_styles, FALSE) ;

  result = drawable_data.found_style ;

  return result ;
}



/* A GHashListForeachFunc() to make the given style drawable. */
static void drawableCB(gpointer key, gpointer data, gpointer user_data)
{
  GQuark key_id = GPOINTER_TO_UINT(key);
  ZMapFeatureTypeStyle style = (ZMapFeatureTypeStyle)data ;
  DrawableData drawable_data = (DrawableData)user_data ;

  if (zMapStyleIsDisplayable(style))
    {
      if (zMapStyleMakeDrawable(drawable_data->config_file, style))
	{
	  drawable_data->found_style = TRUE ;
	}
      else
	{
	  if (!(drawable_data->missing_styles))
	    drawable_data->missing_styles = g_string_sized_new(1000) ;

	  g_string_append_printf(drawable_data->missing_styles, "%s ", g_quark_to_string(key_id)) ;
	}
    }

  return ;
}





static void addPredefined(GHashTable **styles_out, GHashTable **column_2_styles_inout)
{
  GHashTable *styles ;
  GHashTable *f2s = *column_2_styles_inout ;

  styles = zmapConfigIniGetDefaultStyles();		// zMapStyleGetAllPredefined() ;

  g_hash_table_foreach(styles, styleCB, f2s) ;

  *styles_out = styles ;
  *column_2_styles_inout = f2s ;

  return ;
}

/* GHashListForeachFunc() to set up a feature_set/style hash. */
static void styleCB(gpointer key, gpointer data, gpointer user_data)
{
  GQuark key_id = GPOINTER_TO_UINT(key);
  GHashTable *hash = (GHashTable *)user_data ;
  GQuark feature_set_id, feature_set_name_id;

  /* We _must_ canonicalise here. */
  feature_set_name_id = key_id ;

  feature_set_id = zMapStyleCreateID((char *)g_quark_to_string(feature_set_name_id)) ;

  zMap_g_hashlist_insert(hash,
			 feature_set_id,
			 GUINT_TO_POINTER(feature_set_id)) ;

  return ;
}



/* Called when the xremote widget for View is mapped, we can then set the X Window id
 * for the xremote widget and then remove the handler so we don't get called anymore. */
static gboolean mapEventCB(GtkWidget *widget, GdkEvent *event, gpointer user_data)
{
  gboolean handled = FALSE ;				    /* Allow others to handle. */
  ZMapView zmap_view = (ZMapView)user_data ;

#ifdef ED_G_NEVER_INCLUDE_THIS_CODE
  ZMapViewCallbackFubarStruct fubar ;
#endif /* ED_G_NEVER_INCLUDE_THIS_CODE */



  /* I don't think we need this any more.......so we may not even need this handler any more.... */
  zmap_view->xwid = zMapXRemoteWidgetGetXID(zmap_view->xremote_widget) ;

//  if(zmap_view->state == ZMAPVIEW_INIT)
  {
#ifdef ED_G_NEVER_INCLUDE_THIS_CODE
    /* I THINK THIS IS ALL REDUNDANT NOW.... */

    if (zmap_view->state < ZMAPVIEW_MAPPED)
      zmap_view->state = ZMAPVIEW_MAPPED ;


    /* force this state to make the view_ready message only appear once from the following callback */
    fubar.xwid  = zmap_view->xwid ;
    fubar.state = ZMAPVIEW_MAPPED ;


    /* this is really quite confused:
     * we have to use a fubar to pass data in the view that we also pass to this callback in the view
     * on account of private and public headers. The callback cannot use the view data on account of scope.
     * view->app_data is a blank pointer given to the view containing something unknown
     * in the calling module there is a ZMap struct that contains a blank pointer called app_data
     * and there is code that cast the ZMap->app_data into a ZMap
     * the callback cannot access the view->app_data.
     */
    (*(view_cbs_G->state_change))(zmap_view, zmap_view->app_data, &fubar) ;
#endif /* ED_G_NEVER_INCLUDE_THIS_CODE */
  }

  /* We don't want to be called again. */
  g_signal_handler_disconnect(zmap_view->xremote_widget, zmap_view->map_event_handler) ;

  return handled ;
}


#if DEBUG_CONTEXT_MAP

void print_source_2_sourcedata(char * str,GHashTable *data)
{
  GList *iter;
  ZMapFeatureSource gff_source;
  gpointer key, value;

  printf("\nsource_2_sourcedata %s:\n",str);

  zMap_g_hash_table_iter_init (&iter, data);
  while (zMap_g_hash_table_iter_next (&iter, &key, &value))
    {
      gff_source = (ZMapFeatureSource) value;
      printf("%s = %s %s\n",g_quark_to_string(GPOINTER_TO_UINT(key)),
	     g_quark_to_string(gff_source->source_id),
	     g_quark_to_string(gff_source->style_id));
    }
}

void print_fset2col(char * str,GHashTable *data)
{
  GList *iter;
  ZMapFeatureSetDesc gff_set;
  gpointer key, value;

  printf("\nfset2col %s:\n",str);

  zMap_g_hash_table_iter_init (&iter, data);
  while (zMap_g_hash_table_iter_next (&iter, &key, &value))
    {
      gff_set = (ZMapFeatureSetDesc) value;
      if(!g_strstr_len(g_quark_to_string(GPOINTER_TO_UINT(key)),-1,":"))
	zMapLogWarning("%s = %s %s %s \"%s\"\n",g_quark_to_string(GPOINTER_TO_UINT(key)),
	       g_quark_to_string(gff_set->column_id),
	       g_quark_to_string(gff_set->column_ID),
	       g_quark_to_string(gff_set->feature_src_ID),
	       gff_set->feature_set_text ? gff_set->feature_set_text : "");
    }
}

void print_col2fset(char * str,GHashTable *data)
{
  GList *iter;
  ZMapFeatureColumn column;
  gpointer key, value;

  printf("\ncol2fset %s:\n",str);

  zMap_g_hash_table_iter_init (&iter, data);
  while (zMap_g_hash_table_iter_next (&iter, &key, &value))
    {
      column = (ZMapFeatureColumn) value;
      if(column->featuresets_unique_ids)
      	zMap_g_list_quark_print(column->featuresets_unique_ids, (char *) g_quark_to_string(column->unique_id), FALSE);
      else
      	printf("%s: no featuresets\n",(char *) g_quark_to_string(column->unique_id));
    }
}

#endif


/* Sends a message to our peer that all features are now loaded. */
static void sendViewLoaded(ZMapView zmap_view, ZMapViewLoadFeaturesData lfd)
{
  static ZMapXMLUtilsEventStackStruct
    viewloaded[] = {{ZMAPXML_START_ELEMENT_EVENT, "featureset", ZMAPXML_EVENT_DATA_NONE,    {0}},
		    {ZMAPXML_ATTRIBUTE_EVENT,     "names",      ZMAPXML_EVENT_DATA_STRING,   {0}},
		    {ZMAPXML_END_ELEMENT_EVENT,   "featureset", ZMAPXML_EVENT_DATA_NONE,    {0}},
		    {ZMAPXML_START_ELEMENT_EVENT, "start", ZMAPXML_EVENT_DATA_NONE,    {0}},
		    {ZMAPXML_ATTRIBUTE_EVENT,     "value",      ZMAPXML_EVENT_DATA_INTEGER,   {0}},
		    {ZMAPXML_END_ELEMENT_EVENT,   "start", ZMAPXML_EVENT_DATA_NONE,    {0}},
		    {ZMAPXML_START_ELEMENT_EVENT, "end", ZMAPXML_EVENT_DATA_NONE,    {0}},
		    {ZMAPXML_ATTRIBUTE_EVENT,     "value",      ZMAPXML_EVENT_DATA_INTEGER,   {0}},
		    {ZMAPXML_END_ELEMENT_EVENT,   "end", ZMAPXML_EVENT_DATA_NONE,    {0}},
		    {ZMAPXML_START_ELEMENT_EVENT, "status", ZMAPXML_EVENT_DATA_NONE,    {0}},
		    {ZMAPXML_ATTRIBUTE_EVENT,     "value",      ZMAPXML_EVENT_DATA_INTEGER,   {0}},
		    {ZMAPXML_ATTRIBUTE_EVENT,     "message",      ZMAPXML_EVENT_DATA_STRING,   {0}},
		    {ZMAPXML_END_ELEMENT_EVENT,   "status", ZMAPXML_EVENT_DATA_NONE,    {0}},
		    {ZMAPXML_START_ELEMENT_EVENT, "exit_code", ZMAPXML_EVENT_DATA_NONE,    {0}},
		    {ZMAPXML_ATTRIBUTE_EVENT,     "value",      ZMAPXML_EVENT_DATA_INTEGER,   {0}},
		    {ZMAPXML_END_ELEMENT_EVENT,   "exit_code", ZMAPXML_EVENT_DATA_NONE,    {0}},
		    {ZMAPXML_START_ELEMENT_EVENT, "stderr", ZMAPXML_EVENT_DATA_NONE,    {0}},
		    {ZMAPXML_ATTRIBUTE_EVENT,     "value",      ZMAPXML_EVENT_DATA_STRING,   {0}},
		    {ZMAPXML_END_ELEMENT_EVENT,   "stderr", ZMAPXML_EVENT_DATA_NONE,    {0}},
		    {0}} ;

  if (!(lfd->feature_sets))
    {
      zMapLogCritical("%s", "Data Load notification received but no datasets specified.") ;
    }
  else
    {
      char *request ;
      char *response = NULL;
      GList *features;
      char *featurelist = NULL;
      char *f ;
      char *emsg = NULL ;
      char *ok_mess = NULL;
      ZMapXMLUtilsEventStack data_ptr = NULL ;
      int i ;

      for (features = lfd->feature_sets ; features ; features = features->next)
	{
	  char *prev ;

	  f = (char *) g_quark_to_string(GPOINTER_TO_UINT(features->data)) ;
	  prev = featurelist ;

	  if (!prev)
	    featurelist = g_strdup(f) ;
	  else
	    featurelist = g_strjoin(";", prev, f, NULL) ;

	  g_free(prev) ;
	}

      if(lfd->status)		/* see comment in zmapSlave.c/ RETURNCODE_QUIT, we are tied up in knots */
	{
	  ok_mess = g_strdup_printf("%d features loaded",lfd->num_features);
	  emsg = html_quote_string(ok_mess);	/* see comment about really free() below */
	  g_free(ok_mess);

	  {
	    static long total = 0;

	    total += lfd->num_features;
	    zMapLogTime(TIMER_LOAD,TIMER_ELAPSED,total,"");	/* how long is startup... */
	  }
	}
      else
	{
	  emsg = html_quote_string(lfd->err_msg ? lfd->err_msg  : "");
	}

      if (lfd->stderr_out)
	{
	  gchar *old = lfd->stderr_out;
	  lfd->stderr_out =  html_quote_string(old);
	  g_free(old);
	}

      i = 1 ;
      viewloaded[i].value.s = featurelist ;
      i += 3 ;
      viewloaded[i].value.i = lfd->start ;
      i += 3 ;
      viewloaded[i].value.i = lfd->end ;
      i += 3 ;
      viewloaded[i].value.i = (int)lfd->status ;
      i++ ;
      viewloaded[i].value.s = emsg ;
      i += 3 ;
      viewloaded[i].value.i = lfd->exit_code ;
      i += 3 ;
      viewloaded[i].value.s = lfd->stderr_out ? lfd->stderr_out : "" ;


#ifdef ED_G_NEVER_INCLUDE_THIS_CODE
      request = g_strdup_printf("<zmap> <request action=\"features_loaded\">"
				" <client xwid=\"0x%lx\" />"
				" <featureset names=\"%s\" />"
				" <start value=\"%d\" />"
				" <end value=\"%d\" />"
				" <status value=\"%d\" message=\"%s\" />"
				" <exit_code value=\"%d\" />"
				" <stderr value=\"%s\" />"
				"</request></zmap>",
				lfd->xwid, featurelist,
				lfd->start, lfd->end,
				(int)lfd->status,
				emsg, lfd->exit_code,
				lfd->stderr_out ? lfd->stderr_out : "") ;
#endif /* ED_G_NEVER_INCLUDE_THIS_CODE */





      /* Send request to peer program. */
      /* NOTE WELL....returns a pointer to a static struct in this function, not ideal but will
       * have to do for now. */
      (*(view_cbs_G->remote_request_func))(ZACP_FEATURES_LOADED, &viewloaded[0],
					   view_cbs_G->remote_request_func_data,
					   localProcessReplyFunc, zmap_view) ;


      free(emsg);  /* yes really free() not g_free()-> see zmapUrlUtils.c */

#ifdef ED_G_NEVER_INCLUDE_THIS_CODE
      g_free(request);
#endif /* ED_G_NEVER_INCLUDE_THIS_CODE */

      g_free(featurelist);

    }

  return ;
}


/* Receives peers reply to our "features_loaded" message. */
static void localProcessReplyFunc(char *command,
				  RemoteCommandRCType command_rc,
				  char *reason,
				  char *reply,
				  gpointer reply_handler_func_data)
{
  ZMapView view = (ZMapView)reply_handler_func_data ;

  if (command_rc != REMOTE_COMMAND_RC_OK)
    {
      zMapLogCritical("%s command to peer program returned %s: \"%s\".",
		      ZACP_FEATURES_LOADED, zMapRemoteCommandRC2Str(command_rc), reason) ;
    }

  return ;
}<|MERGE_RESOLUTION|>--- conflicted
+++ resolved
@@ -1588,24 +1588,11 @@
     {
       ZMapViewConnection view_conn;
 
-<<<<<<< HEAD
-      if (req_sources && (zMap_g_list_find_quark(req_sources, zMapStyleCreateID(ZMAP_FIXED_STYLE_DNA_NAME))))
-	{
-	  dna_requested = TRUE ;
-	}
-
       view_conn = zMapViewRequestServer(view, NULL, block_orig, req_sources, (gpointer) server,
-					req_start, req_end, dna_requested, terminate);
-      if (view_conn)
+					req_start, req_end, dna_requested, terminate, !view->thread_fail_silent);
+      if(view_conn)
 	requested = TRUE;
     }
-=======
-		view_conn = zMapViewRequestServer(view, NULL, block_orig, req_sources, (gpointer) server,
-				req_start, req_end, dna_requested, terminate, !view->thread_fail_silent);
-		if(view_conn)
-			requested = TRUE;
-  }
->>>>>>> 1bdda757
   else
   {
 	/* OH DEAR...THINK WE MIGHT NEED THE CONFIG FILE HERE TOO.... */
@@ -1767,13 +1754,8 @@
 	      view_conn = (make_new_connection ? NULL : (existing ? view_conn : NULL)) ;
 
 
-<<<<<<< HEAD
-	      view_conn = zMapViewRequestServer(view, view_conn, block_orig, req_featuresets, (gpointer) server, req_start, req_end,
-						dna_requested, (!existing && terminate) );
-=======
-		view_conn = zMapViewRequestServer(view, view_conn, block_orig, req_featuresets, (gpointer) server, req_start, req_end,
-						dna_requested, (!existing && terminate), !view->thread_fail_silent);
->>>>>>> 1bdda757
+	    view_conn = zMapViewRequestServer(view, view_conn, block_orig, req_featuresets, (gpointer) server, req_start, req_end,
+					      dna_requested, (!existing && terminate), !view->thread_fail_silent);
 
 	      if(view_conn)
 		requested = TRUE;
@@ -2455,19 +2437,11 @@
 	       * windows, e.g. if a window has been reverse complemented the item may be hidden. */
 	      list_item = g_list_first(view_window->parent_view->window_list) ;
 
-<<<<<<< HEAD
-	      do
-		{
-		  ZMapViewWindow view_window ;
-		  FooCanvasItem *item ;
-		  GList *l;
-=======
 	  do
 	    {
 	      ZMapViewWindow view_window ;
 	      FooCanvasItem *item ;
 	      GList *l;
->>>>>>> 1bdda757
 
 		  view_window = list_item->data ;
 
@@ -2491,15 +2465,9 @@
 		  if(!l->prev)		/* already dome the first one */
 		    continue;
 
-<<<<<<< HEAD
-			zMapWindowHighlightFeature(view_window->window, feature, window_select->highlight_same_names, FALSE);
-
-		}
-=======
 		  zMapWindowHighlightFeature(view_window->window, feature, window_select->highlight_same_names, FALSE);
->>>>>>> 1bdda757
-		}
-	      while ((list_item = g_list_next(list_item))) ;
+	  }
+	  while ((list_item = g_list_next(list_item))) ;
 	    }
 
 	  view_select.feature_desc = window_select->feature_desc ;
@@ -2512,7 +2480,6 @@
 #ifdef ED_G_NEVER_INCLUDE_THIS_CODE
       /*  THIS NEEDS TO GO...SHOULD BE A CALL TO REMOTE DIRECTLY FROM WINDOW LEVEL....MAKE THIS HAPPEN....*/
 
-<<<<<<< HEAD
 	if (window_select->xml_handler.zmap_action)
 	  {
 	    window_select->remote_result = zmapViewRemoteSendCommand(view_window->parent_view,
@@ -2521,18 +2488,6 @@
 								     window_select->xml_handler.start_handlers,
 								     window_select->xml_handler.end_handlers,
 								     window_select->xml_handler.handler_data) ;
-=======
-  if (window_select->xml_handler.zmap_action)
-    {
-      window_select->remote_result = zmapViewRemoteSendCommand(view_window->parent_view,
-							       window_select->xml_handler.zmap_action,
-							       window_select->xml_handler.xml_events,
-							       window_select->xml_handler.start_handlers,
-							       window_select->xml_handler.end_handlers,
-							       window_select->xml_handler.handler_data) ;
-    }
->>>>>>> 1bdda757
-
 
 	  }
 
