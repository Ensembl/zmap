/*  File: zmapViewCallBlixem.c
 *  Author: Ed Griffiths (edgrif@sanger.ac.uk)
 *  Copyright (c) 2006-2015: Genome Research Ltd.
 *-------------------------------------------------------------------
 * ZMap is free software; you can redistribute it and/or
 * modify it under the terms of the GNU General Public License
 * as published by the Free Software Foundation; either version 2
 * of the License, or (at your option) any later version.
 *
 * This program is distributed in the hope that it will be useful,
 * but WITHOUT ANY WARRANTY; without even the implied warranty of
 * MERCHANTABILITY or FITNESS FOR A PARTICULAR PURPOSE.  See the
 * GNU General Public License for more details.
 *
 * You should have received a copy of the GNU General Public License
 * along with this program; if not, write to the Free Software
 * Foundation, Inc., 59 Temple Place - Suite 330, Boston, MA  02111-1307, USA.
 * or see the on-line version at http://www.gnu.org/copyleft/gpl.txt
 *-------------------------------------------------------------------
 * This file is part of the ZMap genome database package
 * originally written by:
 *
 *      Ed Griffiths (Sanger Institute, UK) edgrif@sanger.ac.uk,
 *        Roy Storey (Sanger Institute, UK) rds@sanger.ac.uk,
 *   Malcolm Hinsley (Sanger Institute, UK) mh17@sanger.ac.uk
 *      Steve Miller (Sanger Institute, UK) sm23@sanger.ac.uk
 *
 * Description: Prepares input files and passes them to blixem
 *              for display. Files are FASTA for reference sequence,
 *              either GFFv3 or seqbl/exblx format.
 *              Note: the latter two formats are now deprecated and
 *              have been removed.
 *
 * Exported functions: see zmapView_P.h
 *
 *-------------------------------------------------------------------
 */

#include <ZMap/zmap.h>

#include <unistd.h>                                            /* for getlogin() */
#include <string.h>                                            /* for memcpy */
#include <sys/types.h>
#include <sys/stat.h>                                            /* for chmod() */
#include <glib.h>

#include <ZMap/zmapUtils.h>
#include <ZMap/zmapSO.h>
#include <ZMap/zmapGLibUtils.h>
#include <ZMap/zmapUtilsGUI.h>
#include <ZMap/zmapConfigIni.h>
#include <ZMap/zmapConfigStrings.h>
#include <ZMap/zmapThreads.h>
#include <ZMap/zmapGFF.h>

/* private header for this module */
#include <zmapView_P.h>



/* some blixem defaults.... */
enum
  {
    BLIX_DEFAULT_SCOPE = 40000   /* default 'width' of blixem sequence/features. */
  } ;

#define BLIX_DEFAULT_SCRIPT "blixemh"                       /* default executable name */

#define ZMAP_BLIXEM_CONFIG "blixem"

#define BLIX_NB_PAGE_GENERAL  "General"
#define BLIX_NB_PAGE_PFETCH   "Pfetch Socket Server"
#define BLIX_NB_PAGE_ADVANCED "Advanced"

#define BLX_ARGV_ARGC_MAX 100

typedef enum
{

  BLX_FILE_FORMAT_INVALID,
  BLX_FILE_FORMAT_GFF

} BlixemFileFormat ;


/* Control block for preparing data to call blixem. */
typedef struct ZMapBlixemDataStruct_
{
  /* user preferences for blixem */
  gboolean kill_on_exit ;                 /* TRUE => remove this blixem on
                                             program exit (default). */

  gchar         *script;                  /* script to call blixem standalone */

  char          *config_file ;            /* Contains blixem config. information. */

  gchar         *netid;                   /* eg pubseq */
  int            port;                    /* eg 22100  */

  /* Blixem can either initially zoom to position or show the whole picture. */
  gboolean show_whole_range ;

  /* Blixem can rebase the coords to show them with a different origin, offset is used to do this. */
  int offset ;

  int position ;                           /* Tells blixem what position to
                                              centre on initially. */
  int window_start, window_end ;
  int mark_start, mark_end ;


  /* The ref. sequence and features are shown in blixem over the range  (position +/- (scope / 2)) */
  /* These restrict the range over which ref sequence and features are displayed if a mark was
   * set. NOTE that if scope is set to mark then so are features. */
  int scope ;                              /* defaults to 40000 */

  gboolean scope_from_mark ;               /* Use mark start/end for scope ? */
  gboolean features_from_mark ;

  int scope_min, scope_max ;               /* Bounds of displayed sequence. */
  int features_min, features_max ;         /* Bounds of displayed features. */

  gboolean negate_coords ;                 /* Show rev strand coords as same as
                                              forward strand but with a leading '-'. */
  gboolean isSeq;

  int            homol_max;                /* score cutoff point */

  char          *opts;

  BlixemFileFormat file_format ;
  char          *tmpDir ;
  gboolean      keep_tmpfiles ;
  gboolean      sleep_on_startup ;

  char          *fastAFile ;
  GIOChannel    *fasta_channel;
  char          *errorMsg;

  char          *gff_file ;
  GIOChannel    *gff_channel ;
  char          *gff_errorMsg ;

  ZMapView     view;

  GList *features ;

  ZMapFeatureSet feature_set ;
  GList *source;

  ZMapFeatureBlock block ;

  GHashTable *known_sequences ;             /* Used to check if we already have a sequence. */
  GList *local_sequences ;                  /* List of any sequences held in
                                               server and not in pfetch. */

  /* Used for processing individual features. */
  ZMapStyleMode required_feature_type ;     /* specifies what type of feature
                                             * needs to be processed. */

  /* User can specify sets of homologies that can be passed to blixem, if the set they selected
   * is in one of these sets then all the features in all the sets are sent to blixem. */
  ZMapHomolType align_type ;                /* What type of alignment are we doing ? */

  ZMapWindowAlignSetType align_set ;        /* Which set of alignments ? */

  GList *dna_sets ;
  GList *protein_sets ;
  GList *transcript_sets ;

  GString *line ;

  GList *align_list ;

  ZMapFeatureSequenceMap sequence_map;      /* where the sequence comes from, used for BAM scripts */

} ZMapBlixemDataStruct, *ZMapBlixemData ;


/* Holds just the config data, some of which is user configurable. */
typedef struct BlixemConfigDataStructType
{
  gboolean init ;                           /* TRUE when struct has been initialised. */

  /* Used to detect when user has set data fields. */
  struct
  {
    unsigned int kill_on_exit : 1 ;
    unsigned int script : 1 ;
    unsigned int config_file : 1 ;
    unsigned int netid : 1 ;
    unsigned int port : 1 ;
    unsigned int scope : 1 ;
    unsigned int scope_from_mark : 1 ;
    unsigned int features_from_mark : 1 ;
    unsigned int homol_max : 1 ;
    unsigned int keep_tmpfiles : 1 ;
    unsigned int sleep_on_startup : 1 ;
  } is_set ;


  /* User configurable */
  gboolean kill_on_exit ;                     /* TRUE => remove this blixem on
                                                 program exit (default). */
  gchar         *script ;                     /* script to call blixem standalone */
  gchar         *config_file ;                /* file containing blixem config. */

  gchar         *netid ;                      /* eg pubseq */
  int           port ;                        /* eg 22100  */

  int           scope ;                       /* defines range over which aligns are
                                                 collected to send to blixem, defaults to 40000 */

  gboolean scope_from_mark ;
  gboolean features_from_mark ;

  int           homol_max ;                   /* defines max. number of aligns sent
                                                 to blixem. */

  BlixemFileFormat file_format ;
  gboolean      keep_tmpfiles ;
  gboolean      sleep_on_startup ;

  /* Not user configurable */
  GList *dna_sets ;
  GList *protein_sets ;
  GList *transcript_sets ;

} BlixemConfigDataStruct, *BlixemConfigData ;



/*
 * Used for mode==BASIC only.
 */
typedef gboolean (*BasicFeatureDumpFunc)(GString *line, const char *ref_name,
                                         const char *source_name,
                                         ZMapFeature feature) ;

static gboolean initBlixemData(ZMapView view, ZMapFeatureBlock block,
                               ZMapHomolType align_type,
                               int offset, int position,
                               int window_start, int window_end,
                               int mark_start, int mark_end,
                               GList *features, ZMapFeatureSet feature_set,
                               ZMapWindowAlignSetType align_set,
                               ZMapBlixemData blixem_data, char **err_msg) ;
static gboolean setBlixemScope(ZMapBlixemData blixem_data) ;
static gboolean buildParamString (ZMapBlixemData blixem_data, char **paramString);

static void deleteBlixemData(ZMapBlixemData *blixem_data);
static ZMapBlixemData createBlixemData() ;

static char ** createBlixArgArray();
static void deleteBlixArgArray(char ***) ;

static void setPrefs(BlixemConfigData curr_prefs, ZMapBlixemData blixem_data) ;
static gboolean getUserPrefs(char *config_file, BlixemConfigData prefs) ;

static void checkForLocalSequence(gpointer key, gpointer data, gpointer user_data) ;
static gboolean makeTmpfiles(ZMapBlixemData blixem_data) ;
gboolean makeTmpfile(const char *tmp_dir, const char *file_prefix, char **tmp_file_name_out) ;
static gboolean setTmpPerms(const char *path, gboolean directory) ;

static void processSetHash(gpointer key, gpointer data, gpointer user_data) ;
static void processSetList(gpointer data, gpointer user_data) ;

static void writeHashEntry(gpointer key, gpointer data, gpointer user_data) ;
static void writeListEntry(gpointer data, gpointer user_data) ;

static gboolean writeFastAFile(ZMapBlixemData blixem_data);
static gboolean writeFeatureFiles(ZMapBlixemData blixem_data);
static gboolean initFeatureFile(const char *filename, GString *buffer,
                                 GIOChannel **gio_channel_out, char ** err_out ) ;

static void writeFeatureLine(ZMapFeature feature, ZMapBlixemData  blixem_data) ;

static gboolean printTranscript(ZMapFeature feature, ZMapBlixemData  blixem_data) ;
static gboolean printBasic(ZMapFeature feature, ZMapBlixemData  blixem_data) ;
static gboolean printAlignment(ZMapFeature feature, ZMapBlixemData  blixem_data) ;

static gboolean formatTranscriptGFF(ZMapBlixemData blixem_data, ZMapFeature feature) ;
static gboolean formatAlignmentGFF(GString *line,
                                   const char *ref_name, const char *match_name, const char *source_name,
                                   ZMapHomolType homol_type,
                                   int qstart, int qend, ZMapStrand q_strand,
                                   int sstart, int send, ZMapStrand s_strand,
                                   float score, float percent_id,
                                   GArray *gaps,
                                   const char *sequence, const char *description,
                                   gboolean pfetchable) ;

static gboolean formatExonGFF(GString *line, int min, int max,
                                    const char *ref_name, const char *source_name,
                                    ZMapFeature feature, const char *transcript_name,
                                    int exon_start, int exon_end,
                                    int qstrand) ;
static gboolean formatPolyAGFF(GString *line,
                            const char *ref_name, const char *source_name, ZMapFeature feature) ;
static gboolean formatVariantGFF(GString *line,
                              const char *ref_name, const char *source_name, ZMapFeature feature) ;

static gboolean printLine(GIOChannel *gio_channel, char **err_msg_out, GString *line,
  gboolean truncate_after_write) ;

static int findFeature(gconstpointer a, gconstpointer b) ;
static void freeSequences(gpointer data, gpointer user_data_unused) ;

static ZMapGuiNotebookChapter makeChapter(ZMapGuiNotebook note_book_parent) ;
static void readChapter(ZMapGuiNotebookChapter chapter) ;
static void saveCB(ZMapGuiNotebookAny any_section, void *user_data_unused);
static void cancelCB(ZMapGuiNotebookAny any_section, void *user_data) ;
static void applyCB(ZMapGuiNotebookAny any_section, void *user_data) ;

static void getSetList(gpointer data, gpointer user_data) ;
static void getFeatureCB(gpointer key, gpointer data, gpointer user_data) ;
static gint scoreOrderCB(gconstpointer a, gconstpointer b) ;
static int calcBlockLength(ZMapSequenceType match_seq_type, int start, int end) ;
static int calcGapLength(ZMapSequenceType match_seq_type, int start, int end) ;

GList * zMapViewGetColumnFeatureSets(ZMapBlixemData data,GQuark column_id);


/*
 *                Globals
 */

/* Configuration global, holds current config for blixem, gets overloaded with new file
 * settings and new user selections. */
static BlixemConfigDataStruct blixem_config_curr_G = {FALSE} ;



/*
 *                External routines
 */

/* Checks to see if any of the requested alignments have their sequence stored locally in the
 * database instead of in pfetch DB.
 * Note - position is the centre of the section of reference sequence displayed.
 *      - feature is only used to get the type of alignment to be displayed.
 *  */
gboolean zmapViewBlixemLocalSequences(ZMapView view,
                                      ZMapFeatureBlock block, ZMapHomolType align_type,
                                      int offset, int position,
                                      ZMapFeatureSet feature_set, GList **local_sequences_out)
{
  char *err_msg = NULL;
  gboolean status = FALSE ;
  ZMapBlixemData blixem_data = NULL ;

  blixem_data = createBlixemData() ;
  if (!blixem_data)
    return status ;
  status = TRUE ;

  status = initBlixemData(view, block, align_type,
                          0, position,
                          0, 0, 0, 0, NULL, feature_set, ZMAPWINDOW_ALIGNCMD_NONE, blixem_data, &err_msg) ;

  blixem_data->errorMsg = NULL ;

  blixem_data->sequence_map = view->view_sequence;

  /* Do requested Homology data first. */
  blixem_data->required_feature_type = ZMAPSTYLE_MODE_ALIGNMENT ;

  /* Make a list of all the sequences held locally in the database. */
  blixem_data->known_sequences = g_hash_table_new(NULL, NULL) ;

  if (feature_set)
    g_hash_table_foreach(feature_set->features, checkForLocalSequence, blixem_data) ;

  g_hash_table_destroy(blixem_data->known_sequences) ;
  blixem_data->known_sequences = NULL ;


  /* Return result if all ok and we found some local sequences.... */
  if (status)
    {
      if (blixem_data->local_sequences)
        {
          *local_sequences_out = blixem_data->local_sequences ;
          blixem_data->local_sequences = NULL ;                    /* So its not free'd by deleteBlixemData. */
        }
      else
        {
          status = FALSE ;
        }
    }
  else
    {
      zMapShowMsg(ZMAP_MSG_WARNING, err_msg) ;
    }

  if (blixem_data)
    deleteBlixemData(&blixem_data) ;
  if (err_msg)
    g_free(err_msg) ;

  return status ;
}


/* Calls blixem to display alignments to the context block sequence from the feature set given by
 * the parameter, some of the sequences of these alignments are given by the local_sequences
 * parameter, the others blixem will fetch using the pfetch program.
 *
 * The function returns TRUE if blixem was successfully launched and also returns the pid of the blixem
 * process so that the blixems can be cleared up when the view exits.
 *
 * Note - position is where blixems cursor will start, window_start/end tell blixem
 *        what to display initially, cursor is within this range.
 *      - feature is only used to get the type of alignment to be displayed.
 *  */
gboolean zmapViewCallBlixem(ZMapView view,
                            ZMapFeatureBlock block, ZMapHomolType homol_type,
                            int offset, int position,
                            int window_start, int window_end,
                            int mark_start, int mark_end,
                            ZMapWindowAlignSetType align_set,
                            gboolean isSeq,
                            GList *features, ZMapFeatureSet feature_set,
                            GList *source, GList *local_sequences,
                            GPid *child_pid, gboolean *kill_on_exit)
{
  char *err_msg = NULL ;
  gboolean status = FALSE;
  char **argv    = NULL ;
  ZMapBlixemData blixem_data = NULL ;

  blixem_data = createBlixemData() ;
  if (!blixem_data)
    return status ;
  status = TRUE ;

  /* new version of this... */
  argv = createBlixArgArray() ;
  if (!argv)
    status = FALSE ;

  if ((status = initBlixemData(view, block, homol_type,
                               offset, position,
                               window_start, window_end,
                               mark_start, mark_end,
                               features, feature_set, align_set, blixem_data, &err_msg)))
    {
      blixem_data->local_sequences = local_sequences ;
      blixem_data->source = source;
      blixem_data->sequence_map = view->view_sequence;
      blixem_data->isSeq = isSeq;
    }

  if (status)
    {
      status = makeTmpfiles(blixem_data) ;
    }

  if (status)
    {
      status = buildParamString(blixem_data, argv) ;
    }

  if (status)
    {
      status = writeFeatureFiles(blixem_data);
    }

  if (status)
    {
      status = writeFastAFile(blixem_data);
    }


  /* Finally launch blixem passing it the temporary files. */
  if (status)
    {
      char *cwd = NULL, **envp = NULL; /* inherit from parent */
      GSpawnFlags flags = G_SPAWN_SEARCH_PATH;
      GSpawnChildSetupFunc pre_exec = NULL;
      gpointer pre_exec_data = NULL;
      GPid spawned_pid = 0;
      GError *error = NULL;

      /*
       * I'm inserting a lock here until I can check if g_spawn_async() shares code with
       * g_spawn_async_with_pipes().
       *
       * (sm23 08/01/15) It calls  g_spawn_async_with_pipes() without pipes, so yes would
       * appear to be the answer to that.
       */
      zMapThreadForkLock() ;

      if (!(g_spawn_async(cwd, argv, envp, flags, pre_exec, pre_exec_data, &spawned_pid, &error)))
        {
          status = FALSE;
          if (error)
            {
              g_error_free(error) ;
            }
        }
      else
        {
          zMapLogMessage("Blixem process spawned successfully. PID = '%d'", spawned_pid);
        }

      zMapThreadForkUnlock();

      if (status && child_pid)
        *child_pid = spawned_pid ;

      if (kill_on_exit)
        *kill_on_exit = blixem_data->kill_on_exit ;
    }

  if (!status)
    {
      zMapShowMsg(ZMAP_MSG_WARNING, err_msg) ;
    }
  else
    {
      /* N.B. we block for a couple of seconds here to make sure user can see message. */
      zMapGUIShowMsgFull(NULL, "blixem launched and will display shortly.",
                         ZMAP_MSG_EXIT,
                         GTK_JUSTIFY_CENTER, 3, FALSE) ;
    }

  if (blixem_data)
    deleteBlixemData(&blixem_data) ;
  if (argv)
    deleteBlixArgArray(&argv) ;
  if (err_msg)
    g_free(err_msg) ;

  return status ;
}



/* Returns a ZMapGuiNotebookChapter containing all user settable blixem resources. */
ZMapGuiNotebookChapter zMapViewBlixemGetConfigChapter(ZMapView view, ZMapGuiNotebook note_book_parent)
{
  ZMapGuiNotebookChapter chapter = NULL ;

  /* If the current configuration has not been set yet then read stuff from the config file. */
  if (!blixem_config_curr_G.init)
    getUserPrefs(view->view_sequence->config_file, &blixem_config_curr_G) ;


  chapter = makeChapter(note_book_parent) ; /* mh17: this uses blixen_config_curr_G */

  return chapter ;
}

gboolean zMapViewBlixemGetConfigFunctions(ZMapView view, gpointer *edit_func,
                                          gpointer *apply_func, gpointer save_func, gpointer *data)
{

  return TRUE;
}




/*
 *                     Internal routines.
 */



static gboolean initBlixemData(ZMapView view, ZMapFeatureBlock block,
                               ZMapHomolType align_type,
                               int offset, int position,
                               int window_start, int window_end,
                               int mark_start, int mark_end,
                               GList *features, ZMapFeatureSet feature_set,
                               ZMapWindowAlignSetType align_set,
                               ZMapBlixemData blixem_data, char **err_msg)
{
  gboolean status = FALSE  ;
  if (!blixem_data || !view)
    return status ;
  status = TRUE ;

  blixem_data->view  = view ;

  blixem_data->config_file = g_strdup(((ZMapFeatureSequenceMap)(view->sequence_mapping->data))->config_file) ;

  blixem_data->offset = offset ;
  blixem_data->position = position ;
  blixem_data->window_start = window_start ;
  blixem_data->window_end = window_end ;
  blixem_data->mark_start = mark_start ;
  blixem_data->mark_end = mark_end ;
  blixem_data->scope = BLIX_DEFAULT_SCOPE ;
  blixem_data->negate_coords = TRUE ;                            /* default for havana. */
  blixem_data->align_type = align_type ;
  blixem_data->align_set = align_set;
  blixem_data->features = features ;
  blixem_data->feature_set = feature_set ;
  blixem_data->block = block ;

  /* ZMap uses the new blixem so default format is GFF by default. */
  blixem_data->file_format = BLX_FILE_FORMAT_GFF ;

  if (!(zMapFeatureBlockDNA(block, NULL, NULL, NULL)))
    {
      status = FALSE;
      *err_msg = g_strdup("No DNA attached to feature's parent so cannot call blixem.") ;
    }

  if (status)
    {
      if ((status = getUserPrefs(blixem_data->config_file, &blixem_config_curr_G)))
        setPrefs(&blixem_config_curr_G, blixem_data) ;
    }

  if (status)
    status = setBlixemScope(blixem_data) ;

  return status ;
}

/*
 * Create an object of ZMapBlixemData type.
 */
static ZMapBlixemData createBlixemData()
{
  ZMapBlixemData result = NULL ;

  result = (ZMapBlixemData) g_new0(ZMapBlixemDataStruct, 1) ;

  return result ;
}

/*
 * Delete an object of ZMapBlixemData type.
 */
static void deleteBlixemData(ZMapBlixemData *p_blixem_data)
{
  if (!p_blixem_data || !*p_blixem_data)
    return ;
  ZMapBlixemData blixem_data = *p_blixem_data ;

  if (blixem_data->tmpDir)
    g_free(blixem_data->tmpDir);
  if (blixem_data->fastAFile)
    g_free(blixem_data->fastAFile);
  if (blixem_data->gff_file)
    g_free(blixem_data->gff_file);

  if (blixem_data->netid)
    g_free(blixem_data->netid);
  if (blixem_data->script)
    g_free(blixem_data->script);
  if (blixem_data->config_file)
    g_free(blixem_data->config_file);

  if (blixem_data->dna_sets)
    g_list_free(blixem_data->dna_sets) ;
  if (blixem_data->protein_sets)
    g_list_free(blixem_data->protein_sets) ;
  if (blixem_data->transcript_sets)
    g_list_free(blixem_data->transcript_sets) ;

  if (blixem_data->local_sequences)
    {
      g_list_foreach(blixem_data->local_sequences, freeSequences, NULL) ;
      g_list_free(blixem_data->local_sequences) ;
    }

  memset(blixem_data, 0, sizeof(ZMapBlixemDataStruct)) ;
  g_free(blixem_data) ;
  *p_blixem_data = NULL ;

  return ;
}


/* Get any user preferences specified in config file. */
static gboolean getUserPrefs(char *config_file, BlixemConfigData curr_prefs)
{
  gboolean status = FALSE ;
  ZMapConfigIniContext context = NULL ;
  BlixemConfigDataStruct file_prefs = {FALSE} ;
  if (!curr_prefs)
    return status ;

  if ((context = zMapConfigIniContextProvide(config_file)))
    {
      char *tmp_string = NULL ;
      int tmp_int ;
      gboolean tmp_bool ;

      if (zMapConfigIniContextGetString(context, ZMAPSTANZA_BLIXEM_CONFIG, ZMAPSTANZA_BLIXEM_CONFIG,
                                       ZMAPSTANZA_BLIXEM_NETID, &tmp_string))
        file_prefs.netid = tmp_string ;

      if (zMapConfigIniContextGetInt(context, ZMAPSTANZA_BLIXEM_CONFIG, ZMAPSTANZA_BLIXEM_CONFIG,
                                    ZMAPSTANZA_BLIXEM_PORT, &tmp_int))
        file_prefs.port = tmp_int ;

      if (zMapConfigIniContextGetFilePath(context, ZMAPSTANZA_BLIXEM_CONFIG, ZMAPSTANZA_BLIXEM_CONFIG,
                                          ZMAPSTANZA_BLIXEM_SCRIPT, &tmp_string))
        file_prefs.script = tmp_string ;

      if (zMapConfigIniContextGetFilePath(context, ZMAPSTANZA_BLIXEM_CONFIG, ZMAPSTANZA_BLIXEM_CONFIG,
                                          ZMAPSTANZA_BLIXEM_CONF_FILE, &tmp_string))
        file_prefs.config_file = tmp_string ;


      if (zMapConfigIniContextGetInt(context, ZMAPSTANZA_BLIXEM_CONFIG, ZMAPSTANZA_BLIXEM_CONFIG,
                                    ZMAPSTANZA_BLIXEM_SCOPE, &tmp_int))
        file_prefs.scope = tmp_int ;


      /* NOTE that if scope_from_mark is TRUE then features_from_mark must be. */
      if (zMapConfigIniContextGetBoolean(context, ZMAPSTANZA_BLIXEM_CONFIG, ZMAPSTANZA_BLIXEM_CONFIG,
                                        ZMAPSTANZA_BLIXEM_SCOPE_MARK, &tmp_bool))
        file_prefs.scope_from_mark = tmp_bool;

      if (zMapConfigIniContextGetBoolean(context, ZMAPSTANZA_BLIXEM_CONFIG, ZMAPSTANZA_BLIXEM_CONFIG,
                                        ZMAPSTANZA_BLIXEM_FEATURES_MARK, &tmp_bool))
        file_prefs.features_from_mark = tmp_bool;

      if (file_prefs.scope_from_mark)
        file_prefs.features_from_mark = TRUE ;


      if (zMapConfigIniContextGetInt(context, ZMAPSTANZA_BLIXEM_CONFIG, ZMAPSTANZA_BLIXEM_CONFIG,
                                    ZMAPSTANZA_BLIXEM_MAX, &tmp_int))
        file_prefs.homol_max = tmp_int ;

      if (zMapConfigIniContextGetString(context, ZMAPSTANZA_BLIXEM_CONFIG, ZMAPSTANZA_BLIXEM_CONFIG,
                                       ZMAPSTANZA_BLIXEM_FILE_FORMAT, &tmp_string))
        {
          g_strstrip(tmp_string) ;

          if (g_ascii_strcasecmp(tmp_string, "gffv3") == 0)
            file_prefs.file_format = BLX_FILE_FORMAT_GFF ;

          g_free(tmp_string) ;
        }


      if (zMapConfigIniContextGetBoolean(context, ZMAPSTANZA_BLIXEM_CONFIG, ZMAPSTANZA_BLIXEM_CONFIG,
                                        ZMAPSTANZA_BLIXEM_KEEP_TEMP, &tmp_bool))
        file_prefs.keep_tmpfiles = tmp_bool;

      if (zMapConfigIniContextGetBoolean(context, ZMAPSTANZA_BLIXEM_CONFIG, ZMAPSTANZA_BLIXEM_CONFIG,
                                        ZMAPSTANZA_BLIXEM_SLEEP, &tmp_bool))
        file_prefs.sleep_on_startup = tmp_bool;

      if (zMapConfigIniContextGetBoolean(context, ZMAPSTANZA_BLIXEM_CONFIG, ZMAPSTANZA_BLIXEM_CONFIG,
                                        ZMAPSTANZA_BLIXEM_KILL_EXIT, &tmp_bool))
        file_prefs.kill_on_exit = tmp_bool;

      if (zMapConfigIniContextGetString(context, ZMAPSTANZA_BLIXEM_CONFIG, ZMAPSTANZA_BLIXEM_CONFIG,
                                       ZMAPSTANZA_BLIXEM_DNA_FS, &tmp_string))
        {
          file_prefs.dna_sets = zMapConfigString2QuarkList(tmp_string,FALSE);
          g_free(tmp_string);
        }

      if (zMapConfigIniContextGetString(context, ZMAPSTANZA_BLIXEM_CONFIG, ZMAPSTANZA_BLIXEM_CONFIG,
                                       ZMAPSTANZA_BLIXEM_PROT_FS, &tmp_string))
        {
          file_prefs.protein_sets = zMapConfigString2QuarkList(tmp_string,FALSE);
          g_free(tmp_string);
        }

      if (zMapConfigIniContextGetString(context, ZMAPSTANZA_BLIXEM_CONFIG, ZMAPSTANZA_BLIXEM_CONFIG,
                                       ZMAPSTANZA_BLIXEM_FS, &tmp_string))
        {
          file_prefs.transcript_sets = zMapConfigString2QuarkList(tmp_string,FALSE);
          g_free(tmp_string);
        }
      zMapConfigIniContextDestroy(context);
    }

  /* We need a blixem script. If it wasn't given, set a default */
  if (!file_prefs.script)
    {
      file_prefs.script = g_strdup(BLIX_DEFAULT_SCRIPT) ;
    }

  /* Check that script exists and is executable */
  if (file_prefs.script)
    {
      char *tmp = NULL ;
      tmp = file_prefs.script;

      if ((file_prefs.script = g_find_program_in_path(tmp)))
        {
          status = TRUE ;
        }
      else
        {
          zMapShowMsg(ZMAP_MSG_WARNING,
                      "Either can't locate \"%s\" in your path or it is not executable by you.",
                      tmp) ;
        }

      g_free(tmp) ;
    }
  else
    {
      zMapShowMsg(ZMAP_MSG_WARNING, "The blixem script is not specified.") ;
    }

  file_prefs.init = TRUE;

  /* If curr_prefs is initialised then copy any curr prefs set by user into file prefs,
   * thus overriding file prefs with user prefs. Then copy file prefs into curr_prefs
   * so that curr prefs now represents latest config file and user prefs combined. */
  if (curr_prefs->init)
    {
      file_prefs.is_set = curr_prefs->is_set ;                    /* struct copy. */

      if (curr_prefs->is_set.scope)
        file_prefs.scope = curr_prefs->scope ;

      if (curr_prefs->is_set.scope_from_mark)
        file_prefs.scope_from_mark = curr_prefs->scope_from_mark ;

      if (curr_prefs->is_set.features_from_mark)
        file_prefs.features_from_mark = curr_prefs->features_from_mark ;

      if (curr_prefs->is_set.homol_max)
        file_prefs.homol_max = curr_prefs->homol_max ;

      if (curr_prefs->is_set.netid)
        {
          g_free(file_prefs.netid) ;
          file_prefs.netid = curr_prefs->netid ;
        }

      if (curr_prefs->is_set.port)
        file_prefs.port = curr_prefs->port ;

      if (curr_prefs->is_set.config_file)
        {
          g_free(file_prefs.config_file) ;
          file_prefs.config_file = curr_prefs->config_file ;
        }

      if (curr_prefs->is_set.script)
        {
          g_free(file_prefs.script) ;
          file_prefs.script = curr_prefs->script ;
        }

      if (curr_prefs->is_set.keep_tmpfiles)
        file_prefs.keep_tmpfiles = curr_prefs->keep_tmpfiles ;

      if (curr_prefs->is_set.sleep_on_startup)
        file_prefs.sleep_on_startup = curr_prefs->sleep_on_startup ;

      if (curr_prefs->is_set.kill_on_exit)
        file_prefs.kill_on_exit = curr_prefs->kill_on_exit ;
    }

  /* If a config file is specified, check that it can be found */
  if (file_prefs.config_file && !zMapFileAccess(file_prefs.config_file, "rw"))
    {
      zMapShowMsg(ZMAP_MSG_WARNING,
                  "The Blixem config file \"%s\" cannot be found in your path or it is not read/writeable.",
                  file_prefs.config_file) ;
    }

  *curr_prefs = file_prefs ;                                    /* Struct copy. */

  return status ;
}



/* Set blixem_data from current user preferences. */
static void setPrefs(BlixemConfigData curr_prefs, ZMapBlixemData blixem_data)
{
  if (!curr_prefs || !blixem_data)
    return ;

  if (blixem_data->netid)
    g_free(blixem_data->netid);
  blixem_data->netid = g_strdup(curr_prefs->netid) ;

  blixem_data->port = curr_prefs->port ;

  g_free(blixem_data->script);
  blixem_data->script = g_strdup(curr_prefs->script) ;

  g_free(blixem_data->config_file);
  blixem_data->config_file = g_strdup(curr_prefs->config_file) ;

  if (curr_prefs->scope > 0)
    blixem_data->scope = curr_prefs->scope ;


  blixem_data->scope_from_mark = curr_prefs->scope_from_mark ;
  blixem_data->features_from_mark = curr_prefs->features_from_mark ;

  if (curr_prefs->homol_max > 0)
    blixem_data->homol_max = curr_prefs->homol_max ;

  blixem_data->keep_tmpfiles = curr_prefs->keep_tmpfiles ;

  blixem_data->sleep_on_startup = curr_prefs->sleep_on_startup ;

  blixem_data->kill_on_exit = curr_prefs->kill_on_exit ;

  if (curr_prefs->file_format)
    blixem_data->file_format = curr_prefs->file_format ;

  if (blixem_data->dna_sets)
    g_list_free(blixem_data->dna_sets) ;
  if (curr_prefs->dna_sets)
    blixem_data->dna_sets = zMapFeatureCopyQuarkList(curr_prefs->dna_sets) ;

  if (blixem_data->protein_sets)
    g_list_free(blixem_data->protein_sets) ;
  if (curr_prefs->protein_sets)
    blixem_data->protein_sets = zMapFeatureCopyQuarkList(curr_prefs->protein_sets) ;

  if (blixem_data->transcript_sets)
    g_list_free(blixem_data->transcript_sets) ;
  if (curr_prefs->transcript_sets)
    blixem_data->transcript_sets = zMapFeatureCopyQuarkList(curr_prefs->transcript_sets) ;

  return ;
}


/* Set blixem scope for sequence/features and initial position of blixem window on sequence. */
static gboolean setBlixemScope(ZMapBlixemData blixem_data)
{
  gboolean status = FALSE ;
  static gboolean scope_debug = FALSE ;
  if (!blixem_data)
    return status ;
  status = TRUE ;

  if (status)
    {
      gboolean is_mark ;
      int scope_range ;

      scope_range = blixem_data->scope / 2 ;

      if (blixem_data->mark_start < blixem_data->block->block_to_sequence.block.x1)
        blixem_data->mark_start = blixem_data->block->block_to_sequence.block.x1 ;
      if (blixem_data->mark_end > blixem_data->block->block_to_sequence.block.x2)
        blixem_data->mark_end = blixem_data->block->block_to_sequence.block.x2 ;


      /* Use the mark coords to set scope ? */
      is_mark = (blixem_data->mark_start && blixem_data->mark_end) ;

      /* Set min/max range for blixem scope. */
      if (is_mark && blixem_data->scope_from_mark)
        {
          blixem_data->scope_min = blixem_data->mark_start ;
          blixem_data->scope_max = blixem_data->mark_end ;
        }
      else
        {
          blixem_data->scope_min = blixem_data->position - scope_range ;
          blixem_data->scope_max = blixem_data->position + scope_range ;
        }

      /* Clamp to block, needed if user runs blixem near to either end of sequence. */
      if (blixem_data->scope_min < blixem_data->block->block_to_sequence.block.x1)
        blixem_data->scope_min = blixem_data->block->block_to_sequence.block.x1 ;

      if (blixem_data->scope_max > blixem_data->block->block_to_sequence.block.x2)
        blixem_data->scope_max = blixem_data->block->block_to_sequence.block.x2 ;

      /* Set min/max range for blixem features. */
      blixem_data->features_min = blixem_data->scope_min ;
      blixem_data->features_max = blixem_data->scope_max ;

      if (is_mark && (blixem_data->features_from_mark || blixem_data->align_set == ZMAPWINDOW_ALIGNCMD_SEQ))
        {
          blixem_data->features_min = blixem_data->mark_start ;
          blixem_data->features_max = blixem_data->mark_end ;
        }


      /* Clamp to scope. */
      if (blixem_data->features_min < blixem_data->scope_min)
        blixem_data->features_min = blixem_data->scope_min ;

      if (blixem_data->features_max > blixem_data->scope_max)
        blixem_data->features_max = blixem_data->scope_max ;

      /* Now clamp window start/end to scope start/end. */
      if (blixem_data->window_start < blixem_data->scope_min)
        blixem_data->window_start = blixem_data->scope_min ;

      if (blixem_data->window_end > blixem_data->scope_max)
        blixem_data->window_end = blixem_data->scope_max ;
    }

  if (status)
    {
      if (blixem_data->align_type == ZMAPHOMOL_X_HOMOL)            /* protein */
        {
          ZMapFeature feature ;

          /* HACKED FOR NOW..... */
          if (blixem_data->features)
            feature = (ZMapFeature)(blixem_data->features->data) ;
          else
            feature = zMap_g_hash_table_nth(blixem_data->feature_set->features, 0) ;

          if (feature->strand == ZMAPSTRAND_REVERSE)
            blixem_data->opts = "X-BR";
          else
            blixem_data->opts = "X+BR";
        }
      else
        {
          blixem_data->opts = "N+BR";                            /* dna */
        }
    }


  zMapDebugPrint(scope_debug,
                 "\n"
                 "        block start/end\t  %d <---------------------> %d\n"
                 "         mark start/end\t  %d <---------------------> %d\n"
                 "          scope min/max\t  %d <--------------------->, %d\n"
                 "        feature min/max\t  %d <---------------------> %d\n"
                 "window min/position/max\t  %d <--- %d ---> %d\n"
                 "\n",
                 blixem_data->block->block_to_sequence.block.x1, blixem_data->block->block_to_sequence.block.x2,
                 blixem_data->mark_start, blixem_data->mark_end,
                 blixem_data->scope_min, blixem_data->scope_max,
                 blixem_data->features_min, blixem_data->features_max,
                 blixem_data->window_start, blixem_data->position, blixem_data->window_end) ;


  return status ;
}





/* Make the temporary files which are the sole input to the blixem program to get it to
 * display alignments.
 *
 * The directory and files are created so the user has write access but all others
 * can read.
 *  */
static gboolean makeTmpfiles(ZMapBlixemData blixem_data)
{
  gboolean    status = FALSE ;
  char       *path = NULL;
  char       *login = NULL;
  if (!blixem_data)
    return status ;
  status = TRUE ;

  if ((login = (char *)g_get_user_name()))
    {
      path = g_strdup_printf("/tmp/%s_ZMAP_BLIXEM/", login);
    }
  else
    {
      zMapShowMsg(ZMAP_MSG_WARNING, "Error: could not determine your login.");
      status = FALSE;
    }

  if (status)
    {
      if (!(blixem_data->tmpDir = zMapGetDir(path, FALSE, TRUE)))
        {
          zMapShowMsg(ZMAP_MSG_WARNING, "Error: could not create temp directory for Blixem.") ;
          status = FALSE;
        }
      else
        {
          status = setTmpPerms(blixem_data->tmpDir, TRUE) ;
        }
    }

  if (path)
    g_free(path) ;

  /* Create the file to the hold the DNA in FastA format. */
  if (status)
    {
      if ((status = makeTmpfile(blixem_data->tmpDir, "fasta", &(blixem_data->fastAFile))))
        status = setTmpPerms(blixem_data->fastAFile, FALSE) ;
    }

  /* Create file(s) to hold features. */
  if (status)
    {
      if (blixem_data->file_format == BLX_FILE_FORMAT_GFF)
        {
          if ((status = makeTmpfile(blixem_data->tmpDir, "gff", &(blixem_data->gff_file))))
            status = setTmpPerms(blixem_data->gff_file, FALSE) ;
        }
    }


  return status ;
}

/* A very noddy routine to set good permissions on our tmp directory/files... */
static gboolean setTmpPerms(const char *path, gboolean directory)
{
  gboolean status = TRUE ;
  mode_t mode ;

  if (directory)
    mode = (S_IRUSR | S_IWUSR | S_IXUSR | S_IRGRP | S_IXGRP | S_IROTH | S_IXOTH) ;
  else
    mode = (S_IRUSR | S_IWUSR | S_IRGRP | S_IROTH) ;

  if (chmod(path, mode) != 0)
    {
      zMapShowMsg(ZMAP_MSG_WARNING, "Error: could not set permissions Blixem temp dir/file:  %s.", path) ;
      status = FALSE;
    }

  return status ;
}

/*
 * These functions are to allocate and delete the argument array used for calling
 * blixem. The reason that it's done this way is because of the requirements for
 * calling to g_spawn_async() on linux.
 */
static char ** createBlixArgArray()
{
  char ** arg_array = (char**) g_new0(char*, BLX_ARGV_ARGC_MAX) ;
  return arg_array ;
}

static void deleteBlixArgArray(char ***p_arg_array)
{
  int i = 0;
  char ** arg_array = NULL ;
  if (p_arg_array)
    {
      arg_array = *p_arg_array ;
      if (arg_array)
        {
          for (i=0; i<BLX_ARGV_ARGC_MAX; ++i)
            {
              if (arg_array[i])
                g_free(arg_array[i]) ;
            }
          g_free(arg_array) ;
          *p_arg_array = NULL ;
        }
    }
}

static gboolean checkBlixArgNum(int count)
{
  if (count >= BLX_ARGV_ARGC_MAX)
    return FALSE ;
  else
    return TRUE ;
}

/*
 * Construct the array of arguments and check against the maximum number allowed.
 * Note that when this array is passed into to the g_spawn_*() functions, you have to
 * have a NULL terminator, so you can't pass in an array which has all the elements
 * allocated to strings.
 */
static gboolean buildParamString(ZMapBlixemData blixem_data, char ** paramString)
{
  gboolean status = FALSE ;
  int count = 0 ;

  if (blixem_data && paramString)
    status = TRUE ;

  if (status)
    {
      paramString[count] = g_strdup(blixem_data->script) ;
      ++count ;
      status = checkBlixArgNum(count) ;
    }

  /* One of these two possibilities _must_ be given. */
  if (status && blixem_data->config_file )
    {
      paramString[count] = g_strdup("-c");
      ++count ;
      status = checkBlixArgNum(count) ;

      if (status)
        {
          paramString[count] = g_strdup_printf("%s", blixem_data->config_file) ;
          ++count ;
          status = checkBlixArgNum(count) ;
        }

    }
  else if (status && blixem_data->netid && blixem_data->port )
    {
      paramString[count] = g_strdup("--fetch-server");
      ++count ;
      status = checkBlixArgNum(count) ;

      if (status)
        {
          paramString[count] = g_strdup_printf("%s:%d", blixem_data->netid, blixem_data->port);
          ++count ;
          status = checkBlixArgNum(count) ;
        }
    }
  else
    {
      status = FALSE ;
    }

  if (status && blixem_data->view->multi_screen)
    {
      paramString[count] = g_strdup("--screen") ;
      ++count ;
      status = checkBlixArgNum(count) ;

      if (status)
        {
          paramString[count] = g_strdup_printf("%d", blixem_data->view->blixem_screen) ;
          ++count ;
          status = checkBlixArgNum(count) ;
        }
    }

  if ( status && !blixem_data->keep_tmpfiles  )
    {
      paramString[count] = g_strdup("--remove-input-files") ;
      ++count ;
      status = checkBlixArgNum(count) ;
    }


  /* For testing purposes tell blixem to sleep on startup. */
  if (status && blixem_data->sleep_on_startup)
    {
      paramString[count] = g_strdup("-w") ;
      ++count ;
      status = checkBlixArgNum(count) ;
    }

  /* Should abbreviated window titles be turned on. */
  if (status && zMapGUIGetAbbrevTitlePrefix())
    {
      paramString[count] = g_strdup("--abbrev-title-on") ;
      ++count ;
      status = checkBlixArgNum(count) ;
    }

  /* */
  if (status && blixem_data->position )
    {
      int start, end ;

      start = end = blixem_data->position ;
      if (blixem_data->view->flags[ZMAPFLAG_REVCOMPED_FEATURES])
        zMapFeatureReverseComplementCoords(blixem_data->view->features, &start, &end) ;

      paramString[count] = g_strdup("-s") ;
      ++count ;
      status = checkBlixArgNum(count) ;

      if (status)
        {
          paramString[count] = g_strdup_printf("%d", start) ;
          ++count ;
          status = checkBlixArgNum(count) ;
        }

    }

  if (status && blixem_data->position )
    {
      int offset, tmp1 ;

      offset = tmp1 = blixem_data->offset ;

      paramString[count] = g_strdup("-m") ;
      ++count ;
      status = checkBlixArgNum(count) ;

      if (status)
        {
          paramString[count] = g_strdup_printf("%d", offset) ;
          ++count ;
          status = checkBlixArgNum(count) ;
        }
    }

  /* Set up initial view start/end.... */
  if (status )
    {
      int start = blixem_data->window_start,
          end  = blixem_data->window_end ;

      if (blixem_data->view->flags[ZMAPFLAG_REVCOMPED_FEATURES])
        zMapFeatureReverseComplementCoords(blixem_data->view->features, &start, &end) ;

      paramString[count] = g_strdup("-z") ;
      ++count ;
      status = checkBlixArgNum(count) ;

      if (status)
        {
          paramString[count] = g_strdup_printf("%d:%d", start, end) ;
          ++count ;
          status = checkBlixArgNum(count) ;
        }

    }

  /* Show whole blixem range ? */
  if (status && blixem_data->show_whole_range )
    {
      paramString[count] = g_strdup("--zoom-whole") ;
      ++count ;
      status = checkBlixArgNum(count) ;
    }

  /* acedb users always like reverse strand to have same coords as forward strand but
   * with a '-' in front of the coord. */
  if (status && blixem_data->negate_coords)
    {
      paramString[count] = g_strdup("-n") ;
      ++count ;
      status = checkBlixArgNum(count) ;
    }

  /* Start with reverse strand showing. */
  if (status && blixem_data->view->flags[ZMAPFLAG_REVCOMPED_FEATURES])
    {
      paramString[count] = g_strdup("-r") ;
      ++count ;
      status = checkBlixArgNum(count) ;
    }

  /* type of alignment data, i.e. nucleotide or peptide. Compulsory. Note that type
   * can be NONE if blixem called for non-alignment column, something requested by
   * annotators for just looking at transcripts/dna. */
  if (status)
    {
      paramString[count] = g_strdup("-t");
      ++count ;
      status = checkBlixArgNum(count) ;

      if (status)
        {
          if (blixem_data->align_type == ZMAPHOMOL_NONE || blixem_data->align_type == ZMAPHOMOL_N_HOMOL)
            {
              paramString[count] = g_strdup_printf("%c", 'N') ;
            }
          else
            {
              paramString[count] = g_strdup_printf("%c", 'P') ;
            }
          ++count ;
          status = checkBlixArgNum(count) ;
        }

    }

  if (status)
    {
      paramString[count] = g_strdup_printf("%s", blixem_data->fastAFile);
      ++count ;
      status = checkBlixArgNum(count) ;

      if (status)
        {
          paramString[count] = g_strdup_printf("%s", blixem_data->gff_file) ;
          ++count ;
          status = checkBlixArgNum(count) ;
        }
    }

  if (status && blixem_data->sequence_map->dataset )
    {
      paramString[count] = g_strdup_printf("--dataset=%s", blixem_data->sequence_map->dataset);
      ++count ;
      status = checkBlixArgNum(count) ;
    }

  if (status && ((blixem_data->align_set == ZMAPWINDOW_ALIGNCMD_SEQ) || blixem_data->isSeq) )
    {
      paramString[count] = g_strdup("--show-coverage");
      ++count ;
      status = checkBlixArgNum(count) ;

      if (status)
        {
          paramString[count] = g_strdup("--squash-matches");
          ++count ;
          status = checkBlixArgNum(count) ;
        }

      if (status)
        {
          paramString[count] = g_strdup("--sort-mode=p");
          ++count ;
          status = checkBlixArgNum(count) ;
        }
    }

  return status ;
}



static gboolean writeFeatureFiles(ZMapBlixemData blixem_data)
{
  static const char * SO_region = "region" ;
  gboolean status = FALSE ;
  GString *attribute = NULL ;
  GError *channel_error = NULL ;
  int start=0,
    end=0 ;
  char * err_out = NULL ;

  if (!blixem_data)
    return status ;
  status = TRUE ;

  /* We just use the one gstring as a reusable buffer to format all output. */
  blixem_data->line = g_string_new(NULL) ;
  attribute = g_string_new(NULL) ;

  /*
   * Write the file headers.
   */
  start = blixem_data->features_min ;
  end = blixem_data->features_max ;

  if (blixem_data->view->flags[ZMAPFLAG_REVCOMPED_FEATURES])
    zMapFeatureReverseComplementCoords(blixem_data->view->features, &start, &end) ;

  zMapGFFFormatHeader(TRUE, blixem_data->line,
                      g_quark_to_string(blixem_data->block->original_id), start, end) ;
  status = initFeatureFile(blixem_data->gff_file, blixem_data->line,
                           &(blixem_data->gff_channel), &err_out) ;
  if (!status)
    {
      blixem_data->errorMsg =
        g_strdup_printf("Error in zMapViewCallBlixem::writeFeatureFiles(); could not open '%s'.",
                        blixem_data->gff_file) ;
      if (err_out)
        {
          g_free(err_out) ;
        }
    }

  /*
   * Write the features.
   */
  if (status)
    {
      ZMapFeatureSet feature_set ;
      GList *set_list = NULL ;

      blixem_data->errorMsg = NULL ;

      feature_set = blixem_data->feature_set ;

      /*
       * Do requested Homology data first.
       */
      blixem_data->required_feature_type = ZMAPSTYLE_MODE_ALIGNMENT ;

      /* Do a homol max list here.... */
      int num_homols = 0 ;

      blixem_data->align_list = NULL ;

      if (blixem_data->align_set == ZMAPWINDOW_ALIGNCMD_FEATURES
          || blixem_data->align_set == ZMAPWINDOW_ALIGNCMD_EXPANDED)
        {
          /* mh17: BAM compressed features can get the same names, we don't want to fetch others in */
          if ((g_list_length(blixem_data->features) > 1) || zMapStyleIsUnique(feature_set->style))
            {
              blixem_data->align_list = blixem_data->features ;
            }
          else
            {
              ZMapFeature feature = (ZMapFeature)(blixem_data->features->data) ;

              blixem_data->align_list = zMapFeatureSetGetNamedFeatures(feature_set, feature->original_id) ;
            }
        }
      else if (blixem_data->align_set == ZMAPWINDOW_ALIGNCMD_SET)
        {
          g_hash_table_foreach(feature_set->features, getFeatureCB, blixem_data) ;
        }
      else if (blixem_data->align_set == ZMAPWINDOW_ALIGNCMD_MULTISET)
        {
          if (blixem_data->align_type == ZMAPHOMOL_N_HOMOL)
            set_list = blixem_data->dna_sets ;
          else
            set_list = blixem_data->protein_sets ;

          g_list_foreach(set_list, getSetList, blixem_data) ;
        }


      /* NOTE the request data is a column which contains multiple featuresets
       * we have to include a line for each one. Theese are given in the course GList
       */
      if (blixem_data->align_set == ZMAPWINDOW_ALIGNCMD_SEQ)
        {
          GList *l = NULL;
          for(l = blixem_data->source; l ; l = l->next)
            {
              const char *ref_name = g_quark_to_string(blixem_data->block->original_id);

              zMapGFFFormatMandatory(TRUE, blixem_data->line, ref_name,
                                     g_quark_to_string(GPOINTER_TO_UINT(l->data)), SO_region,
                                     start, end,
                                     (float)0.0, ZMAPSTRAND_NONE, ZMAPPHASE_NONE,
                                     TRUE, TRUE) ;
              g_string_append_printf(attribute, "dataType=short-read") ;
              zMapGFFFormatAppendAttribute(blixem_data->line, attribute, FALSE, FALSE) ;
              g_string_truncate(attribute, (gsize)0);

              printLine(blixem_data->gff_channel, &(blixem_data->errorMsg),
                        blixem_data->line, TRUE) ;
            }
        }

      if (blixem_data->homol_max)
        {
          if ((num_homols = g_list_length(blixem_data->align_list)) && blixem_data->homol_max < num_homols)
            {
              GList *break_point ;

              blixem_data->align_list = g_list_sort(blixem_data->align_list, scoreOrderCB) ;

              break_point = g_list_nth(blixem_data->align_list, blixem_data->homol_max + 1) ;
              /* "+ 1" to go past last homol. */

              /* Now remove entries.... */
              if ((break_point = zMap_g_list_split(blixem_data->align_list, break_point)))
                g_list_free(break_point) ;
            }
        }

      /* Write out remaining alignments. */
      if (blixem_data->align_list)
        g_list_foreach(blixem_data->align_list, writeListEntry, blixem_data) ;

      /* If user clicked on something not an alignment then show that feature
       * and others nearby in blixems overview window. */
      if (blixem_data->align_set == ZMAPWINDOW_ALIGNCMD_NONE && feature_set)
        {
          g_hash_table_foreach(feature_set->features, writeHashEntry, blixem_data) ;
        }

      /*
       * Now do transcripts (may need to filter further...)
       */
      if (blixem_data->transcript_sets)
        {
          g_list_foreach(blixem_data->transcript_sets, processSetList, blixem_data) ;
        }
      else
        {
          g_hash_table_foreach(blixem_data->block->feature_sets, processSetHash, blixem_data) ;
        }
    }

  /* If there was an error writing the data to the file it will
   * be recorded in blixem_data->errorMsg and no further processing will have occurred. */
  if (blixem_data->errorMsg)
    {
      zMapShowMsg(ZMAP_MSG_WARNING, blixem_data->errorMsg);
      status = FALSE;
      g_free(blixem_data->errorMsg);
    }

  /* Shut down if open. */
  if (blixem_data->gff_channel)
    {
      g_io_channel_shutdown(blixem_data->gff_channel, TRUE, &channel_error);
      if (channel_error)
        g_free(channel_error);
    }

  /* Free our string buffer. */
  g_string_free(blixem_data->line, TRUE) ;
  blixem_data->line = NULL ;
  g_string_free(attribute, TRUE ) ;

  return status ;
}



/*
 * Open and initially format a feature file.
 */
static gboolean initFeatureFile(const char *filename, GString *buffer,
                                GIOChannel **gio_channel_out, char ** err_out)
{
  gboolean status = FALSE ;
  GError  *channel_error = NULL ;
  if (!filename || !buffer || !gio_channel_out || !err_out )
    return status ;
  status = TRUE ;

  /* Open the file, always needed. */
  if ((*gio_channel_out = g_io_channel_new_file(filename, "w", &channel_error)))
    {
      status = printLine(*gio_channel_out, err_out, buffer, TRUE) ;
    }
  else
    {
      zMapShowMsg(ZMAP_MSG_WARNING, "Error: could not open file: %s", channel_error->message) ;
      g_error_free(channel_error) ;
      status = FALSE ;
    }

  return status ;
}


/* GFunc()'s to step through the named feature sets and write them out for passing
 * to blixem. One function to process hash table entries, the other list entries */
static void processSetHash(gpointer key, gpointer data, gpointer user_data)
{
  GQuark set_id = GPOINTER_TO_UINT(data) ;
  GQuark canon_id = 0;
  ZMapBlixemData blixem_data = (ZMapBlixemData)user_data ;
  ZMapFeatureSet feature_set = NULL;
  if (!blixem_data)
    return ;

  canon_id = zMapFeatureSetCreateID((char *)g_quark_to_string(set_id)) ;

  feature_set = g_hash_table_lookup(blixem_data->block->feature_sets, GINT_TO_POINTER(canon_id));

  if (feature_set)
    {
      g_hash_table_foreach(feature_set->features, writeHashEntry, blixem_data);
    }

  return ;
}

static void processSetList(gpointer data, gpointer user_data)
{
  GQuark set_id = GPOINTER_TO_UINT(data) ;
  GQuark canon_id = 0 ;
  ZMapBlixemData blixem_data = (ZMapBlixemData)user_data ;
  ZMapFeatureSet feature_set = NULL ;
  if (!blixem_data)
    return ;

  canon_id = zMapFeatureSetCreateID((char *)g_quark_to_string(set_id)) ;

  feature_set = g_hash_table_lookup(blixem_data->block->feature_sets, GINT_TO_POINTER(canon_id));

  if (feature_set)
    {
      g_hash_table_foreach(feature_set->features, writeHashEntry, blixem_data);
    }

  return ;
}


/* These two functions enable writeExblxSeqblLine() to be called from a g_hash or a g_list
 * foreach function. */
static void writeHashEntry(gpointer key, gpointer data, gpointer user_data)
{
  ZMapFeature feature = (ZMapFeature)data ;
  ZMapBlixemData  blixem_data = (ZMapBlixemData)user_data ;

  writeFeatureLine(feature, blixem_data) ;

  return ;
}

static void writeListEntry(gpointer data, gpointer user_data)
{
  ZMapFeature feature = (ZMapFeature)data ;
  ZMapBlixemData  blixem_data = (ZMapBlixemData)user_data ;

  writeFeatureLine(feature, blixem_data) ;

  return ;
}


static void writeFeatureLine(ZMapFeature feature, ZMapBlixemData  blixem_data)
{
  if (!feature || !blixem_data || (blixem_data->file_format != BLX_FILE_FORMAT_GFF))
    return ;

  /* There is no way to interrupt g_hash_table_foreach() so instead if errorMsg is set
   * then it means there was an error in processing so we don't process any
   * more records, displaying the error when we return. */
  if (!(blixem_data->errorMsg))
    {
      gboolean status = TRUE,
      include_feature = FALSE,
      fully_contained = FALSE ;   /* TRUE => feature must be fully
                                     contained, FALSE => just overlapping. */

      /* Only process features we want to dump. We then filter those features according to the
       * following rules (inherited from acedb): alignment features must be wholly within the
       * blixem max/min to be included, for transcripts we include as many introns/exons as will fit. */

      if (fully_contained)
        include_feature = (feature->x1 <= blixem_data->features_max && feature->x2 >= blixem_data->features_min) ;
      else
        include_feature =  !(feature->x1 > blixem_data->features_max || feature->x2 < blixem_data->features_min) ;

      if (include_feature)
        {
          switch (feature->mode)
            {
              case ZMAPSTYLE_MODE_ALIGNMENT:
                {
                  if (feature->feature.homol.type == blixem_data->align_type)
                    {
                      if ((*blixem_data->opts == 'X' && feature->feature.homol.type == ZMAPHOMOL_X_HOMOL)
                          || (*blixem_data->opts == 'N' && feature->feature.homol.type == ZMAPHOMOL_N_HOMOL))
                        status = printAlignment(feature, blixem_data) ;
                    }
                  break ;
                }
              case ZMAPSTYLE_MODE_TRANSCRIPT:
                {
                  status = printTranscript(feature, blixem_data) ;
                  break ;
                }
              case ZMAPSTYLE_MODE_BASIC:
                {
                  status = printBasic(feature, blixem_data) ;
                  break ;
                }
              default:
                {
                  break ;
                }
            }
        }
    }


  return ;
}


static gboolean printAlignment(ZMapFeature feature, ZMapBlixemData  blixem_data)
{
  gboolean status = FALSE ;
  int tmp=0, min=0, max=0, qstart=0, qend=0, sstart=0,
    send=0, qframe=0, sframe=0, x1=0, x2=0;
  GString *line = NULL ;
  const char *seq_str = NULL ,
    *description = NULL,
    *match_name = NULL,
    *source_name = NULL ;
  GList *list_ptr = NULL ;
  GIOChannel *curr_channel = NULL ;

  if (!blixem_data || !blixem_data->view || !feature || !feature->parent )
    return status ;
  status = TRUE ;

  min = blixem_data->features_min ;
  max = blixem_data->features_max ;
  line = blixem_data->line ;

  /* If view is revcomp'd then recomp back so we always pass forward coords. */
  if (blixem_data->view->flags[ZMAPFLAG_REVCOMPED_FEATURES])
    zMapFeatureReverseComplement(blixem_data->view->features, feature) ;

  x1 = feature->x1 ;
  x2 = feature->x2 ;

  /* qstart and qend are the coordinates of the current homology relative to the viewing view,
   * rather than absolute coordinates. */
  if (feature->strand == ZMAPSTRAND_REVERSE)
    {
      qstart = x2 ;
      qend   = x1 ;
    }
  else
    {
      qstart = x1 ;
      qend   = x2 ;
    }

  /* qframe is derived from the position of the start position
   * of this homology relative to one end of the viewing view
   * or the other, depending on strand.  Mod3 gives us the odd
   * bases if that distance is not a whole number of codons. */
  if (feature->strand == ZMAPSTRAND_REVERSE)
    {
      qframe = 1 + ((max - qstart) % 3) ;
    }
  else
    {
      qframe = 1 + ((qstart - 1) % 3) ;
    }

  sstart = feature->feature.homol.y1 ;
  send   = feature->feature.homol.y2 ;

  if (feature->feature.homol.strand == ZMAPSTRAND_REVERSE)
    {
      if (feature->feature.homol.length)
        sframe = (1 + ((feature->feature.homol.length) - sstart) % 3) ;
    }
  else
    {
      if (feature->feature.homol.length)
        sframe = (1 + (sstart-1) % 3) ;
    }

  seq_str = (const char *) feature->feature.homol.sequence;
  match_name = (const char *)g_quark_to_string(feature->original_id) ;
  source_name = (const char *)g_quark_to_string(feature->parent->original_id) ;

  /* this if could be tidied up, but let's leave existing logic alone
   * of old 'local sequence' meant in ACEDB, for BAM we get it in GFF and save it in the feature
   */
  if (!seq_str)
    {
      if((list_ptr = g_list_find_custom(blixem_data->local_sequences, feature, findFeature)))
        {
          ZMapSequence sequence = (ZMapSequence)list_ptr->data ;

          seq_str = sequence->sequence ;
        }
      else
        {
          /* In theory we should be checking for a description for non-local sequences,
           * see acedb code in doShowAlign...don't know how important this is..... */
          seq_str = "" ;
        }
    }

  /*
   * Call the output function for GFF data.
   */
  if (feature->strand == ZMAPSTRAND_REVERSE)
    tmp = qstart, qstart = qend, qend = tmp ;

  status = formatAlignmentGFF(line,
                              (const char *)g_quark_to_string(blixem_data->block->original_id),
                              match_name, source_name, feature->feature.homol.type,
                              qstart, qend, feature->strand,
                              sstart, send, feature->feature.homol.strand,
                              feature->score, feature->feature.homol.percent_id,
                              feature->feature.homol.align, seq_str, description,
                              zMapStyleIsPfetchable((*feature->style))) ;

  curr_channel = blixem_data->gff_channel ;
  status = printLine(curr_channel, &(blixem_data->errorMsg),
                     line, TRUE) ;

  /* If view is recomp'd we should swop back again now. */
  if (blixem_data->view->flags[ZMAPFLAG_REVCOMPED_FEATURES])
    zMapFeatureReverseComplement(blixem_data->view->features, feature) ;

  return status ;
}


static gboolean formatAlignmentGFF(GString *line,
                                   const char *ref_name, const char *match_name, const char *source_name,
                                   ZMapHomolType homol_type,
                                   int qstart, int qend, ZMapStrand q_strand,
                                   int sstart, int send, ZMapStrand s_strand,
                                   float score, float percent_id,
                                   GArray *gaps, const char *sequence, const char *description,
                                   gboolean pfetchable)
{
  static const char *SO_nucleotide_match = "nucleotide_match",
    *SO_read = "read",
    *SO_protein_match = "protein_match" ;
  gboolean status = FALSE ;
  const char *type = NULL ;
  ZMapSequenceType match_seq_type = ZMAPSEQUENCE_NONE ;
  GString *attribute = NULL ;

  if (!line )
    return status ;
  status = TRUE ;

  attribute = g_string_new(NULL) ;

  if (homol_type == ZMAPHOMOL_N_HOMOL)
    match_seq_type = ZMAPSEQUENCE_DNA ;
  else
    match_seq_type = ZMAPSEQUENCE_PEPTIDE ;

  /*
   * type depends on other properties
   */
  if (match_seq_type == ZMAPSEQUENCE_DNA)
    {
      if (pfetchable)
        type = SO_nucleotide_match ;
      else
        type = SO_read ;
    }
  else
    {
      type = SO_protein_match ;
    }

  /*
   * Mandatory fields.
   */
  zMapGFFFormatMandatory(TRUE, line,
                         ref_name, source_name, type,
                         qstart, qend,
                         score, q_strand, ZMAPPHASE_NONE,
                         TRUE, TRUE ) ;

  /*
   * Target attribute; note that the strand is optional
   */
  if (match_name && *match_name)
    {
      if (s_strand != ZMAPSTRAND_NONE)
        {
          g_string_printf(attribute, "Target=%s %d %d %c",
                          match_name, sstart, send,
                          zMapGFFFormatStrand2Char(s_strand)) ;
        }
      else
        {
          g_string_printf(attribute, "Target=%s %d %d",
                          match_name, sstart, send) ;
        }
      zMapGFFFormatAppendAttribute(line, attribute, FALSE, TRUE) ;
      g_string_truncate(attribute, (gsize)0) ;
    }

  /*
   * percentID attribute
   */
  if (percent_id != (float)0.0)
    {
      g_string_printf(attribute, "percentID=%g", percent_id) ;
      zMapGFFFormatAppendAttribute(line, attribute, FALSE, TRUE) ;
      g_string_truncate(attribute, (gsize)0) ;
    }

  /*
   * Gap attribute (gffv3)
   */
  if (gaps)
    {
      zMapGFFFormatGap2GFF(attribute, gaps, q_strand, match_seq_type) ;
      zMapGFFFormatAppendAttribute(line, attribute, FALSE, TRUE) ;
      g_string_truncate(attribute, (gsize)0) ;
    }

  /*
   * Sequence attribute
   */
  if (sequence && *sequence)
    {
      g_string_printf(attribute, "sequence=%s", sequence) ;
      zMapGFFFormatAppendAttribute(line, attribute, FALSE, TRUE) ;
      g_string_truncate(attribute, (gsize)0) ;
    }

  g_string_append_c(line, '\n') ;

  if (attribute)
    g_string_free(attribute, TRUE) ;

  return status ;
}


/* Print a transcript. */
static gboolean printTranscript(ZMapFeature feature, ZMapBlixemData  blixem_data)
{
  gboolean status = TRUE;

  /* Swop to other strand..... */
  if (blixem_data->view->flags[ZMAPFLAG_REVCOMPED_FEATURES])
    zMapFeatureReverseComplement(blixem_data->view->features, feature) ;


  /*
   * Output the feature and subfeatures.
   */
  status = formatTranscriptGFF(blixem_data, feature) ;

   /* And swop it back again. */
  if (blixem_data->view->flags[ZMAPFLAG_REVCOMPED_FEATURES])
    zMapFeatureReverseComplement(blixem_data->view->features, feature) ;

  return status ;
}



/*
 * Print out the exons taking account of the extent of the CDS within the transcript.
 */
static gboolean formatTranscriptGFF(ZMapBlixemData blixem_data, ZMapFeature feature)
{
  gboolean status = FALSE ;
  GIOChannel *channel = NULL ;
  int i=0, min=0, max =0 ;
  ZMapSpan span = NULL ;
  GString *line = NULL ;
  const char *ref_name = NULL,
    *transcript_name = NULL,
    *source_name = NULL,
    *type = NULL ;
  GString *attribute = NULL ;

  if (!blixem_data || !feature || !feature->parent)
    return status ;
  status = TRUE ;

  attribute = g_string_new(NULL) ;
  channel = blixem_data->gff_channel ;
  line = blixem_data->line ;

  min = blixem_data->features_min ;
  max = blixem_data->features_max ;

  ref_name = g_quark_to_string(blixem_data->block->original_id) ;
  transcript_name = g_quark_to_string(feature->original_id) ;
  source_name = g_quark_to_string(feature->parent->original_id) ;
  type = g_quark_to_string(feature->SO_accession) ;

  /*
   * Mandatory fields.
   */
  zMapGFFFormatMandatory(TRUE, line,
                         ref_name, source_name, type,
                         feature->x1, feature->x2,
                         feature->score, feature->strand, ZMAPPHASE_NONE,
                         (gboolean)feature->flags.has_score, TRUE ) ;

  /*
   *ID attribute
   */
  g_string_printf(attribute, "ID=%s", transcript_name) ;
  zMapGFFFormatAppendAttribute(line, attribute, FALSE, TRUE) ;
  g_string_truncate(attribute, (gsize)0) ;

  /*
   * Name attribute
   */
  g_string_printf(attribute, "Name=%s", transcript_name) ;
  zMapGFFFormatAppendAttribute(line, attribute, FALSE, TRUE) ;
  g_string_truncate(attribute, (gsize)0) ;

  /*
   * End of line for parent object.
   */
  g_string_append_c(line, '\n');

  /*
   * Send this line to the ouput channel.
   */
  status = printLine(channel, &(blixem_data->errorMsg), line, TRUE) ;


  /* Write out the exons...and if there is one the CDS sections. */
  for (i = 0 ; i < feature->feature.transcript.exons->len ; i++)
    {
      int exon_start=0, exon_end=0 ;

      span = &g_array_index(feature->feature.transcript.exons, ZMapSpanStruct, i) ;

      if (span)
        {
          exon_start = span->x1 ;
          exon_end = span->x2 ;

          formatExonGFF(line, min, max,
                        ref_name, source_name,
                        feature, transcript_name,
                        exon_start, exon_end,
                        feature->strand) ;

          /*
           * Send this line to the output channel.
           */
          status = printLine(channel, &(blixem_data->errorMsg), line, TRUE) ;

        }
    }

  if (attribute)
    g_string_free(attribute, (gint)0) ;

  return status ;
}

/*
 * This is for exons and CDS subfeatures only.
 */
static gboolean formatExonGFF(GString *line, int min, int max,
                             const char *ref_name,const char *source_name,
                             ZMapFeature feature, const char *transcript_name,
                             int exon_start, int exon_end,
                             int qstrand)
{
  static const char *SO_exon_id = "exon",
    *SO_CDS_id = "CDS" ;
  gboolean status = FALSE ;
  GString *parent_attribute = NULL,
    *id_attribute = NULL ;

  if (!ref_name || !source_name || !feature)
    return status ;
  status = TRUE ;
  parent_attribute = g_string_new(NULL) ;
  id_attribute = g_string_new(NULL) ;

  /*
   * Mandatory fields.
   */
  zMapGFFFormatMandatory(TRUE, line,
                         ref_name, source_name, SO_exon_id,
                         exon_start, exon_end,
                         feature->score, feature->strand, ZMAPPHASE_NONE,
                         (gboolean)feature->flags.has_score, TRUE ) ;

  /*
   * Parent attribute
   */
  g_string_printf(parent_attribute, "Parent=%s", transcript_name) ;
  zMapGFFFormatAppendAttribute(line, parent_attribute, FALSE, TRUE ) ;
  g_string_append_c(line, '\n');

  /*
   * Now do a CDS line if the feature has one.
   */
  if (ZMAPFEATURE_HAS_CDS(feature))
    {
      int cds_start, cds_end ;

      cds_start = feature->feature.transcript.cds_start ;
      cds_end = feature->feature.transcript.cds_end ;

      if (exon_start > cds_end || exon_end < cds_start)
        {
          ;
        }
      else
        {
          int tmp_cds1, tmp_cds2;
          ZMapPhase phase = ZMAPPHASE_NONE ;

          if (zMapFeatureExon2CDS(feature, exon_start, exon_end,
                                  &tmp_cds1, &tmp_cds2, &phase))
            {
              /* mandatory data */
              zMapGFFFormatMandatory(FALSE, line,
                         ref_name, source_name, SO_CDS_id,
                         tmp_cds1, tmp_cds2,
                         feature->score, qstrand, phase,
                         (gboolean)feature->flags.has_score, TRUE ) ;
              /* attributes */
              zMapGFFFormatAppendAttribute(line, parent_attribute, FALSE, TRUE) ;
              zMapGFFFormatAppendAttribute(line, id_attribute, FALSE, TRUE) ;
              g_string_append_c(line, '\n');
            }
        }
    }

  if (parent_attribute)
    g_string_free(parent_attribute, TRUE) ;
  if (id_attribute)
    g_string_free(id_attribute, TRUE) ;

  return status ;
}




/* This is were we really need gffv3....
 * Er, yes well...
 */
static gboolean printBasic(ZMapFeature feature, ZMapBlixemData  blixem_data)
{
<<<<<<< HEAD
  gboolean status = FALSE ;
  const char *ref_name = NULL,
    *source_name = NULL ;
=======
  gboolean status = TRUE ;
  char *ref_name = NULL,
    *source_name = NULL,
    *so_term = NULL ;
  static BasicFeatureDumpStruct dumpers[] =
    {
      {SO_ACC_CNV, formatVariant},
      {SO_ACC_DELETION, formatVariant},
      {SO_ACC_INSERTION,  formatVariant},
      {SO_ACC_POLYA_JUNC, formatPolyA},
      {SO_ACC_POLYA_SEQ, formatPolyA},
      {SO_ACC_POLYA_SIGNAL, formatPolyA},
      {SO_ACC_POLYA_SITE, formatPolyA},
      {SO_ACC_SEQ_ALT, formatVariant},
      {SO_ACC_SNP, formatVariant},
      {SO_ACC_SNV,  formatVariant},
      {SO_ACC_MUTATION, formatVariant},
      {SO_ACC_SUBSTITUTION, formatVariant},
      {NULL, NULL}
    } ;
  BasicFeatureDump curr = NULL ;
  so_term = (char *)g_quark_to_string(feature->SO_accession) ;
>>>>>>> 2f280e71

  BasicFeatureDumpFunc format_func = formatVariantGFF ;

  if (!feature || !blixem_data || !blixem_data->view )
    return status ;
  status = TRUE ;

  /* Swop to other strand..... */
  if (blixem_data->view->flags[ZMAPFLAG_REVCOMPED_FEATURES])
    zMapFeatureReverseComplement(blixem_data->view->features, feature) ;

  ref_name = g_quark_to_string(blixem_data->block->original_id) ;
  source_name = g_quark_to_string(feature->parent->original_id) ;

  /*
   * Originally there were several specific polyA* SO terms used.
   * I have changed it to generalise in the following fashion:
   */
  const char * feature_term = g_quark_to_string(feature->SO_accession) ;
  if (   g_str_has_prefix(feature_term, "polyA")
      || g_str_has_prefix(source_name, "polyA")
      || g_str_has_prefix(source_name, "polya") )
    {
      format_func = formatPolyAGFF ;
    }

  /*
   * a function will always have been selected so now call it
   */
  status = format_func(blixem_data->line, ref_name, source_name, feature) ;

  if (status)
    status = printLine(blixem_data->gff_channel, &(blixem_data->errorMsg),
                       blixem_data->line, TRUE) ;

  /*
   * And swop it back again.
   */
  if (blixem_data->view->flags[ZMAPFLAG_REVCOMPED_FEATURES])
    zMapFeatureReverseComplement(blixem_data->view->features, feature) ;

  return status ;
}


static gboolean formatPolyAGFF(GString *line,
                            const char *ref_name, const char *source_name, ZMapFeature feature)
{
  gboolean status = FALSE ;
  char *id_str = NULL ;
  GString *attribute = NULL ;

  if (!line || !ref_name || !source_name || !feature)
    return status ;
  status = TRUE ;

  attribute  = g_string_new(NULL) ;

  /*
   * Mandatory GFF fields...
   */
  zMapGFFFormatMandatory(TRUE, line,
                         ref_name, source_name, g_quark_to_string(feature->SO_accession),
                         feature->x1, feature->x2,
                         feature->score, feature->strand, ZMAPPHASE_NONE,
                         (gboolean)feature->flags.has_score, FALSE) ;
  g_string_append_c(line, '\n') ;
  g_string_free(attribute, TRUE);

  return status ;
}


static gboolean formatVariantGFF(GString *line,
                              const char *ref_name, const char *source_name,
                              ZMapFeature feature)
{
  gboolean status = FALSE ;
  GString *attribute = NULL ;

  if (!line || !ref_name || !source_name || !feature )
    return status ;
  status = TRUE ;

  attribute = g_string_new(NULL) ;

  /*
   * Mandatory fields...
   */
  zMapGFFFormatMandatory(TRUE, line,
                         ref_name, source_name, g_quark_to_string(feature->SO_accession),
                         feature->x1, feature->x2,
                         feature->score, feature->strand, ZMAPPHASE_NONE,
                         (gboolean)feature->flags.has_score, TRUE) ;

  /*
   * Name attribute
   */
  g_string_printf(attribute, "Name=%s", g_quark_to_string(feature->original_id)) ;
  zMapGFFFormatAppendAttribute(line, attribute, FALSE, TRUE) ;
  g_string_truncate(attribute, (gsize)0) ;

  /*
   * URL attribute
   */
  if (feature->url)
    {
      char *url_escaped = NULL ;
      url_escaped = g_uri_escape_string(feature->url, NULL, FALSE) ;
      g_string_printf(attribute, "url=%s", url_escaped) ;
      zMapGFFFormatAppendAttribute(line, attribute, FALSE, TRUE) ;
      g_string_truncate(attribute, (gsize)0) ;
      if (url_escaped)
        g_free(url_escaped) ;
    }

  /*
   * Variation string attribute.
   */
  if (feature->feature.basic.flags.variation_str)
    {
      g_string_printf(attribute, "variant_sequence=%s", feature->feature.basic.variation_str) ;
      zMapGFFFormatAppendAttribute(line, attribute, FALSE, TRUE) ;
      g_string_truncate(attribute, (gsize)0) ;
    }

  g_string_append_c(line, '\n') ;
  g_string_free(attribute, TRUE) ;

  return status ;
}





/* Output a line to a GIOChannel, returns FALSE if write fails and sets err_msg_out with
 * the reason. */
static gboolean printLine(GIOChannel *gio_channel, char **err_msg_out, GString *line,
  gboolean truncate_after_write)
{
  gboolean status = FALSE ;
  GError *channel_error = NULL ;
  gsize bytes_written = 0 ;

  if (!line)
    return status ;
  status = TRUE ;

  if (g_io_channel_write_chars(gio_channel, line->str, -1,
                               &bytes_written, &channel_error) != G_IO_STATUS_NORMAL)
    {
      *err_msg_out = g_strdup_printf("Could not write to file, error \"%s\" for line \"%50s...\"",
                                     channel_error->message, line->str) ;
      if (channel_error)
        g_error_free(channel_error) ;
      channel_error = NULL;
      status = FALSE ;
    }
  else
    {
      if (truncate_after_write)
        g_string_truncate(line, (gsize)0) ;
    }

  return status ;
}



/* A GFunc() to step through the named feature sets and write them out for passing
 * to blixem. */
static void getSetList(gpointer data, gpointer user_data)
{
  GQuark set_id = GPOINTER_TO_UINT(data) ;
  GQuark canon_id = 0 ;
  ZMapBlixemData blixem_data = (ZMapBlixemData)user_data ;
  ZMapFeatureSet feature_set = NULL ;
  GList *column_2_featureset = NULL ;

  if (!blixem_data)
    return ;

  canon_id = zMapFeatureSetCreateID((char *)g_quark_to_string(set_id)) ;

  feature_set = g_hash_table_lookup(blixem_data->block->feature_sets, GINT_TO_POINTER(canon_id));

  if(feature_set)
    {
      g_hash_table_foreach(feature_set->features, getFeatureCB, blixem_data);
    }
  else
    {
      /* assuming a mis-config treat the set id as a column id */
      column_2_featureset = zMapFeatureGetColumnFeatureSets(&blixem_data->view->context_map,canon_id,TRUE);
      if(!column_2_featureset)
        {
            zMapLogWarning("Could not find %s feature set or column \"%s\" in context feature sets.",
                  (blixem_data->required_feature_type == ZMAPSTYLE_MODE_ALIGNMENT
                  ? "alignment" : "transcript"),
                  g_quark_to_string(set_id)) ;
        }

      for(;column_2_featureset;column_2_featureset = column_2_featureset->next)
        {
          if((feature_set = g_hash_table_lookup(blixem_data->block->feature_sets, column_2_featureset->data)))
            {
                  g_hash_table_foreach(feature_set->features, getFeatureCB, blixem_data) ;
            }
        }
    }

  return ;
}

static void getFeatureCB(gpointer key, gpointer data, gpointer user_data)
{
  ZMapFeature feature = (ZMapFeature)data ;
  ZMapBlixemData  blixem_data = (ZMapBlixemData)user_data ;

  if (!feature || !blixem_data)
    return ;

  /* Only process features we want to dump. We then filter those features according to the
   * following rules (inherited from acedb): alignment features must be wholly within the
   * blixem max/min to be included, for transcripts we include as many introns/exons as will fit. */
  if (feature->mode == blixem_data->required_feature_type)
    {
      switch (feature->mode)
        {
        case ZMAPSTYLE_MODE_ALIGNMENT:
          {
            if (feature->feature.homol.type == blixem_data->align_type)
              {
                if ((*blixem_data->opts == 'X' && feature->feature.homol.type == ZMAPHOMOL_X_HOMOL)
                    || (*blixem_data->opts == 'N' && feature->feature.homol.type == ZMAPHOMOL_N_HOMOL))
                  blixem_data->align_list = g_list_append(blixem_data->align_list, feature) ;
              }
            break ;
          }
        default:
          break ;
        }
    }

  return ;
}


/* GCompareFunc() to sort alignment features based on score. */
static gint scoreOrderCB(gconstpointer a, gconstpointer b)
  {
    gint result = 0;
    ZMapFeature feat_1 = (ZMapFeature)a,  feat_2 = (ZMapFeature)b ;

    if (!feat_1 || !feat_2 || !feat_1->flags.has_score || !feat_2->flags.has_score )
      return result ;

    if (feat_1->score < feat_2->score)
      result = 1 ;
    else if (feat_1->score > feat_2->score)
      result = -1 ;

    return result ;
}




/* Write out the dna sequence into a file in fasta format, ie a header record with the
 * sequence name, then as many lines 50 characters long as it takes to write out the
 * sequence. We only export the dna for min -> max.
 *
 * THE CODING LOGIC IS HORRIBLE HERE BUT I DON'T HAVE ANY TIME TO CORRECT IT NOW, EG.
 *
 *  */
static gboolean writeFastAFile(ZMapBlixemData blixem_data)
{
  gboolean status = TRUE ;
  gsize bytes_written ;
  GError *channel_error = NULL ;
  char *line = NULL ;
  enum { FASTA_CHARS = 50 } ;
  char buffer[FASTA_CHARS + 2] ;                            /* FASTA CHARS + \n + \0 */
  int lines = 0, chars_left = 0 ;
  char *cp = NULL ;
  int i = 0;


  if (!zMapFeatureBlockDNA(blixem_data->block, NULL, NULL, &cp))
    {
      zMapShowMsg(ZMAP_MSG_WARNING, "Error creating FASTA file, failed to get feature's DNA");

      status = FALSE ;
    }
  else
    {
      if (!(blixem_data->fasta_channel = g_io_channel_new_file(blixem_data->fastAFile, "w", &channel_error)))
        {
          zMapShowMsg(ZMAP_MSG_WARNING, "Error: could not open fastA file: %s",
                      channel_error->message) ;
          g_error_free(channel_error) ;
          channel_error = NULL;
          status = FALSE;
        }
      else
        {
          int start, end ;

          start = blixem_data->scope_min ;
          end = blixem_data->scope_max ;

          if (blixem_data->view->flags[ZMAPFLAG_REVCOMPED_FEATURES])
            zMapFeatureReverseComplementCoords(blixem_data->view->features, &start, &end) ;

          /* Write header as:   ">seq_name start end" so file is self describing, note that
           * start/end are ref sequence coords (e.g. chromosome), not local zmap display coords. */
          line = g_strdup_printf(">%s %d %d\n",
                                 g_quark_to_string(blixem_data->view->features->parent_name),
                                 start, end) ;

          if (g_io_channel_write_chars(blixem_data->fasta_channel,
                                       line, -1, &bytes_written, &channel_error) != G_IO_STATUS_NORMAL)
            {
              zMapShowMsg(ZMAP_MSG_WARNING, "Error writing header record to fastA file: %50s... : %s",
                          line, channel_error->message) ;
              g_error_free(channel_error) ;
              channel_error = NULL;

              status = FALSE ;
            }

          g_free(line) ;
        }


      if (status)
        {
          int total_chars ;
          char *dna ;
          int start, end ;

          start = blixem_data->scope_min ;
          end = blixem_data->scope_max ;

          dna = zMapFeatureGetDNA((ZMapFeatureAny)(blixem_data->block),
                                  start, end, blixem_data->view->flags[ZMAPFLAG_REVCOMPED_FEATURES]) ;

          total_chars = (end - start + 1) ;

          lines = total_chars / FASTA_CHARS ;
          chars_left = total_chars % FASTA_CHARS ;

          cp = dna ;

          /* Do the full length lines.                                           */
          if (lines > 0)
            {
              buffer[FASTA_CHARS] = '\n' ;
              buffer[FASTA_CHARS + 1] = '\0' ;

              for (i = 0 ; i < lines && status ; i++)
                {
                  memcpy(&buffer[0], cp, FASTA_CHARS) ;
                  cp += FASTA_CHARS ;

                  if (g_io_channel_write_chars(blixem_data->fasta_channel,
                                               &buffer[0], -1,
                                               &bytes_written, &channel_error) != G_IO_STATUS_NORMAL)
                    status = FALSE ;
                }
            }

          /* Do the last line.                                                   */
          if (status && chars_left > 0)
            {
              memcpy(&buffer[0], cp, chars_left) ;
              buffer[chars_left] = '\n' ;
              buffer[chars_left + 1] = '\0' ;

              if (g_io_channel_write_chars(blixem_data->fasta_channel,
                                           &buffer[0], -1,
                                           &bytes_written, &channel_error) != G_IO_STATUS_NORMAL)
                status = FALSE ;
            }

          if (!status)
            {
              zMapShowMsg(ZMAP_MSG_WARNING, "Error writing to fastA file: %s",
                          channel_error->message) ;
              g_error_free(channel_error) ;
              channel_error = NULL ;
            }


          g_free(dna) ;
        }

      if (g_io_channel_shutdown(blixem_data->fasta_channel, TRUE, &channel_error) != G_IO_STATUS_NORMAL)
        {
          zMapShowMsg(ZMAP_MSG_WARNING, "Error closing fastA file: %s",
                      channel_error->message) ;
          g_error_free(channel_error) ;
          channel_error = NULL ;
        }
    }

  return status ;
}



gboolean makeTmpfile(const char *tmp_dir, const char *file_prefix, char **tmp_file_name_out)
{
  gboolean status = FALSE ;
  char *tmpfile = NULL ;
  int file = 0 ;

  /* g_mkstemp replaces the XXXXXX with unique string of chars */
  tmpfile = g_strdup_printf("%sZMAP_%s_XXXXXX", tmp_dir, file_prefix) ;

  if ((file = g_mkstemp(tmpfile)))
    {
      *tmp_file_name_out = tmpfile ;
      close(file) ;
      status = TRUE ;
    }
  else
    {
      zMapShowMsg(ZMAP_MSG_WARNING,
                  "Error: could not open temporary file %s for Blixem", tmpfile) ;
      g_free(tmpfile) ;
      status = FALSE ;
    }



  return status ;
}


static void checkForLocalSequence(gpointer key, gpointer data, gpointer user_data)
{
  ZMapFeature feature = (ZMapFeature)data ;
  ZMapBlixemData  blixem_data = (ZMapBlixemData)user_data ;

  if (!blixem_data || !feature)
    return ;

  /* If errorMsg is set then it means there was an error earlier on in processing so we don't
   * process any more records. */
  if (!blixem_data->errorMsg)
    {
      /* Only process features we want to dump. We then filter those features according to the
       * following rules (inherited from acedb): alignment features must be wholly within the
       * blixem max/min to be included, for transcripts we include as many introns/exons as will fit. */
      if (feature->mode == blixem_data->required_feature_type)
        {
          if (feature->mode == ZMAPSTYLE_MODE_ALIGNMENT
              && feature->feature.homol.flags.has_sequence)
            {
              GQuark align_id = feature->original_id ;

              if (!(g_hash_table_lookup(blixem_data->known_sequences, GINT_TO_POINTER(align_id))))
                {

                  if (feature->feature.homol.type == blixem_data->align_type)
                    {
                      if ((feature->x1 >= blixem_data->features_min && feature->x1 <= blixem_data->features_max)
                          && (feature->x2 >= blixem_data->features_min && feature->x2 <= blixem_data->features_max))
                        {
                          if ((*blixem_data->opts == 'X' && feature->feature.homol.type == ZMAPHOMOL_X_HOMOL)
                              || (*blixem_data->opts == 'N' && feature->feature.homol.type == ZMAPHOMOL_N_HOMOL))
                            {
                              ZMapSequence new_sequence ;

                              g_hash_table_insert(blixem_data->known_sequences,
                                                  GINT_TO_POINTER(feature->original_id),
                                                  feature) ;

                              new_sequence = g_new0(ZMapSequenceStruct, 1) ;
                              new_sequence->name = align_id ;   /* Is this the right id ???
                                                                   no...???? */

                              if (feature->feature.homol.type == ZMAPHOMOL_X_HOMOL)
                                new_sequence->type = ZMAPSEQUENCE_PEPTIDE ;
                              else
                                new_sequence->type = ZMAPSEQUENCE_DNA ;

                              blixem_data->local_sequences = g_list_append(blixem_data->local_sequences,
                                                                           new_sequence) ;
                            }
                        }
                    }
                }
            }
        }
    }


  return ;
}


/* A GCompareFunc() to find the sequence in a list of sequences that has the same
 * name as the given feature. */
static int findFeature(gconstpointer a, gconstpointer b)
{
  int result = -1 ;
  ZMapSequence sequence = (ZMapSequence)a ;
  ZMapFeature feature = (ZMapFeature)b ;

  if (!feature || !sequence)
    return result ;

  if (feature->original_id == sequence->name)
    result = 0 ;

  return result ;
}

/* GFunc to free sequence structs for local sequences. */
static void freeSequences(gpointer data, gpointer user_data_unused)
{
  ZMapSequence sequence = (ZMapSequence)data ;

  if (sequence)
    {
      if (sequence->sequence)
        g_free(sequence->sequence) ;
      g_free(sequence) ;
    }

  return ;
}

static gboolean check_edited_values(ZMapGuiNotebookAny note_any, const char *entry_text, gpointer user_data)
{
  char *text = (char *)entry_text;
  gboolean allowed = TRUE;

  if (!text || (text && !*text))
    allowed = FALSE;
  else if (note_any->name == g_quark_from_string("Launch script"))
    {
      if (!(allowed = zMapFileAccess(text, "x")))
        zMapWarning("%s is not executable.", text);
      allowed = TRUE;                /* just warn for now */
    }
  else if (note_any->name == g_quark_from_string("Config File"))
    {
      if (!(allowed = zMapFileAccess(text, "r")))
        zMapWarning("%s is not readable.", text);
      allowed = TRUE;                /* just warn for now */
    }
  else if (note_any->name == g_quark_from_string("Port"))
    {
      int tmp = 0;
      if (zMapStr2Int(text, &tmp))
        {
          int min = 1024, max = 65535;
          if (tmp < min || tmp > max)
            {
              allowed = FALSE;
              zMapWarning("Port should be in range of %d to %d", min, max);
            }
        }
    }
  else
    allowed = TRUE;

  return allowed;
}

static ZMapGuiNotebookChapter makeChapter(ZMapGuiNotebook note_book_parent)
{
  ZMapGuiNotebookChapter chapter = NULL ;
  static ZMapGuiNotebookCBStruct user_CBs =
    {
      cancelCB, NULL, applyCB, NULL, check_edited_values, NULL, saveCB, NULL
    } ;
  ZMapGuiNotebookPage page = NULL ;
  ZMapGuiNotebookSubsection subsection = NULL ;
  ZMapGuiNotebookParagraph paragraph = NULL ;
  ZMapGuiNotebookTagValue tagvalue = NULL ;

  chapter = zMapGUINotebookCreateChapter(note_book_parent, "Blixem", &user_CBs) ;


  page = zMapGUINotebookCreatePage(chapter, BLIX_NB_PAGE_GENERAL) ;

  subsection = zMapGUINotebookCreateSubsection(page, NULL) ;

  paragraph = zMapGUINotebookCreateParagraph(subsection, NULL,
                                             ZMAPGUI_NOTEBOOK_PARAGRAPH_TAGVALUE_TABLE,
                                             NULL, NULL) ;

  tagvalue = zMapGUINotebookCreateTagValue(paragraph, "Scope", "The maximum length of sequence to send to Blixem",
                                           ZMAPGUI_NOTEBOOK_TAGVALUE_SIMPLE,
                                           "int", blixem_config_curr_G.scope) ;

  tagvalue = zMapGUINotebookCreateTagValue(paragraph, "Restrict scope to Mark", "Restricts the scope to the current marked region",
                                           ZMAPGUI_NOTEBOOK_TAGVALUE_CHECKBOX,
                                           "bool", blixem_config_curr_G.scope_from_mark) ;

  tagvalue = zMapGUINotebookCreateTagValue(paragraph, "Restrict features to Mark", "Still uses the default scope but only sends features that are within the marked region to Blixem",
                                           ZMAPGUI_NOTEBOOK_TAGVALUE_CHECKBOX,
                                           "bool", blixem_config_curr_G.features_from_mark) ;

  tagvalue = zMapGUINotebookCreateTagValue(paragraph, "Maximum Homols Shown", NULL,
                                           ZMAPGUI_NOTEBOOK_TAGVALUE_SIMPLE,
                                           "int", blixem_config_curr_G.homol_max) ;


  page = zMapGUINotebookCreatePage(chapter, BLIX_NB_PAGE_PFETCH) ;

  subsection = zMapGUINotebookCreateSubsection(page, NULL) ;

  paragraph = zMapGUINotebookCreateParagraph(subsection, NULL,
                                             ZMAPGUI_NOTEBOOK_PARAGRAPH_TAGVALUE_TABLE,
                                             NULL, NULL) ;

  tagvalue = zMapGUINotebookCreateTagValue(paragraph, "Host network id", NULL,
                                           ZMAPGUI_NOTEBOOK_TAGVALUE_SIMPLE,
                                           "string", blixem_config_curr_G.netid) ;

  tagvalue = zMapGUINotebookCreateTagValue(paragraph, "Port", NULL,
                                           ZMAPGUI_NOTEBOOK_TAGVALUE_SIMPLE,
                                           "int", blixem_config_curr_G.port) ;


  page = zMapGUINotebookCreatePage(chapter, BLIX_NB_PAGE_ADVANCED) ;

  subsection = zMapGUINotebookCreateSubsection(page, NULL) ;

  paragraph = zMapGUINotebookCreateParagraph(subsection, NULL,
                                             ZMAPGUI_NOTEBOOK_PARAGRAPH_TAGVALUE_TABLE,
                                             NULL, NULL) ;

  tagvalue = zMapGUINotebookCreateTagValue(paragraph, "Config File", "The path to the configuration file to use for Blixem",
                                           ZMAPGUI_NOTEBOOK_TAGVALUE_SIMPLE,
                                           "string", blixem_config_curr_G.config_file) ;

  tagvalue = zMapGUINotebookCreateTagValue(paragraph, "Launch script", "The path to the Blixem executable",
                                           ZMAPGUI_NOTEBOOK_TAGVALUE_SIMPLE,
                                           "string", blixem_config_curr_G.script) ;

  tagvalue = zMapGUINotebookCreateTagValue(paragraph, "Keep temporary Files", "Tell Blixem not to destroy the temporary input files that ZMap sends to it.",
                                           ZMAPGUI_NOTEBOOK_TAGVALUE_CHECKBOX,
                                           "bool", blixem_config_curr_G.keep_tmpfiles) ;

  tagvalue = zMapGUINotebookCreateTagValue(paragraph, "Sleep on Startup", "Tell Blixem to sleep on startup (for debugging)",
                                           ZMAPGUI_NOTEBOOK_TAGVALUE_CHECKBOX,
                                           "bool", blixem_config_curr_G.sleep_on_startup) ;

  tagvalue = zMapGUINotebookCreateTagValue(paragraph, "Kill Blixem on Exit", "Close all Blixems that were started from this ZMap when ZMap exits",
                                           ZMAPGUI_NOTEBOOK_TAGVALUE_CHECKBOX,
                                           "bool", blixem_config_curr_G.kill_on_exit) ;

  return chapter ;
}




static void readChapter(ZMapGuiNotebookChapter chapter)
{
  ZMapGuiNotebookPage page = NULL ;
  gboolean bool_value = FALSE ;
  int int_value = 0 ;
  char *string_value = NULL ;


  if ((page = zMapGUINotebookFindPage(chapter, BLIX_NB_PAGE_GENERAL)))
    {
      if (zMapGUINotebookGetTagValue(page, "Scope", "int", &int_value))
        {
          if (int_value != blixem_config_curr_G.scope)
            {
              blixem_config_curr_G.scope = int_value ;
              blixem_config_curr_G.is_set.scope = TRUE ;
            }
        }


      /* Restricting scope and features are interlocked: if scope is restricted to
       * mark then features _must_ also be restricted to mark.
       * Restricting features to mark is independent of scope. */
      if (zMapGUINotebookGetTagValue(page, "Restrict scope to Mark", "bool", &bool_value))
        {
          if (blixem_config_curr_G.scope_from_mark != bool_value)
            {
              blixem_config_curr_G.scope_from_mark = bool_value ;
              blixem_config_curr_G.is_set.scope_from_mark = TRUE ;
            }
        }

      if (zMapGUINotebookGetTagValue(page, "Restrict features to Mark", "bool", &bool_value))
        {
          if (blixem_config_curr_G.features_from_mark != bool_value)
            {
              blixem_config_curr_G.features_from_mark = bool_value ;
              blixem_config_curr_G.is_set.features_from_mark = TRUE ;
            }

          /* Force features from mark if scope is set to mark. */
          if (blixem_config_curr_G.scope_from_mark)
            {
              blixem_config_curr_G.features_from_mark = TRUE ;
              blixem_config_curr_G.is_set.features_from_mark = TRUE ;
            }
        }


      if (zMapGUINotebookGetTagValue(page, "Maximum Homols Shown", "int", &int_value))
        {
          if (int_value != blixem_config_curr_G.homol_max)
            {
              blixem_config_curr_G.homol_max = int_value ;
              blixem_config_curr_G.is_set.homol_max = TRUE ;
            }
        }
    }

  if ((page = zMapGUINotebookFindPage(chapter, BLIX_NB_PAGE_PFETCH)))
    {

      /* ADD VALIDATION.... */

      if (zMapGUINotebookGetTagValue(page, "Host network id", "string", &string_value))
        {
          if (string_value && *string_value &&
              (!blixem_config_curr_G.netid ||
               strcmp(string_value, blixem_config_curr_G.netid) != 0))
            {
              g_free(blixem_config_curr_G.netid) ;

              blixem_config_curr_G.netid = g_strdup(string_value) ;
              blixem_config_curr_G.is_set.netid = TRUE ;
            }
        }

      if (zMapGUINotebookGetTagValue(page, "Port", "int", &int_value))
        {
          if (int_value != blixem_config_curr_G.port)
            {
              blixem_config_curr_G.port = int_value ;
              blixem_config_curr_G.is_set.port = TRUE ;
            }
        }

    }

  if ((page = zMapGUINotebookFindPage(chapter, BLIX_NB_PAGE_ADVANCED)))
    {

      /* ADD VALIDATION.... */

      if (zMapGUINotebookGetTagValue(page, "Config File", "string", &string_value))
        {
          if (string_value && *string_value &&
              (!blixem_config_curr_G.config_file ||
               strcmp(string_value, blixem_config_curr_G.config_file) != 0))
            {
              g_free(blixem_config_curr_G.config_file) ;

              blixem_config_curr_G.config_file = g_strdup(string_value) ;
              blixem_config_curr_G.is_set.config_file = TRUE ;
            }
        }

      if (zMapGUINotebookGetTagValue(page, "Launch script", "string", &string_value))
        {
          if (string_value && *string_value &&
              (!blixem_config_curr_G.script ||
               strcmp(string_value, blixem_config_curr_G.script) != 0))
            {
              g_free(blixem_config_curr_G.script) ;

              blixem_config_curr_G.script = g_strdup(string_value) ;
              blixem_config_curr_G.is_set.script = TRUE ;
            }
        }

      if (zMapGUINotebookGetTagValue(page, "Keep temporary Files", "bool", &bool_value))
        {
          if (blixem_config_curr_G.keep_tmpfiles != bool_value)
            {
              blixem_config_curr_G.keep_tmpfiles = bool_value ;
              blixem_config_curr_G.is_set.keep_tmpfiles = TRUE ;
            }
        }

      if (zMapGUINotebookGetTagValue(page, "Sleep on Startup", "bool", &bool_value))
        {
          if (blixem_config_curr_G.sleep_on_startup != bool_value)
            {
              blixem_config_curr_G.sleep_on_startup = bool_value ;
              blixem_config_curr_G.is_set.sleep_on_startup = TRUE ;
            }
        }

      if (zMapGUINotebookGetTagValue(page, "Kill Blixem on Exit", "bool", &bool_value))
        {
          if (blixem_config_curr_G.kill_on_exit != bool_value)
            {
              blixem_config_curr_G.kill_on_exit = bool_value ;
              blixem_config_curr_G.is_set.kill_on_exit = TRUE ;
            }
        }

    }


  return ;
}

static void saveUserPrefs(BlixemConfigData prefs)
{
  ZMapConfigIniContext context = NULL;
  if (!prefs)
    return ;

  if ((context = zMapConfigIniContextProvide(prefs->config_file)))
    {
      if (prefs->netid)
        zMapConfigIniContextSetString(context, ZMAPSTANZA_BLIXEM_CONFIG, ZMAPSTANZA_BLIXEM_CONFIG,
                                      ZMAPSTANZA_BLIXEM_NETID, prefs->netid);

      zMapConfigIniContextSetInt(context, ZMAPSTANZA_BLIXEM_CONFIG, ZMAPSTANZA_BLIXEM_CONFIG,
                                 ZMAPSTANZA_BLIXEM_PORT, prefs->port);

      zMapConfigIniContextSetInt(context, ZMAPSTANZA_BLIXEM_CONFIG, ZMAPSTANZA_BLIXEM_CONFIG,
                                 ZMAPSTANZA_BLIXEM_SCOPE, prefs->scope);

      zMapConfigIniContextSetBoolean(context, ZMAPSTANZA_BLIXEM_CONFIG, ZMAPSTANZA_BLIXEM_CONFIG,
                                     ZMAPSTANZA_BLIXEM_SCOPE_MARK, prefs->scope_from_mark) ;

      zMapConfigIniContextSetBoolean(context, ZMAPSTANZA_BLIXEM_CONFIG, ZMAPSTANZA_BLIXEM_CONFIG,
                                     ZMAPSTANZA_BLIXEM_FEATURES_MARK, prefs->features_from_mark) ;

      zMapConfigIniContextSetInt(context, ZMAPSTANZA_BLIXEM_CONFIG, ZMAPSTANZA_BLIXEM_CONFIG,
                                 ZMAPSTANZA_BLIXEM_MAX, prefs->homol_max);

      zMapConfigIniContextSetBoolean(context, ZMAPSTANZA_BLIXEM_CONFIG, ZMAPSTANZA_BLIXEM_CONFIG,
                                     ZMAPSTANZA_BLIXEM_KEEP_TEMP, prefs->keep_tmpfiles);

      zMapConfigIniContextSetBoolean(context, ZMAPSTANZA_BLIXEM_CONFIG, ZMAPSTANZA_BLIXEM_CONFIG,
                                     ZMAPSTANZA_BLIXEM_SLEEP, prefs->sleep_on_startup);

      zMapConfigIniContextSetBoolean(context, ZMAPSTANZA_BLIXEM_CONFIG, ZMAPSTANZA_BLIXEM_CONFIG,
                                     ZMAPSTANZA_BLIXEM_KILL_EXIT, prefs->kill_on_exit);

      if (prefs->script)
        zMapConfigIniContextSetString(context, ZMAPSTANZA_BLIXEM_CONFIG, ZMAPSTANZA_BLIXEM_CONFIG,
                                      ZMAPSTANZA_BLIXEM_SCRIPT, prefs->script);

      if (prefs->config_file)
        zMapConfigIniContextSetString(context, ZMAPSTANZA_BLIXEM_CONFIG, ZMAPSTANZA_BLIXEM_CONFIG,
                                      ZMAPSTANZA_BLIXEM_CONF_FILE, prefs->config_file);

      zMapConfigIniContextSave(context);
    }

  return ;
}
static void saveChapter(ZMapGuiNotebookChapter chapter)
{
  saveUserPrefs(&blixem_config_curr_G);

  return ;
}

static void applyCB(ZMapGuiNotebookAny any_section, void *user_data_unused)
{
  readChapter((ZMapGuiNotebookChapter)any_section) ;

  return ;
}

static void saveCB(ZMapGuiNotebookAny any_section, void *user_data_unused)
{
  ZMapGuiNotebookChapter chapter = (ZMapGuiNotebookChapter)any_section;

  readChapter(chapter);

  saveChapter(chapter);

  return ;
}

static void cancelCB(ZMapGuiNotebookAny any_section, void *user_data_unused)
{

  return ;
}

/* Length of a block. */
static int calcBlockLength(ZMapSequenceType match_seq_type, int start, int end)
{
  int coord ;

  coord = (end - start) + 1 ;

  if (match_seq_type == ZMAPSEQUENCE_PEPTIDE)
    coord /= 3 ;

  return coord ;
}

/* Length between two blocks. */
static int calcGapLength(ZMapSequenceType match_seq_type, int start, int end)
{
  int coord ;

  coord = (end - start) - 1 ;

  if (match_seq_type == ZMAPSEQUENCE_PEPTIDE)
    coord /= 3 ;

  return coord ;
}

/*************************** end of file *********************************/<|MERGE_RESOLUTION|>--- conflicted
+++ resolved
@@ -2202,34 +2202,57 @@
  */
 static gboolean printBasic(ZMapFeature feature, ZMapBlixemData  blixem_data)
 {
-<<<<<<< HEAD
+//<<<<<<< HEAD
   gboolean status = FALSE ;
   const char *ref_name = NULL,
     *source_name = NULL ;
-=======
-  gboolean status = TRUE ;
-  char *ref_name = NULL,
-    *source_name = NULL,
-    *so_term = NULL ;
-  static BasicFeatureDumpStruct dumpers[] =
-    {
-      {SO_ACC_CNV, formatVariant},
-      {SO_ACC_DELETION, formatVariant},
-      {SO_ACC_INSERTION,  formatVariant},
-      {SO_ACC_POLYA_JUNC, formatPolyA},
-      {SO_ACC_POLYA_SEQ, formatPolyA},
-      {SO_ACC_POLYA_SIGNAL, formatPolyA},
-      {SO_ACC_POLYA_SITE, formatPolyA},
-      {SO_ACC_SEQ_ALT, formatVariant},
-      {SO_ACC_SNP, formatVariant},
-      {SO_ACC_SNV,  formatVariant},
-      {SO_ACC_MUTATION, formatVariant},
-      {SO_ACC_SUBSTITUTION, formatVariant},
-      {NULL, NULL}
-    } ;
-  BasicFeatureDump curr = NULL ;
-  so_term = (char *)g_quark_to_string(feature->SO_accession) ;
->>>>>>> 2f280e71
+//|||||||
+//  gboolean status = TRUE ;
+//  char *ref_name = NULL,
+//    *source_name = NULL,
+//    *so_term = NULL ;
+//  static BasicFeatureDumpStruct dumpers[] =
+ //   {
+//      {SO_ACC_CNV, formatVariant},
+//      {SO_ACC_DELETION, formatVariant},
+//      {SO_ACC_INSERTION,  formatVariant},
+//      {SO_ACC_POLYA_JUNC, formatPolyA},
+//      {SO_ACC_POLYA_SEQ, formatPolyA},
+//      {SO_ACC_POLYA_SIGNAL, formatPolyA},
+//      {SO_ACC_POLYA_SITE, formatPolyA},
+//      {SO_ACC_SEQ_ALT, formatVariant},
+//      {SO_ACC_SNP, formatVariant},
+//      {SO_ACC_SNV,  formatVariant},
+//      {SO_ACC_MUTATION, formatVariant},
+//      {SO_ACC_SUBSTITUTION, formatVariant},
+//      {NULL, NULL}
+//    } ;
+//  BasicFeatureDump curr = NULL ;
+//  so_term = g_quark_to_string(feature->SO_accession) ;
+//=======
+//  gboolean status = TRUE ;
+//  char *ref_name = NULL,
+//    *source_name = NULL,
+//    *so_term = NULL ;
+//  static BasicFeatureDumpStruct dumpers[] =
+//    {
+///      {SO_ACC_CNV, formatVariant},
+//      {SO_ACC_DELETION, formatVariant},
+//      {SO_ACC_INSERTION,  formatVariant},
+//      {SO_ACC_POLYA_JUNC, formatPolyA},
+//     {SO_ACC_POLYA_SEQ, formatPolyA},
+//      {SO_ACC_POLYA_SIGNAL, formatPolyA},
+//      {SO_ACC_POLYA_SITE, formatPolyA},
+//      {SO_ACC_SEQ_ALT, formatVariant},
+//      {SO_ACC_SNP, formatVariant},
+//      {SO_ACC_SNV,  formatVariant},
+//      {SO_ACC_MUTATION, formatVariant},
+//      {SO_ACC_SUBSTITUTION, formatVariant},
+//      {NULL, NULL}
+//    } ;
+//  BasicFeatureDump curr = NULL ;
+//  so_term = (char *)g_quark_to_string(feature->SO_accession) ;
+//>>>>>>> develop
 
   BasicFeatureDumpFunc format_func = formatVariantGFF ;
 
