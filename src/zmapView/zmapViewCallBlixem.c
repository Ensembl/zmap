/*  Last edited: Jul 12 08:24 2011 (edgrif) */
/*  File: zmapViewCallBlixem.c
 *  Author: Ed Griffiths (edgrif@sanger.ac.uk)
 *  Copyright (c) 2006-2011: Genome Research Ltd.
 *-------------------------------------------------------------------
 * ZMap is free software; you can redistribute it and/or
 * modify it under the terms of the GNU General Public License
 * as published by the Free Software Foundation; either version 2
 * of the License, or (at your option) any later version.
 *
 * This program is distributed in the hope that it will be useful,
 * but WITHOUT ANY WARRANTY; without even the implied warranty of
 * MERCHANTABILITY or FITNESS FOR A PARTICULAR PURPOSE.  See the
 * GNU General Public License for more details.
 *
 * You should have received a copy of the GNU General Public License
 * along with this program; if not, write to the Free Software
 * Foundation, Inc., 59 Temple Place - Suite 330, Boston, MA  02111-1307, USA.
 * or see the on-line version at http://www.gnu.org/copyleft/gpl.txt
 *-------------------------------------------------------------------
 * This file is part of the ZMap genome database package
 * originally written by:
 *
 *      Ed Griffiths (Sanger Institute, UK) edgrif@sanger.ac.uk,
 *        Roy Storey (Sanger Institute, UK) rds@sanger.ac.uk,
 *   Malcolm Hinsley (Sanger Institute, UK) mh17@sanger.ac.uk
 *
 * Description: Prepares input files and passes them to blixem
 *              for display. Files are FASTA for reference sequence,
 *              either GFFv3 or seqbl/exblx format.
 *
 * Exported functions: see zmapView_P.h
 *
 *-------------------------------------------------------------------
 */

#include <unistd.h>					    /* for getlogin() */
#include <string.h>					    /* for memcpy */
#include <sys/types.h>					    /* for chmod() */
#include <sys/stat.h>					    /* for chmod() */
#include <glib.h>

#include <ZMap/zmap.h>
#include <ZMap/zmapUtils.h>
#include <ZMap/zmapSO.h>
#include <ZMap/zmapGLibUtils.h>
#include <ZMap/zmapConfigIni.h>
#include <ZMap/zmapConfigStrings.h>
#include <ZMap/zmapThreads.h>       // for thread lock functions
#include <zmapView_P.h>



/* some blixem defaults.... */
enum
  {
    BLIX_DEFAULT_SCOPE = 40000				    /* default 'width' of blixem sequence/features. */
  } ;


#define ZMAP_BLIXEM_CONFIG "blixem"

#define BLIX_NB_PAGE_GENERAL  "General"
#define BLIX_NB_PAGE_PFETCH   "Pfetch Socket Server"
#define BLIX_NB_PAGE_ADVANCED "Advanced"

/* ARGV positions for building argv to pass to g_spawn_async*/
enum
  {
    BLX_ARGV_PROGRAM,           /* blixem */

    /* We either have a config_file or this host/port */
    BLX_ARGV_NETID_PORT_FLAG,   /* --fetch-server */
    BLX_ARGV_NETID_PORT,        /* [hostname:port] */

//    BLX_ARGV_CONFIGFILE_FLAG = BLX_ARGV_NETID_PORT_FLAG,   /* -c */
//    BLX_ARGV_CONFIGFILE = BLX_ARGV_NETID_PORT,             /* [filepath] */

// MH17 from my limited perspective this is safer and easier to understand
#define BLX_ARGV_CONFIGFILE_FLAG BLX_ARGV_NETID_PORT_FLAG   /* -c */
#define BLX_ARGV_CONFIGFILE  BLX_ARGV_NETID_PORT             /* [filepath] */

    BLX_ARGV_RM_TMP_FILES,      /* --remove-input-files */
    BLX_ARGV_START_FLAG,        /* -s */
    BLX_ARGV_START,             /* [start] */
    BLX_ARGV_OFFSET_FLAG,       /* -m */
    BLX_ARGV_OFFSET,            /* [offset] */
    BLX_ARGV_ZOOM_FLAG,         /* -z */
    BLX_ARGV_ZOOM,              /* [start:end] */
    BLX_ARGV_SHOW_WHOLE,        /* --zoom-whole */
    BLX_ARGV_NEGATE_COORDS,     /* -n */
    BLX_ARGV_REVERSE_STRAND,    /* -r */
    BLX_ARGV_TYPE_FLAG,         /* -t */
    BLX_ARGV_TYPE,              /* 'n' or 'p' */
    BLX_ARGV_SEQBL_FLAG,        /* -x */
    BLX_ARGV_SEQBL,             /* [seqbl file] */
    BLX_ARGV_FASTA_FILE,        /* [fasta file] */
    BLX_ARGV_EXBLX_FILE,        /* [exblx file] */
    BLX_ARGV_DATASET,           /* --dataset=thing */
    BLX_ARGV_COVERAGE,		  /* --show-coverage */
    BLX_ARGV_SQUASH,		  /* --squash_matches */
    BLX_ARGV_ARGC               /* argc ;) */
  } ;


typedef enum {BLX_FILE_FORMAT_INVALID, BLX_FILE_FORMAT_EXBLX, BLX_FILE_FORMAT_GFF} BlixemFileFormat ;



/* Data needed by GFF formatting routines. */
typedef struct GFFFormatDataStructType
{
  gboolean use_SO_ids ;					    /* TRUE => use accession ids. */
  gboolean maximise_ids ;				    /* Give every feature an id. */

  int alignment_count ;
  int transcript_count ;
  int exon_count ;
  int feature_count ;
} GFFFormatDataStruct,  *GFFFormatData ;



/* Control block for preparing data to call blixem. */
typedef struct BlixemDataStruct
{
  /* user preferences for blixem */
  gboolean kill_on_exit ;				    /* TRUE => remove this blixem on
							       program exit (default). */

  gchar         *script;				    /* script to call blixem standalone */

  char          *config_file ;				    /* Contains blixem config. information. */

  gchar         *netid;					    /* eg pubseq */
  int            port;					    /* eg 22100  */

  /* Blixem can either initially zoom to position or show the whole picture. */
  gboolean show_whole_range ;

  /* Blixem can rebase the coords to show them with a different origin, offset is used to do this. */
  int offset ;

  int position ;					    /* Tells blixem what position to
							       centre on initially. */
  int window_start, window_end ;
  int mark_start, mark_end ;


  /* The ref. sequence and features are shown in blixem over the range  (position +/- (scope / 2)) */
  /* These restrict the range over which ref sequence and features are displayed if a mark was
   * set. NOTE that if scope is set to mark then so are features. */
  int scope ;						    /* defaults to 40000 */

  gboolean scope_from_mark ;				    /* Use mark start/end for scope ? */
  gboolean features_from_mark ;

  int scope_min, scope_max ;				    /* Bounds of displayed sequence. */
  int features_min, features_max ;			    /* Bounds of displayed features. */

  gboolean negate_coords ;				    /* Show rev strand coords as same as
							       forward strand but with a leading '-'. */

  int            homol_max;				    /* score cutoff point */

  char          *opts;

  void          *format_data ;				    /* Some formats need "callback" data. */
  BlixemFileFormat file_format ;
  char          *tmpDir ;
  gboolean      keep_tmpfiles ;

  char          *fastAFile ;
  GIOChannel    *fasta_channel;
  char          *errorMsg;

  char          *exblxFile ;
  GIOChannel    *exblx_channel;
  char          *exblx_errorMsg;
  char          *seqbl_file ;
  GIOChannel    *seqbl_channel ;
  char          *seqbl_errorMsg ;

  char          *gff_file ;
  GIOChannel    *gff_channel ;
  char          *gff_errorMsg ;

  ZMapView     view;

  GList *features ;

  ZMapFeatureSet feature_set ;
  char *source;

  ZMapFeatureBlock block ;

  GHashTable *known_sequences ;				    /* Used to check if we already have a sequence. */
  GList *local_sequences ;				    /* List of any sequences held in
							       server and not in pfetch. */

  /* Used for processing individual features. */
  ZMapStyleMode required_feature_type ;			    /* specifies what type of feature
							     * needs to be processed. */

  /* User can specify sets of homologies that can be passed to blixem, if the set they selected
   * is in one of these sets then all the features in all the sets are sent to blixem. */
  ZMapHomolType align_type ;				    /* What type of alignment are we doing ? */

  ZMapWindowAlignSetType align_set ;			    /* Which set of alignments ? */

  GList *dna_sets ;
  GList *protein_sets ;
  GList *transcript_sets ;

  GString *line ;

  GList *align_list ;

  ZMapFeatureSequenceMap sequence_map;    /* where the sequwence comes from, used for BAM scripts */

} blixemDataStruct, *blixemData ;


/* Holds just the config data, some of which is user configurable. */
typedef struct BlixemConfigDataStructType
{
  gboolean init ;					    /* TRUE when struct has been initialised. */

  /* Used to detect when user has set data fields. */
  struct
  {
    unsigned int kill_on_exit : 1 ;

    unsigned int script : 1 ;
    unsigned int config_file : 1 ;

    unsigned int netid : 1 ;
    unsigned int port : 1 ;

    unsigned int scope : 1 ;

    unsigned int scope_from_mark : 1 ;
    unsigned int features_from_mark : 1 ;

    unsigned int homol_max : 1 ;

    unsigned int keep_tmpfiles : 1 ;
  } is_set ;


  /* User configurable */
  gboolean kill_on_exit ;				    /* TRUE => remove this blixem on
							       program exit (default). */
  gchar         *script ;				    /* script to call blixem standalone */
  gchar         *config_file ;				    /* file containing blixem config. */

  gchar         *netid ;				    /* eg pubseq */
  int           port ;					    /* eg 22100  */

  int           scope ;					    /* defines range over which aligns are
							       collected to send to blixem, defaults to 40000 */

  gboolean scope_from_mark ;
  gboolean features_from_mark ;

  int           homol_max ;				    /* defines max. number of aligns sent
							       to blixem. */

  BlixemFileFormat file_format ;
  gboolean      keep_tmpfiles ;

  /* Not user configurable */
  GList *dna_sets ;
  GList *protein_sets ;
  GList *transcript_sets ;

} BlixemConfigDataStruct, *BlixemConfigData ;



/* types for creating a table for outputting basic features. */
typedef gboolean (*BasicFeatureDumpFunc)(GFFFormatData gff_data, GString *line,
					 char *ref_name, char *source_name, ZMapFeature feature) ;

typedef struct BasicFeatureDumpStructName
{
  char *source_name ;
  BasicFeatureDumpFunc dump_func ;
} BasicFeatureDumpStruct, *BasicFeatureDump ;





static gboolean initBlixemData(ZMapView view, ZMapFeatureBlock block,
			       ZMapHomolType align_type,
			       int offset, int position,
			       int window_start, int window_end,
			       int mark_start, int mark_end,
			       GList *features, ZMapFeatureSet feature_set,
			       ZMapWindowAlignSetType align_set,
			       blixemData blixem_data, char **err_msg) ;
static gboolean setBlixemScope(blixemData blixem_data) ;
static gboolean buildParamString (blixemData blixem_data, char **paramString);
static void freeBlixemData(blixemData blixem_data);

static void setPrefs(BlixemConfigData curr_prefs, blixemData blixem_data) ;
static gboolean getUserPrefs(BlixemConfigData prefs) ;

static void checkForLocalSequence(gpointer key, gpointer data, gpointer user_data) ;
static gboolean makeTmpfiles(blixemData blixem_data) ;
gboolean makeTmpfile(char *tmp_dir, char *file_prefix, char **tmp_file_name_out) ;
static gboolean setTmpPerms(char *path, gboolean directory) ;

static void processSetList(gpointer data, gpointer user_data) ;

static void writeHashEntry(gpointer key, gpointer data, gpointer user_data) ;
static void writeListEntry(gpointer data, gpointer user_data) ;

static gboolean writeFastAFile(blixemData blixem_data);
static gboolean writeFeatureFiles(blixemData blixem_data);
static gboolean initFeatureFile(char *filename, char *file_header, GString *buffer,
				 GIOChannel **gio_channel_out, blixemData blixem_data) ;

static void writeFeatureLine(ZMapFeature feature, blixemData  blixem_data) ;

static gboolean printAlignment(ZMapFeature feature, blixemData  blixem_data) ;
static gboolean formatAlignmentExbl(GString *line,
				    int min_range, int max_range,
				    char *match_name,
				    int qstart, int qend, ZMapStrand q_strand, int qframe,
				    int sstart, int send, ZMapStrand s_strand, int sframe,
				    float score, GArray *gaps, char *sequence, char *description) ;
static gboolean formatAlignmentGFF(GFFFormatData gff_data, GString *line,
				   int min_range, int max_range,
				   char *ref_name, char *match_name, char *source_name, ZMapHomolType homol_type,
				   int qstart, int qend, ZMapStrand q_strand,
				   int sstart, int send, ZMapStrand s_strand,
				   float score, double percent_id,
				   GArray *gaps, char *sequence, char *description) ;

static gboolean printTranscript(ZMapFeature feature, blixemData  blixem_data) ;

static gboolean processExonsGFF(blixemData blixem_data, ZMapFeature feature, gboolean cds_only_unused) ;
static gboolean printExonGFF(GFFFormatData gff_data, GString *line, int min, int max,
				    char *ref_name, char *source_name,
				    ZMapFeature feature, char *transcript_name,
				    int exon_start, int exon_end,
				    int qstrand) ;

static gboolean processExonsExblx(blixemData blixem_data, ZMapFeature feature, gboolean cds_only) ;
static gboolean printExonExblx(GString *line, int min, int max,
				      char *transcript_name,
				      float score,
				      int exon_base, int exon_start, int exon_end,
				      int qstart, int qend, int qstrand,
				      int sstart, int send) ;
static gboolean printIntronsExblx(ZMapFeature feature, blixemData  blixem_data, gboolean cds_only) ;

static gboolean printBasic(ZMapFeature feature, blixemData  blixem_data) ;
static gboolean formatPolyA(GFFFormatData gff_data, GString *line,
			    char *ref_name, char *source_name, ZMapFeature feature) ;
static gboolean formatVariant(GFFFormatData gff_data, GString *line,
			      char *ref_name, char *source_name, ZMapFeature feature) ;

static gboolean printLine(GIOChannel *gio_channel, char **err_msg_out, char *line) ;

static int findFeature(gconstpointer a, gconstpointer b) ;
static void freeSequences(gpointer data, gpointer user_data_unused) ;

static ZMapGuiNotebookChapter makeChapter(ZMapGuiNotebook note_book_parent) ;
static void readChapter(ZMapGuiNotebookChapter chapter) ;
static void saveCB(ZMapGuiNotebookAny any_section, void *user_data_unused);
static void cancelCB(ZMapGuiNotebookAny any_section, void *user_data) ;
static void applyCB(ZMapGuiNotebookAny any_section, void *user_data) ;

static void getSetList(gpointer data, gpointer user_data) ;
static void getFeatureCB(gpointer key, gpointer data, gpointer user_data) ;
static gint scoreOrderCB(gconstpointer a, gconstpointer b) ;
static int calcBlockLength(ZMapSequenceType match_seq_type, int start, int end) ;
static int calcGapLength(ZMapSequenceType match_seq_type, int start, int end) ;

GList * zMapViewGetColumnFeatureSets(blixemData data,GQuark column_id);

#ifdef ED_G_NEVER_INCLUDE_THIS_CODE
static void printFunc(gpointer key, gpointer value, gpointer user_data) ;
#endif /* ED_G_NEVER_INCLUDE_THIS_CODE */







/*
 *                Globals
 */

/* Configuration global, holds current config for blixem, gets overloaded with new file
 * settings and new user selections. */
static BlixemConfigDataStruct blixem_config_curr_G = {FALSE} ;


static gboolean debug_G = TRUE ;





/*
 *                External routines
 */

/* Checks to see if any of the requested alignments have their sequence stored locally in the
 * database instead of in pfetch DB.
 * Note - position is the centre of the section of reference sequence displayed.
 *      - feature is only used to get the type of alignment to be displayed.
 *  */
gboolean zmapViewBlixemLocalSequences(ZMapView view,
				      ZMapFeatureBlock block, ZMapHomolType align_type,
				      int offset, int position,
				      ZMapFeatureSet feature_set, GList **local_sequences_out)
{
  gboolean status = TRUE ;
  blixemDataStruct blixem_data = {0} ;
  char *err_msg = "error in zmapViewCallBlixem()" ;

<<<<<<< HEAD
  status = initBlixemData(view, block, align_type,
			  0, position,
			  0, 0, 0, 0, NULL, feature_set, ZMAPWINDOW_ALIGNCMD_NONE, &blixem_data, &err_msg) ;
=======

#ifdef ED_G_NEVER_INCLUDE_THIS_CODE
  zMapAssert(view && zMapFeatureIsValid((ZMapFeatureAny)feature)) ;
#endif /* ED_G_NEVER_INCLUDE_THIS_CODE */

  status = initBlixemData(view, block, align_type, 0, position, 0, 0, NULL, feature_set, ZMAPWINDOW_ALIGNCMD_NONE, &blixem_data, &err_msg) ;
>>>>>>> 09b014b2

  blixem_data.errorMsg = NULL ;

  blixem_data.sequence_map = view->view_sequence;

  /* Do requested Homology data first. */
  blixem_data.required_feature_type = ZMAPSTYLE_MODE_ALIGNMENT ;

#ifdef ED_G_NEVER_INCLUDE_THIS_CODE
  /* CURRENTLY I'M NOT SUPPORTING SETS OF STUFF...COME TO THAT LATER.... */

  if (blixem_data->align_type == ZMAPHOMOL_N_HOMOL)
    set_list = blixem_data->dna_sets ;
  else
    set_list = blixem_data->protein_sets ;


  if (set_list && (g_list_find(set_list, GUINT_TO_POINTER(feature_set->unique_id))))
    {
      g_list_foreach(set_list, processSetList, blixem_data) ;
    }
  else
    {
      g_hash_table_foreach(feature_set->features, writeHashEntry, blixem_data) ;
    }
#endif /* ED_G_NEVER_INCLUDE_THIS_CODE */

  /* Make a list of all the sequences held locally in the database. */
  blixem_data.known_sequences = g_hash_table_new(NULL, NULL) ;

  if (feature_set)
    g_hash_table_foreach(feature_set->features, checkForLocalSequence, &blixem_data) ;

  g_hash_table_destroy(blixem_data.known_sequences) ;
  blixem_data.known_sequences = NULL ;


  /* Return result if all ok and we found some local sequences.... */
  if (status)
    {
      if (blixem_data.local_sequences)
	{
	  *local_sequences_out = blixem_data.local_sequences ;
	  blixem_data.local_sequences = NULL ;		    /* So its not free'd by freeBlixemData. */
	}
      else
	{
	  status = FALSE ;
	}
    }

  freeBlixemData(&blixem_data) ;

  return status ;
}


/* Calls blixem to display alignments to the context block sequence from the feature set given by
 * the parameter, some of the sequences of these alignments are given by the local_sequences
 * parameter, the others blixem will fetch using the pfetch program.
 *
 * The function returns TRUE if blixem was successfully launched and also returns the pid of the blixem
 * process so that the blixems can be cleared up when the view exits.
 *
 * Note - position is where blixems cursor will start, window_start/end tell blixem
 *        what to display initially, cursor is within this range.
 *      - feature is only used to get the type of alignment to be displayed.
 *  */
gboolean zmapViewCallBlixem(ZMapView view,
			    ZMapFeatureBlock block, ZMapHomolType homol_type,
			    int offset, int position,
			    int window_start, int window_end,
			    int mark_start, int mark_end,
			    ZMapWindowAlignSetType align_set,
			    GList *features, ZMapFeatureSet feature_set,
			    char *source, GList *local_sequences,
			    GPid *child_pid, gboolean *kill_on_exit)
{
  gboolean status = TRUE ;
  char *argv[BLX_ARGV_ARGC + 1] = {NULL} ;
  GFFFormatDataStruct gff_data = {FALSE} ;
  blixemDataStruct blixem_data = {0} ;
  char *err_msg = "error in zmapViewCallBlixem()" ;

<<<<<<< HEAD
  if ((status = initBlixemData(view, block, homol_type,
			       offset, position,
			       window_start, window_end,
			       mark_start, mark_end,
			       features, feature_set, align_set, &blixem_data, &err_msg)))
    {
      if (blixem_data.file_format == BLX_FILE_FORMAT_GFF)
	blixem_data.format_data = &gff_data ;
=======
  status = initBlixemData(view, block, homol_type,
			  offset, position, start, end,
			  features, feature_set, align_set, &blixem_data, &err_msg) ;

  if (blixem_data.file_format == BLX_FILE_FORMAT_GFF)
    blixem_data.format_data = &gff_data ;

  /* Try showing whole range in blixem when scope is taken from mark, see if annotators like this ? */
  if (blixem_data.scope_from_mark)
    blixem_data.show_whole_range = TRUE ;

  blixem_data.local_sequences = local_sequences ;
  blixem_data.source = source;
>>>>>>> 09b014b2

      blixem_data.local_sequences = local_sequences ;
      blixem_data.source = source;

<<<<<<< HEAD
      blixem_data.sequence_map = view->view_sequence;
    }
=======
>>>>>>> 09b014b2

  if (status)
    status = makeTmpfiles(&blixem_data) ;

  if (status)
    status = buildParamString(&blixem_data, &argv[0]);

  if (status)
    status = writeFeatureFiles(&blixem_data);

  if (status)
    status = writeFastAFile(&blixem_data);


  /* Finally launch blixem passing it the temporary files. */
  if (status)
    {
      char *cwd = NULL, **envp = NULL; /* inherit from parent */
      GSpawnFlags flags = G_SPAWN_SEARCH_PATH;
      GSpawnChildSetupFunc pre_exec = NULL;
      gpointer pre_exec_data = NULL;
      GPid spawned_pid;
      GError *error = NULL;

      argv[BLX_ARGV_PROGRAM] = g_strdup_printf("%s", blixem_data.script);


      if (debug_G)
	{
	  GString *args_str ;
	  char **my_argp = argv ;

	  args_str = g_string_new("Blix args: ") ;

	  while (*my_argp)
	    {
	      g_string_append_printf(args_str, "%s ", *my_argp) ;

	      my_argp++ ;
	    }

	  zMapLogMessage("%s", args_str->str) ;

	  printf("%s\n",  args_str->str) ;
	  fflush(stdout) ;

	  g_string_free(args_str, TRUE) ;
	}


      if (!(g_spawn_async(cwd, &argv[0], envp, flags, pre_exec, pre_exec_data, &spawned_pid, &error)))
        {
          status = FALSE;
          err_msg = error->message;
        }
      else
	{
	  zMapLogMessage("Blixem process spawned successfully. PID = '%d'", spawned_pid);
	}

      zMapThreadForkUnlock();

      if (status && child_pid)
        *child_pid = spawned_pid ;

      if (kill_on_exit)
	*kill_on_exit = blixem_data.kill_on_exit ;
    }

  freeBlixemData(&blixem_data) ;

  if (!status)
    zMapShowMsg(ZMAP_MSG_WARNING, err_msg) ;

  return status ;
}



/* Returns a ZMapGuiNotebookChapter containing all user settable blixem resources. */
ZMapGuiNotebookChapter zMapViewBlixemGetConfigChapter(ZMapGuiNotebook note_book_parent)
{
  ZMapGuiNotebookChapter chapter = NULL ;

  /* If the current configuration has not been set yet then read stuff from the config file. */
  if (!blixem_config_curr_G.init)
    getUserPrefs(&blixem_config_curr_G) ;

  chapter = makeChapter(note_book_parent) ; // mh17: this uses blixen_config_curr_G

  return chapter ;
}

gboolean zMapViewBlixemGetConfigFunctions(ZMapView view, gpointer *edit_func,
					  gpointer *apply_func, gpointer save_func, gpointer *data)
{

  return TRUE;
}




/*
 *                     Internal routines.
 */



static gboolean initBlixemData(ZMapView view, ZMapFeatureBlock block,
			       ZMapHomolType align_type,
			       int offset, int position,
			       int window_start, int window_end,
			       int mark_start, int mark_end,
			       GList *features, ZMapFeatureSet feature_set,
			       ZMapWindowAlignSetType align_set,
			       blixemData blixem_data, char **err_msg)
{
  gboolean status = TRUE ;

  blixem_data->view  = view ;

  blixem_data->offset = offset ;
  blixem_data->position = position ;
  blixem_data->window_start = window_start ;
  blixem_data->window_end = window_end ;
  blixem_data->mark_start = mark_start ;
  blixem_data->mark_end = mark_end ;

  blixem_data->scope = BLIX_DEFAULT_SCOPE ;

  blixem_data->negate_coords = TRUE ;			    /* default for havana. */

  blixem_data->align_type = align_type ;

  blixem_data->align_set = align_set;

#ifdef ED_G_NEVER_INCLUDE_THIS_CODE
  blixem_data->feature = feature ;
#endif /* ED_G_NEVER_INCLUDE_THIS_CODE */
  blixem_data->features = features ;

  blixem_data->feature_set = feature_set ;

  blixem_data->block = block ;

  /* ZMap uses the new blixem so default format is GFF by default. */
  blixem_data->file_format = BLX_FILE_FORMAT_GFF ;

  if (!(zMapFeatureBlockDNA(block, NULL, NULL, NULL)))
    {
      status = FALSE;
      *err_msg = "No DNA attached to feature's parent so cannot call blixem." ;
    }

  if (status)
    {
      if ((status = getUserPrefs(&blixem_config_curr_G)))
	setPrefs(&blixem_config_curr_G, blixem_data) ;
    }

  if (status)
    status = setBlixemScope(blixem_data) ;

  return status ;
}



static void freeBlixemData(blixemData blixem_data)
{
  g_free(blixem_data->tmpDir);
  g_free(blixem_data->fastAFile);
  g_free(blixem_data->exblxFile);
  g_free(blixem_data->seqbl_file);
  g_free(blixem_data->gff_file);

  g_free(blixem_data->netid);
  g_free(blixem_data->script);
  g_free(blixem_data->config_file);

  if (blixem_data->dna_sets)
    g_list_free(blixem_data->dna_sets) ;
  if (blixem_data->protein_sets)
    g_list_free(blixem_data->protein_sets) ;
  if (blixem_data->transcript_sets)
    g_list_free(blixem_data->transcript_sets) ;

  if (blixem_data->local_sequences)
    {
      g_list_foreach(blixem_data->local_sequences, freeSequences, NULL) ;
      g_list_free(blixem_data->local_sequences) ;
    }

  return ;
}


/* Get any user preferences specified in config file. */
static gboolean getUserPrefs(BlixemConfigData curr_prefs)
{
  gboolean status = FALSE ;
  ZMapConfigIniContext context = NULL ;
  BlixemConfigDataStruct file_prefs = {FALSE} ;

  if ((context = zMapConfigIniContextProvide()))
    {
      char *tmp_string = NULL ;
      int tmp_int ;
      gboolean tmp_bool ;

      if (zMapConfigIniContextGetString(context, ZMAPSTANZA_BLIXEM_CONFIG, ZMAPSTANZA_BLIXEM_CONFIG,
				       ZMAPSTANZA_BLIXEM_NETID, &tmp_string))
	file_prefs.netid = tmp_string ;

      if (zMapConfigIniContextGetInt(context, ZMAPSTANZA_BLIXEM_CONFIG, ZMAPSTANZA_BLIXEM_CONFIG,
				    ZMAPSTANZA_BLIXEM_PORT, &tmp_int))
	file_prefs.port = tmp_int ;

      if (zMapConfigIniContextGetFilePath(context, ZMAPSTANZA_BLIXEM_CONFIG, ZMAPSTANZA_BLIXEM_CONFIG,
					  ZMAPSTANZA_BLIXEM_SCRIPT, &tmp_string))
	file_prefs.script = tmp_string ;

      if (zMapConfigIniContextGetFilePath(context, ZMAPSTANZA_BLIXEM_CONFIG, ZMAPSTANZA_BLIXEM_CONFIG,
					  ZMAPSTANZA_BLIXEM_CONF_FILE, &tmp_string))
	file_prefs.config_file = tmp_string ;


      if (zMapConfigIniContextGetInt(context, ZMAPSTANZA_BLIXEM_CONFIG, ZMAPSTANZA_BLIXEM_CONFIG,
				    ZMAPSTANZA_BLIXEM_SCOPE, &tmp_int))
	file_prefs.scope = tmp_int ;


      /* NOTE that if scope_from_mark is TRUE then features_from_mark must be. */
      if (zMapConfigIniContextGetBoolean(context, ZMAPSTANZA_BLIXEM_CONFIG, ZMAPSTANZA_BLIXEM_CONFIG,
					ZMAPSTANZA_BLIXEM_SCOPE_MARK, &tmp_bool))
	file_prefs.scope_from_mark = tmp_bool;

      if (zMapConfigIniContextGetBoolean(context, ZMAPSTANZA_BLIXEM_CONFIG, ZMAPSTANZA_BLIXEM_CONFIG,
					ZMAPSTANZA_BLIXEM_FEATURES_MARK, &tmp_bool))
	file_prefs.features_from_mark = tmp_bool;

      if (file_prefs.scope_from_mark)
	file_prefs.features_from_mark = TRUE ;


      if (zMapConfigIniContextGetInt(context, ZMAPSTANZA_BLIXEM_CONFIG, ZMAPSTANZA_BLIXEM_CONFIG,
				    ZMAPSTANZA_BLIXEM_MAX, &tmp_int))
	file_prefs.homol_max = tmp_int ;

      if (zMapConfigIniContextGetString(context, ZMAPSTANZA_BLIXEM_CONFIG, ZMAPSTANZA_BLIXEM_CONFIG,
				       ZMAPSTANZA_BLIXEM_FILE_FORMAT, &tmp_string))
	{
	  g_strstrip(tmp_string) ;

	  if (g_ascii_strcasecmp(tmp_string, "exblx") == 0)
	    file_prefs.file_format = BLX_FILE_FORMAT_EXBLX ;
	  else if (g_ascii_strcasecmp(tmp_string, "gffv3") == 0)
	    file_prefs.file_format = BLX_FILE_FORMAT_GFF ;

	  g_free(tmp_string) ;
	}


      if (zMapConfigIniContextGetBoolean(context, ZMAPSTANZA_BLIXEM_CONFIG, ZMAPSTANZA_BLIXEM_CONFIG,
					ZMAPSTANZA_BLIXEM_KEEP_TEMP, &tmp_bool))
	file_prefs.keep_tmpfiles = tmp_bool;

      if (zMapConfigIniContextGetBoolean(context, ZMAPSTANZA_BLIXEM_CONFIG, ZMAPSTANZA_BLIXEM_CONFIG,
					ZMAPSTANZA_BLIXEM_KILL_EXIT, &tmp_bool))
	file_prefs.kill_on_exit = tmp_bool;

      if (zMapConfigIniContextGetString(context, ZMAPSTANZA_BLIXEM_CONFIG, ZMAPSTANZA_BLIXEM_CONFIG,
				       ZMAPSTANZA_BLIXEM_DNA_FS, &tmp_string))
	{
	  file_prefs.dna_sets = zMapConfigString2QuarkList(tmp_string,FALSE);
	  g_free(tmp_string);
	}

      if (zMapConfigIniContextGetString(context, ZMAPSTANZA_BLIXEM_CONFIG, ZMAPSTANZA_BLIXEM_CONFIG,
				       ZMAPSTANZA_BLIXEM_PROT_FS, &tmp_string))
	{
	  file_prefs.protein_sets = zMapConfigString2QuarkList(tmp_string,FALSE);
	  g_free(tmp_string);
	}

      if (zMapConfigIniContextGetString(context, ZMAPSTANZA_BLIXEM_CONFIG, ZMAPSTANZA_BLIXEM_CONFIG,
				       ZMAPSTANZA_BLIXEM_FS, &tmp_string))
	{
	  file_prefs.transcript_sets = zMapConfigString2QuarkList(tmp_string,FALSE);
	  g_free(tmp_string);
	}
      zMapConfigIniContextDestroy(context);
    }

  if ((file_prefs.script) && ((file_prefs.config_file) || (file_prefs.netid && file_prefs.port)))
    {
      char *tmp;
      tmp = file_prefs.script;

      if (!(file_prefs.script = g_find_program_in_path(tmp)))
  	    zMapShowMsg(ZMAP_MSG_WARNING,
		    "Either can't locate \"%s\" in your path or it is not executable by you.",
		    tmp) ;
      g_free(tmp) ;

      if (file_prefs.config_file && !zMapFileAccess(file_prefs.config_file, "rw"))
	    zMapShowMsg(ZMAP_MSG_WARNING,
		    "Either can't locate \"%s\" in your path or it is not read/writeable.",
		    file_prefs.config_file) ;
    }
  else
    {
      zMapShowMsg(ZMAP_MSG_WARNING, "Some or all of the compulsory blixem parameters "
		  "(\"netid\", \"port\") or config_file or \"script\" are missing from your config file.");
    }

  if (file_prefs.script && file_prefs.config_file)
     status = TRUE;

  file_prefs.init = TRUE;


  /* If curr_prefs is initialised then copy any curr prefs set by user into file prefs,
   * thus overriding file prefs with user prefs. Then copy file prefs into curr_prefs
   * so that curr prefs now represents latest config file and user prefs combined. */
  if (curr_prefs->init)
    {
      file_prefs.is_set = curr_prefs->is_set ;		    /* struct copy. */

      if (curr_prefs->is_set.scope)
	file_prefs.scope = curr_prefs->scope ;

      if (curr_prefs->is_set.scope_from_mark)
	file_prefs.scope_from_mark = curr_prefs->scope_from_mark ;

      if (curr_prefs->is_set.features_from_mark)
	file_prefs.features_from_mark = curr_prefs->features_from_mark ;

      if (curr_prefs->is_set.homol_max)
	file_prefs.homol_max = curr_prefs->homol_max ;

      if (curr_prefs->is_set.netid)
	{
	  g_free(file_prefs.netid) ;
	  file_prefs.netid = curr_prefs->netid ;
	}

      if (curr_prefs->is_set.port)
	file_prefs.port = curr_prefs->port ;

      if (curr_prefs->is_set.config_file)
	{
	  g_free(file_prefs.config_file) ;
	  file_prefs.config_file = curr_prefs->config_file ;
	}

      if (curr_prefs->is_set.script)
	{
	  g_free(file_prefs.script) ;
	  file_prefs.script = curr_prefs->script ;
	}

      if (curr_prefs->is_set.keep_tmpfiles)
	file_prefs.keep_tmpfiles = curr_prefs->keep_tmpfiles ;

      if (curr_prefs->is_set.kill_on_exit)
	file_prefs.kill_on_exit = curr_prefs->kill_on_exit ;
    }

  *curr_prefs = file_prefs ;				    /* Struct copy. */


  return status ;
}



/* Set blixem_data from current user preferences. */
static void setPrefs(BlixemConfigData curr_prefs, blixemData blixem_data)
{
  g_free(blixem_data->netid);
  blixem_data->netid = g_strdup(curr_prefs->netid) ;

  blixem_data->port = curr_prefs->port ;

  g_free(blixem_data->script);
  blixem_data->script = g_strdup(curr_prefs->script) ;

<<<<<<< HEAD
  g_free(blixem_data->config_file);
  blixem_data->config_file = g_strdup(curr_prefs->config_file) ;

  if (curr_prefs->scope > 0)
    blixem_data->scope = curr_prefs->scope ;
=======
  /* Set min/max range for blixem scope and clamp to our sequence. */
  if ((blixem_data->align_set == ZMAPWINDOW_ALIGNCMD_SEQ)
  	|| (blixem_data->scope_from_mark && blixem_data->mark_start && blixem_data->mark_end))
    {
      blixem_data->scope_min = blixem_data->mark_start ;
      blixem_data->scope_max = blixem_data->mark_end ;
    }
  else
    {
      blixem_data->scope_min = blixem_data->position - (scope / 2) ;
      blixem_data->scope_max = blixem_data->position + (scope / 2) ;
    }
>>>>>>> 09b014b2

  blixem_data->scope_from_mark = curr_prefs->scope_from_mark ;
  blixem_data->features_from_mark = curr_prefs->features_from_mark ;

  if (curr_prefs->homol_max > 0)
    blixem_data->homol_max = curr_prefs->homol_max ;

  blixem_data->keep_tmpfiles = curr_prefs->keep_tmpfiles ;

  blixem_data->kill_on_exit = curr_prefs->kill_on_exit ;

  if (curr_prefs->file_format)
    blixem_data->file_format = curr_prefs->file_format ;

  if (blixem_data->dna_sets)
    g_list_free(blixem_data->dna_sets) ;
  if (curr_prefs->dna_sets)
    blixem_data->dna_sets = zMapFeatureCopyQuarkList(curr_prefs->dna_sets) ;

  if (blixem_data->protein_sets)
    g_list_free(blixem_data->protein_sets) ;
  if (curr_prefs->protein_sets)
    blixem_data->protein_sets = zMapFeatureCopyQuarkList(curr_prefs->protein_sets) ;

  if (blixem_data->transcript_sets)
    g_list_free(blixem_data->transcript_sets) ;
  if (curr_prefs->transcript_sets)
    blixem_data->transcript_sets = zMapFeatureCopyQuarkList(curr_prefs->transcript_sets) ;

  return ;
}


/* Set blixem scope for sequence/features and initial position of blixem window on sequence. */
static gboolean setBlixemScope(blixemData blixem_data)
{
  gboolean status = TRUE ;
  static gboolean scope_debug = FALSE ;


  /* We shouldn't need this here...window should take care of it..... */
  if (blixem_data->align_set == ZMAPWINDOW_ALIGNCMD_SEQ && !(blixem_data->mark_start && blixem_data->mark_end))
    {
      zMapLogWarning("%s", "Request for short ZMAPWINDOW_ALIGNCMD_SEQ but no mark is set.") ;

      status = FALSE ;
    }

  if (status)
    {
      gboolean is_mark ;
      int scope_range ;

      scope_range = blixem_data->scope / 2 ;

      if (blixem_data->mark_start < blixem_data->block->block_to_sequence.block.x1)
	blixem_data->mark_start = blixem_data->block->block_to_sequence.block.x1 ;
      if (blixem_data->mark_end > blixem_data->block->block_to_sequence.block.x2)
	blixem_data->mark_end = blixem_data->block->block_to_sequence.block.x2 ;


      /* Use the mark coords to set scope ? */
      is_mark = (blixem_data->mark_start && blixem_data->mark_end) ;

      /* Set min/max range for blixem scope. */
      if (is_mark && blixem_data->scope_from_mark)
	{
	  blixem_data->scope_min = blixem_data->mark_start ;
	  blixem_data->scope_max = blixem_data->mark_end ;
	}
      else
	{
	  blixem_data->scope_min = blixem_data->position - scope_range ;
	  blixem_data->scope_max = blixem_data->position + scope_range ;
	}

      /* Clamp to block, needed if user runs blixem near to either end of sequence. */
      if (blixem_data->scope_min < blixem_data->block->block_to_sequence.block.x1)
	blixem_data->scope_min = blixem_data->block->block_to_sequence.block.x1 ;

      if (blixem_data->scope_max > blixem_data->block->block_to_sequence.block.x2)
	blixem_data->scope_max = blixem_data->block->block_to_sequence.block.x2 ;


      /* Set min/max range for blixem features. */
      blixem_data->features_min = blixem_data->scope_min ;
      blixem_data->features_max = blixem_data->scope_max ;

      if (is_mark && (blixem_data->features_from_mark || blixem_data->align_set == ZMAPWINDOW_ALIGNCMD_SEQ))
	{
	  blixem_data->features_min = blixem_data->mark_start ;
	  blixem_data->features_max = blixem_data->mark_end ;
	}


      /* Clamp to scope. */
      if (blixem_data->features_min < blixem_data->scope_min)
	blixem_data->features_min = blixem_data->scope_min ;

      if (blixem_data->features_max > blixem_data->scope_max)
	blixem_data->features_max = blixem_data->scope_max ;


      /* Now clamp window start/end to scope start/end. */
      if (blixem_data->window_start < blixem_data->scope_min)
	blixem_data->window_start = blixem_data->scope_min ;

      if (blixem_data->window_end > blixem_data->scope_max)
	blixem_data->window_end = blixem_data->scope_max ;
    }

  if (status)
    {
      if (blixem_data->align_type == ZMAPHOMOL_X_HOMOL)	    /* protein */
	{
	  ZMapFeature feature ;

#ifdef ED_G_NEVER_INCLUDE_THIS_CODE
	  /* AGH....WHAT TO DO ABOUT THIS.... */

	  /* tmp...sort out later.... */
	  feature = (ZMapFeature)(blixem_data->features->data) ;

	  if (feature->strand == ZMAPSTRAND_REVERSE)
	    blixem_data->opts = "X-BR";
	  else
	    blixem_data->opts = "X+BR";
#endif /* ED_G_NEVER_INCLUDE_THIS_CODE */

	  /* HACKED FOR NOW..... */
	  if (blixem_data->features)
	    feature = (ZMapFeature)(blixem_data->features->data) ;
	  else
	    feature = zMap_g_hash_table_nth(blixem_data->feature_set->features, 0) ;

	  if (feature->strand == ZMAPSTRAND_REVERSE)
	    blixem_data->opts = "X-BR";
	  else
	    blixem_data->opts = "X+BR";
	}
      else
	{
	  blixem_data->opts = "N+BR";			    /* dna */
	}
    }


  zMapDebugPrint(scope_debug,
		 "\n"
		 "        block start/end\t  %d <---------------------> %d\n"
		 "         mark start/end\t  %d <---------------------> %d\n"
		 "          scope min/max\t  %d <--------------------->, %d\n"
		 "        feature min/max\t  %d <---------------------> %d\n"
		 "window min/position/max\t  %d <--- %d ---> %d\n"
		 "\n",
		 blixem_data->block->block_to_sequence.block.x1, blixem_data->block->block_to_sequence.block.x2,
		 blixem_data->mark_start, blixem_data->mark_end,
		 blixem_data->scope_min, blixem_data->scope_max,
		 blixem_data->features_min, blixem_data->features_max,
		 blixem_data->window_start, blixem_data->position, blixem_data->window_end) ;


  return status ;
}





/* Make the temporary files which are the sole input to the blixem program to get it to
 * display alignments.
 *
 * The directory and files are created so the user has write access but all others
 * can read.
 *  */
static gboolean makeTmpfiles(blixemData blixem_data)
{
  gboolean    status = TRUE;
  char       *path;
  char       *login;

  if ((login = (char *)g_get_user_name()))
    {
      path = g_strdup_printf("/tmp/%s_ZMAP_BLIXEM/", login);
    }
  else
    {
      zMapShowMsg(ZMAP_MSG_WARNING, "Error: could not determine your login.");
      status = FALSE;
    }

  if (status)
    {
      if (!(blixem_data->tmpDir = zMapGetDir(path, FALSE, TRUE)))
	{
	  zMapShowMsg(ZMAP_MSG_WARNING, "Error: could not create temp directory for Blixem.") ;
	  status = FALSE;
	}
      else
	{
	  status = setTmpPerms(blixem_data->tmpDir, TRUE) ;
	}
    }

  if (path)
    g_free(path) ;

  /* Create the file to the hold the DNA in FastA format. */
  if (status)
    {
      if ((status = makeTmpfile(blixem_data->tmpDir, "fasta", &(blixem_data->fastAFile))))
	status = setTmpPerms(blixem_data->fastAFile, FALSE) ;
    }

  /* Create file(s) to hold features. */
  if (status)
    {
      if (blixem_data->file_format == BLX_FILE_FORMAT_EXBLX)
	{
	  /* Create the file to hold the features in exblx format. */
	  if (status)
	    {
	      if ((status = makeTmpfile(blixem_data->tmpDir, "exblx_x", &(blixem_data->exblxFile))))
		status = setTmpPerms(blixem_data->exblxFile, FALSE) ;
	    }

	  /* Create the file to hold the features in seqbl format. */
	  if (status)
	    {
	      if ((status = makeTmpfile(blixem_data->tmpDir, "seqbl_x", &(blixem_data->seqbl_file))))
		status = setTmpPerms(blixem_data->seqbl_file, FALSE) ;
	    }
	}
      else
	{
	  {
	    if ((status = makeTmpfile(blixem_data->tmpDir, "gff", &(blixem_data->gff_file))))
	      status = setTmpPerms(blixem_data->gff_file, FALSE) ;
	  }
	}
    }


  return status ;
}

/* A very noddy routine to set good permissions on our tmp directory/files... */
static gboolean setTmpPerms(char *path, gboolean directory)
{
  gboolean status = TRUE ;
  mode_t mode ;

  if (directory)
    mode = (S_IRUSR | S_IWUSR | S_IXUSR | S_IRGRP | S_IXGRP | S_IROTH | S_IXOTH) ;
  else
    mode = (S_IRUSR | S_IWUSR | S_IRGRP | S_IROTH) ;

  if (chmod(path, mode) != 0)
    {
      zMapShowMsg(ZMAP_MSG_WARNING, "Error: could not set permissions Blixem temp dir/file:  %s.", path) ;
      status = FALSE;
    }

  return status ;
}



static gboolean buildParamString(blixemData blixem_data, char **paramString)
{
  gboolean status = TRUE ;
  int missed = 0;					    /* keep track of options we don't specify */

/* MH17 NOTE
   this code must operate in the same order as the enums at the top of the file
   better to recode without the 'missed flag' as this code is VERY error prone
 */


  /* we need to do this as blixem has pretty simple argv processing */

  if (blixem_data->config_file)
    {
      paramString[BLX_ARGV_CONFIGFILE_FLAG] = g_strdup("-c");
      paramString[BLX_ARGV_CONFIGFILE]      = g_strdup_printf("%s", blixem_data->config_file) ;
    }
  else if (blixem_data->netid && blixem_data->port)
    {
      paramString[BLX_ARGV_NETID_PORT_FLAG] = g_strdup("--fetch-server");
      paramString[BLX_ARGV_NETID_PORT]      = g_strdup_printf("%s:%d", blixem_data->netid, blixem_data->port);
    }
  else
    {
      missed += 2;
    }

  /* For testing purposes remove the "-r" flag to leave the temporary files.
   * (keep_tempfiles = true in blixem stanza of ZMap file) */
  if (!blixem_data->keep_tmpfiles)
    paramString[BLX_ARGV_RM_TMP_FILES - missed] = g_strdup("--remove-input-files");
  else
    missed += 1;

  /* Start with blixem centred here. */
  if (blixem_data->position)
    {
      int start, end ;

      start = end = blixem_data->position ;

      if (blixem_data->view->revcomped_features)
	zMapFeatureReverseComplementCoords(blixem_data->block, &start, &end) ;

      paramString[BLX_ARGV_START_FLAG - missed] = g_strdup("-s") ;
      paramString[BLX_ARGV_START - missed]      = g_strdup_printf("%d", start) ;
    }
  else
    {
      missed += 2;
    }

  /* Rebase coords in blixem by offset. */
  if (blixem_data->position)
    {
<<<<<<< HEAD
      int offset, tmp1 ;
=======
      int offset, tmp1; //,tmp2 ;
>>>>>>> 09b014b2

      offset = tmp1 = blixem_data->offset ;

      paramString[BLX_ARGV_OFFSET_FLAG - missed] = g_strdup("-m") ;
<<<<<<< HEAD
#if MH17_WONT_WORK_POST_CHROMO_COORDS
      /* NOTE this function swaps start and end and inverts them, you have to provide both */
      if (blixem_data->view->revcomped_features)
		zMapFeatureReverseComplementCoords(blixem_data->block, &offset, &tmp1) ;
#endif
=======
      /* NOTE this function swaps start and end and inverts them, you have to provide both */
      if (blixem_data->view->revcomped_features)
		zMapFeatureReverseComplementCoords(blixem_data->block, &offset, &tmp1) ;
>>>>>>> 09b014b2

      paramString[BLX_ARGV_OFFSET - missed]      = g_strdup_printf("%d", offset) ;
    }
  else
    {
      missed += 2;
    }


  /* Set up initial view start/end.... */
    {
      int start, end ;

      start = blixem_data->window_start ;
      end = blixem_data->window_end ;

      if (blixem_data->view->revcomped_features)
	zMapFeatureReverseComplementCoords(blixem_data->block, &start, &end) ;

      paramString[BLX_ARGV_ZOOM_FLAG - missed] = g_strdup("-z") ;
      paramString[BLX_ARGV_ZOOM - missed] = g_strdup_printf("%d:%d", start, end) ;
    }


  /* Show whole blixem range ? */
  if (blixem_data->show_whole_range)
    paramString[BLX_ARGV_SHOW_WHOLE - missed] = g_strdup("--zoom-whole") ;
  else
    missed += 1 ;

  /* acedb users always like reverse strand to have same coords as forward strand but
   * with a '-' in front of the coord. */
  if (blixem_data->negate_coords)
    paramString[BLX_ARGV_NEGATE_COORDS - missed] = g_strdup("-n") ;
  else
    missed += 1 ;

  /* Start with reverse strand showing. */
  if (blixem_data->view->revcomped_features)
    paramString[BLX_ARGV_REVERSE_STRAND - missed] = g_strdup("-r") ;
  else
    missed += 1 ;


  /* type of alignment data, i.e. nucleotide or peptide. Compulsory. Note that type
   * can be NONE if blixem called for non-alignment column, something requested by
   * annotators for just looking at transcripts/dna. */
  paramString[BLX_ARGV_TYPE_FLAG - missed] = g_strdup("-t");
  if (blixem_data->align_type == ZMAPHOMOL_NONE || blixem_data->align_type == ZMAPHOMOL_N_HOMOL)
    paramString[BLX_ARGV_TYPE - missed] = g_strdup_printf("%c", 'N') ;
  else
    paramString[BLX_ARGV_TYPE - missed] = g_strdup_printf("%c", 'P') ;


  if (blixem_data->file_format == BLX_FILE_FORMAT_EXBLX
      && blixem_data->seqbl_file)
    {
      paramString[BLX_ARGV_SEQBL_FLAG - missed] = g_strdup("-x");
      paramString[BLX_ARGV_SEQBL - missed] = g_strdup_printf("%s", blixem_data->seqbl_file);
    }
  else
    {
      missed += 2;
    }

  paramString[BLX_ARGV_FASTA_FILE - missed] = g_strdup_printf("%s", blixem_data->fastAFile);

  if (blixem_data->file_format == BLX_FILE_FORMAT_EXBLX)
    {
      paramString[BLX_ARGV_EXBLX_FILE - missed] = g_strdup_printf("%s", blixem_data->exblxFile);
    }
  else
    {
      paramString[BLX_ARGV_EXBLX_FILE - missed] = g_strdup_printf("%s", blixem_data->gff_file) ;
    }

  if(blixem_data->sequence_map->dataset)
  {
      paramString[BLX_ARGV_DATASET - missed] = g_strdup_printf("--dataset=%s",blixem_data->sequence_map->dataset);
  }
  else
  {
      missed += 1;
<<<<<<< HEAD
  }

  if (blixem_data->align_set == ZMAPWINDOW_ALIGNCMD_SEQ)
  {
  	paramString[BLX_ARGV_COVERAGE - missed] = g_strdup("--show-coverage");
  	paramString[BLX_ARGV_SQUASH - missed] = g_strdup("--squash-matches");
  }
  else
  {
  	missed += 2;
  }

=======
  }

  if (blixem_data->align_set == ZMAPWINDOW_ALIGNCMD_SEQ)
  {
  	paramString[BLX_ARGV_COVERAGE - missed] = g_strdup("--show-coverage");
  	paramString[BLX_ARGV_SQUASH - missed] = g_strdup("--squash-matches");
  }
  else
  {
  	missed += 2;
  }

>>>>>>> 09b014b2
  return status ;
}


static gboolean writeFeatureFiles(blixemData blixem_data)
{
  gboolean status = TRUE ;
  GError  *channel_error = NULL ;
<<<<<<< HEAD
  //  gboolean seqbl_file = FALSE ;
=======
//  gboolean seqbl_file = FALSE ;
>>>>>>> 09b014b2
  char *header ;
  int start, end ;

  /* We just use the one gstring as a reusable buffer to format all output. */
  blixem_data->line = g_string_new("") ;


  /* sort out start/end if view is revcomp'd. */
  start = blixem_data->scope_min ;
  end = blixem_data->scope_max ;


  /*
   * Write the file headers.
   */
#if 0
  if (blixem_data->file_format == BLX_FILE_FORMAT_EXBLX)
    {
      /* Open the exblx file, always needed. */
      header = g_strdup_printf("# exblx_x\n# blast%c\n# sequence-region %s %d %d\n",
			       *blixem_data->opts,
			       g_quark_to_string(blixem_data->block->original_id),
			       start, end) ;

      status = initFeatureFile(blixem_data->exblxFile, header, blixem_data->line,
			       &(blixem_data->exblx_channel), blixem_data) ;

      g_free(header) ;

      /* Open the seqbl file, if needed. */
      if (status)
	{
	  if (blixem_data->local_sequences)
	    seqbl_file = TRUE ;

	  if (seqbl_file)
	    {
	      header = g_strdup_printf("# seqbl_x\n# blast%c\n# sequence-region %s %d %d\n",
				       *blixem_data->opts,
				       g_quark_to_string(blixem_data->block->original_id),
				       start, end) ;

	      status = initFeatureFile(blixem_data->seqbl_file, header, blixem_data->line,
				       &(blixem_data->seqbl_channel), blixem_data) ;

	      g_free(header) ;
	    }
	}
    }
  else
#endif
<<<<<<< HEAD

#warning legacy blixem file format code iffed out!
    {
      start = blixem_data->features_min ;
      end = blixem_data->features_max ;

      if (blixem_data->view->revcomped_features)
	zMapFeatureReverseComplementCoords(blixem_data->block, &start, &end) ;
=======
#warning legacy blixem file format code iffed out!
    {
      if (blixem_data->align_set == ZMAPWINDOW_ALIGNCMD_SEQ)
      {
            if(blixem_data->mark_start < start)
            	start = blixem_data->mark_start;
            if(blixem_data->mark_end > end)
            	end = blixem_data->mark_end;
      }

	if (blixem_data->view->revcomped_features)
		zMapFeatureReverseComplementCoords(blixem_data->block, &start, &end) ;
>>>>>>> 09b014b2

      header = g_strdup_printf("##gff-version 3\n##sequence-region %s %d %d\n",
			       g_quark_to_string(blixem_data->block->original_id),
			       start, end) ;
<<<<<<< HEAD
      printf("Blixem file: %s",header);
=======
printf("Blixem file: %s",header);
>>>>>>> 09b014b2

      status = initFeatureFile(blixem_data->gff_file, header, blixem_data->line,
			       &(blixem_data->gff_channel), blixem_data) ;

      g_free(header) ;
    }


  /*
   * Write the features.
   */
  if (status)
    {
      ZMapFeatureSet feature_set ;
      GList *set_list = NULL ;

      blixem_data->errorMsg = NULL ;

      feature_set = blixem_data->feature_set ;


      /*
       * Do requested Homology data first.
       */
      blixem_data->required_feature_type = ZMAPSTYLE_MODE_ALIGNMENT ;

      /* Do a homol max list here.... */
      int num_homols = 0 ;

      blixem_data->align_list = NULL ;

      if (blixem_data->align_set == ZMAPWINDOW_ALIGNCMD_FEATURES)
	{

#ifdef ED_G_NEVER_INCLUDE_THIS_CODE
	  blixem_data->align_list = zMapFeatureSetGetNamedFeatures(feature_set, feature->original_id) ;
#endif /* ED_G_NEVER_INCLUDE_THIS_CODE */

	  /* mmmm tricky.....should all features be highlighted...mmmmmm */
	  if (g_list_length(blixem_data->features) > 1)
	    {
	      blixem_data->align_list = blixem_data->features ;
	    }
	  else
	    {
	      ZMapFeature feature = (ZMapFeature)(blixem_data->features->data) ;

	      blixem_data->align_list = zMapFeatureSetGetNamedFeatures(feature_set, feature->original_id) ;
	    }
	}
      else if (blixem_data->align_set == ZMAPWINDOW_ALIGNCMD_SET)
	{
	  g_hash_table_foreach(feature_set->features, getFeatureCB, blixem_data) ;
	}
      else if (blixem_data->align_set == ZMAPWINDOW_ALIGNCMD_MULTISET)
	{
	  if (blixem_data->align_type == ZMAPHOMOL_N_HOMOL)
	    set_list = blixem_data->dna_sets ;
	  else
	    set_list = blixem_data->protein_sets ;

	  g_list_foreach(set_list, getSetList, blixem_data) ;
	}

      if (blixem_data->align_set == ZMAPWINDOW_ALIGNCMD_SEQ)
<<<<<<< HEAD
	{
	  // chr4-04     source1     region      215000      300000      0.000000    .     .     dataType=short-read

	  /* MH17: not sure whre eblx and seqbl come in
	   * the feature writing code just goes straight to gff
	   * via code like this:
	   */
	  char *ref_name = (char *)g_quark_to_string(blixem_data->block->original_id);

	  g_string_append_printf(blixem_data->line, "%s\t%s\t%s\t%d\t%d\t%f\t.\t.\t%s\n",
				 ref_name, blixem_data->source,
				 "region",          // zMapSOAcc2Term(feature->SO_accession),
				 //                   blixem_data->mark_start, blixem_data->mark_end,
				 start,end,		/* these have been revcomped and wwere set from the mark */
				 0.0, "dataType=short-read" ) ;       // is this also SO??

	  printLine(blixem_data->gff_channel, &(blixem_data->errorMsg), blixem_data->line->str) ;
	  printf("Blixem file: %s",blixem_data->line->str);
	}
=======
      {
// chr4-04     source1     region      215000      300000      0.000000    .     .     dataType=short-read

            /* MH17: not sure whre eblx and seqbl come in
             * the feature writing code just goes straight to gff
             * via code like this:
             */
            char *ref_name = (char *)g_quark_to_string(blixem_data->block->original_id);

            g_string_append_printf(blixem_data->line, "%s\t%s\t%s\t%d\t%d\t%f\t.\t.\t%s\t\n",

                   ref_name, blixem_data->source,
                   "region",          // zMapSOAcc2Term(feature->SO_accession),
//                   blixem_data->mark_start, blixem_data->mark_end,
			 start,end,		/* these have been revcomped and wwere set from the mark */
                   0.0, "dataType=short-read" ) ;       // is this also SO??

            printLine(blixem_data->gff_channel, &(blixem_data->errorMsg), blixem_data->line->str) ;
printf("Blixem file: %s",blixem_data->line->str);
      }
>>>>>>> 09b014b2

      if (blixem_data->homol_max)
	{
	  if ((num_homols = g_list_length(blixem_data->align_list)) && blixem_data->homol_max < num_homols)
	    {
	      GList *break_point ;

	      blixem_data->align_list = g_list_sort(blixem_data->align_list, scoreOrderCB) ;

	      break_point = g_list_nth(blixem_data->align_list, blixem_data->homol_max + 1) ;
	      /* "+ 1" to go past last homol. */

	      /* Now remove entries.... */
	      if ((break_point = zMap_g_list_split(blixem_data->align_list, break_point)))
		g_list_free(break_point) ;
	    }
	}

      /* Write out remaining alignments. */
      if (blixem_data->align_list)
	g_list_foreach(blixem_data->align_list, writeListEntry, blixem_data) ;


      /*
       * Now do transcripts (may need to filter further...)
       */
      if (blixem_data->transcript_sets)
	{
#ifdef ED_G_NEVER_INCLUDE_THIS_CODE
	  /* debug. */
	  g_hash_table_foreach(blixem_data->block->feature_sets, printFunc, NULL) ;
#endif /* ED_G_NEVER_INCLUDE_THIS_CODE */

	  g_list_foreach(blixem_data->transcript_sets, processSetList, blixem_data) ;
	}
      else
	{
	  g_hash_table_foreach(blixem_data->block->feature_sets, writeHashEntry, blixem_data) ;
	}
    }


  /* If there was an error writing the data to the file it will
   * be recorded in blixem_data->errorMsg and no further processing will have occurred. */
  if (blixem_data->errorMsg)
    {
      zMapShowMsg(ZMAP_MSG_WARNING, blixem_data->errorMsg);
      status = FALSE;
      g_free(blixem_data->errorMsg);
    }


  /* Shut the two files if they are open. */
  if (blixem_data->exblx_channel)
    {
      g_io_channel_shutdown(blixem_data->exblx_channel, TRUE, &channel_error);
      if (channel_error)
	g_free(channel_error);
    }

  if (blixem_data->seqbl_channel)
    {
      g_io_channel_shutdown(blixem_data->seqbl_channel, TRUE, &channel_error);
      if (channel_error)
	g_free(channel_error);
    }


  if (blixem_data->gff_channel)
    {
      g_io_channel_shutdown(blixem_data->gff_channel, TRUE, &channel_error);
      if (channel_error)
	g_free(channel_error);
    }


  /* Free our string buffer. */
  g_string_free(blixem_data->line, TRUE) ;
  blixem_data->line = NULL ;

  return status ;
}



/* HACK...try to get rid of blixem_data param...needs curr_channel to go... */
/* Open and initially format a feature file. */
static gboolean initFeatureFile(char *filename, char *file_header, GString *buffer,
				GIOChannel **gio_channel_out, blixemData blixem_data)
{
  gboolean status = TRUE ;
  GError  *channel_error = NULL ;

  /* Open the exblx file, always needed. */
  if ((*gio_channel_out = g_io_channel_new_file(filename, "w", &channel_error)))
    {
      g_string_printf(buffer, "%s", file_header) ;

      status = printLine(*gio_channel_out, &(blixem_data->errorMsg), buffer->str) ;

      buffer = g_string_truncate(buffer, 0) ;
    }
  else
    {
      zMapShowMsg(ZMAP_MSG_WARNING, "Error: could not open file: %s", channel_error->message) ;
      g_error_free(channel_error) ;
      status = FALSE ;
    }

  return status ;
}



/* A GFunc() to step through the named feature sets and write them out for passing
 * to blixem. */
static void processSetList(gpointer data, gpointer user_data)
{
  GQuark set_id = GPOINTER_TO_UINT(data) ;
  GQuark canon_id ;
  blixemData blixem_data = (blixemData)user_data ;
  ZMapFeatureSet feature_set ;
  GList *column_2_featureset;

  canon_id = zMapFeatureSetCreateID((char *)g_quark_to_string(set_id)) ;

  feature_set = g_hash_table_lookup(blixem_data->block->feature_sets, GINT_TO_POINTER(canon_id));

  if (feature_set)
    {
      g_hash_table_foreach(feature_set->features, writeHashEntry, blixem_data);
    }
  else
    {
      /* assuming a mis-config treat the set id as a column id */
      column_2_featureset = zMapFeatureGetColumnFeatureSets(&blixem_data->view->context_map,canon_id,TRUE);

      if (!column_2_featureset)
	{
	  zMapLogWarning("Could not find %s feature set or column \"%s\" in context feature sets.",
			 (blixem_data->required_feature_type == ZMAPSTYLE_MODE_ALIGNMENT
			  ? "alignment" : "transcript"),
			 g_quark_to_string(set_id)) ;
	}


      for ( ; column_2_featureset ; column_2_featureset = column_2_featureset->next)
	{
	  if ((feature_set = g_hash_table_lookup(blixem_data->block->feature_sets, column_2_featureset->data)))
            {
	      g_hash_table_foreach(feature_set->features, writeHashEntry, blixem_data);
            }
#if MH17_GIVES_SPURIOUS_ERRORS
	  /*
	    We get a featureset to column mapping that includes all possible
	    but without features for each one the set does not get created
	    in which case here a not found error is not an error
	    but not finding the column or featureset in the first attempt is
	    previous code would not have found *_trunc featuresets!
	  */
	  else
            {
	      zMapLogWarning("Could not find %s feature set \"%s\" in context feature sets.",
			     (blixem_data->required_feature_type == ZMAPSTYLE_MODE_ALIGNMENT
			      ? "alignment" : "transcript"),
			     g_quark_to_string(GPOINTER_TO_UINT(column_2_featureset->data))) ;

            }
#endif
	}
    }

  return ;
}


/* These two functions enable writeExblxSeqblLine() to be called from a g_hash or a g_list
 * foreach function. */
static void writeHashEntry(gpointer key, gpointer data, gpointer user_data)
{
  ZMapFeature feature = (ZMapFeature)data ;
  blixemData  blixem_data = (blixemData)user_data ;

  writeFeatureLine(feature, blixem_data) ;

  return ;
}

static void writeListEntry(gpointer data, gpointer user_data)
{
  ZMapFeature feature = (ZMapFeature)data ;
  blixemData  blixem_data = (blixemData)user_data ;

  writeFeatureLine(feature, blixem_data) ;

  return ;
}


static void writeFeatureLine(ZMapFeature feature, blixemData  blixem_data)
{

  /* There is no way to interrupt g_hash_table_foreach() so instead if errorMsg is set
   * then it means there was an error in processing so we don't process any
   * more records, displaying the error when we return. */
  if (!(blixem_data->errorMsg))
    {
      gboolean status = TRUE ;
      gboolean include_feature, fully_contained = FALSE ;   /* TRUE => feature must be fully
							       contained, FALSE => just overlapping. */

      /* Only process features we want to dump. We then filter those features according to the
       * following rules (inherited from acedb): alignment features must be wholly within the
       * blixem max/min to be included, for transcripts we include as many introns/exons as will fit. */

      if (fully_contained)
	include_feature = (feature->x1 <= blixem_data->features_max && feature->x2 >= blixem_data->features_min) ;
      else
	include_feature =  !(feature->x1 > blixem_data->features_max || feature->x2 < blixem_data->features_min) ;

      if (include_feature)
	{
	  switch (feature->type)
	    {
	    case ZMAPSTYLE_MODE_ALIGNMENT:
	      {
		if (feature->feature.homol.type == blixem_data->align_type)
		  {
		    if ((*blixem_data->opts == 'X' && feature->feature.homol.type == ZMAPHOMOL_X_HOMOL)
			|| (*blixem_data->opts == 'N' && feature->feature.homol.type == ZMAPHOMOL_N_HOMOL))
		      status = printAlignment(feature, blixem_data) ;
		  }

		break ;
	      }
	    case ZMAPSTYLE_MODE_TRANSCRIPT:
	      {
		status = printTranscript(feature, blixem_data) ;

		break ;
	      }
	    case ZMAPSTYLE_MODE_BASIC:
	      {
		if (blixem_data->file_format == BLX_FILE_FORMAT_GFF)
		  {
		    status = printBasic(feature, blixem_data) ;
		  }

		break ;
	      }
	    default:
	      {
		break ;
	      }
	    }

	  blixem_data->line = g_string_truncate(blixem_data->line, 0) ;	/* Reset string buffer. */
	}
    }


  return ;
}


static gboolean printAlignment(ZMapFeature feature, blixemData  blixem_data)
{
  gboolean status = TRUE ;
  int min, max ;
  int qstart, qend, sstart, send ;
  int qframe = 0, sframe = 0 ;
  GString *line ;
  int x1, x2 ;


  min = blixem_data->features_min ;
  max = blixem_data->features_max ;
  line = blixem_data->line ;


  /* If view is revcomp'd then recomp back so we always pass forward coords. */
  if (blixem_data->view->revcomped_features)
    zMapFeatureReverseComplement(blixem_data->view->features, feature) ;



  x1 = feature->x1 ;
  x2 = feature->x2 ;

  /* qstart and qend are the coordinates of the current homology relative to the viewing view,
   * rather than absolute coordinates. */
  if (feature->strand == ZMAPSTRAND_REVERSE)
    {
      qstart = x2 ;
      qend   = x1 ;
    }
  else
    {
      qstart = x1 ;
      qend   = x2 ;
    }

  /* qframe is derived from the position of the start position
   * of this homology relative to one end of the viewing view
   * or the other, depending on strand.  Mod3 gives us the odd
   * bases if that distance is not a whole number of codons. */
  if (feature->strand == ZMAPSTRAND_REVERSE)
    {
      qframe = 1 + ((max - qstart) % 3) ;
    }
  else
    {
      qframe = 1 + ((qstart - 1) % 3) ;
    }


  sstart = feature->feature.homol.y1 ;
  send   = feature->feature.homol.y2 ;

  if (feature->feature.homol.strand == ZMAPSTRAND_REVERSE)
    {
      if (feature->feature.homol.length)
	sframe = (1 + ((feature->feature.homol.length) - sstart) % 3) ;
    }
  else
    {
      if (feature->feature.homol.length)
	sframe = (1 + (sstart-1) % 3) ;
    }


#ifdef ED_G_NEVER_INCLUDE_THIS_CODE
   if (score)
#endif /* ED_G_NEVER_INCLUDE_THIS_CODE */

    {
      char *seq_str = NULL ;
      char *description = NULL ;			    /* Unsupported currently. */
      GList *list_ptr ;
      char *match_name ;
      char *source_name ;
      GIOChannel *curr_channel ;

      match_name = (char *)g_quark_to_string(feature->original_id) ;
      source_name = (char *)g_quark_to_string(feature->source_id) ;


      /* Phase out stupid curr_channel                    */

      /* need to put this choice for seqbl into the exblx routine below... */
      if (blixem_data->file_format == BLX_FILE_FORMAT_EXBLX)
	{
	  if ((list_ptr = g_list_find_custom(blixem_data->local_sequences, feature, findFeature)))
	    {
	      ZMapSequence sequence = (ZMapSequence)list_ptr->data ;

	      seq_str = sequence->sequence ;
	      curr_channel = blixem_data->seqbl_channel ;
	    }
	  else
	    {
	      /* In theory we should be checking for a description for non-local sequences,
	       * see acedb code in doShowAlign...don't know how important this is..... */
	      seq_str = "" ;
	      curr_channel = blixem_data->exblx_channel ;
	    }

	  status = formatAlignmentExbl(line,
				       min, max,
				       match_name,
				       qstart, qend, feature->strand, qframe,
				       sstart, send, feature->feature.homol.strand, sframe,
				       feature->score,
				       feature->feature.homol.align, seq_str, description) ;
	}
      else
	{
	  int tmp ;

	  if (feature->strand == ZMAPSTRAND_REVERSE)
	    tmp = qstart, qstart = qend, qend = tmp ;

	  curr_channel = blixem_data->gff_channel ;

	  status = formatAlignmentGFF(blixem_data->format_data, line,
				      min, max,
				      (char *)g_quark_to_string(blixem_data->block->original_id),
				      match_name, source_name, feature->feature.homol.type,
				      qstart, qend, feature->strand,
				      sstart, send, feature->feature.homol.strand,
				      feature->score, feature->feature.homol.percent_id,
				      feature->feature.homol.align, seq_str, description) ;
	}

      status = printLine(curr_channel, &(blixem_data->errorMsg), line->str) ;
    }


   /* If view is recomp'd we should swop back again now. */
  if (blixem_data->view->revcomped_features)
    zMapFeatureReverseComplement(blixem_data->view->features, feature) ;


  return status ;
}

static gboolean formatAlignmentExbl(GString *line,
				    int min, int max,
				    char *match_name,
				    int qstart, int qend, ZMapStrand q_strand, int qframe,
				    int sstart, int send, ZMapStrand s_strand, int sframe,
				    float score, GArray *gaps, char *sequence, char *description)
{
  gboolean status = TRUE ;
  char qframe_strand, sframe_strand ;
  int score_int ;

  if (q_strand == ZMAPSTRAND_REVERSE)
    qframe_strand = '-' ;
  else
    qframe_strand = '+' ;

  if (s_strand == ZMAPSTRAND_REVERSE)
    sframe_strand = '-' ;
  else
    sframe_strand = '+' ;

  score_int = (int)(score + 0.5) ;

  g_string_printf(line, "%d\t(%c%d)\t%d\t%d\t(%c%d)\t%d\t%d\t%s",
		  score_int,
		  qframe_strand, qframe,
		  qstart, qend,
		  sframe_strand, sframe,
		  sstart, send,
		  match_name) ;

  if (gaps)
    {
      int k, index, incr ;

      g_string_append_printf(line, "%s", "\tGaps ") ;

      if (q_strand == ZMAPSTRAND_REVERSE)
	{
	  index = gaps->len - 1 ;
	  incr = -1 ;
	}
      else
	{
	  index = 0 ;
	  incr = 1 ;
	}

      for (k = 0 ; k < gaps->len ; k++, index += incr)
	{
	  ZMapAlignBlockStruct gap ;

	  gap = g_array_index(gaps, ZMapAlignBlockStruct, index) ;

	  if (qstart > qend)
	    zMapUtilsSwop(int, gap.t1, gap.t2) ;

	  g_string_append_printf(line, " %d %d %d %d", gap.q1, gap.q2, gap.t1, gap.t2) ;
	}

      g_string_append_printf(line, "%s", " ;") ;
    }

  /* In theory we should be outputting description for some files.... */
  if ((sequence && *sequence) || (description && *description))
    {
      char *tag, *text ;

      if (sequence)
	{
	  tag = "Sequence" ;
	  text = sequence ;
	}
      else
	{
	  tag = "Description" ;
	  text = description ;
	}

      g_string_append_printf(line, "\t%s %s ;", tag, text) ;
    }

  g_string_append_c(line, '\n') ;

  return status ;
}


static gboolean formatAlignmentGFF(GFFFormatData gff_data, GString *line,
				   int min, int max,
				   char *ref_name, char *match_name, char *source_name, ZMapHomolType homol_type,
				   int qstart, int qend, ZMapStrand q_strand,
				   int sstart, int send, ZMapStrand s_strand,
				   float score, double percent_id,
				   GArray *gaps, char *sequence, char *description)
{
  gboolean status = TRUE ;
  char *id_str = NULL ;
  ZMapSequenceType match_seq_type ;


  if (homol_type == ZMAPHOMOL_N_HOMOL)
    match_seq_type = ZMAPSEQUENCE_DNA ;
  else
    match_seq_type = ZMAPSEQUENCE_PEPTIDE ;


  if (gff_data->maximise_ids)
    {
      gff_data->alignment_count++ ;

      id_str = g_strdup_printf("ID=match%d;", gff_data->alignment_count) ;
    }


  /* ctg123 . cDNA_match 1050  1500  5.8e-42  +  . ID=match00001;Target=cdna0123 12 462 */
  g_string_printf(line, "%s\t%s\t%s\t%d\t%d\t%f\t%c\t.\t%sTarget=%s %d %d %c",
		  ref_name, source_name,
		  (match_seq_type == ZMAPSEQUENCE_DNA ? "nucleotide_match" : "protein_match"),
		  qstart, qend,
		  score,
		  (q_strand == ZMAPSTRAND_REVERSE ? '-' : '+'),
		  (id_str ? id_str : ""),
		  match_name,
		  sstart, send,
		  (s_strand == ZMAPSTRAND_REVERSE ? '-' : '+')) ;

  if (percent_id)
    {
      g_string_append_printf(line, ";percentID=%g", percent_id) ;
    }

  if (gaps)
    {
      int k, index, incr ;
      GString *align_str ;

      align_str = g_string_sized_new(2000) ;

      /* Gap=M8 D3 M6 I1 M6 */

      /* correct, needed ?? */
      if (q_strand == ZMAPSTRAND_REVERSE)
	{
	  index = gaps->len - 1 ;
	  incr = -1 ;
	}
      else
	{
	  index = 0 ;
	  incr = 1 ;
	}

      for (k = 0 ; k < gaps->len ; k++, index += incr)
	{
	  ZMapAlignBlock gap ;
	  int coord ;

	  gap = &(g_array_index(gaps, ZMapAlignBlockStruct, index)) ;

	  coord = calcBlockLength(match_seq_type, gap->t1, gap->t2) ;
	  g_string_append_printf(align_str, "M%d ", coord) ;

	  if (k < gaps->len - 1)
	    {
	      ZMapAlignBlock next_gap ;
	      int curr_match, next_match, curr_ref, next_ref ;

	      next_gap = &(g_array_index(gaps, ZMapAlignBlockStruct, index + incr)) ;

#ifdef ED_G_NEVER_INCLUDE_THIS_CODE
	      if (gap->q_strand == ZMAPSTRAND_FORWARD && gap->t_strand == ZMAPSTRAND_FORWARD)
		printf("forwards - forwards\n") ;
	      else if (gap->q_strand == ZMAPSTRAND_FORWARD && gap->t_strand == ZMAPSTRAND_REVERSE)
		printf("forwards - backwards\n") ;
	      else if (gap->q_strand == ZMAPSTRAND_REVERSE && gap->t_strand == ZMAPSTRAND_FORWARD)
		printf("backwards - forwards\n") ;
	      else if (gap->q_strand == ZMAPSTRAND_REVERSE && gap->t_strand == ZMAPSTRAND_REVERSE)
		printf("backwards - backwards\n") ;
#endif /* ED_G_NEVER_INCLUDE_THIS_CODE */

	      if (gap->q_strand == ZMAPSTRAND_FORWARD)
		{
		  curr_match = gap->q2 ;
		  next_match = next_gap->q1 ;
		}
	      else
		{
		  curr_match = next_gap->q2 ;
		  next_match = gap->q1 ;
		}

	      if (gap->t_strand == ZMAPSTRAND_FORWARD)
		{
		  curr_ref = gap->t2 ;
		  next_ref = next_gap->t1 ;
		}
	      else
		{
		  curr_ref = next_gap->t2 ;
		  next_ref = gap->t1 ;
		}

	      if (next_match > curr_match + 1)
		{
		  g_string_append_printf(align_str, "I%d ", (next_match - curr_match) - 1) ;
		}
	      else if (next_ref > curr_ref + 1)
		{
		  coord = calcGapLength(match_seq_type, curr_ref, next_ref) ;
		  g_string_append_printf(align_str, "D%d ", coord) ;
		}
	      else
		zMapLogWarning("Bad coords in GFFv3 writer: gap %d,%d -> %d, %d, next_gap %d, %d -> %d, %d",
			       gap->t1, gap->t2, gap->q1, gap->q2,
			       next_gap->t1, next_gap->t2, next_gap->q1, next_gap->q2) ;
	    }
	}

      g_string_append_printf(line, ";Gap=%s", align_str->str) ;

      g_string_free(align_str, TRUE) ;
    }


  if (sequence)
    {
      g_string_append_printf(line, ";Sequence=%s", sequence) ;
    }

  g_string_append_c(line, '\n') ;

  if (id_str)
    g_free(id_str) ;

  return status ;
}


/* Print a transcript. */
static gboolean printTranscript(ZMapFeature feature, blixemData  blixem_data)
{
  gboolean status = TRUE;
  gboolean cds_only = TRUE ;

  /* Swop to other strand..... */
  if (blixem_data->view->revcomped_features)
    zMapFeatureReverseComplement(blixem_data->view->features, feature) ;


  if (blixem_data->file_format == BLX_FILE_FORMAT_GFF)
    {
      status = processExonsGFF(blixem_data, feature, cds_only) ;
    }
  else
    {
      if (blixem_data->align_type == ZMAPHOMOL_N_HOMOL)
	cds_only = FALSE ;

      if (!cds_only || feature->feature.transcript.flags.cds)
	{
	  /* Do the exons... */
	  status = processExonsExblx(blixem_data, feature, cds_only) ;

	  /* Now do extra's. */
	  printIntronsExblx(feature, blixem_data, cds_only) ;
	}
    }


   /* And swop it back again. */
  if (blixem_data->view->revcomped_features)
    zMapFeatureReverseComplement(blixem_data->view->features, feature) ;

  return status ;
}



/* Print out the exons taking account of the extent of the CDS within the transcript. */
static gboolean processExonsGFF(blixemData blixem_data, ZMapFeature feature, gboolean cds_only_unused)
{
  gboolean status = TRUE ;
  GIOChannel *channel ;
  int i ;
  ZMapSpan span = NULL ;
  int min, max ;
  GString *line ;
  char *ref_name ;
  char *transcript_name ;
  char *source_name ;
  GFFFormatData gff_data = (GFFFormatData)(blixem_data->format_data) ;
  char *SO_rna_id = "mRNA" ;


  channel = blixem_data->gff_channel ;

  line = blixem_data->line ;

  min = blixem_data->features_min ;
  max = blixem_data->features_max ;

  ref_name = (char *)g_quark_to_string(blixem_data->block->original_id) ;
  transcript_name = (char *)g_quark_to_string(feature->original_id) ;
  source_name = (char *)g_quark_to_string(feature->source_id) ;

  /* Write out the transcript record:
   *            ctg123 . mRNA            1050  9000  .  +  .  ID=mRNA00001;Name=EDEN.1 */
  gff_data->transcript_count++ ;

  g_string_printf(line, "%s\t%s\t%s\t%d\t%d\t.\t%c\t.\tID=transcript%d;Name=%s\n",
		  ref_name, source_name, SO_rna_id,
		  feature->x1, feature->x2,
		  (feature->strand == ZMAPSTRAND_REVERSE ? '-' : '+'),
		  gff_data->transcript_count,
		  transcript_name) ;

  status = printLine(channel, &(blixem_data->errorMsg), line->str) ;

  blixem_data->line = g_string_truncate(blixem_data->line, 0) ; /* Reset string buffer. */


  /* Write out the exons...and if there is one the CDS sections. */
  for (i = 0 ; i < feature->feature.transcript.exons->len ; i++)
    {
      int exon_start, exon_end ;

      span = &g_array_index(feature->feature.transcript.exons, ZMapSpanStruct, i) ;

      exon_start = span->x1 ;
      exon_end = span->x2 ;

      printExonGFF(blixem_data->format_data, line, min, max,
			  ref_name, source_name,
			  feature, transcript_name,
			  exon_start, exon_end,
			  feature->strand) ;

      status = printLine(channel, &(blixem_data->errorMsg), line->str) ;

      blixem_data->line = g_string_truncate(blixem_data->line, 0) ; /* Reset string buffer. */
    }

  return status ;
}


static gboolean printExonGFF(GFFFormatData gff_data, GString *line, int min, int max,
			     char *ref_name, char *source_name,
			     ZMapFeature feature, char *transcript_name,
			     int exon_start, int exon_end,
			     int qstrand)
{
  gboolean status = TRUE ;
  char *SO_exon_id = "exon" ;
  char *SO_CDS_id = "CDS" ;
  char *id_str = NULL ;

  if (gff_data->maximise_ids)
    {
      gff_data->exon_count++ ;

      id_str = g_strdup_printf("ID=exon%d;", gff_data->exon_count) ;
    }

  /* ctg123 . exon            1300  1500  .  +  .  Parent=mRNA00003 */
  g_string_append_printf(line, "%s\t%s\t%s\t%d\t%d\t.\t%c\t.\t%sParent=transcript%d\n",
			 ref_name, source_name, SO_exon_id,
			 exon_start, exon_end,
			 (qstrand == ZMAPSTRAND_REVERSE ? '-' : '+'),
			 (id_str ? id_str : ""),
			 gff_data->transcript_count) ;


  if (ZMAPFEATURE_HAS_CDS(feature))
    {
      int cds_start, cds_end ;

      cds_start = feature->feature.transcript.cds_start ;
      cds_end = feature->feature.transcript.cds_end ;

      if (exon_start > cds_end || exon_end < cds_start)
	{
	  ;
	}
      else
	{
	  int tmp_cds1, tmp_cds2, phase ;

	  /* ctg123 . CDS 1201 1500 . + 0 Parent=mRNA00001 */
	  if (zMapFeatureExon2CDS(feature,
				  exon_start, exon_end, &tmp_cds1, &tmp_cds2, &phase))
	    {
	      /* Only print if exon has cds section. */
	      g_string_append_printf(line, "%s\t%s\t%s\t%d\t%d\t.\t%c\t%d\t%sParent=transcript%d\n",
				     ref_name, source_name, SO_CDS_id,
				     tmp_cds1, tmp_cds2,
				     (qstrand == ZMAPSTRAND_REVERSE ? '-' : '+'),
				     phase,
				     (id_str ? id_str : ""),
				     gff_data->transcript_count) ;
	    }
	}
    }

  if (id_str)
    g_free(id_str) ;

  return status ;
}



/* ExBlx Format: print out the exons taking account of the extent of the CDS within the transcript. */
static gboolean processExonsExblx(blixemData blixem_data, ZMapFeature feature, gboolean cds_only)
{
  gboolean status = TRUE ;
  GIOChannel *channel ;
  int i ;
  ZMapSpan span = NULL ;
  int score = -1, qstart, qend, sstart, send ;
  int min, max ;
  int exon_base ;
  int cds_start, cds_end ;				    /* Only used if cds_only == TRUE. */
  GString *line ;
  char *ref_name ;
  char *transcript_name ;
  char *source_name ;

  channel = blixem_data->exblx_channel ;

  line = blixem_data->line ;

  min = blixem_data->features_min ;
  max = blixem_data->features_max ;

  ref_name = (char *)g_quark_to_string(blixem_data->block->original_id) ;
  transcript_name = (char *)g_quark_to_string(feature->original_id) ;
  source_name = (char *)g_quark_to_string(feature->source_id) ;

  if (cds_only)
    {
      cds_start = feature->feature.transcript.cds_start ;
      cds_end = feature->feature.transcript.cds_end ;
    }

  exon_base = 0 ;

  /* We need to record how far we are along the exons in CDS relative coords, i.e. for the
   * reverse strand we need to calculate from the other end of the transcript. */
  if (feature->strand == ZMAPSTRAND_REVERSE)
    {
      for (i = 0 ; i < feature->feature.transcript.exons->len ; i++)
	{
	  int start, end ;

	  span = &g_array_index(feature->feature.transcript.exons, ZMapSpanStruct, i) ;

	  if (cds_only && (span->x1 > cds_end || span->x2 < cds_start))
	    {
	      continue ;
	    }
	  else
	    {
	      start = span->x1 ;
	      end = span->x2 ;

	      /* Truncate to CDS start/end in transcript. */
	      if (cds_only)
		{
		  if (cds_start >= span->x1 && cds_start <= span->x2)
		    start = cds_start ;
		  if (cds_end >= span->x1 && cds_end <= span->x2)
		    end = cds_end ;
		}

	      exon_base += end - start + 1 ;
	    }
	}
    }

  for (i = 0 ; i < feature->feature.transcript.exons->len ; i++)
    {
      span = &g_array_index(feature->feature.transcript.exons, ZMapSpanStruct, i) ;

      /* We are only interested in the cds section of the transcript. */
      if (cds_only && (span->x1 > cds_end || span->x2 < cds_start))
	{
	  continue ;
	}
      else
	{
	  int exon_start, exon_end ;

	  exon_start = span->x1 ;
	  exon_end = span->x2 ;

	  /* Truncate to CDS start/end in transcript. */
	  if (cds_only)
	    {
	      if (cds_start >= span->x1 && cds_start <= span->x2)
		exon_start = cds_start ;
	      if (cds_end >= span->x1 && cds_end <= span->x2)
		exon_end = cds_end ;
	    }


#ifdef ED_G_NEVER_INCLUDE_THIS_CODE
	  /* We only export exons that fit completely within the blixem scope. */
	  if (exon_start >= min && exon_end <= max)
	    {
#endif /* ED_G_NEVER_INCLUDE_THIS_CODE */

	      /* Note that sframe is meaningless so is set to an invalid value. */
	      if (feature->strand == ZMAPSTRAND_REVERSE)
		{
		  qstart = exon_end ;
		  qend   = exon_start ;
		  sstart = ((exon_base - (exon_end - exon_start + 1)) + 3) / 3 ;
		  send = (exon_base - 1) / 3 ;
		}
	      else
		{
		  qstart = exon_start ;
		  qend   = exon_end ;
		  sstart = (exon_base + 3) / 3 ;
		  send   = (exon_base + (exon_end - exon_start)) / 3 ;
		}

	      printExonExblx(line, min, max,
				    transcript_name,
				    score,
				    exon_base, exon_start, exon_end,
				    qstart, qend, feature->strand,
				    sstart, send) ;

	      status = printLine(channel, &(blixem_data->errorMsg), line->str) ;

	      blixem_data->line = g_string_truncate(blixem_data->line, 0) ; /* Reset string buffer. */

#ifdef ED_G_NEVER_INCLUDE_THIS_CODE
	    }
#endif /* ED_G_NEVER_INCLUDE_THIS_CODE */


	  if (feature->strand == ZMAPSTRAND_REVERSE)
	    {
	      exon_base -= (exon_end - exon_start + 1);
	    }
	  else
	    {
	      exon_base += (exon_end - exon_start + 1) ;
	    }
	}
    }


  return status ;
}


static gboolean printExonExblx(GString *line, int min, int max,
			       char *transcript_name,
			       float score_unused,
			       int exon_base, int exon_start, int exon_end,
			       int qstart, int qend, int qstrand,
			       int sstart, int send)
{
  gboolean status = TRUE;
  char qframe_strand ;
  int qframe ;
  char *sframe_str ;


  /* Note that sframe is meaningless so is set to an invalid value. */
  if (qstrand == ZMAPSTRAND_REVERSE)
    {
      qframe_strand = '-' ;
      qframe = ( ((max - qstart) - (exon_base - (exon_end - exon_start + 1))) % 3) + 1 ;

      sframe_str = "(-0)" ;
    }
  else
    {
      qframe_strand = '+' ;
      qframe = ((qstart - 1 - exon_base) % 3) + 1 ;

      sframe_str = "(+0)" ;
    }

  g_string_printf(line, "-1\t(%c%d)\t%d\t%d\t%s\t%d\t%d\t%sx\n",
		  qframe_strand, qframe, qstart, qend,
		  sframe_str, sstart, send,
		  transcript_name) ;

  return status ;
}


static gboolean printIntronsExblx(ZMapFeature feature, blixemData  blixem_data, gboolean cds_only)
{
  gboolean status = TRUE;
  int min, max ;
  int cds_start, cds_end ;
  int score = 0, qstart, qend, sstart, send;
  ZMapSpan span = NULL;
  char *qframe, *sframe ;


  /* Do the introns... */
  if (feature->feature.transcript.introns)
    {
      int i ;

      cds_start = feature->feature.transcript.cds_start ;
      cds_end = feature->feature.transcript.cds_end ;
      min = blixem_data->features_min ;
      max = blixem_data->features_max ;

      for (i = 0; i < feature->feature.transcript.introns->len && status; i++)
	{
	  span = &g_array_index(feature->feature.transcript.introns, ZMapSpanStruct, i);


#ifdef ED_G_NEVER_INCLUDE_THIS_CODE
	  /* Only print introns that are within the cds section of the transcript and
	   * within the blixem scope. */
	  if ((span->x1 < min || span->x2 > max)
	      || (cds_only && (span->x1 > cds_end || span->x2 < cds_start)))
	    {
	      continue ;
	    }
	  else
	    {
#endif /* ED_G_NEVER_INCLUDE_THIS_CODE */

	      GString *line ;

	      line = blixem_data->line ;

	      if (feature->strand == ZMAPSTRAND_REVERSE)
		{
		  qstart = span->x2 ;
		  qend   = span->x1 ;
		}
	      else
		{
		  qstart = span->x1 ;
		  qend   = span->x2 ;
		}

	      sstart = send = 0 ;
	      score  = -2 ;

	      /* Note that sframe is meaningless so is set to an invalid value. */
	      if (feature->strand == ZMAPSTRAND_REVERSE)
		{
		  qframe = "(-1)" ;
		  sframe = "(-0)" ;
		}
	      else
		{
		  qframe = "(+1)" ;
		  sframe = "(-1)" ;
		}

	      g_string_printf(line, "%d\t%s\t%d\t%d\t%s\t%d\t%d\t%si\n",
			      score,
			      qframe, qstart, qend,
			      sframe, sstart, send,
			      g_quark_to_string(feature->original_id)) ;

	      status = printLine(blixem_data->exblx_channel, &(blixem_data->errorMsg), line->str) ;

#ifdef ED_G_NEVER_INCLUDE_THIS_CODE
	    }
#endif /* ED_G_NEVER_INCLUDE_THIS_CODE */

	}
    }

  return status ;
}



/* This is were we really need gffv3.... */
static gboolean printBasic(ZMapFeature feature, blixemData  blixem_data)
{
  gboolean status = TRUE ;
  char *ref_name ;
  char *source_name ;
  static BasicFeatureDumpStruct dumpers[] =
    {
      {SO_ACC_DELETION, formatVariant},
      {SO_ACC_INSERTION,  formatVariant},
      {SO_ACC_POLYA_SIGNAL, formatPolyA},
      {SO_ACC_POLYA_SITE, formatPolyA},
      {SO_ACC_SEQ_ALT, formatVariant},
      {SO_ACC_SNP, formatVariant},
      {SO_ACC_SUBSTITUTION, formatVariant},
      {NULL, NULL}
    } ;
  BasicFeatureDump curr ;


  /* Swop to other strand..... */
  if (blixem_data->view->revcomped_features)
    zMapFeatureReverseComplement(blixem_data->view->features, feature) ;




  ref_name = (char *)g_quark_to_string(blixem_data->block->original_id) ;
  source_name = (char *)g_quark_to_string(feature->source_id) ;


#ifdef ED_G_NEVER_INCLUDE_THIS_CODE
  if (g_ascii_strcasecmp(source_name, "polya_site") == 0
      || g_ascii_strcasecmp(source_name, "polya_signal") == 0)
    printf("found it\n") ;
#endif /* ED_G_NEVER_INCLUDE_THIS_CODE */



  curr = dumpers ;
  while (curr->source_name)
    {
      if (g_ascii_strcasecmp(g_quark_to_string(feature->SO_accession), curr->source_name) == 0)
	break ;
      else
	curr++ ;
    }

  if (curr->source_name)
    {
      status = curr->dump_func(blixem_data->format_data, blixem_data->line, ref_name, source_name, feature) ;
    }

  if (status)
    status = printLine(blixem_data->gff_channel, &(blixem_data->errorMsg), blixem_data->line->str) ;



   /* And swop it back again. */
  if (blixem_data->view->revcomped_features)
    zMapFeatureReverseComplement(blixem_data->view->features, feature) ;


  return status ;
}


static gboolean formatPolyA(GFFFormatData gff_data, GString *line,
			    char *ref_name, char *source_name, ZMapFeature feature)
{
  gboolean status = TRUE ;
  char *id_str = NULL ;


  if (gff_data->maximise_ids)
    {
      gff_data->feature_count++ ;

      id_str = g_strdup_printf("ID=feature%d;", gff_data->feature_count) ;
    }

  g_string_append_printf(line, "%s\t%s\t%s\t%d\t%d\t.\t%c\t.%s%s\n",
			 ref_name, source_name,
			 zMapSOAcc2Term(feature->SO_accession),
			 feature->x1, feature->x2,
			 (feature->strand == ZMAPSTRAND_REVERSE ? '-' : '+'),
			 (id_str ? "\t" : ""),
			 (id_str ? id_str : "")) ;

  return status ;
}


static gboolean formatVariant(GFFFormatData gff_data, GString *line,
			      char *ref_name, char *source_name, ZMapFeature feature)
{
  gboolean status = TRUE ;

  /* do mandatory fields */
  g_string_append_printf(line, "%s\t%s\t%s\t%d\t%d\t.\t%c\t.",
			 ref_name, source_name, zMapSOAcc2Term(feature->SO_accession),
			 feature->x1, feature->x2,
			 (feature->strand == ZMAPSTRAND_REVERSE ? '-' : '+')) ;

  /* Do attribute fields */
  g_string_append_printf(line, "\tName=%s;",
			 (char *)g_quark_to_string(feature->original_id)) ;

  if (gff_data->maximise_ids)
    {
      char *id_str = NULL ;

      gff_data->feature_count++ ;

      id_str = g_strdup_printf("ID=feature%d;", gff_data->feature_count) ;

      g_string_append(line, id_str) ;

      g_free(id_str) ;
    }

  if (feature->url)
    {
      char *url_escaped ;
      char *url_str = NULL ;

#if GLIB_MINOR_VERSION > 15
      /* The final arg is to allow utf_8 chars, I've put FALSE but I'm not sure. */
      url_escaped = g_uri_escape_string(feature->url, NULL, FALSE) ;
#else
      url_escaped = g_strdup(feature->url) ;
#endif

      url_str = g_strdup_printf("url=%s;", url_escaped) ;

      g_string_append(line, url_str) ;

      g_free(url_str) ;
      g_free(url_escaped) ;
    }

  if (feature->feature.basic.has_attr.variation_str)
    {
      char *variant_str = NULL ;

      variant_str = g_strdup_printf("variant_sequence=%s;", feature->feature.basic.variation_str) ;

      g_string_append(line, variant_str) ;

      g_free(variant_str) ;
    }

  g_string_append_c(line, '\n') ;

  return status ;
}





/* Output a line to file, returns FALSE if write fails and sets err_msg_out with
 * the reason. */
static gboolean printLine(GIOChannel *gio_channel, char **err_msg_out, char *line)
{
  gboolean status = TRUE ;
  GError *channel_error = NULL ;
  gsize bytes_written ;

  if (g_io_channel_write_chars(gio_channel, line, -1,
			       &bytes_written, &channel_error) != G_IO_STATUS_NORMAL)
    {
      *err_msg_out = g_strdup_printf("Could not write to file, error \"%s\" for line \"%50s...\"",
				     channel_error->message, line) ;
      g_error_free(channel_error) ;
      channel_error = NULL;
      status = FALSE ;
    }

  return status ;
}



/* A GFunc() to step through the named feature sets and write them out for passing
 * to blixem. */
static void getSetList(gpointer data, gpointer user_data)
{
  GQuark set_id = GPOINTER_TO_UINT(data) ;
  GQuark canon_id ;
  blixemData blixem_data = (blixemData)user_data ;
  ZMapFeatureSet feature_set ;
  GList *column_2_featureset;

  canon_id = zMapFeatureSetCreateID((char *)g_quark_to_string(set_id)) ;

  feature_set = g_hash_table_lookup(blixem_data->block->feature_sets, GINT_TO_POINTER(canon_id));

  if(feature_set)
  {
      g_hash_table_foreach(feature_set->features, getFeatureCB, blixem_data);
  }
  else
  {
      /* assuming a mis-config treat the set id as a column id */
      column_2_featureset = zMapFeatureGetColumnFeatureSets(&blixem_data->view->context_map,canon_id,TRUE);
      if(!column_2_featureset)
      {
            zMapLogWarning("Could not find %s feature set or column \"%s\" in context feature sets.",
                  (blixem_data->required_feature_type == ZMAPSTYLE_MODE_ALIGNMENT
                  ? "alignment" : "transcript"),
                  g_quark_to_string(set_id)) ;
      }

      for(;column_2_featureset;column_2_featureset = column_2_featureset->next)
      {
            if((feature_set = g_hash_table_lookup(blixem_data->block->feature_sets, column_2_featureset->data)))
            {
                  g_hash_table_foreach(feature_set->features, getFeatureCB, blixem_data);
            }
#if MH17_GIVES_SPURIOUS_ERRORS
/*
We get a featureset to column mapping that includes all possible
but without features for eachione the set does not get created
in which case here a not found error is not an error
but not finding the column or featureset in the first attempt is
previous code would not have found *_trunc featuresets!
*/
            else
            {
                 zMapLogWarning("Could not find %s feature set \"%s\" in context feature sets.",
                       (blixem_data->required_feature_type == ZMAPSTYLE_MODE_ALIGNMENT
                        ? "alignment" : "transcript"),
                       g_quark_to_string(GPOINTER_TO_UINT(column_2_featureset->data))) ;

            }
#endif
      }
  }

  return ;
}

static void getFeatureCB(gpointer key, gpointer data, gpointer user_data)
{
  ZMapFeature feature = (ZMapFeature)data ;
  blixemData  blixem_data = (blixemData)user_data ;

  /* Only process features we want to dump. We then filter those features according to the
   * following rules (inherited from acedb): alignment features must be wholly within the
   * blixem max/min to be included, for transcripts we include as many introns/exons as will fit. */
  if (feature->type == blixem_data->required_feature_type)
    {
      switch (feature->type)
	{
	case ZMAPSTYLE_MODE_ALIGNMENT:
	  {
	    if (feature->feature.homol.type == blixem_data->align_type)
	      {

#ifdef ED_G_NEVER_INCLUDE_THIS_CODE
		if ((feature->x1 >= blixem_data->min && feature->x1 <= blixem_data->max)
		    && (feature->x2 >= blixem_data->min && feature->x2 <= blixem_data->max))
		  {
#endif /* ED_G_NEVER_INCLUDE_THIS_CODE */

		    if ((*blixem_data->opts == 'X' && feature->feature.homol.type == ZMAPHOMOL_X_HOMOL)
			|| (*blixem_data->opts == 'N' && feature->feature.homol.type == ZMAPHOMOL_N_HOMOL))
		      blixem_data->align_list = g_list_append(blixem_data->align_list, feature) ;

#ifdef ED_G_NEVER_INCLUDE_THIS_CODE
		  }
#endif /* ED_G_NEVER_INCLUDE_THIS_CODE */

	      }
	    break ;
	  }
	default:
	  break ;
	}
    }

  return ;
}


/* GCompareFunc() to sort alignment features based on score. */
static gint scoreOrderCB(gconstpointer a, gconstpointer b)
  {
    gint result ;
    ZMapFeature feat_1 = (ZMapFeature)a,  feat_2 = (ZMapFeature)b ;

    if (feat_1->score < feat_2->score)
      result = 1 ;
    else if (feat_1->score > feat_2->score)
      result = -1 ;
    else
      result = 0 ;

    return result ;
}




/* Write out the dna sequence into a file in fasta format, ie a header record with the
 * sequence name, then as many lines 50 characters long as it takes to write out the
 * sequence. We only export the dna for min -> max.
 *
 * THE CODING LOGIC IS HORRIBLE HERE BUT I DON'T HAVE ANY TIME TO CORRECT IT NOW, EG.
 *
 *  */
static gboolean writeFastAFile(blixemData blixem_data)
{
  gboolean status = TRUE ;
  gsize bytes_written ;
  GError *channel_error = NULL ;
  char *line = NULL ;
  enum { FASTA_CHARS = 50 } ;
  char buffer[FASTA_CHARS + 2] ;			    /* FASTA CHARS + \n + \0 */
  int lines = 0, chars_left = 0 ;
  char *cp = NULL ;
  int i ;


  if (!zMapFeatureBlockDNA(blixem_data->block, NULL, NULL, &cp))
    {
      zMapShowMsg(ZMAP_MSG_WARNING, "Error creating FASTA file, failed to get feature's DNA");

      status = FALSE ;
    }
  else
    {
      if (!(blixem_data->fasta_channel = g_io_channel_new_file(blixem_data->fastAFile, "w", &channel_error)))
	{
	  zMapShowMsg(ZMAP_MSG_WARNING, "Error: could not open fastA file: %s",
		      channel_error->message) ;
	  g_error_free(channel_error) ;
	  channel_error = NULL;
	  status = FALSE;
	}
      else
	{
	  int start, end ;

	  start = blixem_data->scope_min ;
	  end = blixem_data->scope_max ;

	  if (blixem_data->view->revcomped_features)
	    zMapFeatureReverseComplementCoords(blixem_data->block, &start, &end) ;

	  /* Write header as:   ">seq_name start end" so file is self describing, note that
	   * start/end are ref sequence coords (e.g. chromosome), not local zmap display coords. */ 
	  line = g_strdup_printf(">%s %d %d\n",
				 g_quark_to_string(blixem_data->view->features->parent_name),
				 start, end) ;

	  if (g_io_channel_write_chars(blixem_data->fasta_channel,
				       line, -1, &bytes_written, &channel_error) != G_IO_STATUS_NORMAL)
	    {
	      zMapShowMsg(ZMAP_MSG_WARNING, "Error writing header record to fastA file: %50s... : %s",
			  line, channel_error->message) ;
	      g_error_free(channel_error) ;
	      channel_error = NULL;

	      status = FALSE ;
	    }

	  g_free(line) ;
	}


      if (status)
	{
	  int total_chars ;
	  char *dna ;
	  int start, end ;

	  start = blixem_data->scope_min ;
	  end = blixem_data->scope_max ;

	  dna = zMapFeatureGetDNA((ZMapFeatureAny)(blixem_data->block),
				  start, end, blixem_data->view->revcomped_features) ;

	  total_chars = (end - start + 1) ;

	  lines = total_chars / FASTA_CHARS ;
	  chars_left = total_chars % FASTA_CHARS ;

	  cp = dna ;

	  /* Do the full length lines.                                           */
	  if (lines > 0)
	    {
	      buffer[FASTA_CHARS] = '\n' ;
	      buffer[FASTA_CHARS + 1] = '\0' ;

	      for (i = 0 ; i < lines && status ; i++)
		{
		  memcpy(&buffer[0], cp, FASTA_CHARS) ;
		  cp += FASTA_CHARS ;

		  if (g_io_channel_write_chars(blixem_data->fasta_channel,
					       &buffer[0], -1,
					       &bytes_written, &channel_error) != G_IO_STATUS_NORMAL)
		    status = FALSE ;
		}
	    }

	  /* Do the last line.                                                   */
	  if (status && chars_left > 0)
	    {
	      memcpy(&buffer[0], cp, chars_left) ;
	      buffer[chars_left] = '\n' ;
	      buffer[chars_left + 1] = '\0' ;

	      if (g_io_channel_write_chars(blixem_data->fasta_channel,
					   &buffer[0], -1,
					   &bytes_written, &channel_error) != G_IO_STATUS_NORMAL)
		status = FALSE ;
	    }

	  if (!status)
	    {
	      zMapShowMsg(ZMAP_MSG_WARNING, "Error writing to fastA file: %s",
			  channel_error->message) ;
	      g_error_free(channel_error) ;
	      channel_error = NULL ;
	    }


	  g_free(dna) ;
	}

      if (g_io_channel_shutdown(blixem_data->fasta_channel, TRUE, &channel_error) != G_IO_STATUS_NORMAL)
	{
	  zMapShowMsg(ZMAP_MSG_WARNING, "Error closing fastA file: %s",
		      channel_error->message) ;
	  g_error_free(channel_error) ;
	  channel_error = NULL ;
	}
    }

  return status ;
}



gboolean makeTmpfile(char *tmp_dir, char *file_prefix, char **tmp_file_name_out)
{
  gboolean status = FALSE ;
  char *tmpfile ;
  int file = 0 ;

  /* g_mkstemp replaces the XXXXXX with unique string of chars */
  tmpfile = g_strdup_printf("%sZMAP_%s_XXXXXX", tmp_dir, file_prefix) ;

  if ((file = g_mkstemp(tmpfile)))
    {
      *tmp_file_name_out = tmpfile ;
      close(file) ;
      status = TRUE ;
    }
  else
    {
      zMapShowMsg(ZMAP_MSG_WARNING,
		  "Error: could not open temporary file %s for Blixem", tmpfile) ;
      g_free(tmpfile) ;
      status = FALSE ;
    }



  return status ;
}


static void checkForLocalSequence(gpointer key, gpointer data, gpointer user_data)
{
  ZMapFeature feature = (ZMapFeature)data ;
  blixemData  blixem_data = (blixemData)user_data ;

  /* If errorMsg is set then it means there was an error earlier on in processing so we don't
   * process any more records. */
  if (!blixem_data->errorMsg)
    {
      /* Only process features we want to dump. We then filter those features according to the
       * following rules (inherited from acedb): alignment features must be wholly within the
       * blixem max/min to be included, for transcripts we include as many introns/exons as will fit. */
      if (feature->type == blixem_data->required_feature_type)
	{
	  if (feature->type == ZMAPSTYLE_MODE_ALIGNMENT
	      && feature->feature.homol.flags.has_sequence)
	    {
	      GQuark align_id = feature->original_id ;

	      if (!(g_hash_table_lookup(blixem_data->known_sequences, GINT_TO_POINTER(align_id))))
		{

		  if (feature->feature.homol.type == blixem_data->align_type)
		    {
		      if ((feature->x1 >= blixem_data->features_min && feature->x1 <= blixem_data->features_max)
			  && (feature->x2 >= blixem_data->features_min && feature->x2 <= blixem_data->features_max))
			{
			  if ((*blixem_data->opts == 'X' && feature->feature.homol.type == ZMAPHOMOL_X_HOMOL)
			      || (*blixem_data->opts == 'N' && feature->feature.homol.type == ZMAPHOMOL_N_HOMOL))
			    {
			      ZMapSequence new_sequence ;

			      g_hash_table_insert(blixem_data->known_sequences,
						  GINT_TO_POINTER(feature->original_id),
						  feature) ;

			      new_sequence = g_new0(ZMapSequenceStruct, 1) ;
			      new_sequence->name = align_id ;   /* Is this the right id ???
								   no...???? */

			      if (feature->feature.homol.type == ZMAPHOMOL_X_HOMOL)
				new_sequence->type = ZMAPSEQUENCE_PEPTIDE ;
			      else
				new_sequence->type = ZMAPSEQUENCE_DNA ;

			      blixem_data->local_sequences = g_list_append(blixem_data->local_sequences,
									   new_sequence) ;
			    }
			}
		    }
		}
	    }
	}
    }


  return ;
}


/* A GCompareFunc() to find the sequence in a list of sequences that has the same
 * name as the given feature. */
static int findFeature(gconstpointer a, gconstpointer b)
{
  int result = -1 ;
  ZMapSequence sequence = (ZMapSequence)a ;
  ZMapFeature feature = (ZMapFeature)b ;

  if (feature->original_id == sequence->name)
    result = 0 ;

  return result ;
}

/* GFunc to free sequence structs for local sequences. */
static void freeSequences(gpointer data, gpointer user_data_unused)
{
  ZMapSequence sequence = (ZMapSequence)data ;

  zMapAssert(sequence && sequence->sequence) ;

  g_free(sequence->sequence) ;
  g_free(sequence) ;

  return ;
}

static gboolean check_edited_values(ZMapGuiNotebookAny note_any, const char *entry_text, gpointer user_data)
{
  char *text = (char *)entry_text;
  gboolean allowed = TRUE;

  if (!text || (text && !*text))
    allowed = FALSE;
  else if (note_any->name == g_quark_from_string("Launch script"))
    {
      if (!(allowed = zMapFileAccess(text, "x")))
	zMapWarning("%s is not executable.", text);
      allowed = TRUE;		/* just warn for now */
    }
  else if (note_any->name == g_quark_from_string("Config File"))
    {
      if (!(allowed = zMapFileAccess(text, "r")))
	zMapWarning("%s is not readable.", text);
      allowed = TRUE;		/* just warn for now */
    }
  else if (note_any->name == g_quark_from_string("Port"))
    {
      int tmp = 0;
      if (zMapStr2Int(text, &tmp))
	{
	  int min = 1024, max = 65535;
	  if (tmp < min || tmp > max)
	    {
	      allowed = FALSE;
	      zMapWarning("Port should be in range of %d to %d", min, max);
	    }
	}
    }
  else
    allowed = TRUE;

  return allowed;
}

static ZMapGuiNotebookChapter makeChapter(ZMapGuiNotebook note_book_parent)
{
  ZMapGuiNotebookChapter chapter = NULL ;
  ZMapGuiNotebookCBStruct user_CBs = {cancelCB, NULL, applyCB, NULL, check_edited_values, NULL, saveCB, NULL} ;
  ZMapGuiNotebookPage page ;
  ZMapGuiNotebookSubsection subsection ;
  ZMapGuiNotebookParagraph paragraph ;
  ZMapGuiNotebookTagValue tagvalue ;

  chapter = zMapGUINotebookCreateChapter(note_book_parent, "Blixem", &user_CBs) ;


  page = zMapGUINotebookCreatePage(chapter, BLIX_NB_PAGE_GENERAL) ;

  subsection = zMapGUINotebookCreateSubsection(page, NULL) ;

  paragraph = zMapGUINotebookCreateParagraph(subsection, NULL,
					     ZMAPGUI_NOTEBOOK_PARAGRAPH_TAGVALUE_TABLE,
					     NULL, NULL) ;

  tagvalue = zMapGUINotebookCreateTagValue(paragraph, "Scope",
					   ZMAPGUI_NOTEBOOK_TAGVALUE_SIMPLE,
					   "int", blixem_config_curr_G.scope) ;

  tagvalue = zMapGUINotebookCreateTagValue(paragraph, "Restrict scope to Mark",
					   ZMAPGUI_NOTEBOOK_TAGVALUE_CHECKBOX,
					   "bool", blixem_config_curr_G.scope_from_mark) ;

  tagvalue = zMapGUINotebookCreateTagValue(paragraph, "Restrict features to Mark",
					   ZMAPGUI_NOTEBOOK_TAGVALUE_CHECKBOX,
					   "bool", blixem_config_curr_G.features_from_mark) ;

  tagvalue = zMapGUINotebookCreateTagValue(paragraph, "Maximum Homols Shown",
					   ZMAPGUI_NOTEBOOK_TAGVALUE_SIMPLE,
					   "int", blixem_config_curr_G.homol_max) ;


  page = zMapGUINotebookCreatePage(chapter, BLIX_NB_PAGE_PFETCH) ;

  subsection = zMapGUINotebookCreateSubsection(page, NULL) ;

  paragraph = zMapGUINotebookCreateParagraph(subsection, NULL,
					     ZMAPGUI_NOTEBOOK_PARAGRAPH_TAGVALUE_TABLE,
					     NULL, NULL) ;

  tagvalue = zMapGUINotebookCreateTagValue(paragraph, "Host network id",
					   ZMAPGUI_NOTEBOOK_TAGVALUE_SIMPLE,
					   "string", blixem_config_curr_G.netid) ;

  tagvalue = zMapGUINotebookCreateTagValue(paragraph, "Port",
					   ZMAPGUI_NOTEBOOK_TAGVALUE_SIMPLE,
					   "int", blixem_config_curr_G.port) ;


  page = zMapGUINotebookCreatePage(chapter, BLIX_NB_PAGE_ADVANCED) ;

  subsection = zMapGUINotebookCreateSubsection(page, NULL) ;

  paragraph = zMapGUINotebookCreateParagraph(subsection, NULL,
					     ZMAPGUI_NOTEBOOK_PARAGRAPH_TAGVALUE_TABLE,
					     NULL, NULL) ;

  tagvalue = zMapGUINotebookCreateTagValue(paragraph, "Config File",
					   ZMAPGUI_NOTEBOOK_TAGVALUE_SIMPLE,
					   "string", blixem_config_curr_G.config_file) ;

  tagvalue = zMapGUINotebookCreateTagValue(paragraph, "Launch script",
					   ZMAPGUI_NOTEBOOK_TAGVALUE_SIMPLE,
					   "string", blixem_config_curr_G.script) ;

  tagvalue = zMapGUINotebookCreateTagValue(paragraph, "Keep temporary Files",
					   ZMAPGUI_NOTEBOOK_TAGVALUE_CHECKBOX,
					   "bool", blixem_config_curr_G.keep_tmpfiles) ;

  tagvalue = zMapGUINotebookCreateTagValue(paragraph, "Kill Blixem on Exit",
					   ZMAPGUI_NOTEBOOK_TAGVALUE_CHECKBOX,
					   "bool", blixem_config_curr_G.kill_on_exit) ;

  return chapter ;
}




static void readChapter(ZMapGuiNotebookChapter chapter)
{
  ZMapGuiNotebookPage page ;
  gboolean bool_value = FALSE ;
  int int_value = 0 ;
  char *string_value = NULL ;


  if ((page = zMapGUINotebookFindPage(chapter, BLIX_NB_PAGE_GENERAL)))
    {
      if (zMapGUINotebookGetTagValue(page, "Scope", "int", &int_value))
	{
	  if (int_value != blixem_config_curr_G.scope)
	    {
	      blixem_config_curr_G.scope = int_value ;
	      blixem_config_curr_G.is_set.scope = TRUE ;
	    }
	}


      /* Restricting scope and features are interlocked: if scope is restricted to
       * mark then features _must_ also be restricted to mark.
       * Restricting features to mark is independent of scope. */
      if (zMapGUINotebookGetTagValue(page, "Restrict scope to Mark", "bool", &bool_value))
	{
	  if (blixem_config_curr_G.scope_from_mark != bool_value)
	    {
	      blixem_config_curr_G.scope_from_mark = bool_value ;
	      blixem_config_curr_G.is_set.scope_from_mark = TRUE ;
	    }
	}

      if (zMapGUINotebookGetTagValue(page, "Restrict features to Mark", "bool", &bool_value))
	{
	  if (blixem_config_curr_G.features_from_mark != bool_value)
	    {
	      blixem_config_curr_G.features_from_mark = bool_value ;
	      blixem_config_curr_G.is_set.features_from_mark = TRUE ;
	    }

	  /* Force features from mark if scope is set to mark. */
	  if (blixem_config_curr_G.scope_from_mark)
	    {
	      blixem_config_curr_G.features_from_mark = TRUE ;
	      blixem_config_curr_G.is_set.features_from_mark = TRUE ;
	    }
	}


      if (zMapGUINotebookGetTagValue(page, "Maximum Homols Shown", "int", &int_value))
	{
	  if (int_value != blixem_config_curr_G.homol_max)
	    {
	      blixem_config_curr_G.homol_max = int_value ;
	      blixem_config_curr_G.is_set.homol_max = TRUE ;
	    }
	}
    }

  if ((page = zMapGUINotebookFindPage(chapter, BLIX_NB_PAGE_PFETCH)))
    {

      /* ADD VALIDATION.... */

      if (zMapGUINotebookGetTagValue(page, "Host network id", "string", &string_value))
	{
	  if (string_value && *string_value
	      && strcmp(string_value, blixem_config_curr_G.netid) != 0)
	    {
	      g_free(blixem_config_curr_G.netid) ;

	      blixem_config_curr_G.netid = g_strdup(string_value) ;
	      blixem_config_curr_G.is_set.netid = TRUE ;
	    }
	}

      if (zMapGUINotebookGetTagValue(page, "Port", "int", &int_value))
	{
	  if (int_value != blixem_config_curr_G.port)
	    {
	      blixem_config_curr_G.port = int_value ;
	      blixem_config_curr_G.is_set.port = TRUE ;
	    }
	}

    }

  if ((page = zMapGUINotebookFindPage(chapter, BLIX_NB_PAGE_ADVANCED)))
    {

      /* ADD VALIDATION.... */

      if (zMapGUINotebookGetTagValue(page, "Config File", "string", &string_value))
	{
	  if (string_value && *string_value
	      && strcmp(string_value, blixem_config_curr_G.config_file) != 0)
	    {
	      g_free(blixem_config_curr_G.config_file) ;

	      blixem_config_curr_G.config_file = g_strdup(string_value) ;
	      blixem_config_curr_G.is_set.config_file = TRUE ;
	    }
	}

      if (zMapGUINotebookGetTagValue(page, "Launch script", "string", &string_value))
	{
	  if (string_value && *string_value
	      && strcmp(string_value, blixem_config_curr_G.script) != 0)
	    {
	      g_free(blixem_config_curr_G.script) ;

	      blixem_config_curr_G.script = g_strdup(string_value) ;
	      blixem_config_curr_G.is_set.script = TRUE ;
	    }
	}

      if (zMapGUINotebookGetTagValue(page, "Keep temporary Files", "bool", &bool_value))
	{
	  if (blixem_config_curr_G.keep_tmpfiles != bool_value)
	    {
	      blixem_config_curr_G.keep_tmpfiles = bool_value ;
	      blixem_config_curr_G.is_set.keep_tmpfiles = TRUE ;
	    }
	}

      if (zMapGUINotebookGetTagValue(page, "Kill Blixem on Exit", "bool", &bool_value))
	{
	  if (blixem_config_curr_G.kill_on_exit != bool_value)
	    {
	      blixem_config_curr_G.kill_on_exit = bool_value ;
	      blixem_config_curr_G.is_set.kill_on_exit = TRUE ;
	    }
	}

    }


  return ;
}

static void saveUserPrefs(BlixemConfigData prefs)
{
  ZMapConfigIniContext context = NULL;

  if ((context = zMapConfigIniContextProvide()))
    {
      if (prefs->netid)
	zMapConfigIniContextSetString(context, ZMAPSTANZA_BLIXEM_CONFIG, ZMAPSTANZA_BLIXEM_CONFIG,
				      ZMAPSTANZA_BLIXEM_NETID, prefs->netid);

      zMapConfigIniContextSetInt(context, ZMAPSTANZA_BLIXEM_CONFIG, ZMAPSTANZA_BLIXEM_CONFIG,
				 ZMAPSTANZA_BLIXEM_PORT, prefs->port);

      zMapConfigIniContextSetInt(context, ZMAPSTANZA_BLIXEM_CONFIG, ZMAPSTANZA_BLIXEM_CONFIG,
				 ZMAPSTANZA_BLIXEM_SCOPE, prefs->scope);

      zMapConfigIniContextSetBoolean(context, ZMAPSTANZA_BLIXEM_CONFIG, ZMAPSTANZA_BLIXEM_CONFIG,
				     ZMAPSTANZA_BLIXEM_SCOPE_MARK, prefs->scope_from_mark) ;

      zMapConfigIniContextSetBoolean(context, ZMAPSTANZA_BLIXEM_CONFIG, ZMAPSTANZA_BLIXEM_CONFIG,
				     ZMAPSTANZA_BLIXEM_FEATURES_MARK, prefs->features_from_mark) ;

      zMapConfigIniContextSetInt(context, ZMAPSTANZA_BLIXEM_CONFIG, ZMAPSTANZA_BLIXEM_CONFIG,
				 ZMAPSTANZA_BLIXEM_MAX, prefs->homol_max);

      zMapConfigIniContextSetBoolean(context, ZMAPSTANZA_BLIXEM_CONFIG, ZMAPSTANZA_BLIXEM_CONFIG,
				     ZMAPSTANZA_BLIXEM_KEEP_TEMP, prefs->keep_tmpfiles);

      zMapConfigIniContextSetBoolean(context, ZMAPSTANZA_BLIXEM_CONFIG, ZMAPSTANZA_BLIXEM_CONFIG,
				     ZMAPSTANZA_BLIXEM_KILL_EXIT, prefs->kill_on_exit);

      if (prefs->script)
	zMapConfigIniContextSetString(context, ZMAPSTANZA_BLIXEM_CONFIG, ZMAPSTANZA_BLIXEM_CONFIG,
				      ZMAPSTANZA_BLIXEM_SCRIPT, prefs->script);

      if (prefs->config_file)
	zMapConfigIniContextSetString(context, ZMAPSTANZA_BLIXEM_CONFIG, ZMAPSTANZA_BLIXEM_CONFIG,
				      ZMAPSTANZA_BLIXEM_CONF_FILE, prefs->config_file);


#ifdef RDS_DONT_INCLUDE
      if (prefs->dna_sets)
	zMapConfigIniContextSetString(context, ZMAPSTANZA_BLIXEM_CONFIG, ZMAPSTANZA_BLIXEM_CONFIG,
				      ZMAPSTANZA_BLIXEM_DNA_FS, prefs->dna_sets);

      if (prefs->protein_sets)
	zMapConfigIniContextSetString(context, ZMAPSTANZA_BLIXEM_CONFIG, ZMAPSTANZA_BLIXEM_CONFIG,
				      ZMAPSTANZA_BLIXEM_PROT_FS, prefs->protein_sets);

      if (prefs->transcript_sets)
	zMapConfigIniContextSetString(context, ZMAPSTANZA_BLIXEM_CONFIG, ZMAPSTANZA_BLIXEM_CONFIG,
				      ZMAPSTANZA_BLIXEM_FS, prefs->transcript_sets);
#endif

      zMapConfigIniContextSave(context);
    }

  return ;
}
static void saveChapter(ZMapGuiNotebookChapter chapter)
{
  saveUserPrefs(&blixem_config_curr_G);

  return ;
}

static void applyCB(ZMapGuiNotebookAny any_section, void *user_data_unused)
{
  readChapter((ZMapGuiNotebookChapter)any_section) ;

  return ;
}

static void saveCB(ZMapGuiNotebookAny any_section, void *user_data_unused)
{
  ZMapGuiNotebookChapter chapter = (ZMapGuiNotebookChapter)any_section;

  readChapter(chapter);

  saveChapter(chapter);

  return ;
}

static void cancelCB(ZMapGuiNotebookAny any_section, void *user_data_unused)
{

  return ;
}

/* Length of a block. */
static int calcBlockLength(ZMapSequenceType match_seq_type, int start, int end)
{
  int coord ;

  coord = (end - start) + 1 ;

  if (match_seq_type == ZMAPSEQUENCE_PEPTIDE)
    coord /= 3 ;

  return coord ;
}

/* Length between two blocks. */
static int calcGapLength(ZMapSequenceType match_seq_type, int start, int end)
{
  int coord ;

  coord = (end - start) - 1 ;

  if (match_seq_type == ZMAPSEQUENCE_PEPTIDE)
    coord /= 3 ;

  return coord ;
}




#ifdef ED_G_NEVER_INCLUDE_THIS_CODE
static void printFunc(gpointer key, gpointer value, gpointer user_data)
{
  ZMapFeatureSet feature_set = (ZMapFeatureSet)value ;

  printf("Set name orig: \"%s\"\tuniq: \"%s\"\n",
	 g_quark_to_string(feature_set->original_id),
	 g_quark_to_string(feature_set->unique_id)) ;

  return ;
}
#endif /* ED_G_NEVER_INCLUDE_THIS_CODE */





/*************************** end of file *********************************/<|MERGE_RESOLUTION|>--- conflicted
+++ resolved
@@ -425,18 +425,11 @@
   blixemDataStruct blixem_data = {0} ;
   char *err_msg = "error in zmapViewCallBlixem()" ;
 
-<<<<<<< HEAD
+
   status = initBlixemData(view, block, align_type,
 			  0, position,
 			  0, 0, 0, 0, NULL, feature_set, ZMAPWINDOW_ALIGNCMD_NONE, &blixem_data, &err_msg) ;
-=======
-
-#ifdef ED_G_NEVER_INCLUDE_THIS_CODE
-  zMapAssert(view && zMapFeatureIsValid((ZMapFeatureAny)feature)) ;
-#endif /* ED_G_NEVER_INCLUDE_THIS_CODE */
-
-  status = initBlixemData(view, block, align_type, 0, position, 0, 0, NULL, feature_set, ZMAPWINDOW_ALIGNCMD_NONE, &blixem_data, &err_msg) ;
->>>>>>> 09b014b2
+
 
   blixem_data.errorMsg = NULL ;
 
@@ -521,7 +514,6 @@
   blixemDataStruct blixem_data = {0} ;
   char *err_msg = "error in zmapViewCallBlixem()" ;
 
-<<<<<<< HEAD
   if ((status = initBlixemData(view, block, homol_type,
 			       offset, position,
 			       window_start, window_end,
@@ -530,30 +522,13 @@
     {
       if (blixem_data.file_format == BLX_FILE_FORMAT_GFF)
 	blixem_data.format_data = &gff_data ;
-=======
-  status = initBlixemData(view, block, homol_type,
-			  offset, position, start, end,
-			  features, feature_set, align_set, &blixem_data, &err_msg) ;
-
-  if (blixem_data.file_format == BLX_FILE_FORMAT_GFF)
-    blixem_data.format_data = &gff_data ;
-
-  /* Try showing whole range in blixem when scope is taken from mark, see if annotators like this ? */
-  if (blixem_data.scope_from_mark)
-    blixem_data.show_whole_range = TRUE ;
-
-  blixem_data.local_sequences = local_sequences ;
-  blixem_data.source = source;
->>>>>>> 09b014b2
 
       blixem_data.local_sequences = local_sequences ;
       blixem_data.source = source;
 
-<<<<<<< HEAD
       blixem_data.sequence_map = view->view_sequence;
     }
-=======
->>>>>>> 09b014b2
+
 
   if (status)
     status = makeTmpfiles(&blixem_data) ;
@@ -943,26 +918,12 @@
   g_free(blixem_data->script);
   blixem_data->script = g_strdup(curr_prefs->script) ;
 
-<<<<<<< HEAD
   g_free(blixem_data->config_file);
   blixem_data->config_file = g_strdup(curr_prefs->config_file) ;
 
   if (curr_prefs->scope > 0)
     blixem_data->scope = curr_prefs->scope ;
-=======
-  /* Set min/max range for blixem scope and clamp to our sequence. */
-  if ((blixem_data->align_set == ZMAPWINDOW_ALIGNCMD_SEQ)
-  	|| (blixem_data->scope_from_mark && blixem_data->mark_start && blixem_data->mark_end))
-    {
-      blixem_data->scope_min = blixem_data->mark_start ;
-      blixem_data->scope_max = blixem_data->mark_end ;
-    }
-  else
-    {
-      blixem_data->scope_min = blixem_data->position - (scope / 2) ;
-      blixem_data->scope_max = blixem_data->position + (scope / 2) ;
-    }
->>>>>>> 09b014b2
+
 
   blixem_data->scope_from_mark = curr_prefs->scope_from_mark ;
   blixem_data->features_from_mark = curr_prefs->features_from_mark ;
@@ -1287,26 +1248,18 @@
   /* Rebase coords in blixem by offset. */
   if (blixem_data->position)
     {
-<<<<<<< HEAD
       int offset, tmp1 ;
-=======
-      int offset, tmp1; //,tmp2 ;
->>>>>>> 09b014b2
+
 
       offset = tmp1 = blixem_data->offset ;
 
       paramString[BLX_ARGV_OFFSET_FLAG - missed] = g_strdup("-m") ;
-<<<<<<< HEAD
 #if MH17_WONT_WORK_POST_CHROMO_COORDS
       /* NOTE this function swaps start and end and inverts them, you have to provide both */
       if (blixem_data->view->revcomped_features)
 		zMapFeatureReverseComplementCoords(blixem_data->block, &offset, &tmp1) ;
 #endif
-=======
-      /* NOTE this function swaps start and end and inverts them, you have to provide both */
-      if (blixem_data->view->revcomped_features)
-		zMapFeatureReverseComplementCoords(blixem_data->block, &offset, &tmp1) ;
->>>>>>> 09b014b2
+
 
       paramString[BLX_ARGV_OFFSET - missed]      = g_strdup_printf("%d", offset) ;
     }
@@ -1390,7 +1343,7 @@
   else
   {
       missed += 1;
-<<<<<<< HEAD
+
   }
 
   if (blixem_data->align_set == ZMAPWINDOW_ALIGNCMD_SEQ)
@@ -1403,20 +1356,7 @@
   	missed += 2;
   }
 
-=======
-  }
-
-  if (blixem_data->align_set == ZMAPWINDOW_ALIGNCMD_SEQ)
-  {
-  	paramString[BLX_ARGV_COVERAGE - missed] = g_strdup("--show-coverage");
-  	paramString[BLX_ARGV_SQUASH - missed] = g_strdup("--squash-matches");
-  }
-  else
-  {
-  	missed += 2;
-  }
-
->>>>>>> 09b014b2
+
   return status ;
 }
 
@@ -1425,11 +1365,8 @@
 {
   gboolean status = TRUE ;
   GError  *channel_error = NULL ;
-<<<<<<< HEAD
   //  gboolean seqbl_file = FALSE ;
-=======
-//  gboolean seqbl_file = FALSE ;
->>>>>>> 09b014b2
+
   char *header ;
   int start, end ;
 
@@ -1481,7 +1418,6 @@
     }
   else
 #endif
-<<<<<<< HEAD
 
 #warning legacy blixem file format code iffed out!
     {
@@ -1490,29 +1426,13 @@
 
       if (blixem_data->view->revcomped_features)
 	zMapFeatureReverseComplementCoords(blixem_data->block, &start, &end) ;
-=======
-#warning legacy blixem file format code iffed out!
-    {
-      if (blixem_data->align_set == ZMAPWINDOW_ALIGNCMD_SEQ)
-      {
-            if(blixem_data->mark_start < start)
-            	start = blixem_data->mark_start;
-            if(blixem_data->mark_end > end)
-            	end = blixem_data->mark_end;
-      }
-
-	if (blixem_data->view->revcomped_features)
-		zMapFeatureReverseComplementCoords(blixem_data->block, &start, &end) ;
->>>>>>> 09b014b2
+
 
       header = g_strdup_printf("##gff-version 3\n##sequence-region %s %d %d\n",
 			       g_quark_to_string(blixem_data->block->original_id),
 			       start, end) ;
-<<<<<<< HEAD
       printf("Blixem file: %s",header);
-=======
-printf("Blixem file: %s",header);
->>>>>>> 09b014b2
+
 
       status = initFeatureFile(blixem_data->gff_file, header, blixem_data->line,
 			       &(blixem_data->gff_channel), blixem_data) ;
@@ -1578,7 +1498,7 @@
 	}
 
       if (blixem_data->align_set == ZMAPWINDOW_ALIGNCMD_SEQ)
-<<<<<<< HEAD
+
 	{
 	  // chr4-04     source1     region      215000      300000      0.000000    .     .     dataType=short-read
 
@@ -1598,28 +1518,7 @@
 	  printLine(blixem_data->gff_channel, &(blixem_data->errorMsg), blixem_data->line->str) ;
 	  printf("Blixem file: %s",blixem_data->line->str);
 	}
-=======
-      {
-// chr4-04     source1     region      215000      300000      0.000000    .     .     dataType=short-read
-
-            /* MH17: not sure whre eblx and seqbl come in
-             * the feature writing code just goes straight to gff
-             * via code like this:
-             */
-            char *ref_name = (char *)g_quark_to_string(blixem_data->block->original_id);
-
-            g_string_append_printf(blixem_data->line, "%s\t%s\t%s\t%d\t%d\t%f\t.\t.\t%s\t\n",
-
-                   ref_name, blixem_data->source,
-                   "region",          // zMapSOAcc2Term(feature->SO_accession),
-//                   blixem_data->mark_start, blixem_data->mark_end,
-			 start,end,		/* these have been revcomped and wwere set from the mark */
-                   0.0, "dataType=short-read" ) ;       // is this also SO??
-
-            printLine(blixem_data->gff_channel, &(blixem_data->errorMsg), blixem_data->line->str) ;
-printf("Blixem file: %s",blixem_data->line->str);
-      }
->>>>>>> 09b014b2
+
 
       if (blixem_data->homol_max)
 	{
@@ -3064,7 +2963,7 @@
 	    zMapFeatureReverseComplementCoords(blixem_data->block, &start, &end) ;
 
 	  /* Write header as:   ">seq_name start end" so file is self describing, note that
-	   * start/end are ref sequence coords (e.g. chromosome), not local zmap display coords. */ 
+	   * start/end are ref sequence coords (e.g. chromosome), not local zmap display coords. */
 	  line = g_strdup_printf(">%s %d %d\n",
 				 g_quark_to_string(blixem_data->view->features->parent_name),
 				 start, end) ;
