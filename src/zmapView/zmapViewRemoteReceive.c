/*  Last edited: Jul  7 09:13 2011 (edgrif) */
/*  File: zmapViewRemoteRequests.c
 *  Author: Roy Storey (rds@sanger.ac.uk)
 *  Copyright (c) 2006-2012: Genome Research Ltd.
 *-------------------------------------------------------------------
 * ZMap is free software; you can redistribute it and/or
 * modify it under the terms of the GNU General Public License
 * as published by the Free Software Foundation; either version 2
 * of the License, or (at your option) any later version.
 *
 * This program is distributed in the hope that it will be useful,
 * but WITHOUT ANY WARRANTY; without even the implied warranty of
 * MERCHANTABILITY or FITNESS FOR A PARTICULAR PURPOSE.  See the
 * GNU General Public License for more details.
 *
 * You should have received a copy of the GNU General Public License
 * along with this program; if not, write to the Free Software
 * Foundation, Inc., 59 Temple Place - Suite 330, Boston, MA  02111-1307, USA.
 * or see the on-line version at http://www.gnu.org/copyleft/gpl.txt
 *-------------------------------------------------------------------
 * This file is part of the ZMap genome database package
 * originally written by:
 *
 *      Ed Griffiths (Sanger Institute, UK) edgrif@sanger.ac.uk,
 *        Roy Storey (Sanger Institute, UK) rds@sanger.ac.uk,
 *   Malcolm Hinsley (Sanger Institute, UK) mh17@sanger.ac.uk
 *
 * Description: Receives and interprets xremote messages delivered from
 *              a peer application set up to interact with zmap.
 *
 * Exported functions: See zmapView_P.h
 *
 *-------------------------------------------------------------------
 */

#include <ZMap/zmap.h>

#include <string.h>

#include <ZMap/zmapGFF.h>
#include <ZMap/zmapUtils.h>
#include <ZMap/zmapUtilsXRemote.h>
#include <ZMap/zmapGLibUtils.h>
#include <ZMap/zmapXML.h>
#include <zmapView_P.h>
#include <ZMap/zmapConfigStanzaStructs.h>

#define VIEW_POST_EXECUTE_DATA "xremote_post_execute_data"

typedef enum
  {
    ZMAPVIEW_REMOTE_INVALID,
    /* Add below here... */

    ZMAPVIEW_REMOTE_FIND_FEATURE,
    ZMAPVIEW_REMOTE_CREATE_FEATURE,
    ZMAPVIEW_REMOTE_DELETE_FEATURE,

    ZMAPVIEW_REMOTE_HIGHLIGHT_FEATURE,
    ZMAPVIEW_REMOTE_HIGHLIGHT2_FEATURE,
    ZMAPVIEW_REMOTE_UNHIGHLIGHT_FEATURE,

    ZMAPVIEW_REMOTE_ZOOM_TO,

    ZMAPVIEW_REMOTE_GET_MARK,
    ZMAPVIEW_REMOTE_GET_FEATURE_NAMES,
    ZMAPVIEW_REMOTE_LOAD_FEATURES,

    ZMAPVIEW_REMOTE_REGISTER_CLIENT,
    ZMAPVIEW_REMOTE_LIST_WINDOWS,
    ZMAPVIEW_REMOTE_NEW_WINDOW,

    ZMAPVIEW_REMOTE_DUMP_CONTEXT,

    /* ...but above here */
    ZMAPVIEW_REMOTE_UNKNOWN
  } ZMapViewValidXRemoteActions ;



/* Action descriptor. */
typedef struct
{

  ZMapViewValidXRemoteActions action ;
  gboolean is_edit_action ;				    /* Does this action edit the feature context ? */
  gboolean must_exist ;					    /* Does the target of the action need
							       to exist ? e.g. columns may be
							       dynamically loaded so may not exist yet. */

} ActionDescriptorStruct, *ActionDescriptor ;



/* Control block for all the remote actions. */
typedef struct RequestDataStructName
{
  int code ;
  gboolean handled ;
  GString *messages ;

  ZMapView           view;

  /* some operations are "read only" and hence can use the orig_context, others require edits and
   * must create an edit_context to do these. */

  /* Note that only orig_context stays the same throughout processing of a request, other elements
   * will change if more than one align/block or whatever is specified in the request. */
  ZMapFeatureContext orig_context ;
  ZMapFeatureAlignment orig_align;
  ZMapFeatureBlock orig_block;
  ZMapFeatureSet orig_feature_set;
  ZMapFeature orig_feature;

  /* edit_context is constructed to carry out context chnages. */
  gboolean is_edit_action ;
  ZMapFeatureContext edit_context ;
  ZMapFeatureAlignment align;
  ZMapFeatureBlock block;
  ZMapFeatureSet feature_set;
  ZMapFeature feature;

  GQuark source_id ;
  GQuark style_id ;
  ZMapFeatureTypeStyle style ;

  GList *feature_list;

  GList *locations ;

  char *filename;
  char *format;

  gboolean use_mark ;
  GList *feature_sets ;

  gboolean zoomed ;

  int start, end ;

} RequestDataStruct, *RequestData ;



typedef struct
{
  ZMapViewValidXRemoteActions action;
  ZMapFeatureContext edit_context;
} PostExecuteDataStruct, *PostExecuteData;


static char *view_execute_command(char *command_text, gpointer user_data,
				  ZMapXRemoteStatus *statusCode, ZMapXRemoteObj owner);
static char *view_post_execute(char *command_text, gpointer user_data,
			       ZMapXRemoteStatus *statusCode, ZMapXRemoteObj owner);
static void delete_failed_make_message(gpointer list_data, gpointer user_data);
static gboolean drawNewFeatures(ZMapView view, RequestData input_data);
static void getChildWindowXID(ZMapView view, RequestData input_data);
static void viewDumpContextToFile(ZMapView view, RequestData input_data);
static gboolean sanityCheckContext(ZMapView view, RequestData input_data);
static void draw_failed_make_message(gpointer list_data, gpointer user_data);
static gint matching_unique_id(gconstpointer list_data, gconstpointer user_data);
static ZMapFeatureContextExecuteStatus delete_from_list(GQuark key, gpointer data, gpointer user_data, char **error_out);
static ZMapFeatureContextExecuteStatus mark_matching_invalid(GQuark key, gpointer data, gpointer user_data, char **error_out);
static ZMapFeatureContextExecuteStatus sanity_check_context(GQuark key, gpointer data, gpointer user_data, char **error_out);

static void zoomWindowToFeature(ZMapView view, RequestData input_data) ;

static void reportWindowMark(ZMapView view, RequestData input_data) ;
static void loadFeatures(ZMapView view, RequestData input_data) ;

static void createClient(ZMapView view, ZMapXRemoteParseCommandData input_data);
static void eraseFeatures(ZMapView view, RequestData input_data);

static gboolean xml_zmap_start_cb(gpointer user_data, ZMapXMLElement zmap_element, ZMapXMLParser parser);
static gboolean xml_request_start_cb(gpointer user_data, ZMapXMLElement zmap_element, ZMapXMLParser parser);
static gboolean xml_request_end_cb(gpointer user_data, ZMapXMLElement zmap_element, ZMapXMLParser parser);
static gboolean xml_export_start_cb(gpointer user_data, ZMapXMLElement zmap_element, ZMapXMLParser parser);
static gboolean xml_align_start_cb(gpointer user_data, ZMapXMLElement zmap_element, ZMapXMLParser parser);
static gboolean xml_block_start_cb(gpointer user_data, ZMapXMLElement zmap_element, ZMapXMLParser parser);
static gboolean xml_featureset_start_cb(gpointer user_data, ZMapXMLElement zmap_element, ZMapXMLParser parser);
static gboolean xml_featureset_end_cb(gpointer user_data, ZMapXMLElement zmap_element, ZMapXMLParser parser);
static gboolean xml_feature_start_cb(gpointer user_data, ZMapXMLElement zmap_element, ZMapXMLParser parser);
static gboolean xml_feature_end_cb(gpointer user_data, ZMapXMLElement zmap_element, ZMapXMLParser parser);
static gboolean xml_subfeature_end_cb(gpointer user_data, ZMapXMLElement zmap_element, ZMapXMLParser parser);

static gboolean xml_return_true_cb(gpointer user_data, ZMapXMLElement zmap_element, ZMapXMLParser parser);

static void getFeatureNames(ZMapView view, RequestData input_data) ;
static void findUniqueCB(gpointer data, gpointer user_data) ;
static void makeUniqueListCB(gpointer key, gpointer value, gpointer user_data) ;
static void copyAddFeature(gpointer key, gpointer value, gpointer user_data) ;

static void setWindowXremote(ZMapView view) ;
static void setXremoteCB(gpointer list_data, gpointer user_data) ;

static gboolean executeRequest(ZMapXMLParser parser, ZMapXRemoteParseCommandData input_data) ;




/*
 *               Globals
 */

/* Descriptor table of action attributes */
static ActionDescriptorStruct action_table_G[] =
  {
    {ZMAPVIEW_REMOTE_INVALID, FALSE, FALSE},

    {ZMAPVIEW_REMOTE_FIND_FEATURE, FALSE, TRUE},

    {ZMAPVIEW_REMOTE_CREATE_FEATURE, TRUE, FALSE},
    {ZMAPVIEW_REMOTE_DELETE_FEATURE, TRUE, TRUE},

    {ZMAPVIEW_REMOTE_HIGHLIGHT_FEATURE, FALSE, TRUE},
    {ZMAPVIEW_REMOTE_HIGHLIGHT2_FEATURE, FALSE, TRUE},
    {ZMAPVIEW_REMOTE_UNHIGHLIGHT_FEATURE, FALSE, TRUE},
    {ZMAPVIEW_REMOTE_ZOOM_TO, FALSE, TRUE},

    {ZMAPVIEW_REMOTE_GET_MARK, FALSE, FALSE},

    {ZMAPVIEW_REMOTE_GET_FEATURE_NAMES, FALSE, TRUE},

    {ZMAPVIEW_REMOTE_LOAD_FEATURES, TRUE, FALSE},
    {ZMAPVIEW_REMOTE_REGISTER_CLIENT, FALSE, FALSE},

    {ZMAPVIEW_REMOTE_LIST_WINDOWS, FALSE, FALSE},
    {ZMAPVIEW_REMOTE_NEW_WINDOW, FALSE, FALSE},
    {ZMAPVIEW_REMOTE_DUMP_CONTEXT, FALSE, FALSE},

    {ZMAPVIEW_REMOTE_INVALID, FALSE, FALSE}
  } ;



static ZMapXMLObjTagFunctionsStruct view_starts_G[] =
  {
    { "zmap",       xml_zmap_start_cb                  },
    { "request",    xml_request_start_cb               },
    { "client",     zMapXRemoteXMLGenericClientStartCB },
    { "export",     xml_export_start_cb                },
    { "align",      xml_align_start_cb                 },
    { "block",      xml_block_start_cb                 },
    { "featureset", xml_featureset_start_cb            },
    { "feature",    xml_feature_start_cb               },
    {NULL, NULL}
  };

static ZMapXMLObjTagFunctionsStruct view_ends_G[] =
  {
    { "zmap",       xml_return_true_cb    },
    { "request",    xml_request_end_cb    },
    { "align",      xml_return_true_cb    },
    { "block",      xml_return_true_cb    },
    { "featureset", xml_featureset_end_cb },
    { "feature",    xml_feature_end_cb    },
    { "subfeature", xml_subfeature_end_cb },
    {NULL, NULL}
  } ;


/* Must match ZMapViewValidXRemoteActions */
static char *actions_G[ZMAPVIEW_REMOTE_UNKNOWN + 1] =
  {
  NULL,
  "find_feature", "create_feature", "delete_feature",

  "single_select", "multiple_select", "unselect",

  "zoom_to",

  "get_mark", "get_feature_names", "load_features",

  "register_client", "list_windows", "new_window",

  "export_context",
  NULL
};






/*
 *                         External routines.
 */



/* Where is all starts from. Everything else should be static */
void zmapViewSetupXRemote(ZMapView view, GtkWidget *widget)
{
  zMapXRemoteInitialiseWidgetFull(widget, PACKAGE_NAME,
				  ZMAP_DEFAULT_REQUEST_ATOM_NAME,
				  ZMAP_DEFAULT_RESPONSE_ATOM_NAME,
				  view_execute_command,
				  view_post_execute,
				  view);


  return ;
}


char *zMapViewRemoteReceiveAccepts(ZMapView view)
{
  char *xml = NULL;

  xml = zMapXRemoteClientAcceptsActionsXML(zMapXRemoteWidgetGetXID(view->xremote_widget),
                                           &actions_G[ZMAPVIEW_REMOTE_INVALID + 1],
                                           ZMAPVIEW_REMOTE_UNKNOWN - 1);

  return xml;
}




/*
 *                       Internal functions.
 */



/* The ZMapXRemoteCallback */
static char *view_execute_command(char *command_text, gpointer user_data,
				  ZMapXRemoteStatus *status_code, ZMapXRemoteObj owner)
{
  char *response = NULL ;
  ZMapXMLParser parser;
  ZMapXRemoteParseCommandDataStruct input = { NULL };
  RequestDataStruct request_data = {0};
  ZMapView view = (ZMapView)user_data;
  gboolean ping ;

  ping = zMapXRemoteIsPingCommand(command_text, status_code, &response) ;


  if (!ping)
    zMapLogMessage("New xremote command received: %s", command_text) ;


  zMapDebugPrint(xremote_debug_GG, "ZMap App View Handler: %s",  command_text) ;


  request_data.messages = g_string_sized_new(512) ;

  request_data.view = view ;
  input.user_data = &request_data ;

  parser = zMapXMLParserCreate(&input, FALSE, FALSE) ;

  zMapXMLParserSetMarkupObjectTagHandlers(parser, &view_starts_G[0], &view_ends_G[0]) ;


  /* When the buffer is parsed all the start/end handlers get called so quite a lot of stuff
   * is set up by those functions, the request(s) are then serviced in the xml request end
   * handler. */
  if (!(zMapXMLParserParseBuffer(parser, command_text, strlen(command_text))))

    {
      response = g_strdup(zMapXMLParserLastErrorMsg(parser)) ;
    }

  zMapXMLParserDestroy(parser);


  *status_code = request_data.code ;

  response = g_string_free(request_data.messages, FALSE) ;


  /* UGH, this code is horrible...be sure to fix with new xremote.... */
  if (!zMapXRemoteValidateStatusCode(status_code) && response != NULL)
    {
      zMapLogWarning("%s", response);
      g_free(response);

      response = g_strdup("Broken code. Check zmap.log file");
    }

  if (response == NULL)
    {
      response = g_strdup("Broken code.") ;
    }

  if (!ping)
    zMapLogMessage("New xremote command processed: %s", command_text) ;


  return response;
}


static gboolean executeRequest(ZMapXMLParser parser, ZMapXRemoteParseCommandData input)
{
  gboolean result = FALSE ;
  RequestData input_data = input->user_data ;
  ZMapView view = input_data->view ;
  char *response = NULL ;

  input_data->code = 0 ;


  /* We need to set the window somehow....   */

  switch (input->common.action)
    {
    case ZMAPVIEW_REMOTE_REGISTER_CLIENT:
      createClient(view, input);
      break;

    case ZMAPVIEW_REMOTE_ZOOM_TO:
      zoomWindowToFeature(view, input_data);
      break;

    case ZMAPVIEW_REMOTE_GET_MARK:
      reportWindowMark(view, input_data);
      break;

    case ZMAPVIEW_REMOTE_GET_FEATURE_NAMES:
      getFeatureNames(view, input_data) ;
      break ;

    case ZMAPVIEW_REMOTE_LOAD_FEATURES:
      loadFeatures(view, input_data) ;
      break ;

    case ZMAPVIEW_REMOTE_FIND_FEATURE:
      break ;

    case ZMAPVIEW_REMOTE_DELETE_FEATURE:
      {
	eraseFeatures(view, input_data) ;
	break ;
      }

    case ZMAPVIEW_REMOTE_CREATE_FEATURE:
      {
	/* why is context only sanity checked for this operation and not for others...???? */

	if (sanityCheckContext(view, input_data))
	  {
#ifdef ED_G_NEVER_INCLUDE_THIS_CODE
	    ZMapFeatureAny feature ;

	    if ((feature = zMapFeatureContextFindFeatureFromFeature(view->features,
								    input_data.feature)))
	      {
		g_string_append_printf(output_data.messages,
				       "Feature \"%s\" already exists in view",
				       g_quark_to_string(input_data.feature->original_id)) ;
		output_data.code = ZMAPXREMOTE_FAILED ;
	      }
	    else
#endif /* ED_G_NEVER_INCLUDE_THIS_CODE */

	      if (drawNewFeatures(view, input_data)
		  && (view->xremote_widget && input_data->edit_context))
		{
		  /* slice the input_data into the post_data to make the view_post_execute happy. */
		  PostExecuteData post_data = g_new0(PostExecuteDataStruct, 1);

		  post_data->action       = input->common.action;
		  post_data->edit_context = input_data->edit_context;

		  g_object_set_data(G_OBJECT(view->xremote_widget),
				    VIEW_POST_EXECUTE_DATA,
				    post_data);
		}

	    input_data->edit_context = NULL;
	  }
	break;
      }
    case ZMAPVIEW_REMOTE_LIST_WINDOWS:
      {
	getChildWindowXID(view, input_data);
	break;
      }
    case ZMAPVIEW_REMOTE_DUMP_CONTEXT:
      {
	viewDumpContextToFile(view, input_data);
	break;
      }

      /* errrrrrr....what's going on here...... */
    case ZMAPVIEW_REMOTE_UNHIGHLIGHT_FEATURE:
    case ZMAPVIEW_REMOTE_HIGHLIGHT_FEATURE:
    case ZMAPVIEW_REMOTE_HIGHLIGHT2_FEATURE:
    case ZMAPVIEW_REMOTE_NEW_WINDOW:
      //newWindowForView(view, input, &output_data);
      //break;
    case ZMAPVIEW_REMOTE_INVALID:
    case ZMAPVIEW_REMOTE_UNKNOWN:
    default:
      g_string_append_printf(input_data->messages, "%s", "Unknown command") ;
      input_data->code = ZMAPXREMOTE_UNKNOWNCMD ;
      break;
    }


  if (input_data->edit_context && !ZMAPVIEW_REMOTE_DELETE_FEATURE)
    zMapFeatureContextDestroy(input_data->edit_context, TRUE) ;


  if (input_data->code == ZMAPXREMOTE_OK)
    {
      result = TRUE ;
    }
  else
    {
      result = FALSE ;

      zMapXMLParserRaiseParsingError(parser, response) ;
    }



  return result ;
}




static char *view_post_execute(char *command_text, gpointer user_data,
			       ZMapXRemoteStatus *statusCode, ZMapXRemoteObj owner)
{
  char *response = NULL ;
  ZMapView view = (ZMapView)user_data;
  PostExecuteData post_data;
  gboolean status;

  if (view->xremote_widget)
    {
      /* N.B. We _steal_ the g_object data here! */
      if ((post_data = g_object_steal_data(G_OBJECT(view->xremote_widget), VIEW_POST_EXECUTE_DATA)))
	{
	  /* I DON'T UNDERSTAND WHY ONLY CREATE IS HANDLED HERE.... */

	  switch(post_data->action)
	    {
	    case ZMAPVIEW_REMOTE_CREATE_FEATURE:
	      {
		status = zmapViewDrawDiffContext(view, &(post_data->edit_context));

		if(!status)
		  post_data->edit_context = NULL; /* So the view->features context doesn't get destroyed */

		if(post_data->edit_context)
		  zMapFeatureContextDestroy(post_data->edit_context, TRUE);
	      }
	      break;
	    default:
	      zMapAssertNotReached();
	      break;
	    }

	  g_free(post_data);
	}
    }

  return response ;
}




static void createClient(ZMapView view, ZMapXRemoteParseCommandData input)
{
  ZMapXRemoteObj client;
  ClientParameters client_params = &(input->common.client_params);
  RequestData input_data = input->user_data ;
  char *format_response = "<client xwid=\"0x%lx\" created=\"%d\" exists=\"%d\" />";
  int created, exists;

  if (!(view->xremote_client) && (client = zMapXRemoteNew(GDK_DISPLAY())) != NULL)
    {
      zMapXRemoteInitClient(client, client_params->xid) ;
      zMapXRemoteSetRequestAtomName(client, (char *)g_quark_to_string(client_params->request)) ;
      zMapXRemoteSetResponseAtomName(client, (char *)g_quark_to_string(client_params->response)) ;

      view->xremote_client = client ;

      /* We need to tell any windows we have that there is now an external client. */
      setWindowXremote(view) ;

      created = 1 ;
      exists = 0 ;
    }
  else if (view->xremote_client)
    {
      created = 0;
      exists  = 1;
    }
  else
    {
      created = exists = 0;
    }

  g_string_append_printf(input_data->messages, format_response,
			 zMapXRemoteWidgetGetXID(view->xremote_widget), created, exists);

  input_data->code = ZMAPXREMOTE_OK;

  return;
}

static void getChildWindowXID(ZMapView view, RequestData input_data)
{

  if(view->state < ZMAPVIEW_LOADED)
    {
      input_data->code = ZMAPXREMOTE_PRECOND;
      g_string_append_printf(input_data->messages, "%s",
                             "view isn't loaded yet");
    }
  else
    {
      GList *list_item;

      list_item = g_list_first(view->window_list);

      do
        {
          ZMapViewWindow view_window;
          ZMapWindow window;
          char *client_xml = NULL;

          view_window = (ZMapViewWindow)list_item->data;
          window      = zMapViewGetWindow(view_window);
          client_xml  = zMapWindowRemoteReceiveAccepts(window);

          g_string_append_printf(input_data->messages,
                                 "%s", client_xml);
          if(client_xml)
            g_free(client_xml);
        }
      while((list_item = g_list_next(list_item))) ;

      input_data->code = ZMAPXREMOTE_OK;
    }

  return ;
}

static void viewDumpContextToFile(ZMapView view, RequestData input_data)
{
  GIOChannel *file = NULL;
  GError *error = NULL;
  char *filepath = NULL;

  filepath = input_data->filename;

  if(!(file = g_io_channel_new_file(filepath, "w", &error)))
    {
      input_data->code = ZMAPXREMOTE_UNAVAILABLE;
      input_data->handled = FALSE;
      if(error)
	g_string_append(input_data->messages, error->message);
    }
  else
    {
      char *format = NULL;
      gboolean result = FALSE;

      format = input_data->format;

      if(format && g_ascii_strcasecmp(format, "gff") == 0)
	result = zMapGFFDump((ZMapFeatureAny)view->features, view->context_map.styles, file, &error);
#ifdef STYLES_PRINT_TO_FILE
      else if(format && g_ascii_strcasecmp(format, "test-style") == 0)
	zMapFeatureTypePrintAll(view->features->styles, __FILE__);
#endif /* STYLES_PRINT_TO_FILE */
      else
	result = zMapFeatureContextDump(view->features, view->context_map.styles, file, &error);

      if(!result)
	{
	  input_data->code    = ZMAPXREMOTE_INTERNAL;
	  input_data->handled = FALSE;
	  if(error)
	    g_string_append(input_data->messages, error->message);
	}
      else
	{
	  input_data->code    = ZMAPXREMOTE_OK;
	  input_data->handled = TRUE;
	}
    }

  return ;
}

static gboolean sanityCheckContext(ZMapView view, RequestData input_data)
{
  gboolean features_are_sane = TRUE ;
  ZMapXRemoteStatus save_code ;

  save_code = input_data->code ;
  input_data->code = 0 ;

  zMapFeatureContextExecute((ZMapFeatureAny)(input_data->edit_context),
                            ZMAPFEATURE_STRUCT_FEATURE,
                            sanity_check_context,
                            input_data) ;

  if (input_data->code != 0)
    features_are_sane = FALSE ;
  else
    input_data->code = save_code ;

  return features_are_sane ;
}



static void eraseFeatures(ZMapView view, RequestData input_data)
{
  zmapViewEraseFromContext(view, input_data->edit_context);

  zMapFeatureContextExecute((ZMapFeatureAny)(input_data->edit_context),
                            ZMAPFEATURE_STRUCT_FEATURE,
                            mark_matching_invalid,
                            &(input_data->feature_list));

  input_data->code = 0;

  if (g_list_length(input_data->feature_list))
    g_list_foreach(input_data->feature_list, delete_failed_make_message, input_data);

  /* if delete_failed_make_message didn't change the code then all is ok */
  if (input_data->code == 0)
    input_data->code = ZMAPXREMOTE_OK;

  input_data->handled = TRUE;

  return ;
}

static gboolean drawNewFeatures(ZMapView view, RequestData input_data)
{
  gboolean result = FALSE ;

  if (!(input_data->edit_context = zmapViewMergeInContext(view, input_data->edit_context)))
    {
      g_string_append(input_data->messages, "Merge of new feature into View feature context failed") ;
      input_data->code = ZMAPXREMOTE_FAILED ;
    }
  else
    {
      zMapFeatureContextExecute((ZMapFeatureAny)(input_data->edit_context),
				ZMAPFEATURE_STRUCT_FEATURE,
				delete_from_list,
				&(input_data->feature_list));

      zMapFeatureContextExecute((ZMapFeatureAny)(view->features),
				ZMAPFEATURE_STRUCT_FEATURE,
				mark_matching_invalid,
				&(input_data->feature_list));

      input_data->code = 0;

      if (g_list_length(input_data->feature_list))
	g_list_foreach(input_data->feature_list, draw_failed_make_message, input_data);

      if (input_data->code == 0)
	input_data->code = ZMAPXREMOTE_OK ;

      input_data->handled = TRUE ;

      result = TRUE ;
    }

  return result ;
}


static void draw_failed_make_message(gpointer list_data, gpointer user_data)
{
  ZMapFeatureAny feature_any = (ZMapFeatureAny)list_data;
  RequestData request_data = (RequestData)user_data;



  if (feature_any->struct_type == ZMAPFEATURE_STRUCT_INVALID)
    {
      request_data->code = ZMAPXREMOTE_CONFLICT; /* possibly the wrong code */

      g_string_append_printf(request_data->messages,
			     "Failed to draw feature '%s' [%s]. Feature already exists.\n",
			     (char *)g_quark_to_string(feature_any->original_id),
			     (char *)g_quark_to_string(feature_any->unique_id));
    }


#ifdef ED_G_NEVER_INCLUDE_THIS_CODE
  /* I DON'T GET THIS, IF THE STRUCT IS VALID SURELY THE FEATURE GOT DRAWN ?? */

  else
    {
      g_string_append_printf(request_data->messages,
			     "Failed to draw feature '%s' [%s]. Unknown reason.\n",
			     (char *)g_quark_to_string(feature_any->original_id),
			     (char *)g_quark_to_string(feature_any->unique_id));
    }
#endif /* ED_G_NEVER_INCLUDE_THIS_CODE */


  return ;
}

static void delete_failed_make_message(gpointer list_data, gpointer user_data)
{
  ZMapFeatureAny feature_any = (ZMapFeatureAny)list_data;
  RequestData request_data = (RequestData)user_data;

  if (feature_any->struct_type == ZMAPFEATURE_STRUCT_INVALID)
    {
      request_data->code = ZMAPXREMOTE_CONFLICT; /* possibly the wrong code */

      g_string_append_printf(request_data->messages,
                             "Failed to delete feature '%s' [%s].\n",
                             (char *)g_quark_to_string(feature_any->original_id),
                             (char *)g_quark_to_string(feature_any->unique_id));
    }

  return ;
}

static gint matching_unique_id(gconstpointer list_data, gconstpointer user_data)
{
  gint match = -1;
  ZMapFeatureAny a = (ZMapFeatureAny)list_data, b = (ZMapFeatureAny)user_data ;

  match = !(a->unique_id == b->unique_id);

  return match;
}

static ZMapFeatureContextExecuteStatus delete_from_list(GQuark key,
                                                        gpointer data,
                                                        gpointer user_data,
                                                        char **error_out)
{
  ZMapFeatureAny any = (ZMapFeatureAny)data;
  GList **list = (GList **)user_data, *match;

  if (any->struct_type == ZMAPFEATURE_STRUCT_FEATURE)
    {
      if ((match = g_list_find_custom(*list, any, matching_unique_id)))
        {
          *list = g_list_remove(*list, match->data);
        }
    }

  return ZMAP_CONTEXT_EXEC_STATUS_OK;
}

static ZMapFeatureContextExecuteStatus mark_matching_invalid(GQuark key,
                                                             gpointer data,
                                                             gpointer user_data,
                                                             char **error_out)
{
  ZMapFeatureAny any = (ZMapFeatureAny)data;
  GList **list = (GList **)user_data, *match;

  if (any->struct_type == ZMAPFEATURE_STRUCT_FEATURE)
    {
      if ((match = g_list_find_custom(*list, any, matching_unique_id)))
        {
          any = (ZMapFeatureAny)(match->data);
          any->struct_type = ZMAPFEATURE_STRUCT_INVALID;
        }
    }

  return ZMAP_CONTEXT_EXEC_STATUS_OK;
}

static ZMapFeatureContextExecuteStatus sanity_check_context(GQuark key,
                                                            gpointer data,
                                                            gpointer user_data,
                                                            char **error_out)
{
  ZMapFeatureAny any = (ZMapFeatureAny)data;
  RequestData input_data = (RequestData)user_data;
  char *reason = NULL;

  if (!zMapFeatureAnyIsSane(any, &reason))
    {
      input_data->code = ZMAPXREMOTE_BADREQUEST;
      input_data->messages = g_string_append(input_data->messages, reason) ;

      if (reason)
	g_free(reason);
    }

  return ZMAP_CONTEXT_EXEC_STATUS_OK ;
}





/* ======================================================
 *                 XML_TAG_HANDLERS
 * ======================================================
 *
 * Decode messages like these:
 *
 * <zmap action="create_feature">
 *   <featureset name="Coding">
 *     <feature name="RP6-206I17.6-001" start="3114" end="99885" strand="-">
 *       <subfeature ontology="exon"   start="3114"  end="3505" />
 *       <subfeature ontology="intron" start="3505"  end="9437" />
 *       <subfeature ontology="exon"   start="9437"  end="9545" />
 *       <subfeature ontology="intron" start="9545"  end="18173" />
 *       <subfeature ontology="exon"   start="18173" end="19671" />
 *       <subfeature ontology="intron" start="19671" end="99676" />
 *       <subfeature ontology="exon"   start="99676" end="99885" />
 *       <subfeature ontology="cds"    start="1"     end="2210" />
 *     </feature>
 *   </featureset>
 * </zmap>
 *
 * <zmap action="shutdown" />
 *
 * <zmap action="new">
 *   <segment sequence="U.2969591-3331416" start="1" end="" />
 * </zmap>
 *
 *  <zmap action="delete_feature">
 *    <featureset name="polyA_site">
 *      <feature name="U.2969591-3331416" start="87607" end="87608" strand="+"score="0.000"></feature>
 *    </featureset>
 *  </zmap>
 *
 */


static gboolean xml_zmap_start_cb(gpointer user_data, ZMapXMLElement zmap_element, ZMapXMLParser parser)
{
  /* actions all moved into the response tag, zmap tag will probably take on other meanings. */


  return TRUE ;
}



static gboolean xml_request_start_cb(gpointer user_data, ZMapXMLElement set_element, ZMapXMLParser parser)
{
  gboolean result = FALSE ;
  ZMapXRemoteParseCommandData xml_data = (ZMapXRemoteParseCommandData)user_data;
  ZMapXMLAttribute attr = NULL;
  GQuark action = 0;

  if ((attr = zMapXMLElementGetAttributeByName(set_element, "action")) == NULL)
    {
      zMapXMLParserRaiseParsingError(parser, "action is a required attribute for zmap.");
      xml_data->common.action = ZMAPVIEW_REMOTE_INVALID;
    }
  else
    {
      int i;
      action = zMapXMLAttributeGetValue(attr);

      xml_data->common.action = ZMAPVIEW_REMOTE_INVALID;

      for (i = ZMAPVIEW_REMOTE_INVALID + 1; i < ZMAPVIEW_REMOTE_UNKNOWN; i++)
        {
          if (action == g_quark_from_string(actions_G[i]))
            xml_data->common.action = i ;
        }

      /* unless((action > INVALID) and (action < UNKNOWN)) */
      if (!(xml_data->common.action > ZMAPVIEW_REMOTE_INVALID && xml_data->common.action < ZMAPVIEW_REMOTE_UNKNOWN))
        {
          zMapLogWarning("action='%s' is unknown", g_quark_to_string(action));
          xml_data->common.action = ZMAPVIEW_REMOTE_UNKNOWN ;
        }
      else
	{
	  switch(xml_data->common.action)
	    {
	    case ZMAPVIEW_REMOTE_GET_FEATURE_NAMES:
	    case ZMAPVIEW_REMOTE_LOAD_FEATURES:
	    case ZMAPVIEW_REMOTE_ZOOM_TO:
	    case ZMAPVIEW_REMOTE_FIND_FEATURE:
	    case ZMAPVIEW_REMOTE_CREATE_FEATURE:
	    case ZMAPVIEW_REMOTE_DELETE_FEATURE:
	    case ZMAPVIEW_REMOTE_HIGHLIGHT_FEATURE:
	    case ZMAPVIEW_REMOTE_HIGHLIGHT2_FEATURE:
	    case ZMAPVIEW_REMOTE_UNHIGHLIGHT_FEATURE:
	      {
		RequestData request_data = (RequestData)(xml_data->user_data);

		request_data->orig_context = zMapViewGetFeatures(request_data->view) ;


		/* Record whether action changes the feature context. */
		request_data->is_edit_action = action_table_G[xml_data->common.action].is_edit_action ;


		/* For actions that change the feature context create an "edit" context. */
		if (request_data->is_edit_action)
		  request_data->edit_context
		    = (ZMapFeatureContext)zMapFeatureAnyCopy((ZMapFeatureAny)(request_data->orig_context)) ;


		if (xml_data->common.action == ZMAPVIEW_REMOTE_LOAD_FEATURES)
		  {
		    if ((attr = zMapXMLElementGetAttributeByName(set_element, "load")))
		      {
			GQuark load_id ;
			RequestData request_data = (RequestData)(xml_data->user_data);

			load_id = zMapXMLAttributeGetValue(attr) ;

			if (zMapLogQuarkIsStr(load_id, "mark"))
			  request_data->use_mark = TRUE ;
			else if (zMapLogQuarkIsStr(load_id, "full"))
			  request_data->use_mark = FALSE ;
			else
			  {
			    zMapLogWarning("Value \"%s\" for \"load\" attr is unknown.", g_quark_to_string(load_id));
			    xml_data->common.action = ZMAPVIEW_REMOTE_UNKNOWN;

			    result = FALSE ;
			  }
		      }
		  }

		result = TRUE ;

		break;
	      }

	    case ZMAPVIEW_REMOTE_GET_MARK:
	    case ZMAPVIEW_REMOTE_LIST_WINDOWS:
	    case ZMAPVIEW_REMOTE_REGISTER_CLIENT:
	    case ZMAPVIEW_REMOTE_NEW_WINDOW:
	    case ZMAPVIEW_REMOTE_DUMP_CONTEXT:
	      {
		result = TRUE ;
		break;
	      }

	    default:
	      {
		zMapLogWarning("Invalid XRemote action: %d, reset to ZMAPVIEW_REMOTE_INVALID",
			       xml_data->common.action) ;

		xml_data->common.action = ZMAPVIEW_REMOTE_INVALID;

		break;
	      }
	    }
	}
    }

  return result ;
}


static gboolean xml_request_end_cb(gpointer user_data, ZMapXMLElement set_element, ZMapXMLParser parser)
{
  gboolean result = FALSE ;
  ZMapXRemoteParseCommandData xml_data = (ZMapXRemoteParseCommandData)user_data ;

#ifdef ED_G_NEVER_INCLUDE_THIS_CODE
  RequestData request_data = (RequestData)(xml_data->user_data) ;
#endif /* ED_G_NEVER_INCLUDE_THIS_CODE */


  if (xml_data->common.action != ZMAPVIEW_REMOTE_INVALID)
    {
      result = executeRequest(parser, xml_data) ;
    }

  return result ;
}





static gboolean xml_export_start_cb(gpointer user_data, ZMapXMLElement export_element, ZMapXMLParser parser)
{
  ZMapXRemoteParseCommandData xml_data = (ZMapXRemoteParseCommandData)user_data;
  RequestData request_data = (RequestData)(xml_data->user_data);
  ZMapXMLAttribute attr = NULL;
  /* <export filename="" format="" /> */

  if((attr = zMapXMLElementGetAttributeByName(export_element, "filename")))
    request_data->filename = (char *)g_quark_to_string(zMapXMLAttributeGetValue(attr));
  else
    zMapXMLParserRaiseParsingError(parser, "filename is a required attribute for export.");

  if((attr = zMapXMLElementGetAttributeByName(export_element, "format")))
    request_data->format = (char *)g_quark_to_string(zMapXMLAttributeGetValue(attr));
  else
    request_data->format = "gff";

  return FALSE;
}



static gboolean xml_align_start_cb(gpointer user_data, ZMapXMLElement set_element, ZMapXMLParser parser)
{
  gboolean result = FALSE ;
  ZMapXMLAttribute attr = NULL;
  ZMapXRemoteParseCommandData xml_data = (ZMapXRemoteParseCommandData)user_data;
  RequestData request_data = (RequestData)(xml_data->user_data);
  GQuark align_id ;
  char *align_name = NULL ;

  if (xml_data->common.action != ZMAPVIEW_REMOTE_INVALID)
    {
      /* Look for an align name...doesn't have to be one. */
      if ((attr = zMapXMLElementGetAttributeByName(set_element, "name")))
	{
	  if ((align_id = zMapXMLAttributeGetValue(attr)))
	    align_name = (char *)g_quark_to_string(align_id) ;
	}

      if (align_name)
	{
	  gboolean master_align ;

	  request_data->orig_align = NULL ;

	  if ((request_data->orig_align
	       = zMapFeatureContextGetAlignmentByID(request_data->orig_context,
						    zMapFeatureAlignmentCreateID(align_name, TRUE))))
	    master_align = TRUE ;
	  else if ((request_data->orig_align
		    = zMapFeatureContextGetAlignmentByID(request_data->orig_context,
							 zMapFeatureAlignmentCreateID(align_name, FALSE))))
	    master_align = FALSE ;

	  if ((request_data->orig_align))
	    {
	      result = TRUE ;
	    }
	  else
	    {
	      /* If we can't find the align it's a serious error and we can't carry on. */
	      char *err_msg ;

	      err_msg = g_strdup_printf("Unknown Align \"%s\":  not found in original_context", align_name) ;
	      zMapXMLParserRaiseParsingError(parser, err_msg) ;
	      g_free(err_msg) ;

	      result = FALSE ;
	    }
	}
      else
	{
	  /* default to master align. */
	  request_data->orig_align = request_data->orig_context->master_align ;

	  result = TRUE ;
	}

      if (result && request_data->is_edit_action)
	{
	  request_data->align = (ZMapFeatureAlignment)zMapFeatureAnyCopy((ZMapFeatureAny)(request_data->orig_align)) ;

	  zMapFeatureContextAddAlignment(request_data->edit_context, request_data->align, FALSE) ;
	}
    }

  return result ;
}



static gboolean xml_block_start_cb(gpointer user_data, ZMapXMLElement set_element, ZMapXMLParser parser)
{
  gboolean result = FALSE ;
  ZMapXMLAttribute attr = NULL;
  ZMapXRemoteParseCommandData xml_data = (ZMapXRemoteParseCommandData)user_data;
  RequestData request_data = (RequestData)(xml_data->user_data);
  GQuark block_id ;
  char *block_name = NULL ;

  if (xml_data->common.action != ZMAPVIEW_REMOTE_INVALID)
    {
      if ((attr = zMapXMLElementGetAttributeByName(set_element, "name")))
	{
	  if ((block_id = zMapXMLAttributeGetValue(attr)))
	    block_name = (char *)g_quark_to_string(block_id) ;
	}

      if (block_name)
	{
	  int ref_start, ref_end, non_start, non_end;
	  ZMapStrand ref_strand, non_strand;

	  if (!zMapFeatureBlockDecodeID(block_id, &ref_start, &ref_end, &ref_strand,
					&non_start, &non_end, &non_strand))
	    {
	      /* Bad format block name. */
	      char *err_msg ;

	      err_msg = g_strdup_printf("Bad Format Block name: \"%s\"", block_name) ;
	      zMapXMLParserRaiseParsingError(parser, err_msg) ;
	      g_free(err_msg) ;

	      result = FALSE ;
	    }
	  else if (!(request_data->orig_block
		     = zMapFeatureAlignmentGetBlockByID(request_data->orig_align, block_id)))
	    {
	      /* If we can't find the block it's a serious error and we can't carry on. */
	      char *err_msg ;

	      err_msg = g_strdup_printf("Unknown Block \"%s\":  not found in original_context", block_name) ;
	      zMapXMLParserRaiseParsingError(parser, err_msg) ;
	      g_free(err_msg) ;

	      result = FALSE ;
	    }
	  else
	    {
	      result = TRUE ;
	    }
	}
      else
	{
	  /* Get the first one! */
	  request_data->orig_block = zMap_g_hash_table_nth(request_data->orig_context->master_align->blocks, 0) ;

	  result = TRUE ;
	}

      if (result && request_data->is_edit_action)
	{
	  request_data->block = (ZMapFeatureBlock)zMapFeatureAnyCopy((ZMapFeatureAny)(request_data->orig_block)) ;

	  zMapFeatureAlignmentAddBlock(request_data->align, request_data->block) ;

	  result = TRUE ;
	}
    }

  return result ;
}




static gboolean xml_featureset_start_cb(gpointer user_data, ZMapXMLElement set_element,
                                        ZMapXMLParser parser)
{
  gboolean result = FALSE ;
  ZMapXRemoteParseCommandData xml_data = (ZMapXRemoteParseCommandData)user_data ;

  if (xml_data->common.action != ZMAPVIEW_REMOTE_INVALID)
    {
      RequestData request_data = (RequestData)(xml_data->user_data) ;
      ZMapXMLAttribute attr = NULL ;
      ZMapFeatureSet feature_set ;
      GQuark featureset_id ;
      char *featureset_name ;
      GQuark unique_set_id ;
      char *unique_set_name ;

      request_data->source_id = 0 ;			    /* reset needed for remove features. */

      if ((attr = zMapXMLElementGetAttributeByName(set_element, "name")))
	{
	  /* Record original name and unique names for feature set, all look-ups are via the latter. */
	  featureset_id = zMapXMLAttributeGetValue(attr) ;
	  featureset_name = (char *)g_quark_to_string(featureset_id) ;

	  request_data->source_id = unique_set_id = zMapFeatureSetCreateID(featureset_name) ;
	  unique_set_name = (char *)g_quark_to_string(unique_set_id);

	  /* Look for the feature set in the current context, it's an error if it's supposed to exist. */
	  request_data->orig_feature_set = zMapFeatureBlockGetSetByID(request_data->orig_block, unique_set_id) ;
	  if (!(request_data->orig_feature_set) && action_table_G[xml_data->common.action].must_exist)
	    {
	      /* If we can't find the featureset but it's meant to exist then it's a serious error
	       * and we can't carry on. */
	      char *err_msg ;

	      err_msg = g_strdup_printf("Unknown Featureset \"%s\":  not found in original_block", featureset_name) ;
	      zMapXMLParserRaiseParsingError(parser, err_msg) ;
	      g_free(err_msg) ;

	      result = FALSE ;
	    }
	  else
	    {
	      result = TRUE ;
	    }


	  /* Processing for featuresets is different, if a featureset is marked to be dynamically
	   * loaded it will not have been created yet so we shouldn't check for existence. */
	  if (result && request_data->is_edit_action)
	    {
	      /* Make sure this feature set is a child of the block........ */
	      if (!(feature_set = zMapFeatureBlockGetSetByID(request_data->block, unique_set_id)))
		{
		  feature_set = zMapFeatureSetCreate(featureset_name, NULL) ;
		  zMapFeatureBlockAddFeatureSet(request_data->block, feature_set) ;
		}

	      request_data->feature_set = feature_set ;

	      result = TRUE ;
	    }
	}
      else
	{
	  /* No name, then get the first one! No one in their right mind should leave this to chance.... */
	  request_data->orig_feature_set = zMap_g_hash_table_nth(request_data->orig_block->feature_sets, 0) ;

	  if (request_data->is_edit_action)
	    request_data->feature_set
	      = (ZMapFeatureSet)zMapFeatureAnyCopy((ZMapFeatureAny)(request_data->orig_feature_set)) ;

	  result = TRUE ;
	}

      /* We must be able to look up the column and other data for this featureset otherwise we
       * won't know which column/style etc to use. */
      if (result)
	{
	  ZMapFeatureSource source_data ;

	  if (!(source_data = g_hash_table_lookup(request_data->view->context_map.source_2_sourcedata,
						  GINT_TO_POINTER(unique_set_id))))
	    {
	      char *err_msg ;

	      err_msg = g_strdup_printf("Source %s not found in view->context_map.source_2_sourcedata",
					g_quark_to_string(unique_set_id)) ;
	      zMapXMLParserRaiseParsingError(parser, err_msg) ;
	      g_free(err_msg) ;

	      result = FALSE ;
	    }
	  else
	    {
	      request_data->style_id = source_data->style_id ;
	    }

	  if (result && (xml_data->common.action != ZMAPVIEW_REMOTE_LOAD_FEATURES))
	    {
              // check style for all command except load_features
              // as load features processes a complete step list that inludes requesting the style
              // then if the style is not there then we'll drop the features

	      if (!(request_data->style = zMapFindStyle(request_data->view->context_map.styles, request_data->style_id)))
	        {
		  char *err_msg ;

		  err_msg = g_strdup_printf("Style %s not found in view->context_map.styles",
					    g_quark_to_string(request_data->style_id)) ;
		  zMapXMLParserRaiseParsingError(parser, err_msg) ;
		  g_free(err_msg) ;

		  result = FALSE ;
		}
	    }
    	}

      if (result)
	{
	  if (request_data->is_edit_action)
	    request_data->edit_context->req_feature_set_names
	      = g_list_append(request_data->edit_context->req_feature_set_names, GINT_TO_POINTER(featureset_id)) ;

	  switch (xml_data->common.action)
	    {
	    case ZMAPVIEW_REMOTE_LOAD_FEATURES:
	      {
		request_data->feature_sets = g_list_append(request_data->feature_sets, GINT_TO_POINTER(featureset_id)) ;

		break;
	      }

	    case ZMAPVIEW_REMOTE_GET_FEATURE_NAMES:
	      {
		/* NOTE SURE WHY THIS IS HERE.....should be in the feature handler ?? */

		if (result && (attr = zMapXMLElementGetAttributeByName(set_element, "start")))
		  {
		    request_data->start = strtol((char *)g_quark_to_string(zMapXMLAttributeGetValue(attr)),
						 (char **)NULL, 10);
		  }
		else
		  {
		    zMapXMLParserRaiseParsingError(parser, "start is a required attribute for feature.");
		    result = FALSE ;
		  }

		if (result && (attr = zMapXMLElementGetAttributeByName(set_element, "end")))
		  {
		    request_data->end = strtol((char *)g_quark_to_string(zMapXMLAttributeGetValue(attr)),
					       (char **)NULL, 10);
		  }
		else
		  {
		    zMapXMLParserRaiseParsingError(parser, "end is a required attribute for feature.");
		    result = FALSE ;
		  }

		break;
	      }

	    default:
	      {
		/* Mostly nothing to do.... */
		break ;
	      }
	    }
	}
    }


  return result ;
}


static gboolean xml_featureset_end_cb(gpointer user_data, ZMapXMLElement set_element, ZMapXMLParser parser)
{
  gboolean result = FALSE ;
  ZMapXRemoteParseCommandData xml_data = (ZMapXRemoteParseCommandData)user_data;
  RequestData request_data = (RequestData)(xml_data->user_data);

  if (xml_data->common.action != ZMAPVIEW_REMOTE_INVALID)
    {
      /* Only do stuff if a feature set was found and has features. */
      if (request_data->feature_set && request_data->feature_set->features)
	{
	  /* If deleting and no feature was specified then delete them all. NOTE that if
	   * a source name was given then only features from _that_ source are deleted, not
	   * all features in the column. */
	  if (xml_data->common.action == ZMAPVIEW_REMOTE_DELETE_FEATURE && !(request_data->feature_list))
	    {
	      g_hash_table_foreach(request_data->orig_feature_set->features,
				   copyAddFeature, request_data) ;
	    }
	}
    }

  return result ;
}



static gboolean xml_feature_start_cb(gpointer user_data, ZMapXMLElement feature_element, ZMapXMLParser parser)
{
  gboolean result = FALSE ;
  ZMapXMLAttribute attr = NULL;
  ZMapXRemoteParseCommandData xml_data = (ZMapXRemoteParseCommandData)user_data;
  RequestData request_data = (RequestData)(xml_data->user_data);
  ZMapFeatureAny feature_any;
  ZMapStrand strand = ZMAPSTRAND_NONE;
  ZMapPhase start_phase = ZMAPPHASE_NONE ;
  gboolean has_score = FALSE, start_not_found = FALSE, end_not_found = FALSE;
  char *feature_name ;
  GQuark feature_name_id, feature_unique_id ;
  int start = 0, end = 0 ;
  double score = 0.0 ;


  if (xml_data->common.action != ZMAPVIEW_REMOTE_INVALID)
    {
      ZMapFeature feature ;
      ZMapStyleMode mode ;

      result = TRUE ;

      /* Must have following attributes for all feature level operations. */
      if (result && (attr = zMapXMLElementGetAttributeByName(feature_element, "name")))
	{
	  feature_name_id = zMapXMLAttributeGetValue(attr) ;
	  feature_name = (char *)g_quark_to_string(feature_name_id) ;
	}
      else
	{
	  zMapXMLParserRaiseParsingError(parser, "\"name\" is a required attribute for feature.") ;
	  result = FALSE ;
	}


      if (result && (attr = zMapXMLElementGetAttributeByName(feature_element, "start")))
	{
	  start = strtol((char *)g_quark_to_string(zMapXMLAttributeGetValue(attr)),
			 (char **)NULL, 10);
	}
      else
	{
	  zMapXMLParserRaiseParsingError(parser, "\"start\" is a required attribute for feature.");
	  result = FALSE ;
	}

      if (result && (attr = zMapXMLElementGetAttributeByName(feature_element, "end")))
	{
	  end = strtol((char *)g_quark_to_string(zMapXMLAttributeGetValue(attr)),
		       (char **)NULL, 10);
	}
      else
	{
	  zMapXMLParserRaiseParsingError(parser, "\"end\" is a required attribute for feature.");
	  result = FALSE ;
	}

      if (result && (attr = zMapXMLElementGetAttributeByName(feature_element, "strand")))
	{
	  zMapFeatureFormatStrand((char *)g_quark_to_string(zMapXMLAttributeGetValue(attr)),
				  &(strand));
	}
      else
	{
	  zMapXMLParserRaiseParsingError(parser, "\"strand\" is a required attribute for feature.");
	  result = FALSE ;
	}

      /* Need the style to get hold of the feature mode, better would be for
       * xml to contain SO term ?? Maybe not....not sure. */
      if (result && ((mode = zMapStyleGetMode(request_data->style)) == ZMAPSTYLE_MODE_INVALID))
	{
	  zMapXMLParserRaiseParsingError(parser, "\"style\" must have a valid feature mode.");
	  result = FALSE ;
	}


      /* Check if feature exists, for some commands it must do, for others it must not. */
      if (result)
	{

	  feature_unique_id = zMapFeatureCreateID(mode, feature_name, strand, start, end, 0, 0) ;


	  switch(xml_data->common.action)
	    {
	    case ZMAPVIEW_REMOTE_ZOOM_TO:
	    case ZMAPVIEW_REMOTE_DELETE_FEATURE:
	    case ZMAPVIEW_REMOTE_FIND_FEATURE:
	    case ZMAPVIEW_REMOTE_HIGHLIGHT_FEATURE:
	    case ZMAPVIEW_REMOTE_HIGHLIGHT2_FEATURE:
	    case ZMAPVIEW_REMOTE_UNHIGHLIGHT_FEATURE:
	      {
		feature = zMapFeatureSetGetFeatureByID(request_data->orig_feature_set, feature_unique_id) ;

		if (!feature)
		  {
		    /* If we _don't_ find the feature then it's a serious error for these commands. */
		    char *err_msg ;

		    err_msg = g_strdup_printf("Feature \"%s\" with id \"%s\" could not be found in featureset \"%s\",",
					      feature_name, g_quark_to_string(feature_unique_id),
					      zMapFeatureName((ZMapFeatureAny)(request_data->orig_feature_set))) ;
		    zMapXMLParserRaiseParsingError(parser, err_msg) ;
		    g_free(err_msg) ;

		    result = FALSE ;
		  }
		break ;
	      }
	    case ZMAPVIEW_REMOTE_CREATE_FEATURE:
	      {
		feature = zMapFeatureSetGetFeatureByID(request_data->feature_set, feature_unique_id) ;

		if (feature)
		  {
		    /* If we _do_ find the feature then it's a serious error. */
		    char *err_msg ;

		    err_msg = g_strdup_printf("Feature \"%s\" with id \"%s\" already exists in featureset \"%s\",",
					      feature_name, g_quark_to_string(feature_unique_id),
					      zMapFeatureName((ZMapFeatureAny)(request_data->orig_feature_set))) ;
		    zMapXMLParserRaiseParsingError(parser, err_msg) ;
		    g_free(err_msg) ;

		    result = FALSE ;
		  }
		break ;
	      }
	    default:
	      {
		zMapAssertNotReached() ;
		break ;
	      }
	    }
	}


      /* Now do something... */
      if (result)
	{
	  switch(xml_data->common.action)
	    {
	    case ZMAPVIEW_REMOTE_ZOOM_TO:
	    case ZMAPVIEW_REMOTE_CREATE_FEATURE:
	    case ZMAPVIEW_REMOTE_DELETE_FEATURE:
	    case ZMAPVIEW_REMOTE_FIND_FEATURE:
	    case ZMAPVIEW_REMOTE_HIGHLIGHT_FEATURE:
	    case ZMAPVIEW_REMOTE_HIGHLIGHT2_FEATURE:
	    case ZMAPVIEW_REMOTE_UNHIGHLIGHT_FEATURE:
	      {
		result = TRUE ;

		if (result)
		  {
		    if((attr = zMapXMLElementGetAttributeByName(feature_element, "score")))
		      {
			score = zMapXMLAttributeValueToDouble(attr);
			has_score = TRUE;
		      }

		    if ((attr = zMapXMLElementGetAttributeByName(feature_element, "start_not_found")))
		      {
			start_phase = strtol((char *)g_quark_to_string(zMapXMLAttributeGetValue(attr)),
					     (char **)NULL, 10);
			start_not_found = TRUE;

			switch(start_phase)
			  {
			  case 1:
			  case -1:
			    start_phase = ZMAPPHASE_0;
			    break;
			  case 2:
			  case -2:
			    start_phase = ZMAPPHASE_1;
			    break;
			  case 3:
			  case -3:
			    start_phase = ZMAPPHASE_2;
			    break;
			  default:
			    start_not_found = FALSE;
			    start_phase = ZMAPPHASE_NONE;
			    break;
			  }
		      }

		    if ((attr = zMapXMLElementGetAttributeByName(feature_element, "end_not_found")))
		      {
			end_not_found = zMapXMLAttributeValueToBool(attr);
		      }

		    if ((attr = zMapXMLElementGetAttributeByName(feature_element, "suid")))
		      {
			/* Nothing done here yet. */
			zMapXMLAttributeGetValue(attr);
		      }
		  }

		if (result && !zMapXMLParserLastErrorMsg(parser))
		  {
		    switch(xml_data->common.action)
		      {
		      case ZMAPVIEW_REMOTE_ZOOM_TO:
			{
			  ZMapFeature feature ;

			  /* should be removed.... */
			  feature_unique_id = zMapFeatureCreateID(mode,
								  feature_name,
								  strand,
								  start, end, 0, 0) ;

			  if ((feature = zMapFeatureSetGetFeatureByID(request_data->orig_feature_set,
								      feature_unique_id)))
			    {
			      request_data->feature_list = g_list_prepend(request_data->feature_list, feature) ;
			    }
			  else
			    {
			      zMapXMLParserRaiseParsingError(parser, "Cannot find feature in zmap.");
			      result = FALSE ;
			    }

			  break ;
			}

		      case ZMAPVIEW_REMOTE_CREATE_FEATURE:
		      case ZMAPVIEW_REMOTE_DELETE_FEATURE:
		      case ZMAPVIEW_REMOTE_FIND_FEATURE:
		      case ZMAPVIEW_REMOTE_HIGHLIGHT_FEATURE:
		      case ZMAPVIEW_REMOTE_HIGHLIGHT2_FEATURE:
		      case ZMAPVIEW_REMOTE_UNHIGHLIGHT_FEATURE:
			{
			  zMapXMLParserCheckIfTrueErrorReturn(request_data->block == NULL,
							      parser,
							      "feature tag not contained within featureset tag");

			   /* NOTE we assume that OTF features are neatly arranged in featuresets
			    * and the styles match any that have previously been defined
			    */
			  request_data->feature_set->style = request_data->style;

			  if (result
			      && (request_data->feature = zMapFeatureCreateFromStandardData(feature_name, NULL, "",
											    mode,
											    &request_data->feature_set->style,
											    start, end, has_score,
											    score, strand)))
			    {
//			      request_data->feature->style_id = request_data->style_id ;

			      zMapFeatureSetAddFeature(request_data->feature_set, request_data->feature);

			      /* We need to get all the source info. in here somehow.... */
			      zMapFeatureAddText(request_data->feature, request_data->source_id, NULL, NULL) ;

			      if (start_not_found || end_not_found)
				{
				  zMapFeatureAddTranscriptStartEnd(request_data->feature, start_not_found,
								   start_phase, end_not_found);
				}

			      if ((attr = zMapXMLElementGetAttributeByName(feature_element, "locus")))
				{
				  ZMapFeatureSet locus_feature_set = NULL;
				  ZMapFeature old_feature;
				  ZMapFeature locus_feature = NULL;
				  GQuark new_locus_id  = zMapXMLAttributeGetValue(attr);
				  GQuark locus_set_id  = zMapStyleCreateID(ZMAP_FIXED_STYLE_LOCUS_NAME);
				  char *new_locus_name = (char *)g_quark_to_string(new_locus_id);
				  ZMapFeatureTypeStyle locus_style ;

				  if (!(locus_style
					= zMapFindStyle(request_data->view->context_map.styles, zMapStyleCreateID(ZMAP_FIXED_STYLE_LOCUS_NAME))))
				    {
				      zMapLogWarning("Feature %s created but Locus %s could not be added"
						     " because Locus style could not be found.",
						     feature_name, new_locus_name) ;
				    }
				  else
				    {
				      /* Find locus feature set first ... */
				      if (!(locus_feature_set = zMapFeatureBlockGetSetByID(request_data->block, locus_set_id)))
					{
					  /* Can't find one, create one and add it. */
					  locus_feature_set = zMapFeatureSetCreate(ZMAP_FIXED_STYLE_LOCUS_NAME, NULL);
					  zMapFeatureBlockAddFeatureSet(request_data->block, locus_feature_set);
					}

					locus_feature_set->style = locus_style;

				      /* For some reason lace passes over odd xml here...
					 <zmap action="delete_feature">
					 <featureset>
					 <feature style="Known_CDS" name="RP23-383F20.1-004" locus="Oxsm" ... />
					 </featureset>
					 </zmap>
					 <zmap action="create_feature">
					 <featureset>
					 <feature style="Known_CDS" name="RP23-383F20.1-004" locus="Oxsm" ... />
					 ...
					 i.e. deleting the locus name it's creating!
				      */

				      old_feature =
					(ZMapFeature)zMapFeatureContextFindFeatureFromFeature(request_data->orig_context,
											      (ZMapFeatureAny)request_data->feature);

				      if ((old_feature) && (old_feature->type == ZMAPSTYLE_MODE_TRANSCRIPT)
					  && (old_feature->feature.transcript.locus_id != 0)
					  && (old_feature->feature.transcript.locus_id != new_locus_id))
					{
					  /* ^^^ check the old one was a transcript and had a locus that doesn't match this one */
					  ZMapFeature tmp_locus_feature;
					  ZMapFeatureAny old_locus_feature;
					  char *old_locus_name = (char *)g_quark_to_string(old_feature->feature.transcript.locus_id);

					  /* I DON'T REALLY UNDERSTAND THIS BIT CURRENTLY...WHY DO WE ALWAYS LOG THIS... */
					  /* If we're here, assumptions have been made
					   * 1 - We are in an action=delete_feature request
					   * 2 - We are modifying an existing feature.
					   * 3 - Lace has passed a locus="name" which does not = existing feature locus name.
					   * 4 - Locus start and end are based on feature start end.
					   *     If they are the extent of the locus as they should be...
					   *     The unique_id will be different and therefore the next
					   *     zMapFeatureContextFindFeatureFromFeature will fail.
					   *     This means the locus won't be deleted as it should be.
					   */
					  zMapLogMessage("loci '%s' & '%s' don't match will delete '%s'",
							 old_locus_name, new_locus_name, old_locus_name);

					  tmp_locus_feature = zMapFeatureCreateFromStandardData(old_locus_name,
												NULL, "",
												ZMAPSTYLE_MODE_BASIC, &locus_feature_set->style,
												start, end, FALSE, 0.0,
												ZMAPSTRAND_NONE) ;

					  zMapFeatureSetAddFeature(locus_feature_set, tmp_locus_feature);

					  if ((old_locus_feature
					       = zMapFeatureContextFindFeatureFromFeature(request_data->orig_context,
											  (ZMapFeatureAny)tmp_locus_feature)))
					    {
					      zMapLogMessage("Found old locus '%s', deleting.", old_locus_name);
					      locus_feature = (ZMapFeature)zMapFeatureAnyCopy(old_locus_feature);
					    }
					  else
					    {
					      zMapLogMessage("Failed to find old locus '%s' during delete.", old_locus_name);
					      /* make the locus feature itself. */
					      locus_feature = zMapFeatureCreateFromStandardData(old_locus_name,
												NULL, "",
												ZMAPSTYLE_MODE_BASIC, &locus_feature_set->style,
												start, end, FALSE, 0.0,
												ZMAPSTRAND_NONE) ;
					    }

					  zMapFeatureDestroy(tmp_locus_feature);
					}
				      else
					{
					  /* make the locus feature itself. */
					  locus_feature = zMapFeatureCreateFromStandardData(new_locus_name,
											    NULL, "",
											    ZMAPSTYLE_MODE_BASIC, &locus_feature_set->style,
											    start, end, FALSE, 0.0,
											    ZMAPSTRAND_NONE) ;

					}

				      /* The feature set and feature need to have their styles set... */

				      /* managed to get the styles set up. Add the feature to
				       * feature set and finish up the locus. */
				      zMapFeatureSetAddFeature(locus_feature_set,
							       locus_feature);
				      zMapFeatureAddLocus(locus_feature, new_locus_id);

				      /* We'll still add the locus to the transcript
				       * feature so at least this information is
				       * preserved whatever went on with the styles */
				      zMapFeatureAddLocus(request_data->feature, new_locus_id);
				    }
				}


			      /* THIS DOESN'T DO A DEEP ENOUGH COPY, WE FAIL LATER FOR SOME ACTIONS
			       * BECAUSE STUFF LIKE THE HOMOL DATA IS NOT COPIED SO WE CAN'T FIND
			       * THE FEATURE IN THE HASH. */
			      feature_any = zMapFeatureAnyCopy((ZMapFeatureAny)request_data->feature) ;

			      request_data->feature_list = g_list_prepend(request_data->feature_list, feature_any);
			    }

			  break ;
			}

		      default:
			{
			  zMapXMLParserRaiseParsingError(parser, "Unexpected element for action");
			  result = FALSE ;

			  break ;
			}
		      }

		    break;
		  }
	      }

	    default:
	      {
		zMapXMLParserRaiseParsingError(parser, "Unexpected element for action");
		result = FALSE ;

		break;
	      }
	    }
	}
    }


  return result ;
}


static gboolean xml_feature_end_cb(gpointer user_data, ZMapXMLElement sub_element, ZMapXMLParser parser)
{
  gboolean result = FALSE ;
  ZMapXRemoteParseCommandData xml_data = (ZMapXRemoteParseCommandData)user_data;
  RequestData request_data = (RequestData)(xml_data->user_data);

  if (xml_data->common.action != ZMAPVIEW_REMOTE_INVALID)
    {
      switch(xml_data->common.action)
	{
	  case ZMAPVIEW_REMOTE_CREATE_FEATURE:
	    {
	      if (!(request_data->feature))
		{
		  zMapXMLParserCheckIfTrueErrorReturn(request_data->feature == NULL,
						      parser,
						      "a feature end tag without a created feature.") ;
		}
	      else
		{
		  /* It's probably here that we need to revcomp the feature if the
		   * view is revcomp'd.... */
		  if (request_data->view->revcomped_features)
		    {
		      zMapFeatureReverseComplement(request_data->orig_context, request_data->feature) ;
		    }
		}

	      break ;
	    }
	default:
	  break ;
	}

      result = TRUE ;
    }

  return result ;
}



static gboolean xml_subfeature_end_cb(gpointer user_data, ZMapXMLElement sub_element, ZMapXMLParser parser)
{
  ZMapXMLAttribute attr = NULL;
  ZMapXRemoteParseCommandData xml_data = (ZMapXRemoteParseCommandData)user_data;
  RequestData request_data = (RequestData)(xml_data->user_data);
  ZMapFeature feature = NULL;

  if(xml_data->common.action == ZMAPVIEW_REMOTE_INVALID)
    return FALSE;

  zMapXMLParserCheckIfTrueErrorReturn(request_data->feature == NULL,
                                      parser,
                                      "a feature end tag without a created feature.");
  feature = request_data->feature;

  if((attr = zMapXMLElementGetAttributeByName(sub_element, "ontology")))
    {
      GQuark ontology = zMapXMLAttributeGetValue(attr);
      ZMapSpanStruct span = {0,0};
      ZMapSpan exon_ptr = NULL, intron_ptr = NULL;

      feature->type = ZMAPSTYLE_MODE_TRANSCRIPT;

      if((attr = zMapXMLElementGetAttributeByName(sub_element, "start")))
        {
          span.x1 = strtol((char *)g_quark_to_string(zMapXMLAttributeGetValue(attr)),
                           (char **)NULL, 10);
        }
      else
        zMapXMLParserRaiseParsingError(parser, "start is a required attribute for subfeature.");

      if((attr = zMapXMLElementGetAttributeByName(sub_element, "end")))
        {
          span.x2 = strtol((char *)g_quark_to_string(zMapXMLAttributeGetValue(attr)),
                           (char **)NULL, 10);
        }
      else
        zMapXMLParserRaiseParsingError(parser, "end is a required attribute for subfeature.");

      /* Don't like this lower case stuff :( */
      if(ontology == g_quark_from_string("exon"))
        exon_ptr   = &span;
      if(ontology == g_quark_from_string("intron"))
        intron_ptr = &span;
      if(ontology == g_quark_from_string("cds"))
        zMapFeatureAddTranscriptCDS(feature, TRUE, span.x1, span.x2) ;

      if(exon_ptr != NULL || intron_ptr != NULL) /* Do we need this check isn't it done internally? */
        zMapFeatureAddTranscriptExonIntron(feature, exon_ptr, intron_ptr);

    }

  return TRUE;                  /* tell caller to clean us up. */
}








static gboolean xml_return_true_cb(gpointer user_data,
                                   ZMapXMLElement zmap_element,
                                   ZMapXMLParser parser)
{
  return TRUE;
}



static void zoomWindowToFeature(ZMapView view, RequestData input_data)
{
  GList *list;
  ZMapViewWindow view_window ;

  input_data->code = ZMAPXREMOTE_OK;

  /* Hack, just grab first window...work out what to do about this.... */
  view_window = (ZMapViewWindow)(input_data->view->window_list->data) ;



  if ((list = g_list_first(input_data->feature_list)))
    {
      ZMapFeature feature = (ZMapFeature)(list->data);

      if ((zMapWindowZoomToFeature(view_window->window, feature)))
	{
	  if (zMapWindowFeatureSelect(view_window->window, feature))
	    {
	      g_string_append_printf(input_data->messages,
				     "Zoom/Select feature %s executed",
				     (char *)g_quark_to_string(feature->original_id));
	    }
	  else
	    {
	      input_data->code = ZMAPXREMOTE_CONFLICT;

	      g_string_append_printf(input_data->messages,
				     "Select feature %s failed",
				     (char *)g_quark_to_string(feature->original_id));
	    }
	}
      else
	{
	  input_data->code = ZMAPXREMOTE_CONFLICT;

	  g_string_append_printf(input_data->messages,
				 "Zoom feature %s failed",
				 (char *)g_quark_to_string(feature->original_id));
	}
    }
  else if ((list = g_list_first(input_data->locations)))
    {
      /* Hack, just grab first window...work out what to do about this.... */
      ZMapViewWindow view_window = (ZMapViewWindow)(input_data->view->window_list->data) ;

      /* LOOKING IN THE WINDOW CODE I DON'T THINK THIS EVER WORKED.... */

      ZMapSpan span;

      span = (ZMapSpan)(list->data);

      zMapWindowZoomToWorldPosition(view_window->window, FALSE,
                                    0.0, span->x1,
                                    100.0, span->x2);

      g_string_append_printf(input_data->messages,
                             "Zoom to location %d-%d executed",
                             span->x1, span->x2);
    }
  else
    {
      g_string_append_printf(input_data->messages,
                             "No data for %s action",
                             actions_G[ZMAPVIEW_REMOTE_ZOOM_TO]);

      input_data->code = ZMAPXREMOTE_BADREQUEST;
    }

  return ;
}


static void reportWindowMark(ZMapView view, RequestData input_data)
{
  ZMapViewWindow view_window ;
  ZMapWindow window ;
  int start = 0, end = 0 ;

  /* Hack, just grab first window...work out what to do about this.... */
  view_window = (ZMapViewWindow)(input_data->view->window_list->data) ;
  window = view_window->window ;

  if (zMapWindowGetMark(window, &start, &end))
    {
      g_string_append_printf(input_data->messages,
			     "<mark exists=\"true\" start=\"%d\" end=\"%d\" />", start, end) ;

      input_data->code = ZMAPXREMOTE_OK ;
    }
  else
    {
      g_string_append(input_data->messages, "<mark exists=\"false\" />") ;


#ifdef ED_G_NEVER_INCLUDE_THIS_CODE
      /* i'd like to return an error code but this would need sorting out... */

      input_data->code = ZMAPXREMOTE_FAILED;
#endif /* ED_G_NEVER_INCLUDE_THIS_CODE */


      input_data->code = ZMAPXREMOTE_OK ;
    }



  return ;
}


/* Load features on request from a client. */
static void loadFeatures(ZMapView view, RequestData input_data)
{
  gboolean use_mark = FALSE ;
  int start = 0, end = 0 ;

  input_data->code = ZMAPXREMOTE_OK ;

  /* If mark then get mark, otherwise get big start/end. */
  if (input_data->use_mark)
    {
      ZMapViewWindow view_window ;
      ZMapWindow window ;

      /* mh17: did this used to cause a problem by being outside this if? */
        /* Hack, just grab first window...work out what to do about this.... */
      view_window = (ZMapViewWindow)(input_data->view->window_list->data) ;
      window = view_window->window ;

      if ((zMapWindowMarkGetSequenceSpan(window, &start, &end)))
	{
	  use_mark = TRUE ;
	}
      else
	{
	  g_string_append(input_data->messages, "Load features to marked region failed: no mark set.") ;
	  input_data->code = ZMAPXREMOTE_BADREQUEST;
	}
    }
  else
    {
      start = input_data->block->block_to_sequence.parent.x1 ;
      end = input_data->block->block_to_sequence.parent.x2 ;
    }

  if (input_data->code == ZMAPXREMOTE_OK)
<<<<<<< HEAD
    zmapViewLoadFeatures(view, input_data->block, input_data->feature_sets, NULL, start, end,
			 SOURCE_GROUP_DELAYED, TRUE, TRUE) ;
=======
    zmapViewLoadFeatures(view, input_data->block, input_data->feature_sets, start, end,
			 SOURCE_GROUP_DELAYED, TRUE, FALSE) ;	/* will terminate if is pipe otherwase keep alive */
>>>>>>> 8f5335a2

  return ;
}



/* Get the names of all features within a given range. */
static void getFeatureNames(ZMapView view, RequestData input_data)
{
  ZMapViewWindow view_window ;
  ZMapWindow window ;

  input_data->code = ZMAPXREMOTE_OK ;

  /* Hack, just grab first window...work out what to do about this.... */
  view_window = (ZMapViewWindow)(input_data->view->window_list->data) ;
  window = view_window->window ;


  /* IS THIS RIGHT ??? AREN'T WE USING PARENT COORDS...??? */
  if (input_data->start < input_data->block->block_to_sequence.block.x2
      || input_data->end > input_data->block->block_to_sequence.block.x2)
    {
      g_string_append_printf(input_data->messages,
			     "Requested coords (%d, %d) are outside of block coords (%d, %d).",
			     input_data->start, input_data->end,
			     input_data->block->block_to_sequence.block.x1,
			     input_data->block->block_to_sequence.block.x2) ;

      input_data->code = ZMAPXREMOTE_BADREQUEST;
    }
  else
    {
      GList *feature_list ;

      if (!(feature_list = zMapFeatureSetGetRangeFeatures(input_data->feature_set,
							  input_data->start, input_data->end)))
	{
	  g_string_append_printf(input_data->messages,
				 "No features found for feature set \"%s\" in range (%d, %d).",
				 zMapFeatureSetGetName(input_data->feature_set),
				 input_data->start, input_data->end) ;

	  input_data->code = ZMAPXREMOTE_NOCONTENT ;
	}
      else
	{
	  GHashTable *uniq_features = g_hash_table_new(NULL,NULL) ;

	  g_list_foreach(feature_list, findUniqueCB, &uniq_features) ;

	  g_hash_table_foreach(input_data->feature_set->features, makeUniqueListCB, input_data->messages) ;
	}
    }

  return ;
}

/* A GFunc() to add feature names to a hash list. */
static void findUniqueCB(gpointer data, gpointer user_data)
{
  GHashTable **uniq_features_ptr = (GHashTable **)user_data ;
  GHashTable *uniq_features = *uniq_features_ptr ;
  ZMapFeature feature = (ZMapFeature)user_data ;

  g_hash_table_insert(uniq_features, GINT_TO_POINTER(feature->original_id), NULL) ;

  *uniq_features_ptr = uniq_features ;

  return ;
}

/* A GHFunc() to add a feature to a list if it within a given range */
static void makeUniqueListCB(gpointer key, gpointer value, gpointer user_data)
{
  GQuark feature_id = GPOINTER_TO_INT(key) ;
  GString *list_str = (GString *)user_data ;

  g_string_append_printf(list_str, " %s ;", g_quark_to_string(feature_id)) ;

  return ;
}



/* A GHFunc() to copy a feature and add it to the supplied list. */
static void copyAddFeature(gpointer key, gpointer value, gpointer user_data)
{
  ZMapFeature feature = (ZMapFeature)value ;
  RequestData request_data = (RequestData)user_data ;
  ZMapFeatureAny feature_any ;

  /* Only add to this list if there is no source name or the feature and source
   * names match, caller will have given a source name. */
  if (!(request_data->source_id) || feature->source_id == request_data->source_id)
    {
      /* THIS DOESN'T DO A DEEP ENOUGH COPY, WE FAIL LATER FOR SOME ACTIONS
       * BECAUSE STUFF LIKE THE HOMOL DATA IS NOT COPIED SO WE CAN'T FIND
       * THE FEATURE IN THE HASH. */
      if ((feature_any = zMapFeatureAnyCopy((ZMapFeatureAny)feature)))
	{
	  ZMapFeatureAny feature_copy ;

	  zMapFeatureSetAddFeature(request_data->feature_set, (ZMapFeature)feature_any) ;

	  feature_copy = zMapFeatureAnyCopy(feature_any) ;
	  request_data->feature_list = g_list_append(request_data->feature_list, feature_copy) ;
	}
    }

  return ;
}



/* run through windows registering that there is a remote client with each. */
static void setWindowXremote(ZMapView view)
{
  g_list_foreach(view->window_list, setXremoteCB, NULL) ;

  return ;
}

static void setXremoteCB(gpointer list_data, gpointer user_data)
{
  ZMapViewWindow view_window = (ZMapViewWindow)list_data ;

  if (!zMapWindowXRemoteRegister(view_window->window))
    zMapLogWarning("Remote Client register failed for window %p", view_window->window) ;

  return ;
}

<|MERGE_RESOLUTION|>--- conflicted
+++ resolved
@@ -2147,13 +2147,9 @@
     }
 
   if (input_data->code == ZMAPXREMOTE_OK)
-<<<<<<< HEAD
-    zmapViewLoadFeatures(view, input_data->block, input_data->feature_sets, NULL, start, end,
-			 SOURCE_GROUP_DELAYED, TRUE, TRUE) ;
-=======
     zmapViewLoadFeatures(view, input_data->block, input_data->feature_sets, start, end,
 			 SOURCE_GROUP_DELAYED, TRUE, FALSE) ;	/* will terminate if is pipe otherwase keep alive */
->>>>>>> 8f5335a2
+
 
   return ;
 }
