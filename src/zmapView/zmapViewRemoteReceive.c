--- conflicted
+++ resolved
@@ -455,15 +455,6 @@
 	    if (drawNewFeatures(view, request_data)
 		&& (view->xremote_widget && request_data->edit_context))
 	      {
-<<<<<<< HEAD
-
-#ifdef ED_G_NEVER_INCLUDE_THIS_CODE
-
-#endif /* ED_G_NEVER_INCLUDE_THIS_CODE */
-
-
-=======
->>>>>>> 46a5dafb
 		/* Copy some of request_data into post_data for view_post_execute(). */
 		PostExecuteData post_data = g_new0(PostExecuteDataStruct, 1);
 
@@ -574,12 +565,7 @@
 	    {
 	    case ZMAPVIEW_REMOTE_CREATE_FEATURE:
 	      {
-<<<<<<< HEAD
 		GList* list_item ;
-
-		status = zmapViewDrawDiffContext(view, &(post_data->edit_context));
-
-=======
 		ZMapFeature feature = NULL ;
 
 		if (post_data->edit_feature)
@@ -588,15 +574,13 @@
 		  feature = (ZMapFeature)(post_data->feature_list->data) ;
 
 		status = zmapViewDrawDiffContext(view, &(post_data->edit_context), feature) ;
->>>>>>> 46a5dafb
-
-		if (!status)
+
+		if(!status)
 		  post_data->edit_context = NULL; /* So the view->features context doesn't get destroyed */
 
 		if (post_data->edit_context)
 		  zMapFeatureContextDestroy(post_data->edit_context, TRUE);
 
-<<<<<<< HEAD
 		/* Need to highlight created feature.....in all windows..... */
 		list_item = g_list_first(view->window_list) ;
 		do
@@ -616,8 +600,6 @@
 		while ((list_item = g_list_next(list_item))) ;
 
 
-=======
->>>>>>> 46a5dafb
 		break;
 	      }
 	    default:
