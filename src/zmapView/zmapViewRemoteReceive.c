/*  File: zmapViewRemoteRequests.c
 *  Author: Roy Storey (rds@sanger.ac.uk)
 *  Copyright (c) 2006-2012: Genome Research Ltd.
 *-------------------------------------------------------------------
 * ZMap is free software; you can redistribute it and/or
 * modify it under the terms of the GNU General Public License
 * as published by the Free Software Foundation; either version 2
 * of the License, or (at your option) any later version.
 *
 * This program is distributed in the hope that it will be useful,
 * but WITHOUT ANY WARRANTY; without even the implied warranty of
 * MERCHANTABILITY or FITNESS FOR A PARTICULAR PURPOSE.  See the
 * GNU General Public License for more details.
 *
 * You should have received a copy of the GNU General Public License
 * along with this program; if not, write to the Free Software
 * Foundation, Inc., 59 Temple Place - Suite 330, Boston, MA  02111-1307, USA.
 * or see the on-line version at http://www.gnu.org/copyleft/gpl.txt
 *-------------------------------------------------------------------
 * This file is part of the ZMap genome database package
 * originally written by:
 *
 *      Ed Griffiths (Sanger Institute, UK) edgrif@sanger.ac.uk,
 *        Roy Storey (Sanger Institute, UK) rds@sanger.ac.uk,
 *   Malcolm Hinsley (Sanger Institute, UK) mh17@sanger.ac.uk
 *
 * Description: Receives and interprets xremote messages delivered from
 *              a peer application set up to interact with zmap.
 *
 * Exported functions: See zmapView_P.h
 *
 *-------------------------------------------------------------------
 */

/* THIS WHOLE FILE WILL BECOME REDUNDANT ONCE THE NEW XREMOTE IS THERE........ */



#include <ZMap/zmap.h>

#include <string.h>

#include <ZMap/zmapGFF.h>
#include <ZMap/zmapUtils.h>
#include <ZMap/zmapUtilsXRemote.h>
#include <ZMap/zmapGLibUtils.h>
#include <ZMap/zmapXML.h>
#include <ZMap/zmapXRemote.h>
#include <zmapView_P.h>
#include <ZMap/zmapConfigStanzaStructs.h>

#define VIEW_POST_EXECUTE_DATA "xremote_post_execute_data"

typedef enum
  {
    ZMAPVIEW_REMOTE_INVALID,
    /* Add below here... */

    ZMAPVIEW_REMOTE_FIND_FEATURE,
    ZMAPVIEW_REMOTE_CREATE_FEATURE,
    ZMAPVIEW_REMOTE_REPLACE_FEATURE,
    ZMAPVIEW_REMOTE_DELETE_FEATURE,

    ZMAPVIEW_REMOTE_HIGHLIGHT_FEATURE,
    ZMAPVIEW_REMOTE_HIGHLIGHT2_FEATURE,
    ZMAPVIEW_REMOTE_UNHIGHLIGHT_FEATURE,

    ZMAPVIEW_REMOTE_ZOOM_TO,

    ZMAPVIEW_REMOTE_GET_MARK,
    ZMAPVIEW_REMOTE_GET_FEATURE_NAMES,
    ZMAPVIEW_REMOTE_LOAD_FEATURES,

    ZMAPVIEW_REMOTE_REGISTER_CLIENT,
    ZMAPVIEW_REMOTE_LIST_WINDOWS,
    ZMAPVIEW_REMOTE_NEW_WINDOW,

    ZMAPVIEW_REMOTE_DUMP_CONTEXT,

    /* ...but above here */
    ZMAPVIEW_REMOTE_UNKNOWN
  } ZMapViewValidXRemoteActions ;



/* Action descriptor. */
typedef struct
{

  ZMapViewValidXRemoteActions action ;
<<<<<<< HEAD
  gboolean is_edit_action ;				    /* Does this action edit the feature context ? */
=======

  gboolean is_edit_action ;				    /* Does this action edit the feature
							       context ? */


  gboolean is_feature_action ;				    /* Does action work on a feature ? */
  gboolean create_feature_action ;			    /* Does this action create an edit feature ? */

  /* THIS DOESN'T EVEN LOOK SUPPORTED...SIGH.... */
>>>>>>> 83215e72
  gboolean must_exist ;					    /* Does the target of the action need
							       to exist ? e.g. columns may be
							       dynamically loaded so may not exist yet. */

} ActionDescriptorStruct, *ActionDescriptor ;



/* Control block for all the remote actions. */
typedef struct RequestDataStructName
{
  int code ;
  gboolean handled ;
  GString *messages ;

  ZMapView           view;

  /* some operations are "read only" and hence can use the orig_context, others require edits and
   * must create an edit_context to do these. */

  /* Note that only orig_context stays the same throughout processing of a request, other elements
   * will change if more than one align/block or whatever is specified in the request. */
  ZMapFeatureContext orig_context ;
  ZMapFeatureAlignment orig_align;
  ZMapFeatureBlock orig_block;
  ZMapFeatureSet orig_feature_set;
  ZMapFeature orig_feature;

  /* edit_context is constructed to carry out context changes. */
  gboolean is_edit_action ;
  ZMapFeatureContext edit_context ;
  ZMapFeatureAlignment edit_align;
  ZMapFeatureBlock edit_block;
  ZMapFeatureSet edit_feature_set;
  ZMapFeature edit_feature;

  GQuark source_id ;
  GQuark style_id ;
  ZMapFeatureTypeStyle style ;

  GList *feature_list;

  GList *locations ;

  char *filename;
  char *format;

  gboolean use_mark ;
  GList *feature_sets ;

  gboolean zoomed ;

  int start, end ;

} RequestDataStruct, *RequestData ;



typedef struct
{
  ZMapViewValidXRemoteActions action;
  ZMapFeatureContext edit_context;

  ZMapFeature edit_feature ;
  GList *feature_list ;

} PostExecuteDataStruct, *PostExecuteData;


static char *view_execute_command(char *command_text, gpointer user_data,
				  ZMapXRemoteStatus *statusCode, ZMapXRemoteObj owner);
static char *view_post_execute(char *command_text, gpointer user_data,
			       ZMapXRemoteStatus *statusCode, ZMapXRemoteObj owner);
static void delete_failed_make_message(gpointer list_data, gpointer user_data);
static gboolean drawNewFeatures(ZMapView view, RequestData input_data);
static void getChildWindowXID(ZMapView view, RequestData input_data);
static void viewDumpContextToFile(ZMapView view, RequestData input_data);
static gboolean sanityCheckContext(ZMapView view, RequestData input_data);
static void draw_failed_make_message(gpointer list_data, gpointer user_data);
static gint matching_unique_id(gconstpointer list_data, gconstpointer user_data);
static ZMapFeatureContextExecuteStatus delete_from_list(GQuark key, gpointer data, gpointer user_data, char **error_out);
static ZMapFeatureContextExecuteStatus mark_matching_invalid(GQuark key, gpointer data, gpointer user_data, char **error_out);
static ZMapFeatureContextExecuteStatus sanity_check_context(GQuark key, gpointer data, gpointer user_data, char **error_out);

static void zoomWindowToFeature(ZMapView view, RequestData input_data) ;

static void reportWindowMark(ZMapView view, RequestData input_data) ;
static void loadFeatures(ZMapView view, RequestData input_data) ;

static void createClient(ZMapView view, ZMapXRemoteParseCommandData input_data);
static void eraseFeatures(ZMapView view, RequestData input_data);

static gboolean xml_zmap_start_cb(gpointer user_data, ZMapXMLElement zmap_element, ZMapXMLParser parser);
static gboolean xml_request_start_cb(gpointer user_data, ZMapXMLElement zmap_element, ZMapXMLParser parser);
static gboolean xml_request_end_cb(gpointer user_data, ZMapXMLElement zmap_element, ZMapXMLParser parser);
static gboolean xml_export_start_cb(gpointer user_data, ZMapXMLElement zmap_element, ZMapXMLParser parser);
static gboolean xml_align_start_cb(gpointer user_data, ZMapXMLElement zmap_element, ZMapXMLParser parser);
static gboolean xml_block_start_cb(gpointer user_data, ZMapXMLElement zmap_element, ZMapXMLParser parser);
static gboolean xml_featureset_start_cb(gpointer user_data, ZMapXMLElement zmap_element, ZMapXMLParser parser);
static gboolean xml_featureset_end_cb(gpointer user_data, ZMapXMLElement zmap_element, ZMapXMLParser parser);
static gboolean xml_feature_start_cb(gpointer user_data, ZMapXMLElement zmap_element, ZMapXMLParser parser);
static gboolean xml_feature_end_cb(gpointer user_data, ZMapXMLElement zmap_element, ZMapXMLParser parser);
static gboolean xml_subfeature_end_cb(gpointer user_data, ZMapXMLElement zmap_element, ZMapXMLParser parser);

static gboolean xml_return_true_cb(gpointer user_data, ZMapXMLElement zmap_element, ZMapXMLParser parser);

static void getFeatureNames(ZMapView view, RequestData input_data) ;
static void findUniqueCB(gpointer data, gpointer user_data) ;
static void makeUniqueListCB(gpointer key, gpointer value, gpointer user_data) ;
static void copyAddFeature(gpointer key, gpointer value, gpointer user_data) ;



#ifdef ED_G_NEVER_INCLUDE_THIS_CODE
static void setWindowXremote(ZMapView view) ;
static void setXremoteCB(gpointer list_data, gpointer user_data) ;
#endif /* ED_G_NEVER_INCLUDE_THIS_CODE */


static gboolean executeRequest(ZMapXMLParser parser, ZMapXRemoteParseCommandData input_data) ;



/*
 *               Globals
 */

/* Descriptor table of action attributes */
static ActionDescriptorStruct action_table_G[] =
  {
    {ZMAPVIEW_REMOTE_INVALID,             FALSE, FALSE, FALSE, FALSE},

    {ZMAPVIEW_REMOTE_FIND_FEATURE,        FALSE, TRUE, FALSE, TRUE},

<<<<<<< HEAD
    {ZMAPVIEW_REMOTE_CREATE_FEATURE, TRUE, FALSE},
    {ZMAPVIEW_REMOTE_REPLACE_FEATURE, TRUE, TRUE},
    {ZMAPVIEW_REMOTE_DELETE_FEATURE, TRUE, TRUE},

    {ZMAPVIEW_REMOTE_HIGHLIGHT_FEATURE, FALSE, TRUE},
    {ZMAPVIEW_REMOTE_HIGHLIGHT2_FEATURE, FALSE, TRUE},
    {ZMAPVIEW_REMOTE_UNHIGHLIGHT_FEATURE, FALSE, TRUE},

#ifdef ED_G_NEVER_INCLUDE_THIS_CODE
    {ZMAPVIEW_REMOTE_ZOOM_TO, FALSE, TRUE},
    {ZMAPVIEW_REMOTE_GET_MARK, FALSE, FALSE},
#endif /* ED_G_NEVER_INCLUDE_THIS_CODE */

=======
    {ZMAPVIEW_REMOTE_CREATE_FEATURE,      TRUE, TRUE, TRUE, FALSE},
    {ZMAPVIEW_REMOTE_DELETE_FEATURE,      TRUE, TRUE, TRUE, TRUE},

    {ZMAPVIEW_REMOTE_HIGHLIGHT_FEATURE,   FALSE, TRUE, FALSE, TRUE},
    {ZMAPVIEW_REMOTE_HIGHLIGHT2_FEATURE,  FALSE, TRUE, FALSE, TRUE},
    {ZMAPVIEW_REMOTE_UNHIGHLIGHT_FEATURE, FALSE, TRUE, FALSE, TRUE},
    {ZMAPVIEW_REMOTE_ZOOM_TO,             FALSE, TRUE, FALSE, TRUE},

    {ZMAPVIEW_REMOTE_GET_MARK,            FALSE, FALSE, FALSE, FALSE},
>>>>>>> 83215e72

    {ZMAPVIEW_REMOTE_GET_FEATURE_NAMES,   FALSE, TRUE, FALSE, TRUE},

<<<<<<< HEAD
    {ZMAPVIEW_REMOTE_LOAD_FEATURES, TRUE, FALSE},



    {ZMAPVIEW_REMOTE_REGISTER_CLIENT, FALSE, FALSE},

    {ZMAPVIEW_REMOTE_LIST_WINDOWS, FALSE, FALSE},
    {ZMAPVIEW_REMOTE_NEW_WINDOW, FALSE, FALSE},

    {ZMAPVIEW_REMOTE_DUMP_CONTEXT, FALSE, FALSE},
=======
    {ZMAPVIEW_REMOTE_LOAD_FEATURES,       TRUE,  FALSE, FALSE, FALSE},
    {ZMAPVIEW_REMOTE_REGISTER_CLIENT,     FALSE, FALSE, FALSE, FALSE},

    {ZMAPVIEW_REMOTE_LIST_WINDOWS,        FALSE, FALSE, FALSE, FALSE},
    {ZMAPVIEW_REMOTE_NEW_WINDOW,          FALSE, FALSE, FALSE, FALSE},
    {ZMAPVIEW_REMOTE_DUMP_CONTEXT,        FALSE, FALSE, FALSE, FALSE},
>>>>>>> 83215e72

    {ZMAPVIEW_REMOTE_INVALID,             FALSE, FALSE, FALSE, FALSE}
  } ;



static ZMapXMLObjTagFunctionsStruct view_starts_G[] =
  {
    { "zmap",       xml_zmap_start_cb                  },
    { "request",    xml_request_start_cb               },
    { "client",     zMapXRemoteXMLGenericClientStartCB },
    { "export",     xml_export_start_cb                },
    { "align",      xml_align_start_cb                 },
    { "block",      xml_block_start_cb                 },
    { "featureset", xml_featureset_start_cb            },
    { "feature",    xml_feature_start_cb               },
    {NULL, NULL}
  };

static ZMapXMLObjTagFunctionsStruct view_ends_G[] =
  {
    { "zmap",       xml_return_true_cb    },
    { "request",    xml_request_end_cb    },
    { "align",      xml_return_true_cb    },
    { "block",      xml_return_true_cb    },
    { "featureset", xml_featureset_end_cb },
    { "feature",    xml_feature_end_cb    },
    { "subfeature", xml_subfeature_end_cb },
    {NULL, NULL}
  } ;


/* Must match ZMapViewValidXRemoteActions */
static char *actions_G[ZMAPVIEW_REMOTE_UNKNOWN + 1] =
  {
  NULL,

  /* create and delete must go at this level, code "replace" at the same time. find could
   * be at the window level but it might as well be here I guess...but hang on... */
  "find_feature", "create_feature", "replace_feature", "delete_feature",


  /* I don't know why these are this level..this seems really suspect...they are clearly
   * window level... */
  "single_select", "multiple_select", "unselect",

#ifdef ED_G_NEVER_INCLUDE_THIS_CODE
  /* Moved to zmapwindow where they belong.... */

  "zoom_to",
  "get_mark", 
#endif /* ED_G_NEVER_INCLUDE_THIS_CODE */

  "get_feature_names", "load_features",


  /* register must now be redundant, list_windows should go probably... */
  "register_client", "list_windows",

  /* Not executed at this level now.... */
  "new_window",

  "export_context",
  NULL
};






/*
 *                         External routines.
 */



/* Where is all starts from. Everything else should be static */
void zmapViewSetupXRemote(ZMapView view, GtkWidget *widget)
{
  zMapXRemoteInitialiseWidgetFull(widget, PACKAGE_NAME,
				  ZMAP_DEFAULT_REQUEST_ATOM_NAME,
				  ZMAP_DEFAULT_RESPONSE_ATOM_NAME,
				  view_execute_command,
				  view_post_execute,
				  view);

  return ;
}


char *zMapViewRemoteReceiveAccepts(ZMapView view)
{
  char *xml = NULL;

  xml = zMapXRemoteClientAcceptsActionsXML(zMapXRemoteWidgetGetXID(view->xremote_widget),
                                           &actions_G[ZMAPVIEW_REMOTE_INVALID + 1],
                                           ZMAPVIEW_REMOTE_UNKNOWN - 1);

  return xml;
}




/*
 *                       Internal functions.
 */



/* The ZMapXRemoteCallback */
static char *view_execute_command(char *command_text, gpointer user_data,
				  ZMapXRemoteStatus *status_code, ZMapXRemoteObj owner)
{
  char *response = NULL ;
  ZMapXMLParser parser;
  ZMapXRemoteParseCommandDataStruct input = { NULL };
  RequestDataStruct request_data = {0};
  ZMapView view = (ZMapView)user_data;
  gboolean ping ;

  ping = zMapXRemoteIsPingCommand(command_text, status_code, &response) ;


  if (!ping)
    zMapLogMessage("New xremote command received: %s", command_text) ;


  zMapDebugPrint(xremote_debug_GG, "ZMap App View Handler: %s",  command_text) ;


  request_data.messages = g_string_sized_new(512) ;

  request_data.view = view ;
  input.user_data = &request_data ;

  parser = zMapXMLParserCreate(&input, FALSE, FALSE) ;

  zMapXMLParserSetMarkupObjectTagHandlers(parser, &view_starts_G[0], &view_ends_G[0]) ;


  /* When the buffer is parsed all the start/end handlers get called so quite a lot of stuff
   * is set up by those functions, the request(s) are then serviced in the xml request end
   * handler. */
  if (!(zMapXMLParserParseBuffer(parser, command_text, strlen(command_text))))

    {
      response = g_strdup(zMapXMLParserLastErrorMsg(parser)) ;
    }

  zMapXMLParserDestroy(parser);


  *status_code = request_data.code ;

  response = g_string_free(request_data.messages, FALSE) ;


  /* UGH, this code is horrible...be sure to fix with new xremote.... */
  if (!zMapXRemoteValidateStatusCode(status_code) && response != NULL)
    {
      zMapLogWarning("%s", response);
      g_free(response);

      response = g_strdup("Broken code. Check zmap.log file");
    }

  if (response == NULL)
    {
      response = g_strdup("Broken code.") ;
    }

  if (!ping)
    zMapLogMessage("New xremote command processed: %s", command_text) ;


  return response;
}


static gboolean executeRequest(ZMapXMLParser parser, ZMapXRemoteParseCommandData input)
{
  gboolean result = FALSE ;
  RequestData request_data = input->user_data ;
  ZMapView view = request_data->view ;
  char *response = NULL ;

  request_data->code = 0 ;


  /* We need to set the window somehow....   */

  switch (input->common.action)
    {
    case ZMAPVIEW_REMOTE_REGISTER_CLIENT:
      createClient(view, input);
      break;

    case ZMAPVIEW_REMOTE_ZOOM_TO:
      zoomWindowToFeature(view, request_data);
      break;

    case ZMAPVIEW_REMOTE_GET_MARK:
      reportWindowMark(view, request_data);
      break;

    case ZMAPVIEW_REMOTE_GET_FEATURE_NAMES:
      getFeatureNames(view, request_data) ;
      break ;

    case ZMAPVIEW_REMOTE_LOAD_FEATURES:
      loadFeatures(view, request_data) ;
      break ;

    case ZMAPVIEW_REMOTE_FIND_FEATURE:
      break ;

    case ZMAPVIEW_REMOTE_CREATE_FEATURE:
    case ZMAPVIEW_REMOTE_REPLACE_FEATURE:
    case ZMAPVIEW_REMOTE_DELETE_FEATURE:
      {

	if (input->common.action == ZMAPVIEW_REMOTE_REPLACE_FEATURE
	    || input->common.action == ZMAPVIEW_REMOTE_DELETE_FEATURE)
	  {
	    eraseFeatures(view, request_data) ;
	  }

	if (input->common.action == ZMAPVIEW_REMOTE_REPLACE_FEATURE
	    || input->common.action == ZMAPVIEW_REMOTE_CREATE_FEATURE)
	  {
	    /* why is context only sanity checked for this operation and not for others...???? */

	    if (sanityCheckContext(view, request_data))
	      {
<<<<<<< HEAD
#ifdef ED_G_NEVER_INCLUDE_THIS_CODE
		ZMapFeatureAny feature ;

		if ((feature = zMapFeatureContextFindFeatureFromFeature(view->features,
									request_data.feature)))
		  {
		    g_string_append_printf(output_data.messages,
					   "Feature \"%s\" already exists in view",
					   g_quark_to_string(request_data.feature->original_id)) ;
		    output_data.code = ZMAPXREMOTE_FAILED ;
		  }
		else
#endif /* ED_G_NEVER_INCLUDE_THIS_CODE */

		  if (drawNewFeatures(view, request_data)
		      && (view->xremote_widget && request_data->edit_context))
		    {
		      /* slice the request_data into the post_data to make the view_post_execute happy. */
		      PostExecuteData post_data = g_new0(PostExecuteDataStruct, 1);

		      post_data->action       = input->common.action;
		      post_data->edit_context = request_data->edit_context;

		      g_object_set_data(G_OBJECT(view->xremote_widget),
					VIEW_POST_EXECUTE_DATA,
					post_data);
		    }
=======

#ifdef ED_G_NEVER_INCLUDE_THIS_CODE

#endif /* ED_G_NEVER_INCLUDE_THIS_CODE */


		/* Copy some of request_data into post_data for view_post_execute(). */
		PostExecuteData post_data = g_new0(PostExecuteDataStruct, 1);

		post_data->action = input->common.action;
		post_data->edit_context = request_data->edit_context;
		post_data->edit_feature = request_data->edit_feature ;
		post_data->feature_list = request_data->feature_list ;


		g_object_set_data(G_OBJECT(view->xremote_widget),
				  VIEW_POST_EXECUTE_DATA,
				  post_data);


#ifdef ED_G_NEVER_INCLUDE_THIS_CODE
		/* Need to highlight created feature.....in all windows..... */
		list_item = g_list_first(view->window_list) ;
		do
		  {
		    ZMapViewWindow view_window ;
		    ZMapFeature feature ;

		    if (request_data->edit_feature)
		      feature = request_data->edit_feature ;
		    else
		      feature = (ZMapFeature)(request_data->feature_list->data) ;

		    view_window = list_item->data ;

		    zMapWindowFeatureSelect(view_window->window, feature) ;
		  }
		while ((list_item = g_list_next(list_item))) ;
#endif /* ED_G_NEVER_INCLUDE_THIS_CODE */


	      }
>>>>>>> 83215e72

		request_data->edit_context = NULL;
	      }
	  }

	break;
      }
    case ZMAPVIEW_REMOTE_LIST_WINDOWS:
      {
	getChildWindowXID(view, request_data);
	break;
      }
    case ZMAPVIEW_REMOTE_DUMP_CONTEXT:
      {
	viewDumpContextToFile(view, request_data);
	break;
      }

      /* errrrrrr....what's going on here...... */
    case ZMAPVIEW_REMOTE_UNHIGHLIGHT_FEATURE:
    case ZMAPVIEW_REMOTE_HIGHLIGHT_FEATURE:
    case ZMAPVIEW_REMOTE_HIGHLIGHT2_FEATURE:
    case ZMAPVIEW_REMOTE_NEW_WINDOW:
      //newWindowForView(view, input, &output_data);
      //break;
    case ZMAPVIEW_REMOTE_INVALID:
    case ZMAPVIEW_REMOTE_UNKNOWN:
    default:
      g_string_append_printf(request_data->messages, "%s", "Unknown command") ;
      request_data->code = ZMAPXREMOTE_UNKNOWNCMD ;
      break;
    }


  if (request_data->edit_context && !ZMAPVIEW_REMOTE_DELETE_FEATURE)
    zMapFeatureContextDestroy(request_data->edit_context, TRUE) ;


  if (request_data->code == ZMAPXREMOTE_OK)
    {
      result = TRUE ;
    }
  else
    {
      result = FALSE ;

      zMapXMLParserRaiseParsingError(parser, response) ;
    }



  return result ;
}




static char *view_post_execute(char *command_text, gpointer user_data,
			       ZMapXRemoteStatus *statusCode, ZMapXRemoteObj owner)
{
  char *response = NULL ;
  ZMapView view = (ZMapView)user_data;
  PostExecuteData post_data;
  gboolean status;

  if (view->xremote_widget)
    {
      /* N.B. We _steal_ the g_object data here! */
      if ((post_data = g_object_steal_data(G_OBJECT(view->xremote_widget), VIEW_POST_EXECUTE_DATA)))
	{
	  /* I DON'T UNDERSTAND WHY ONLY CREATE IS HANDLED HERE.... */

	  switch(post_data->action)
	    {
	    case ZMAPVIEW_REMOTE_CREATE_FEATURE:
	      {
		GList* list_item ;

		status = zmapViewDrawDiffContext(view, &(post_data->edit_context));


		if (!status)
		  post_data->edit_context = NULL; /* So the view->features context doesn't get destroyed */

		if (post_data->edit_context)
		  zMapFeatureContextDestroy(post_data->edit_context, TRUE);

		/* Need to highlight created feature.....in all windows..... */
		list_item = g_list_first(view->window_list) ;
		do
		  {
		    ZMapViewWindow view_window ;
		    ZMapFeature feature ;

		    if (post_data->edit_feature)
		      feature = post_data->edit_feature ;
		    else
		      feature = (ZMapFeature)(post_data->feature_list->data) ;

		    view_window = list_item->data ;

		    zMapWindowFeatureSelect(view_window->window, feature) ;
		  }
		while ((list_item = g_list_next(list_item))) ;


		break;
	      }
	    default:
	      {
		zMapAssertNotReached();
		break;
	      }
	    }

	  g_free(post_data);
	}
    }

  return response ;
}




static void createClient(ZMapView view, ZMapXRemoteParseCommandData input)
{
  ZMapXRemoteObj client;
  ClientParameters client_params = &(input->common.client_params);
  RequestData request_data = input->user_data ;
  char *format_response = "<client xwid=\"0x%lx\" created=\"%d\" exists=\"%d\" />";
  int created, exists;

  if (!(view->xremote_client) && (client = zMapXRemoteNew(GDK_DISPLAY())) != NULL)
    {
      zMapXRemoteInitClient(client, client_params->xid) ;
      zMapXRemoteSetRequestAtomName(client, (char *)g_quark_to_string(client_params->request)) ;
      zMapXRemoteSetResponseAtomName(client, (char *)g_quark_to_string(client_params->response)) ;

      view->xremote_client = client ;

#ifdef ED_G_NEVER_INCLUDE_THIS_CODE
      /* We need to tell any windows we have that there is now an external client. */
      setWindowXremote(view) ;
#endif /* ED_G_NEVER_INCLUDE_THIS_CODE */

      created = 1 ;
      exists = 0 ;
    }
  else if (view->xremote_client)
    {
      created = 0;
      exists  = 1;
    }
  else
    {
      created = exists = 0;
    }

  g_string_append_printf(request_data->messages, format_response,
			 zMapXRemoteWidgetGetXID(view->xremote_widget), created, exists);

  request_data->code = ZMAPXREMOTE_OK;

  return;
}

static void getChildWindowXID(ZMapView view, RequestData request_data)
{

  if(view->state < ZMAPVIEW_LOADED)
    {
      request_data->code = ZMAPXREMOTE_PRECOND;
      g_string_append_printf(request_data->messages, "%s",
                             "view isn't loaded yet");
    }
  else
    {
      GList *list_item;

      list_item = g_list_first(view->window_list);

      do
        {
          ZMapViewWindow view_window;
          ZMapWindow window;
          char *client_xml = NULL;

          view_window = (ZMapViewWindow)list_item->data;
          window      = zMapViewGetWindow(view_window);
          client_xml  = zMapWindowRemoteReceiveAccepts(window);

          g_string_append_printf(request_data->messages,
                                 "%s", client_xml);
          if(client_xml)
            g_free(client_xml);
        }
      while((list_item = g_list_next(list_item))) ;

      request_data->code = ZMAPXREMOTE_OK;
    }

  return ;
}

static void viewDumpContextToFile(ZMapView view, RequestData request_data)
{
  GIOChannel *file = NULL;
  GError *error = NULL;
  char *filepath = NULL;

  filepath = request_data->filename;

  if(!(file = g_io_channel_new_file(filepath, "w", &error)))
    {
      request_data->code = ZMAPXREMOTE_UNAVAILABLE;
      request_data->handled = FALSE;
      if(error)
	g_string_append(request_data->messages, error->message);
    }
  else
    {
      char *format = NULL;
      gboolean result = FALSE;

      format = request_data->format;

      if(format && g_ascii_strcasecmp(format, "gff") == 0)
	result = zMapGFFDump((ZMapFeatureAny)view->features, view->context_map.styles, file, &error);
#ifdef STYLES_PRINT_TO_FILE
      else if(format && g_ascii_strcasecmp(format, "test-style") == 0)
	zMapFeatureTypePrintAll(view->features->styles, __FILE__);
#endif /* STYLES_PRINT_TO_FILE */
      else
	result = zMapFeatureContextDump(view->features, view->context_map.styles, file, &error);

      if(!result)
	{
	  request_data->code    = ZMAPXREMOTE_INTERNAL;
	  request_data->handled = FALSE;
	  if(error)
	    g_string_append(request_data->messages, error->message);
	}
      else
	{
	  request_data->code    = ZMAPXREMOTE_OK;
	  request_data->handled = TRUE;
	}
    }

  return ;
}

static gboolean sanityCheckContext(ZMapView view, RequestData request_data)
{
  gboolean features_are_sane = TRUE ;
  ZMapXRemoteStatus save_code ;

  save_code = request_data->code ;
  request_data->code = 0 ;

  zMapFeatureContextExecute((ZMapFeatureAny)(request_data->edit_context),
                            ZMAPFEATURE_STRUCT_FEATURE,
                            sanity_check_context,
                            request_data) ;

  if (request_data->code != 0)
    features_are_sane = FALSE ;
  else
    request_data->code = save_code ;

  return features_are_sane ;
}


/* client has asked us to erase features in a feature set, this could be anything from
 * a single feature to all features in the feature set. Note that we have to handle
 * there being no features in the feature set.
 */
static void eraseFeatures(ZMapView view, RequestData request_data)
{
  if (!(request_data->edit_feature) && !(request_data->feature_list))
    {
      /* What should we return here ? current xremote return codes not great for this.... */

      request_data->code = ZMAPXREMOTE_OK;

      request_data->handled = TRUE;
    }
  else
    {
      GList* list_item ;

      /* If the feature(s) are highlighted we need to unhighlight it in all windows first.... */
      list_item = g_list_first(view->window_list) ;
      do
	{
	  ZMapViewWindow view_window ;
	  ZMapFeature feature ;



	  /* We need to just have a list of features...not either an edit feature or a list.... */

	  /* I'm going to try a hack here...given all features should be unhighlighted perhaps
	   * we only need do the first if it's a list of features.... */
	  /* Also....sometimes the feature is in a list and sometimes on it's own....CHRIST....
	   * NEED TO SORT THIS OUT...SHOULD ALWAYS JUST HAVE A LIST....
	   * 
	   *  */
	  if (request_data->edit_feature)
	    feature = request_data->edit_feature ;
	  else
	    feature = (ZMapFeature)(request_data->feature_list->data) ;


	  view_window = list_item->data ;

	  /* If feature to be erased is highlighted then unhighlight it and tell our
	   * parent that only column is now selected. */
	  if (zMapWindowUnhighlightFeature(view_window->window, feature))
	    {
	      ZMapViewSelectStruct view_select = {0} ;
	      ZMapViewCallbacks view_cbs ;
	      ZMapFeatureDescStruct feature_desc = {ZMAPFEATURE_STRUCT_INVALID} ;

	      feature_desc.struct_type = ZMAPFEATURE_STRUCT_FEATURESET ;
	      feature_desc.feature_set = zMapWindowGetHotColumnName(view_window->window) ;
	      view_select.feature_desc = feature_desc ;

	      view_cbs = zmapViewGetCallbacks() ;

	      (*(view_cbs->select))(view_window, view_window->parent_view->app_data, &view_select) ;
	    }

	}
      while ((list_item = g_list_next(list_item))) ;

      /* OK, now get rid of feature from context. */
      zmapViewEraseFromContext(view, request_data->edit_context);

      zMapFeatureContextExecute((ZMapFeatureAny)(request_data->edit_context),
				ZMAPFEATURE_STRUCT_FEATURE,
				mark_matching_invalid,
				&(request_data->feature_list));

      request_data->code = 0;

      if (g_list_length(request_data->feature_list))
	g_list_foreach(request_data->feature_list, delete_failed_make_message, request_data);

      /* if delete_failed_make_message didn't change the code then all is ok */
      if (request_data->code == 0)
	request_data->code = ZMAPXREMOTE_OK;

      request_data->handled = TRUE;
    }


  return ;
}


static gboolean drawNewFeatures(ZMapView view, RequestData request_data)
{
  gboolean result = FALSE ;

  if (!(request_data->edit_context = zmapViewMergeInContext(view, request_data->edit_context)))
    {
      g_string_append(request_data->messages, "Merge of new feature into View feature context failed") ;
      request_data->code = ZMAPXREMOTE_FAILED ;
    }
  else
    {
      zMapFeatureContextExecute((ZMapFeatureAny)(request_data->edit_context),
				ZMAPFEATURE_STRUCT_FEATURE,
				delete_from_list,
				&(request_data->feature_list));

      zMapFeatureContextExecute((ZMapFeatureAny)(view->features),
				ZMAPFEATURE_STRUCT_FEATURE,
				mark_matching_invalid,
				&(request_data->feature_list));

      request_data->code = 0;

      if (g_list_length(request_data->feature_list))
	g_list_foreach(request_data->feature_list, draw_failed_make_message, request_data);

      if (request_data->code == 0)
	request_data->code = ZMAPXREMOTE_OK ;

      request_data->handled = TRUE ;

      result = TRUE ;
    }

  return result ;
}


static void draw_failed_make_message(gpointer list_data, gpointer user_data)
{
  ZMapFeatureAny feature_any = (ZMapFeatureAny)list_data;
  RequestData request_data = (RequestData)user_data;



  if (feature_any->struct_type == ZMAPFEATURE_STRUCT_INVALID)
    {
      request_data->code = ZMAPXREMOTE_CONFLICT; /* possibly the wrong code */

      g_string_append_printf(request_data->messages,
			     "Failed to draw feature '%s' [%s]. Feature already exists.\n",
			     (char *)g_quark_to_string(feature_any->original_id),
			     (char *)g_quark_to_string(feature_any->unique_id));
    }


#ifdef ED_G_NEVER_INCLUDE_THIS_CODE
  /* I DON'T GET THIS, IF THE STRUCT IS VALID SURELY THE FEATURE GOT DRAWN ?? */

  else
    {
      g_string_append_printf(request_data->messages,
			     "Failed to draw feature '%s' [%s]. Unknown reason.\n",
			     (char *)g_quark_to_string(feature_any->original_id),
			     (char *)g_quark_to_string(feature_any->unique_id));
    }
#endif /* ED_G_NEVER_INCLUDE_THIS_CODE */


  return ;
}

static void delete_failed_make_message(gpointer list_data, gpointer user_data)
{
  ZMapFeatureAny feature_any = (ZMapFeatureAny)list_data;
  RequestData request_data = (RequestData)user_data;

  if (feature_any->struct_type == ZMAPFEATURE_STRUCT_INVALID)
    {
      request_data->code = ZMAPXREMOTE_CONFLICT; /* possibly the wrong code */

      g_string_append_printf(request_data->messages,
                             "Failed to delete feature '%s' [%s].\n",
                             (char *)g_quark_to_string(feature_any->original_id),
                             (char *)g_quark_to_string(feature_any->unique_id));
    }

  return ;
}

static gint matching_unique_id(gconstpointer list_data, gconstpointer user_data)
{
  gint match = -1;
  ZMapFeatureAny a = (ZMapFeatureAny)list_data, b = (ZMapFeatureAny)user_data ;

  match = !(a->unique_id == b->unique_id);

  return match;
}

static ZMapFeatureContextExecuteStatus delete_from_list(GQuark key,
                                                        gpointer data,
                                                        gpointer user_data,
                                                        char **error_out)
{
  ZMapFeatureAny any = (ZMapFeatureAny)data;
  GList **list = (GList **)user_data, *match;

  if (any->struct_type == ZMAPFEATURE_STRUCT_FEATURE)
    {
      if ((match = g_list_find_custom(*list, any, matching_unique_id)))
        {
          *list = g_list_remove(*list, match->data);
        }
    }

  return ZMAP_CONTEXT_EXEC_STATUS_OK;
}

static ZMapFeatureContextExecuteStatus mark_matching_invalid(GQuark key,
                                                             gpointer data,
                                                             gpointer user_data,
                                                             char **error_out)
{
  ZMapFeatureAny any = (ZMapFeatureAny)data;
  GList **list = (GList **)user_data, *match;

  if (any->struct_type == ZMAPFEATURE_STRUCT_FEATURE)
    {
      if ((match = g_list_find_custom(*list, any, matching_unique_id)))
        {
          any = (ZMapFeatureAny)(match->data);
          any->struct_type = ZMAPFEATURE_STRUCT_INVALID;
        }
    }

  return ZMAP_CONTEXT_EXEC_STATUS_OK;
}

static ZMapFeatureContextExecuteStatus sanity_check_context(GQuark key,
                                                            gpointer data,
                                                            gpointer user_data,
                                                            char **error_out)
{
  ZMapFeatureAny any = (ZMapFeatureAny)data;
  RequestData request_data = (RequestData)user_data;
  char *reason = NULL;

  if (!zMapFeatureAnyIsSane(any, &reason))
    {
      request_data->code = ZMAPXREMOTE_BADREQUEST;
      request_data->messages = g_string_append(request_data->messages, reason) ;

      if (reason)
	g_free(reason);
    }

  return ZMAP_CONTEXT_EXEC_STATUS_OK ;
}





/* ======================================================
 *                 XML_TAG_HANDLERS
 * ======================================================
 *
 * Decode messages like these:
 *
 * <zmap action="create_feature">
 *   <featureset name="Coding">
 *     <feature name="RP6-206I17.6-001" start="3114" end="99885" strand="-">
 *       <subfeature ontology="exon"   start="3114"  end="3505" />
 *       <subfeature ontology="intron" start="3505"  end="9437" />
 *       <subfeature ontology="exon"   start="9437"  end="9545" />
 *       <subfeature ontology="intron" start="9545"  end="18173" />
 *       <subfeature ontology="exon"   start="18173" end="19671" />
 *       <subfeature ontology="intron" start="19671" end="99676" />
 *       <subfeature ontology="exon"   start="99676" end="99885" />
 *       <subfeature ontology="cds"    start="1"     end="2210" />
 *     </feature>
 *   </featureset>
 * </zmap>
 *
 * <zmap action="shutdown" />
 *
 * <zmap action="new">
 *   <segment sequence="U.2969591-3331416" start="1" end="" />
 * </zmap>
 *
 *  <zmap action="delete_feature">
 *    <featureset name="polyA_site">
 *      <feature name="U.2969591-3331416" start="87607" end="87608" strand="+"score="0.000"></feature>
 *    </featureset>
 *  </zmap>
 *
 */


static gboolean xml_zmap_start_cb(gpointer user_data, ZMapXMLElement zmap_element, ZMapXMLParser parser)
{
  /* actions all moved into the response tag, zmap tag will probably take on other meanings. */


  return TRUE ;
}



static gboolean xml_request_start_cb(gpointer user_data, ZMapXMLElement set_element, ZMapXMLParser parser)
{
  gboolean result = FALSE ;
  ZMapXRemoteParseCommandData xml_data = (ZMapXRemoteParseCommandData)user_data;
  ZMapXMLAttribute attr = NULL;
  GQuark action = 0;

  if ((attr = zMapXMLElementGetAttributeByName(set_element, "action")) == NULL)
    {
      zMapXMLParserRaiseParsingError(parser, "action is a required attribute for zmap.");
      xml_data->common.action = ZMAPVIEW_REMOTE_INVALID;
    }
  else
    {
      int i;
      action = zMapXMLAttributeGetValue(attr);

      xml_data->common.action = ZMAPVIEW_REMOTE_INVALID;

      for (i = ZMAPVIEW_REMOTE_INVALID + 1; i < ZMAPVIEW_REMOTE_UNKNOWN; i++)
        {
          if (action == g_quark_from_string(actions_G[i]))
            xml_data->common.action = i ;
        }

      /* unless((action > INVALID) and (action < UNKNOWN)) */
      if (!(xml_data->common.action > ZMAPVIEW_REMOTE_INVALID && xml_data->common.action < ZMAPVIEW_REMOTE_UNKNOWN))
        {
          zMapLogWarning("action='%s' is unknown", g_quark_to_string(action));
          xml_data->common.action = ZMAPVIEW_REMOTE_UNKNOWN ;
        }
      else
	{
	  switch(xml_data->common.action)
	    {
	    case ZMAPVIEW_REMOTE_GET_FEATURE_NAMES:
	    case ZMAPVIEW_REMOTE_LOAD_FEATURES:
	    case ZMAPVIEW_REMOTE_ZOOM_TO:
	    case ZMAPVIEW_REMOTE_FIND_FEATURE:
	    case ZMAPVIEW_REMOTE_CREATE_FEATURE:
	    case ZMAPVIEW_REMOTE_REPLACE_FEATURE:
	    case ZMAPVIEW_REMOTE_DELETE_FEATURE:
	    case ZMAPVIEW_REMOTE_HIGHLIGHT_FEATURE:
	    case ZMAPVIEW_REMOTE_HIGHLIGHT2_FEATURE:
	    case ZMAPVIEW_REMOTE_UNHIGHLIGHT_FEATURE:
	      {
		RequestData request_data = (RequestData)(xml_data->user_data);

		request_data->orig_context = zMapViewGetFeatures(request_data->view) ;


		/* Record whether action changes the feature context. */
		request_data->is_edit_action = action_table_G[xml_data->common.action].is_edit_action ;


		/* For actions that change the feature context create an "edit" context. */
		if (request_data->is_edit_action)
		  request_data->edit_context
		    = (ZMapFeatureContext)zMapFeatureAnyCopy((ZMapFeatureAny)(request_data->orig_context)) ;


		if (xml_data->common.action == ZMAPVIEW_REMOTE_LOAD_FEATURES)
		  {
		    if ((attr = zMapXMLElementGetAttributeByName(set_element, "load")))
		      {
			GQuark load_id ;
			RequestData request_data = (RequestData)(xml_data->user_data);

			load_id = zMapXMLAttributeGetValue(attr) ;

			if (zMapLogQuarkIsStr(load_id, "mark"))
			  request_data->use_mark = TRUE ;
			else if (zMapLogQuarkIsStr(load_id, "full"))
			  request_data->use_mark = FALSE ;
			else
			  {
			    zMapLogWarning("Value \"%s\" for \"load\" attr is unknown.", g_quark_to_string(load_id));
			    xml_data->common.action = ZMAPVIEW_REMOTE_UNKNOWN;

			    result = FALSE ;
			  }
		      }
		  }

		result = TRUE ;

		break;
	      }

	    case ZMAPVIEW_REMOTE_GET_MARK:
	    case ZMAPVIEW_REMOTE_LIST_WINDOWS:
	    case ZMAPVIEW_REMOTE_REGISTER_CLIENT:
	    case ZMAPVIEW_REMOTE_NEW_WINDOW:
	    case ZMAPVIEW_REMOTE_DUMP_CONTEXT:
	      {
		result = TRUE ;
		break;
	      }

	    default:
	      {
		zMapLogWarning("Invalid XRemote action: %d, reset to ZMAPVIEW_REMOTE_INVALID",
			       xml_data->common.action) ;

		xml_data->common.action = ZMAPVIEW_REMOTE_INVALID;

		break;
	      }
	    }
	}
    }

  return result ;
}


static gboolean xml_request_end_cb(gpointer user_data, ZMapXMLElement set_element, ZMapXMLParser parser)
{
  gboolean result = FALSE ;
  ZMapXRemoteParseCommandData xml_data = (ZMapXRemoteParseCommandData)user_data ;

#ifdef ED_G_NEVER_INCLUDE_THIS_CODE
  RequestData request_data = (RequestData)(xml_data->user_data) ;
#endif /* ED_G_NEVER_INCLUDE_THIS_CODE */


  if (xml_data->common.action != ZMAPVIEW_REMOTE_INVALID)
    {
      result = executeRequest(parser, xml_data) ;
    }

  return result ;
}





static gboolean xml_export_start_cb(gpointer user_data, ZMapXMLElement export_element, ZMapXMLParser parser)
{
  ZMapXRemoteParseCommandData xml_data = (ZMapXRemoteParseCommandData)user_data;
  RequestData request_data = (RequestData)(xml_data->user_data);
  ZMapXMLAttribute attr = NULL;
  /* <export filename="" format="" /> */

  if((attr = zMapXMLElementGetAttributeByName(export_element, "filename")))
    request_data->filename = (char *)g_quark_to_string(zMapXMLAttributeGetValue(attr));
  else
    zMapXMLParserRaiseParsingError(parser, "filename is a required attribute for export.");

  if((attr = zMapXMLElementGetAttributeByName(export_element, "format")))
    request_data->format = (char *)g_quark_to_string(zMapXMLAttributeGetValue(attr));
  else
    request_data->format = "gff";

  return FALSE;
}



static gboolean xml_align_start_cb(gpointer user_data, ZMapXMLElement set_element, ZMapXMLParser parser)
{
  gboolean result = FALSE ;
  ZMapXMLAttribute attr = NULL;
  ZMapXRemoteParseCommandData xml_data = (ZMapXRemoteParseCommandData)user_data;
  RequestData request_data = (RequestData)(xml_data->user_data);
  GQuark align_id ;
  char *align_name = NULL ;

  if (xml_data->common.action != ZMAPVIEW_REMOTE_INVALID)
    {
      /* Look for an align name...doesn't have to be one. */
      if ((attr = zMapXMLElementGetAttributeByName(set_element, "name")))
	{
	  if ((align_id = zMapXMLAttributeGetValue(attr)))
	    align_name = (char *)g_quark_to_string(align_id) ;
	}

      if (align_name)
	{
	  gboolean master_align ;

	  request_data->orig_align = NULL ;

	  if ((request_data->orig_align
	       = zMapFeatureContextGetAlignmentByID(request_data->orig_context,
						    zMapFeatureAlignmentCreateID(align_name, TRUE))))
	    master_align = TRUE ;
	  else if ((request_data->orig_align
		    = zMapFeatureContextGetAlignmentByID(request_data->orig_context,
							 zMapFeatureAlignmentCreateID(align_name, FALSE))))
	    master_align = FALSE ;

	  if ((request_data->orig_align))
	    {
	      result = TRUE ;
	    }
	  else
	    {
	      /* If we can't find the align it's a serious error and we can't carry on. */
	      char *err_msg ;

	      err_msg = g_strdup_printf("Unknown Align \"%s\":  not found in original_context", align_name) ;
	      zMapXMLParserRaiseParsingError(parser, err_msg) ;
	      g_free(err_msg) ;

	      result = FALSE ;
	    }
	}
      else
	{
	  /* default to master align. */
	  request_data->orig_align = request_data->orig_context->master_align ;

	  result = TRUE ;
	}

      if (result && request_data->is_edit_action)
	{
	  request_data->edit_align
	    = (ZMapFeatureAlignment)zMapFeatureAnyCopy((ZMapFeatureAny)(request_data->orig_align)) ;

	  zMapFeatureContextAddAlignment(request_data->edit_context, request_data->edit_align, FALSE) ;
	}
    }

  return result ;
}



static gboolean xml_block_start_cb(gpointer user_data, ZMapXMLElement set_element, ZMapXMLParser parser)
{
  gboolean result = FALSE ;
  ZMapXMLAttribute attr = NULL;
  ZMapXRemoteParseCommandData xml_data = (ZMapXRemoteParseCommandData)user_data;
  RequestData request_data = (RequestData)(xml_data->user_data);
  GQuark block_id ;
  char *block_name = NULL ;

  if (xml_data->common.action != ZMAPVIEW_REMOTE_INVALID)
    {
      if ((attr = zMapXMLElementGetAttributeByName(set_element, "name")))
	{
	  if ((block_id = zMapXMLAttributeGetValue(attr)))
	    block_name = (char *)g_quark_to_string(block_id) ;
	}

      if (block_name)
	{
	  int ref_start, ref_end, non_start, non_end;
	  ZMapStrand ref_strand, non_strand;

	  if (!zMapFeatureBlockDecodeID(block_id, &ref_start, &ref_end, &ref_strand,
					&non_start, &non_end, &non_strand))
	    {
	      /* Bad format block name. */
	      char *err_msg ;

	      err_msg = g_strdup_printf("Bad Format Block name: \"%s\"", block_name) ;
	      zMapXMLParserRaiseParsingError(parser, err_msg) ;
	      g_free(err_msg) ;

	      result = FALSE ;
	    }
	  else if (!(request_data->orig_block
		     = zMapFeatureAlignmentGetBlockByID(request_data->orig_align, block_id)))
	    {
	      /* If we can't find the block it's a serious error and we can't carry on. */
	      char *err_msg ;

	      err_msg = g_strdup_printf("Unknown Block \"%s\":  not found in original_context", block_name) ;
	      zMapXMLParserRaiseParsingError(parser, err_msg) ;
	      g_free(err_msg) ;

	      result = FALSE ;
	    }
	  else
	    {
	      result = TRUE ;
	    }
	}
      else
	{
	  /* Get the first one! */
	  request_data->orig_block = zMap_g_hash_table_nth(request_data->orig_context->master_align->blocks, 0) ;

	  result = TRUE ;
	}

      if (result && request_data->is_edit_action)
	{
	  request_data->edit_block = (ZMapFeatureBlock)zMapFeatureAnyCopy((ZMapFeatureAny)(request_data->orig_block)) ;

	  zMapFeatureAlignmentAddBlock(request_data->edit_align, request_data->edit_block) ;

	  result = TRUE ;
	}
    }

  return result ;
}




static gboolean xml_featureset_start_cb(gpointer user_data, ZMapXMLElement set_element,
                                        ZMapXMLParser parser)
{
  gboolean result = FALSE ;
  ZMapXRemoteParseCommandData xml_data = (ZMapXRemoteParseCommandData)user_data ;

  if (xml_data->common.action != ZMAPVIEW_REMOTE_INVALID)
    {
      RequestData request_data = (RequestData)(xml_data->user_data) ;
      ZMapXMLAttribute attr = NULL ;
      ZMapFeatureSet feature_set ;
      GQuark featureset_id ;
      char *featureset_name ;
      GQuark unique_set_id ;
      char *unique_set_name ;

      request_data->source_id = 0 ;			    /* reset needed for remove features. */

      if ((attr = zMapXMLElementGetAttributeByName(set_element, "name")))
	{
	  /* Record original name and unique names for feature set, all look-ups are via the latter. */
	  featureset_id = zMapXMLAttributeGetValue(attr) ;
	  featureset_name = (char *)g_quark_to_string(featureset_id) ;

	  request_data->source_id = unique_set_id = zMapFeatureSetCreateID(featureset_name) ;
	  unique_set_name = (char *)g_quark_to_string(unique_set_id);

	  /* Look for the feature set in the current context, it's an error if it's supposed to exist. */
	  request_data->orig_feature_set = zMapFeatureBlockGetSetByID(request_data->orig_block, unique_set_id) ;
	  if (action_table_G[xml_data->common.action].must_exist && !(request_data->orig_feature_set))
	    {
	      /* If we can't find the featureset but it's meant to exist then it's a serious error
	       * and we can't carry on. */
	      char *err_msg ;

	      err_msg = g_strdup_printf("Unknown Featureset \"%s\":  not found in original_block", featureset_name) ;
	      zMapXMLParserRaiseParsingError(parser, err_msg) ;
	      g_free(err_msg) ;

	      result = FALSE ;
	    }
	  else
	    {
	      if (!(request_data->is_edit_action))
		{
		   result = TRUE ;
		}
	      else
		{
		  if (request_data->orig_feature_set)
		    {
		      feature_set
			= (ZMapFeatureSet)zMapFeatureAnyCopy((ZMapFeatureAny)(request_data->orig_feature_set)) ;
		    }
		  else
		    {
		      /* Make sure this feature set is a child of the block........ */
		      if (!(feature_set = zMapFeatureBlockGetSetByID(request_data->edit_block, unique_set_id)))
			{
			  feature_set = zMapFeatureSetCreate(featureset_name, NULL) ;


			  /* At this point we need the style.....(from column ????) */

			  

			}

		    }

		  zMapFeatureBlockAddFeatureSet(request_data->edit_block, feature_set) ;

		  request_data->edit_feature_set = feature_set ;

		  result = TRUE ;
		}
	    }


	}

#ifdef ED_G_NEVER_INCLUDE_THIS_CODE
      /* WE NEED TO STOP SUPPORTING THIS...IT'S RUBBISH... */

      else
	{
	  /* No name, then get the first one! No one in their right mind should leave this to chance.... */
	  request_data->orig_feature_set = zMap_g_hash_table_nth(request_data->orig_block->feature_sets, 0) ;

	  if (request_data->is_edit_action)
	    request_data->edit_feature_set
	      = (ZMapFeatureSet)zMapFeatureAnyCopy((ZMapFeatureAny)(request_data->orig_feature_set)) ;

	  result = TRUE ;
	}
#endif /* ED_G_NEVER_INCLUDE_THIS_CODE */


      /* We must be able to look up the column and other data for this featureset otherwise we
       * won't know which column/style etc to use. */
      if (result)
	{
	  ZMapFeatureSource source_data ;

	  if (!(source_data = g_hash_table_lookup(request_data->view->context_map.source_2_sourcedata,
						  GINT_TO_POINTER(unique_set_id))))
	    {
	      char *err_msg ;

	      err_msg = g_strdup_printf("Source %s not found in view->context_map.source_2_sourcedata",
					g_quark_to_string(unique_set_id)) ;
	      zMapXMLParserRaiseParsingError(parser, err_msg) ;
	      g_free(err_msg) ;

	      result = FALSE ;
	    }
	  else
	    {
	      request_data->style_id = source_data->style_id ;
	    }

	  if (result && (xml_data->common.action != ZMAPVIEW_REMOTE_LOAD_FEATURES))
	    {
              // check style for all command except load_features
              // as load features processes a complete step list that inludes requesting the style
              // then if the style is not there then we'll drop the features

	      if (!(request_data->style = zMapFindStyle(request_data->view->context_map.styles, request_data->style_id)))
	        {
		  char *err_msg ;

		  err_msg = g_strdup_printf("Style %s not found in view->context_map.styles",
					    g_quark_to_string(request_data->style_id)) ;
		  zMapXMLParserRaiseParsingError(parser, err_msg) ;
		  g_free(err_msg) ;

		  result = FALSE ;
		}
	    }
    	}

      if (result)
	{
	  if (request_data->is_edit_action)
	    request_data->edit_context->req_feature_set_names
	      = g_list_append(request_data->edit_context->req_feature_set_names, GINT_TO_POINTER(featureset_id)) ;

	  switch (xml_data->common.action)
	    {
	    case ZMAPVIEW_REMOTE_LOAD_FEATURES:
	      {
		request_data->feature_sets = g_list_append(request_data->feature_sets, GINT_TO_POINTER(featureset_id)) ;

		break;
	      }

	    case ZMAPVIEW_REMOTE_GET_FEATURE_NAMES:
	      {
		/* NOTE SURE WHY THIS IS HERE.....should be in the feature handler ?? */

		if (result && (attr = zMapXMLElementGetAttributeByName(set_element, "start")))
		  {
		    request_data->start = strtol((char *)g_quark_to_string(zMapXMLAttributeGetValue(attr)),
						 (char **)NULL, 10);
		  }
		else
		  {
		    zMapXMLParserRaiseParsingError(parser, "start is a required attribute for feature.");
		    result = FALSE ;
		  }

		if (result && (attr = zMapXMLElementGetAttributeByName(set_element, "end")))
		  {
		    request_data->end = strtol((char *)g_quark_to_string(zMapXMLAttributeGetValue(attr)),
					       (char **)NULL, 10);
		  }
		else
		  {
		    zMapXMLParserRaiseParsingError(parser, "end is a required attribute for feature.");
		    result = FALSE ;
		  }

		break;
	      }

	    default:
	      {
		/* Mostly nothing to do.... */
		break ;
	      }
	    }
	}
    }


  return result ;
}


static gboolean xml_featureset_end_cb(gpointer user_data, ZMapXMLElement set_element, ZMapXMLParser parser)
{
  gboolean result = FALSE ;
  ZMapXRemoteParseCommandData xml_data = (ZMapXRemoteParseCommandData)user_data;
  RequestData request_data = (RequestData)(xml_data->user_data);

  if (xml_data->common.action != ZMAPVIEW_REMOTE_INVALID)
    {
      /* Only do stuff if a feature set was found and has features. */
      if (request_data->edit_feature_set && request_data->edit_feature_set->features)
	{
	  /* If deleting and no feature was specified then delete them all. NOTE that if
	   * a source name was given then only features from _that_ source are deleted, not
	   * all features in the column. */
	  if (xml_data->common.action == ZMAPVIEW_REMOTE_DELETE_FEATURE && !(request_data->feature_list))
	    {
	      g_hash_table_foreach(request_data->orig_feature_set->features,
				   copyAddFeature, request_data) ;
	    }
	}
    }

  return result ;
}



static gboolean xml_feature_start_cb(gpointer user_data, ZMapXMLElement feature_element, ZMapXMLParser parser)
{
  gboolean result = FALSE ;
  ZMapXMLAttribute attr = NULL;
  ZMapXRemoteParseCommandData xml_data = (ZMapXRemoteParseCommandData)user_data;
  RequestData request_data = (RequestData)(xml_data->user_data);
  ZMapFeatureAny feature_any;
  ZMapStrand strand = ZMAPSTRAND_NONE;
  ZMapPhase start_phase = ZMAPPHASE_NONE ;
  gboolean has_score = FALSE, start_not_found = FALSE, end_not_found = FALSE;
  char *feature_name ;
  GQuark feature_name_id, feature_unique_id ;
  int start = 0, end = 0 ;
  double score = 0.0 ;


  if (xml_data->common.action != ZMAPVIEW_REMOTE_INVALID)
    {
      ZMapFeature feature ;
      ZMapStyleMode mode ;

      result = TRUE ;

      /* Must have following attributes for all feature level operations. */
      if (result && (attr = zMapXMLElementGetAttributeByName(feature_element, "name")))
	{
	  feature_name_id = zMapXMLAttributeGetValue(attr) ;
	  feature_name = (char *)g_quark_to_string(feature_name_id) ;
	}
      else
	{
	  zMapXMLParserRaiseParsingError(parser, "\"name\" is a required attribute for feature.") ;
	  result = FALSE ;
	}


      if (result && (attr = zMapXMLElementGetAttributeByName(feature_element, "start")))
	{
	  start = strtol((char *)g_quark_to_string(zMapXMLAttributeGetValue(attr)),
			 (char **)NULL, 10);
	}
      else
	{
	  zMapXMLParserRaiseParsingError(parser, "\"start\" is a required attribute for feature.");
	  result = FALSE ;
	}

      if (result && (attr = zMapXMLElementGetAttributeByName(feature_element, "end")))
	{
	  end = strtol((char *)g_quark_to_string(zMapXMLAttributeGetValue(attr)),
		       (char **)NULL, 10);
	}
      else
	{
	  zMapXMLParserRaiseParsingError(parser, "\"end\" is a required attribute for feature.");
	  result = FALSE ;
	}

      if (result && (attr = zMapXMLElementGetAttributeByName(feature_element, "strand")))
	{
	  zMapFeatureFormatStrand((char *)g_quark_to_string(zMapXMLAttributeGetValue(attr)),
				  &(strand));
	}
      else
	{
	  zMapXMLParserRaiseParsingError(parser, "\"strand\" is a required attribute for feature.");
	  result = FALSE ;
	}

      /* Need the style to get hold of the feature mode, better would be for
       * xml to contain SO term ?? Maybe not....not sure. */
      if (result && ((mode = zMapStyleGetMode(request_data->style)) == ZMAPSTYLE_MODE_INVALID))
	{
	  zMapXMLParserRaiseParsingError(parser, "\"style\" must have a valid feature mode.");
	  result = FALSE ;
	}


      /* Check if feature exists, for some commands it must do, for others it must not. */
      if (result)
	{

	  feature_unique_id = zMapFeatureCreateID(mode, feature_name, strand, start, end, 0, 0) ;


	  switch(xml_data->common.action)
	    {
	    case ZMAPVIEW_REMOTE_ZOOM_TO:
	    case ZMAPVIEW_REMOTE_REPLACE_FEATURE:
	    case ZMAPVIEW_REMOTE_DELETE_FEATURE:
	    case ZMAPVIEW_REMOTE_FIND_FEATURE:
	    case ZMAPVIEW_REMOTE_HIGHLIGHT_FEATURE:
	    case ZMAPVIEW_REMOTE_HIGHLIGHT2_FEATURE:
	    case ZMAPVIEW_REMOTE_UNHIGHLIGHT_FEATURE:
	      {
		feature = zMapFeatureSetGetFeatureByID(request_data->orig_feature_set, feature_unique_id) ;

		if (!feature)
		  {
		    /* If we _don't_ find the feature then it's a serious error for these commands. */
		    char *err_msg ;

		    err_msg = g_strdup_printf("Feature \"%s\" with id \"%s\" could not be found in featureset \"%s\",",
					      feature_name, g_quark_to_string(feature_unique_id),
					      zMapFeatureName((ZMapFeatureAny)(request_data->orig_feature_set))) ;
		    zMapXMLParserRaiseParsingError(parser, err_msg) ;
		    g_free(err_msg) ;

		    result = FALSE ;
		  }
		break ;
	      }
	    case ZMAPVIEW_REMOTE_CREATE_FEATURE:
	      {
		feature = zMapFeatureSetGetFeatureByID(request_data->edit_feature_set, feature_unique_id) ;

		if (feature)
		  {
		    /* If we _do_ find the feature then it's a serious error. */
		    char *err_msg ;

		    err_msg = g_strdup_printf("Feature \"%s\" with id \"%s\" already exists in featureset \"%s\",",
					      feature_name, g_quark_to_string(feature_unique_id),
					      zMapFeatureName((ZMapFeatureAny)(request_data->orig_feature_set))) ;
		    zMapXMLParserRaiseParsingError(parser, err_msg) ;
		    g_free(err_msg) ;

		    result = FALSE ;
		  }
		break ;
	      }
	    default:
	      {
		zMapAssertNotReached() ;
		break ;
	      }
	    }
	}


      /* Now do something... */
      if (result)
	{
	  switch(xml_data->common.action)
	    {
	    case ZMAPVIEW_REMOTE_ZOOM_TO:
	    case ZMAPVIEW_REMOTE_CREATE_FEATURE:
	    case ZMAPVIEW_REMOTE_REPLACE_FEATURE:
	    case ZMAPVIEW_REMOTE_DELETE_FEATURE:
	    case ZMAPVIEW_REMOTE_FIND_FEATURE:
	    case ZMAPVIEW_REMOTE_HIGHLIGHT_FEATURE:
	    case ZMAPVIEW_REMOTE_HIGHLIGHT2_FEATURE:
	    case ZMAPVIEW_REMOTE_UNHIGHLIGHT_FEATURE:
	      {
		result = TRUE ;

		if (result)
		  {
		    if((attr = zMapXMLElementGetAttributeByName(feature_element, "score")))
		      {
			score = zMapXMLAttributeValueToDouble(attr);
			has_score = TRUE;
		      }

		    if ((attr = zMapXMLElementGetAttributeByName(feature_element, "start_not_found")))
		      {
			start_phase = strtol((char *)g_quark_to_string(zMapXMLAttributeGetValue(attr)),
					     (char **)NULL, 10);
			start_not_found = TRUE;

			switch(start_phase)
			  {
			  case 1:
			  case -1:
			    start_phase = ZMAPPHASE_0;
			    break;
			  case 2:
			  case -2:
			    start_phase = ZMAPPHASE_1;
			    break;
			  case 3:
			  case -3:
			    start_phase = ZMAPPHASE_2;
			    break;
			  default:
			    start_not_found = FALSE;
			    start_phase = ZMAPPHASE_NONE;
			    break;
			  }
		      }

		    if ((attr = zMapXMLElementGetAttributeByName(feature_element, "end_not_found")))
		      {
			end_not_found = zMapXMLAttributeValueToBool(attr);
		      }

		    if ((attr = zMapXMLElementGetAttributeByName(feature_element, "suid")))
		      {
			/* Nothing done here yet. */
			zMapXMLAttributeGetValue(attr);
		      }
		  }

		if (result && !zMapXMLParserLastErrorMsg(parser))
		  {
		    switch(xml_data->common.action)
		      {
		      case ZMAPVIEW_REMOTE_ZOOM_TO:
			{
			  ZMapFeature feature ;

			  /* should be removed.... */
			  feature_unique_id = zMapFeatureCreateID(mode,
								  feature_name,
								  strand,
								  start, end, 0, 0) ;

			  if ((feature = zMapFeatureSetGetFeatureByID(request_data->orig_feature_set,
								      feature_unique_id)))
			    {
			      request_data->feature_list = g_list_prepend(request_data->feature_list, feature) ;
			    }
			  else
			    {
			      zMapXMLParserRaiseParsingError(parser, "Cannot find feature in zmap.");
			      result = FALSE ;
			    }

			  break ;
			}

		      case ZMAPVIEW_REMOTE_CREATE_FEATURE:
		      case ZMAPVIEW_REMOTE_REPLACE_FEATURE:
		      case ZMAPVIEW_REMOTE_DELETE_FEATURE:
		      case ZMAPVIEW_REMOTE_FIND_FEATURE:
		      case ZMAPVIEW_REMOTE_HIGHLIGHT_FEATURE:
		      case ZMAPVIEW_REMOTE_HIGHLIGHT2_FEATURE:
		      case ZMAPVIEW_REMOTE_UNHIGHLIGHT_FEATURE:
			{

			  zMapXMLParserCheckIfTrueErrorReturn(request_data->edit_block == NULL,
							      parser,
							      "feature tag not contained within featureset tag");

			   /* NOTE we assume that OTF features are neatly arranged in featuresets
			    * and the styles match any that have previously been defined
			    */
			  request_data->edit_feature_set->style = request_data->style;

			  if (result
			      && (request_data->edit_feature = zMapFeatureCreateFromStandardData(feature_name, NULL, "",
											    mode,
											    &request_data->edit_feature_set->style,
											    start, end, has_score,
											    score, strand)))
			    {
//			      request_data->feature->style_id = request_data->style_id ;

			      zMapFeatureSetAddFeature(request_data->edit_feature_set, request_data->edit_feature);

			      /* We need to get all the source info. in here somehow.... */
			      zMapFeatureAddText(request_data->edit_feature, request_data->source_id, NULL, NULL) ;

			      if (start_not_found || end_not_found)
				{
				  zMapFeatureAddTranscriptStartEnd(request_data->edit_feature, start_not_found,
								   start_phase, end_not_found);
				}

			      if ((attr = zMapXMLElementGetAttributeByName(feature_element, "locus")))
				{
				  ZMapFeatureSet locus_feature_set = NULL;
				  ZMapFeature old_feature;
				  ZMapFeature locus_feature = NULL;
				  GQuark new_locus_id  = zMapXMLAttributeGetValue(attr);
				  GQuark locus_set_id  = zMapStyleCreateID(ZMAP_FIXED_STYLE_LOCUS_NAME);
				  char *new_locus_name = (char *)g_quark_to_string(new_locus_id);
				  ZMapFeatureTypeStyle locus_style ;

				  if (!(locus_style
					= zMapFindStyle(request_data->view->context_map.styles, zMapStyleCreateID(ZMAP_FIXED_STYLE_LOCUS_NAME))))
				    {
				      zMapLogWarning("Feature %s created but Locus %s could not be added"
						     " because Locus style could not be found.",
						     feature_name, new_locus_name) ;
				    }
				  else
				    {
				      /* Find locus feature set first ... */
				      if (!(locus_feature_set = zMapFeatureBlockGetSetByID(request_data->edit_block, locus_set_id)))
					{
					  /* Can't find one, create one and add it. */
					  locus_feature_set = zMapFeatureSetCreate(ZMAP_FIXED_STYLE_LOCUS_NAME, NULL);
					  zMapFeatureBlockAddFeatureSet(request_data->edit_block, locus_feature_set);
					}

					locus_feature_set->style = locus_style;

				      /* For some reason lace passes over odd xml here...
					 <zmap action="delete_feature">
					 <featureset>
					 <feature style="Known_CDS" name="RP23-383F20.1-004" locus="Oxsm" ... />
					 </featureset>
					 </zmap>
					 <zmap action="create_feature">
					 <featureset>
					 <feature style="Known_CDS" name="RP23-383F20.1-004" locus="Oxsm" ... />
					 ...
					 i.e. deleting the locus name it's creating!
				      */

				      old_feature =
					(ZMapFeature)zMapFeatureContextFindFeatureFromFeature(request_data->orig_context,
											      (ZMapFeatureAny)request_data->edit_feature);

				      if ((old_feature) && (old_feature->type == ZMAPSTYLE_MODE_TRANSCRIPT)
					  && (old_feature->feature.transcript.locus_id != 0)
					  && (old_feature->feature.transcript.locus_id != new_locus_id))
					{
					  /* ^^^ check the old one was a transcript and had a locus that doesn't match this one */
					  ZMapFeature tmp_locus_feature;
					  ZMapFeatureAny old_locus_feature;
					  char *old_locus_name = (char *)g_quark_to_string(old_feature->feature.transcript.locus_id);

					  /* I DON'T REALLY UNDERSTAND THIS BIT CURRENTLY...WHY DO WE ALWAYS LOG THIS... */
					  /* If we're here, assumptions have been made
					   * 1 - We are in an action=delete_feature request
					   * 2 - We are modifying an existing feature.
					   * 3 - Lace has passed a locus="name" which does not = existing feature locus name.
					   * 4 - Locus start and end are based on feature start end.
					   *     If they are the extent of the locus as they should be...
					   *     The unique_id will be different and therefore the next
					   *     zMapFeatureContextFindFeatureFromFeature will fail.
					   *     This means the locus won't be deleted as it should be.
					   */
					  zMapLogMessage("loci '%s' & '%s' don't match will delete '%s'",
							 old_locus_name, new_locus_name, old_locus_name);

					  tmp_locus_feature = zMapFeatureCreateFromStandardData(old_locus_name,
												NULL, "",
												ZMAPSTYLE_MODE_BASIC, &locus_feature_set->style,
												start, end, FALSE, 0.0,
												ZMAPSTRAND_NONE) ;

					  zMapFeatureSetAddFeature(locus_feature_set, tmp_locus_feature);

					  if ((old_locus_feature
					       = zMapFeatureContextFindFeatureFromFeature(request_data->orig_context,
											  (ZMapFeatureAny)tmp_locus_feature)))
					    {
					      zMapLogMessage("Found old locus '%s', deleting.", old_locus_name);
					      locus_feature = (ZMapFeature)zMapFeatureAnyCopy(old_locus_feature);
					    }
					  else
					    {
					      zMapLogMessage("Failed to find old locus '%s' during delete.", old_locus_name);
					      /* make the locus feature itself. */
					      locus_feature = zMapFeatureCreateFromStandardData(old_locus_name,
												NULL, "",
												ZMAPSTYLE_MODE_BASIC, &locus_feature_set->style,
												start, end, FALSE, 0.0,
												ZMAPSTRAND_NONE) ;
					    }

					  zMapFeatureDestroy(tmp_locus_feature);
					}
				      else
					{
					  /* make the locus feature itself. */
					  locus_feature = zMapFeatureCreateFromStandardData(new_locus_name,
											    NULL, "",
											    ZMAPSTYLE_MODE_BASIC, &locus_feature_set->style,
											    start, end, FALSE, 0.0,
											    ZMAPSTRAND_NONE) ;

					}

				      /* The feature set and feature need to have their styles set... */

				      /* managed to get the styles set up. Add the feature to
				       * feature set and finish up the locus. */
				      zMapFeatureSetAddFeature(locus_feature_set,
							       locus_feature);
				      zMapFeatureAddLocus(locus_feature, new_locus_id);

				      /* We'll still add the locus to the transcript
				       * feature so at least this information is
				       * preserved whatever went on with the styles */
				      zMapFeatureAddLocus(request_data->edit_feature, new_locus_id);
				    }
				}

			      feature_any = zMapFeatureAnyCopy((ZMapFeatureAny)request_data->edit_feature) ;

			      request_data->feature_list = g_list_prepend(request_data->feature_list, feature_any);
			    }

			  break ;
			}

		      default:
			{
			  zMapXMLParserRaiseParsingError(parser, "Unexpected element for action");
			  result = FALSE ;

			  break ;
			}
		      }

		    break;
		  }
	      }

	    default:
	      {
		zMapXMLParserRaiseParsingError(parser, "Unexpected element for action");
		result = FALSE ;

		break;
	      }
	    }
	}
    }


  return result ;
}


static gboolean xml_feature_end_cb(gpointer user_data, ZMapXMLElement sub_element, ZMapXMLParser parser)
{
  gboolean result = FALSE ;
  ZMapXRemoteParseCommandData xml_data = (ZMapXRemoteParseCommandData)user_data;
  RequestData request_data = (RequestData)(xml_data->user_data);

  if (xml_data->common.action != ZMAPVIEW_REMOTE_INVALID)
    {
      if (action_table_G[xml_data->common.action].is_feature_action)
	{
	  if (action_table_G[xml_data->common.action].create_feature_action)
	    {
	      if (!(request_data->edit_feature))
		{
		  zMapXMLParserCheckIfTrueErrorReturn(request_data->edit_feature == NULL,
						      parser,
						      "a feature end tag without a created feature.") ;
		}
	      else
		{
		  /* If we are revcomp'd then any feature passed to us by an external client will
		   * be on the opposite strand from what we expect so we need to revcomp. */
		  if (request_data->view->revcomped_features)
		    {
		      zMapFeatureReverseComplement(request_data->orig_context, request_data->edit_feature) ;
		    }
		}
	    }
	}
      result = TRUE ;
    }

  return result ;
}



static gboolean xml_subfeature_end_cb(gpointer user_data, ZMapXMLElement sub_element, ZMapXMLParser parser)
{
  ZMapXMLAttribute attr = NULL;
  ZMapXRemoteParseCommandData xml_data = (ZMapXRemoteParseCommandData)user_data;
  RequestData request_data = (RequestData)(xml_data->user_data);
  ZMapFeature feature = NULL;

  if(xml_data->common.action == ZMAPVIEW_REMOTE_INVALID)
    return FALSE;

  zMapXMLParserCheckIfTrueErrorReturn(request_data->edit_feature == NULL,
                                      parser,
                                      "a feature end tag without a created feature.");
  feature = request_data->edit_feature;

  if((attr = zMapXMLElementGetAttributeByName(sub_element, "ontology")))
    {
      GQuark ontology = zMapXMLAttributeGetValue(attr);
      ZMapSpanStruct span = {0,0};
      ZMapSpan exon_ptr = NULL, intron_ptr = NULL;

      feature->type = ZMAPSTYLE_MODE_TRANSCRIPT;

      if((attr = zMapXMLElementGetAttributeByName(sub_element, "start")))
        {
          span.x1 = strtol((char *)g_quark_to_string(zMapXMLAttributeGetValue(attr)),
                           (char **)NULL, 10);
        }
      else
        zMapXMLParserRaiseParsingError(parser, "start is a required attribute for subfeature.");

      if((attr = zMapXMLElementGetAttributeByName(sub_element, "end")))
        {
          span.x2 = strtol((char *)g_quark_to_string(zMapXMLAttributeGetValue(attr)),
                           (char **)NULL, 10);
        }
      else
        zMapXMLParserRaiseParsingError(parser, "end is a required attribute for subfeature.");

      /* Don't like this lower case stuff :( */
      if(ontology == g_quark_from_string("exon"))
        exon_ptr   = &span;
      if(ontology == g_quark_from_string("intron"))
        intron_ptr = &span;
      if(ontology == g_quark_from_string("cds"))
        zMapFeatureAddTranscriptCDS(feature, TRUE, span.x1, span.x2) ;

      if(exon_ptr != NULL || intron_ptr != NULL) /* Do we need this check isn't it done internally? */
        zMapFeatureAddTranscriptExonIntron(feature, exon_ptr, intron_ptr);

    }

  return TRUE;                  /* tell caller to clean us up. */
}








static gboolean xml_return_true_cb(gpointer user_data,
                                   ZMapXMLElement zmap_element,
                                   ZMapXMLParser parser)
{
  return TRUE;
}



static void zoomWindowToFeature(ZMapView view, RequestData request_data)
{
  GList *list;
  ZMapViewWindow view_window ;

  request_data->code = ZMAPXREMOTE_OK;

  /* Hack, just grab first window...work out what to do about this.... */
  view_window = (ZMapViewWindow)(request_data->view->window_list->data) ;



  if ((list = g_list_first(request_data->feature_list)))
    {
      ZMapFeature feature = (ZMapFeature)(list->data);

      if ((zMapWindowZoomToFeature(view_window->window, feature)))
	{
	  if (zMapWindowFeatureSelect(view_window->window, feature))
	    {
	      g_string_append_printf(request_data->messages,
				     "Zoom/Select feature %s executed",
				     (char *)g_quark_to_string(feature->original_id));
	    }
	  else
	    {
	      request_data->code = ZMAPXREMOTE_CONFLICT;

	      g_string_append_printf(request_data->messages,
				     "Select feature %s failed",
				     (char *)g_quark_to_string(feature->original_id));
	    }
	}
      else
	{
	  request_data->code = ZMAPXREMOTE_CONFLICT;

	  g_string_append_printf(request_data->messages,
				 "Zoom feature %s failed",
				 (char *)g_quark_to_string(feature->original_id));
	}
    }
  else if ((list = g_list_first(request_data->locations)))
    {
      /* Hack, just grab first window...work out what to do about this.... */
      ZMapViewWindow view_window = (ZMapViewWindow)(request_data->view->window_list->data) ;

      /* LOOKING IN THE WINDOW CODE I DON'T THINK THIS EVER WORKED.... */

      ZMapSpan span;

      span = (ZMapSpan)(list->data);

      zMapWindowZoomToWorldPosition(view_window->window, FALSE,
                                    0.0, span->x1,
                                    100.0, span->x2);

      g_string_append_printf(request_data->messages,
                             "Zoom to location %d-%d executed",
                             span->x1, span->x2);
    }
  else
    {
      g_string_append_printf(request_data->messages,
                             "No data for %s action",
                             actions_G[ZMAPVIEW_REMOTE_ZOOM_TO]);

      request_data->code = ZMAPXREMOTE_BADREQUEST;
    }

  return ;
}


static void reportWindowMark(ZMapView view, RequestData request_data)
{
  ZMapViewWindow view_window ;
  ZMapWindow window ;
  int start = 0, end = 0 ;

  /* Hack, just grab first window...work out what to do about this.... */
  view_window = (ZMapViewWindow)(request_data->view->window_list->data) ;
  window = view_window->window ;

  if (zMapWindowGetMark(window, &start, &end))
    {
      g_string_append_printf(request_data->messages,
			     "<mark exists=\"true\" start=\"%d\" end=\"%d\" />", start, end) ;

      request_data->code = ZMAPXREMOTE_OK ;
    }
  else
    {
      g_string_append(request_data->messages, "<mark exists=\"false\" />") ;


#ifdef ED_G_NEVER_INCLUDE_THIS_CODE
      /* i'd like to return an error code but this would need sorting out... */

      request_data->code = ZMAPXREMOTE_FAILED;
#endif /* ED_G_NEVER_INCLUDE_THIS_CODE */


      request_data->code = ZMAPXREMOTE_OK ;
    }



  return ;
}


/* Load features on request from a client. */
static void loadFeatures(ZMapView view, RequestData request_data)
{
  gboolean use_mark = FALSE ;
  int start = 0, end = 0 ;

  request_data->code = ZMAPXREMOTE_OK ;

  /* If mark then get mark, otherwise get big start/end. */
  if (request_data->use_mark)
    {
      ZMapViewWindow view_window ;
      ZMapWindow window ;

      /* mh17: did this used to cause a problem by being outside this if? */
        /* Hack, just grab first window...work out what to do about this.... */
      view_window = (ZMapViewWindow)(request_data->view->window_list->data) ;
      window = view_window->window ;

      if ((zMapWindowMarkGetSequenceSpan(window, &start, &end)))
	{
	  use_mark = TRUE ;
	}
      else
	{
	  g_string_append(request_data->messages, "Load features to marked region failed: no mark set.") ;
	  request_data->code = ZMAPXREMOTE_BADREQUEST;
	}
    }
  else
    {
      start = request_data->edit_block->block_to_sequence.parent.x1 ;
      end = request_data->edit_block->block_to_sequence.parent.x2 ;
    }

  if (request_data->code == ZMAPXREMOTE_OK)
    zmapViewLoadFeatures(view, request_data->edit_block, request_data->feature_sets, NULL, start, end,
			 SOURCE_GROUP_DELAYED, TRUE, FALSE) ;	/* will terminate if is pipe otherwase keep alive */


  return ;
}



/* Get the names of all features within a given range. */
static void getFeatureNames(ZMapView view, RequestData request_data)
{
  ZMapViewWindow view_window ;
  ZMapWindow window ;

  request_data->code = ZMAPXREMOTE_OK ;

  /* Hack, just grab first window...work out what to do about this.... */
  view_window = (ZMapViewWindow)(request_data->view->window_list->data) ;
  window = view_window->window ;


  /* IS THIS RIGHT ??? AREN'T WE USING PARENT COORDS...??? */
  if (request_data->start < request_data->edit_block->block_to_sequence.block.x2
      || request_data->end > request_data->edit_block->block_to_sequence.block.x2)
    {
      g_string_append_printf(request_data->messages,
			     "Requested coords (%d, %d) are outside of block coords (%d, %d).",
			     request_data->start, request_data->end,
			     request_data->edit_block->block_to_sequence.block.x1,
			     request_data->edit_block->block_to_sequence.block.x2) ;

      request_data->code = ZMAPXREMOTE_BADREQUEST;
    }
  else
    {
      GList *feature_list ;

      if (!(feature_list = zMapFeatureSetGetRangeFeatures(request_data->edit_feature_set,
							  request_data->start, request_data->end)))
	{
	  g_string_append_printf(request_data->messages,
				 "No features found for feature set \"%s\" in range (%d, %d).",
				 zMapFeatureSetGetName(request_data->edit_feature_set),
				 request_data->start, request_data->end) ;

	  request_data->code = ZMAPXREMOTE_NOCONTENT ;
	}
      else
	{
	  GHashTable *uniq_features = g_hash_table_new(NULL,NULL) ;

	  g_list_foreach(feature_list, findUniqueCB, &uniq_features) ;

	  g_hash_table_foreach(request_data->edit_feature_set->features, makeUniqueListCB, request_data->messages) ;
	}
    }

  return ;
}

/* A GFunc() to add feature names to a hash list. */
static void findUniqueCB(gpointer data, gpointer user_data)
{
  GHashTable **uniq_features_ptr = (GHashTable **)user_data ;
  GHashTable *uniq_features = *uniq_features_ptr ;
  ZMapFeature feature = (ZMapFeature)user_data ;

  g_hash_table_insert(uniq_features, GINT_TO_POINTER(feature->original_id), NULL) ;

  *uniq_features_ptr = uniq_features ;

  return ;
}

/* A GHFunc() to add a feature to a list if it within a given range */
static void makeUniqueListCB(gpointer key, gpointer value, gpointer user_data)
{
  GQuark feature_id = GPOINTER_TO_INT(key) ;
  GString *list_str = (GString *)user_data ;

  g_string_append_printf(list_str, " %s ;", g_quark_to_string(feature_id)) ;

  return ;
}



/* A GHFunc() to copy a feature and add it to the supplied list. */
static void copyAddFeature(gpointer key, gpointer value, gpointer user_data)
{
  ZMapFeature feature = (ZMapFeature)value ;
  RequestData request_data = (RequestData)user_data ;
  ZMapFeatureAny feature_any ;

  /* Only add to this list if there is no source name or the feature and source
   * names match, caller will have given a source name. */
  if (!(request_data->source_id) || feature->source_id == request_data->source_id)
    {
      if ((feature_any = zMapFeatureAnyCopy((ZMapFeatureAny)feature)))
	{
	  ZMapFeature feature_copy ;

	  zMapFeatureSetAddFeature(request_data->edit_feature_set, (ZMapFeature)feature_any) ;

	  feature_copy = (ZMapFeature)zMapFeatureAnyCopy(feature_any) ;
	  feature_copy->parent = (ZMapFeatureAny)request_data->edit_feature_set ;
	  request_data->feature_list = g_list_append(request_data->feature_list, feature_copy) ;
	}
    }

  return ;
}




#ifdef ED_G_NEVER_INCLUDE_THIS_CODE
/* run through windows registering that there is a remote client with each. */
static void setWindowXremote(ZMapView view)
{
  g_list_foreach(view->window_list, setXremoteCB, NULL) ;

  return ;
}
#endif /* ED_G_NEVER_INCLUDE_THIS_CODE */



#ifdef ED_G_NEVER_INCLUDE_THIS_CODE
static void setXremoteCB(gpointer list_data, gpointer user_data)
{
  ZMapViewWindow view_window = (ZMapViewWindow)list_data ;

  if (!zMapWindowXRemoteRegister(view_window->window))
    zMapLogWarning("Remote Client register failed for window %p", view_window->window) ;

  return ;
}
#endif /* ED_G_NEVER_INCLUDE_THIS_CODE */


<|MERGE_RESOLUTION|>--- conflicted
+++ resolved
@@ -88,9 +88,6 @@
 {
 
   ZMapViewValidXRemoteActions action ;
-<<<<<<< HEAD
-  gboolean is_edit_action ;				    /* Does this action edit the feature context ? */
-=======
 
   gboolean is_edit_action ;				    /* Does this action edit the feature
 							       context ? */
@@ -100,7 +97,6 @@
   gboolean create_feature_action ;			    /* Does this action create an edit feature ? */
 
   /* THIS DOESN'T EVEN LOOK SUPPORTED...SIGH.... */
->>>>>>> 83215e72
   gboolean must_exist ;					    /* Does the target of the action need
 							       to exist ? e.g. columns may be
 							       dynamically loaded so may not exist yet. */
@@ -235,53 +231,31 @@
 
     {ZMAPVIEW_REMOTE_FIND_FEATURE,        FALSE, TRUE, FALSE, TRUE},
 
-<<<<<<< HEAD
-    {ZMAPVIEW_REMOTE_CREATE_FEATURE, TRUE, FALSE},
-    {ZMAPVIEW_REMOTE_REPLACE_FEATURE, TRUE, TRUE},
-    {ZMAPVIEW_REMOTE_DELETE_FEATURE, TRUE, TRUE},
-
-    {ZMAPVIEW_REMOTE_HIGHLIGHT_FEATURE, FALSE, TRUE},
-    {ZMAPVIEW_REMOTE_HIGHLIGHT2_FEATURE, FALSE, TRUE},
-    {ZMAPVIEW_REMOTE_UNHIGHLIGHT_FEATURE, FALSE, TRUE},
+    {ZMAPVIEW_REMOTE_CREATE_FEATURE,      TRUE, TRUE, TRUE, FALSE},
+    {ZMAPVIEW_REMOTE_REPLACE_FEATURE,     TRUE, TRUE, TRUE, TRUE},
+    {ZMAPVIEW_REMOTE_DELETE_FEATURE,      TRUE, TRUE, TRUE, TRUE},
+
+    {ZMAPVIEW_REMOTE_HIGHLIGHT_FEATURE,   FALSE, TRUE, FALSE, TRUE},
+    {ZMAPVIEW_REMOTE_HIGHLIGHT2_FEATURE,  FALSE, TRUE, FALSE, TRUE},
+    {ZMAPVIEW_REMOTE_UNHIGHLIGHT_FEATURE, FALSE, TRUE, FALSE, TRUE},
 
 #ifdef ED_G_NEVER_INCLUDE_THIS_CODE
     {ZMAPVIEW_REMOTE_ZOOM_TO, FALSE, TRUE},
     {ZMAPVIEW_REMOTE_GET_MARK, FALSE, FALSE},
 #endif /* ED_G_NEVER_INCLUDE_THIS_CODE */
 
-=======
-    {ZMAPVIEW_REMOTE_CREATE_FEATURE,      TRUE, TRUE, TRUE, FALSE},
-    {ZMAPVIEW_REMOTE_DELETE_FEATURE,      TRUE, TRUE, TRUE, TRUE},
-
-    {ZMAPVIEW_REMOTE_HIGHLIGHT_FEATURE,   FALSE, TRUE, FALSE, TRUE},
-    {ZMAPVIEW_REMOTE_HIGHLIGHT2_FEATURE,  FALSE, TRUE, FALSE, TRUE},
-    {ZMAPVIEW_REMOTE_UNHIGHLIGHT_FEATURE, FALSE, TRUE, FALSE, TRUE},
-    {ZMAPVIEW_REMOTE_ZOOM_TO,             FALSE, TRUE, FALSE, TRUE},
-
-    {ZMAPVIEW_REMOTE_GET_MARK,            FALSE, FALSE, FALSE, FALSE},
->>>>>>> 83215e72
 
     {ZMAPVIEW_REMOTE_GET_FEATURE_NAMES,   FALSE, TRUE, FALSE, TRUE},
 
-<<<<<<< HEAD
-    {ZMAPVIEW_REMOTE_LOAD_FEATURES, TRUE, FALSE},
-
-
-
-    {ZMAPVIEW_REMOTE_REGISTER_CLIENT, FALSE, FALSE},
-
-    {ZMAPVIEW_REMOTE_LIST_WINDOWS, FALSE, FALSE},
-    {ZMAPVIEW_REMOTE_NEW_WINDOW, FALSE, FALSE},
-
-    {ZMAPVIEW_REMOTE_DUMP_CONTEXT, FALSE, FALSE},
-=======
     {ZMAPVIEW_REMOTE_LOAD_FEATURES,       TRUE,  FALSE, FALSE, FALSE},
+
     {ZMAPVIEW_REMOTE_REGISTER_CLIENT,     FALSE, FALSE, FALSE, FALSE},
+
 
     {ZMAPVIEW_REMOTE_LIST_WINDOWS,        FALSE, FALSE, FALSE, FALSE},
     {ZMAPVIEW_REMOTE_NEW_WINDOW,          FALSE, FALSE, FALSE, FALSE},
+
     {ZMAPVIEW_REMOTE_DUMP_CONTEXT,        FALSE, FALSE, FALSE, FALSE},
->>>>>>> 83215e72
 
     {ZMAPVIEW_REMOTE_INVALID,             FALSE, FALSE, FALSE, FALSE}
   } ;
@@ -518,83 +492,25 @@
 
 	    if (sanityCheckContext(view, request_data))
 	      {
-<<<<<<< HEAD
-#ifdef ED_G_NEVER_INCLUDE_THIS_CODE
-		ZMapFeatureAny feature ;
-
-		if ((feature = zMapFeatureContextFindFeatureFromFeature(view->features,
-									request_data.feature)))
+		if (drawNewFeatures(view, request_data)
+		    && (view->xremote_widget && request_data->edit_context))
 		  {
-		    g_string_append_printf(output_data.messages,
-					   "Feature \"%s\" already exists in view",
-					   g_quark_to_string(request_data.feature->original_id)) ;
-		    output_data.code = ZMAPXREMOTE_FAILED ;
+
+		    /* Copy some of request_data into post_data for view_post_execute(). */
+		    PostExecuteData post_data = g_new0(PostExecuteDataStruct, 1);
+		    post_data->action = input->common.action;
+		    post_data->edit_context = request_data->edit_context;
+		    post_data->edit_feature = request_data->edit_feature ;
+		    post_data->feature_list = request_data->feature_list ;
+
+		    g_object_set_data(G_OBJECT(view->xremote_widget),
+				      VIEW_POST_EXECUTE_DATA,
+				      post_data);
 		  }
-		else
-#endif /* ED_G_NEVER_INCLUDE_THIS_CODE */
-
-		  if (drawNewFeatures(view, request_data)
-		      && (view->xremote_widget && request_data->edit_context))
-		    {
-		      /* slice the request_data into the post_data to make the view_post_execute happy. */
-		      PostExecuteData post_data = g_new0(PostExecuteDataStruct, 1);
-
-		      post_data->action       = input->common.action;
-		      post_data->edit_context = request_data->edit_context;
-
-		      g_object_set_data(G_OBJECT(view->xremote_widget),
-					VIEW_POST_EXECUTE_DATA,
-					post_data);
-		    }
-=======
-
-#ifdef ED_G_NEVER_INCLUDE_THIS_CODE
-
-#endif /* ED_G_NEVER_INCLUDE_THIS_CODE */
-
-
-		/* Copy some of request_data into post_data for view_post_execute(). */
-		PostExecuteData post_data = g_new0(PostExecuteDataStruct, 1);
-
-		post_data->action = input->common.action;
-		post_data->edit_context = request_data->edit_context;
-		post_data->edit_feature = request_data->edit_feature ;
-		post_data->feature_list = request_data->feature_list ;
-
-
-		g_object_set_data(G_OBJECT(view->xremote_widget),
-				  VIEW_POST_EXECUTE_DATA,
-				  post_data);
-
-
-#ifdef ED_G_NEVER_INCLUDE_THIS_CODE
-		/* Need to highlight created feature.....in all windows..... */
-		list_item = g_list_first(view->window_list) ;
-		do
-		  {
-		    ZMapViewWindow view_window ;
-		    ZMapFeature feature ;
-
-		    if (request_data->edit_feature)
-		      feature = request_data->edit_feature ;
-		    else
-		      feature = (ZMapFeature)(request_data->feature_list->data) ;
-
-		    view_window = list_item->data ;
-
-		    zMapWindowFeatureSelect(view_window->window, feature) ;
-		  }
-		while ((list_item = g_list_next(list_item))) ;
-#endif /* ED_G_NEVER_INCLUDE_THIS_CODE */
-
-
-	      }
->>>>>>> 83215e72
 
 		request_data->edit_context = NULL;
 	      }
 	  }
-
 	break;
       }
     case ZMAPVIEW_REMOTE_LIST_WINDOWS:
