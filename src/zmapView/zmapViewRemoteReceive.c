--- conflicted
+++ resolved
@@ -1276,13 +1276,8 @@
 
 			  if (result
 			      && (request_data->feature = zMapFeatureCreateFromStandardData(feature_name, NULL, "",
-<<<<<<< HEAD
-											    ZMAPSTYLE_MODE_BASIC,
-											    request_data->style,
-=======
 											    mode,
 											    &request_data->feature_set->style,
->>>>>>> 1b24ed9e
 											    start, end, has_score,
 											    score, strand)))
 			    {
