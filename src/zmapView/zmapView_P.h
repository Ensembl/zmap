/*  File: zmapView_P.h
 *  Author: Ed Griffiths (edgrif@sanger.ac.uk)
 *  Copyright (c) 2006-2014: Genome Research Ltd.
 *-------------------------------------------------------------------
 * ZMap is free software; you can redistribute it and/or
 * modify it under the terms of the GNU General Public License
 * as published by the Free Software Foundation; either version 2
 * of the License, or (at your option) any later version.
 *
 * This program is distributed in the hope that it will be useful,
 * but WITHOUT ANY WARRANTY; without even the implied warranty of
 * MERCHANTABILITY or FITNESS FOR A PARTICULAR PURPOSE.  See the
 * GNU General Public License for more details.
 *
 * You should have received a copy of the GNU General Public License
 * along with this program; if not, write to the Free Software
 * Foundation, Inc., 59 Temple Place - Suite 330, Boston, MA  02111-1307, USA.
 * or see the on-line version at http://www.gnu.org/copyleft/gpl.txt
 *-------------------------------------------------------------------
 * This file is part of the ZMap genome database package
 * originated by
 *      Ed Griffiths (Sanger Institute, UK) edgrif@sanger.ac.uk,
 *        Roy Storey (Sanger Institute, UK) rds@sanger.ac.uk,
 *   Malcolm Hinsley (Sanger Institute, UK) mh17@sanger.ac.uk
 *
 * Description:
 *-------------------------------------------------------------------
 */
#ifndef ZMAP_VIEW_P_H
#define ZMAP_VIEW_P_H

#include <glib.h>

#include <ZMap/zmapConfigStanzaStructs.h>
#include <ZMap/zmapServerProtocol.h>
#include <ZMap/zmapThreads.h>
#include <ZMap/zmapView.h>
#include <ZMap/zmapWindow.h>
#include <ZMap/zmapWindowNavigator.h>



/* IF WE REFACTORED VIEW TO HAVE NO WINDOWS ETC THEN THIS COULD GO.... */
/* We have this because it enables callers to call on a window but us to get the corresponding view. */
typedef struct _ZMapViewWindowStruct
{
  ZMapView parent_view ;

  ZMapWindow window ;

} ZMapViewWindowStruct ;




/* 
 * Session data, each connection has various bits of information recorded about it
 * depending on what type of connection it is (http, acedb, pipe etc).
 */

typedef struct ZMapViewSessionServerStructName
{
  ZMapURLScheme scheme ;
  char *url ;
  char *protocol ;
  char *format ;

  union							    /* Keyed by scheme field above. */
  {
    struct
    {
      char *host ;
      int port ;
      char *database ;
    } acedb ;

    struct
    {
      char *path ;
    } file ;

    struct
    {
      char *path ;
      char *query ;
    } pipe ;
  } scheme_data ;

} ZMapViewSessionServerStruct, *ZMapViewSessionServer ;



/* Malcolm has introduced this and put it in the threads package where it is NOT used
 * so I have moved it here....but is this necessary....revisit his logic....
 * Is it necessary.....revisit this...... */
#define ZMAP_VIEW_THREAD_STATE_LIST(_)                                                           \
_(THREAD_STATUS_INVALID,    , "Invalid",       "In valid thread state.",            "") \
_(THREAD_STATUS_OK,         , "OK",            "Thread ok.",               "") \
_(THREAD_STATUS_PENDING,    , "Pending",       "Thread pending....means what ?",       "") \
_(THREAD_STATUS_FAILED,     , "Failed",        "Thread has failed (needs killing ?).", "")

ZMAP_DEFINE_ENUM(ZMapViewThreadStatus, ZMAP_VIEW_THREAD_STATE_LIST) ;




/* Forward declaration need for viewconnection. */
typedef struct _ZMapViewConnectionStepListStruct *ZMapViewConnectionStepList ;


/* Represents a single connection to a data source. 
 * We maintain state for our connections otherwise we will try to issue requests that
 * they may not see. curr_request flip-flops between ZMAP_REQUEST_GETDATA and ZMAP_REQUEST_WAIT */
typedef struct ZMapViewConnectionStructType
{
  ZMapView parent_view ;

  char *url ;						    /* For displaying in error messages etc. */

  ZMapViewSessionServerStruct session ;			    /* Session data. */

  ZMapThreadRequest curr_request ;

  ZMapThread thread ;

  gpointer request_data ;				    /* User data pointer, needed for step implementation. */

  ZMapViewConnectionStepList step_list ;		    /* List of steps required to get data from server. */


  /* UM...IS THIS THE RIGHT PLACE FOR THIS....DOES A VIEWCONNECTION REPRESENT A SINGLE THREAD....
   * CHECK THIS OUT.......
   *  */
  ZMapViewThreadStatus thread_status ;			    /* probably this is badly placed,
							       but not as badly as before 
							       at least it has some persistance now */

  gboolean show_warning ;

} ZMapViewConnectionStruct, *ZMapViewConnection ;



/*
 *           Control of data request to connections
 *
 * Requests to servers are made as a series of steps specified using these structs.
 * Each step is executed before and the result tested, each connection and the whole
 * step list can be aborted.
 *
 */


/* State of a step and a request within a step. */
typedef enum {STEPLIST_INVALID, STEPLIST_PENDING, STEPLIST_DISPATCHED, STEPLIST_FINISHED} StepListStepState ;


/* Specifies the action that should be taken if a sub-step fails in a step list. */
typedef enum
  {
    REQUEST_ONFAIL_INVALID,
    REQUEST_ONFAIL_CONTINUE,				    /* Continue other remaining steps. */
    REQUEST_ONFAIL_CANCEL_THREAD,			    /* Cancel thread sevicing request. */
    REQUEST_ONFAIL_CANCEL_STEPLIST			    /* Cancel the whole steplist. */
  } StepListActionOnFailureType ;


/* Callbacks returning a boolean should return TRUE if the connection should continue,
 * FALSE if it's failed, in this case the connection is immediately removed from the steplist. */

/* Callback for dispatching step requests. */
typedef gboolean (*StepListDispatchCB)(ZMapViewConnection connection, ZMapServerReqAny req_any) ;

/* Callback for processing step requests. */
typedef gboolean (*StepListProcessDataCB)(ZMapViewConnection connection, ZMapServerReqAny req_any) ;

/* Callback for freeing step requests. */
typedef void (*StepListFreeDataCB)(ZMapServerReqAny req_any) ;


/* Represents a request composed of a list of dispatchable steps
 * which should be executed one at a time, waiting until each step is completed
 * before executing the next. */
typedef struct _ZMapViewConnectionStepListStruct
{
  GList *current ;                                  /* Step being currently managed, set
                                                 to first step on initialisation,
                                                 NULL on termination. */

  GList *steps ;                              /* List of ZMapViewConnectionStep to
                                                 be dispatched. */

  StepListDispatchCB dispatch_func ;                      /* Called prior to dispatching requests. */
  StepListProcessDataCB process_func ;                    /* Called when each request is processed. */
  StepListFreeDataCB free_func ;                    /* Called to free requests. */

  /* we may need a list of all connections here. */
} ZMapViewConnectionStepListStruct ;


/* Represents a sub-step to a connection that forms part of a step. */
typedef struct _ZMapViewConnectionRequestStruct
{
  StepListStepState state ;

  gboolean has_failed ;                             /* Set TRUE if callback returns FALSE. */

  ZMapThreadReply reply ;                           /* Return code from request. */

  gpointer request_data ;                 // pointer to parent connection's data

} ZMapViewConnectionRequestStruct, *ZMapViewConnectionRequest ;


/* Represents a dispatchable step that is part of an overall request. */
typedef struct _ZMapViewConnectionStepStruct
{
  StepListStepState state ;

  StepListActionOnFailureType on_fail ;                   /* What action to take if any part of
                                                 this step fails. */

  gdouble start_time ;                              /* start/end time of step. */
  gdouble end_time ;

  ZMapServerReqType request ;                       /* Type of request. */

  ZMapViewConnectionRequest connection_req ;

} ZMapViewConnectionStepStruct, *ZMapViewConnectionStep ;



/* A "View" is a set of one or more windows that display data retrieved from one or
 * more servers. Note that the "View" windows are _not_ top level windows, they are panes
 * within a container widget that is supplied as a parent of the View then the View
 * is first created.zMapFeatureSetCreateID
 * Each View has lists of windows and lists of connections, the view handles these lists
 * using zmapWindow and zmapConnection calls.
 * */
typedef struct _ZMapViewStruct
{
  ZMapViewState state ;					    /* Overall state of the ZMapView. */

  gboolean busy ;					    /* Records when we are busy so can
							       block user interaction. */
  gboolean thread_fail_silent;				    /* don't report failures on screen */
  gboolean serial_load;					    /* load pipe servers in series on startup */


  gboolean remote_control ;


  /* Multiple screen support. */
  gboolean multi_screen ;
  int blixem_screen ;


  /* THESE WILL NOT BE NEEDED ANY MORE.. */
  GtkWidget *xremote_widget ;				    /* Widget that receives xremote
							       commands from external program
							       running zmap. */
  unsigned long xwid ;					    /* X Window id for the xremote widg. */


  gulong map_event_handler ;				    /* map event handler id for xremote widget. */

  guint idle_handle ;

  void *app_data ;					    /* Passed back to caller from view
							       callbacks. */

  char *view_name ;					    /* An overall label for the view,
							       defaults to the master sequence name. */

  /* These seem like they are redundant and not sensible anyway...there won't just be one name.... */
  char *view_db_name ;
  char *view_db_title ;


  ZMapFeatureSequenceMap view_sequence ;


  /* This will need to be a full mapping of sequences, blocks etc in the end which will
   * be used both to set up the feature context so the right bits of feature get fetched
   * but also to control the display of the blocks so they appear in the correct positions
   * on the screen. */
  GList *sequence_mapping ;				    /* Of ZMapViewSequenceFetch, i.e. list
							       of sequences to be displayed. */

#ifdef NOT_REQUIRED_ATM
  /* OH YES IT IS......WE DO NEED TO KNOW THIS..... */

  GList *sequence_2_server ;				    /* Some sequences may only be
							       fetchable from some servers. */
#endif /* NOT_REQUIRED_ATM */


  /* Data recording which sources are loading and which failed. */
  GList *sources_loading ;                                  /* how many active/queued requests,
                                                               this is not very neat as failures
                                                               are dealt with in a complex way */
  GList *sources_empty ;                                    /* How many sources are empty. */
  GList *sources_failed ;                                   /* A count of the number that failed
                                                               since the last data request, is
                                                               reset on next load command */

  GList *connection_list ;				    /* Of ZMapViewConnection. */
  ZMapViewConnection sequence_server ;			    /* Which connection to get raw
							       sequence from. */

  /* The features....needs thought as to how this updated/constructed..... */
  ZMapFeatureContext features ;

  ZMapFeatureContextMapStruct context_map;  /* all the data mapping featuresets columns and styles */
  /* it may be good to combine context_map and context
   * but that might mean a lot of work on on the server modules
   */

  /* Original styles, these are all the styles as they were loaded from the server(s).
   * N.B. the list may be updated during the lifetime of the view and hence is always
   * passed into window for all update operations. */
/*  GHashTable *orig_styles ; */

/*  GHashTable *featureset_2_stylelist ;	   Mapping of each feature_set to all the styles
							 * the styles it requires. using a GHashTable of
                                           * GLists of style quark id's.
                                           *
                                           * NB: this stores data from ZMap config
                                           * sections [featureset_styles] _and_ [column_styles]
                                           * _and_ ACEDB
                                           * collisions are merged
                                           * Columns treated as fake featuresets so as to have a style
                                           */

/*  GHashTable *featureset_2_column ;        Mapping of a feature source to a column using ZMapGFFSet
                                           * NB: this contains data from ZMap config
                                           * sections [columns] [Column_description] _and_ ACEDB
                                           */

/*  GHashTable *source_2_sourcedata ;        Mapping of a feature source to its data using ZMapGFFSource
                                           * This consists of style id and description and source id
                                           * NB: the GFFSource.source  (quark) is the GFF_source name
                                           * the hash table is indexed by the featureset name quark
                                           */

/*  GHashTable *columns;                    All the columns that ZMap will display
                                           * stored as ZMapGFFSet
                                           * These may contain several featuresets each
                                           * They are in display order left to right
                                           */
  gboolean columns_set;                   // if set from config style use config only
                                          // else use source featuresets in order as of old

  gboolean flags[ZMAPFLAG_NUM_FLAGS] ;    /* boolean flags */

  /* Be good to get rid of this window stuff in any restructure..... */
  GList *window_list ;					    /* Of ZMapViewWindow. */


  ZMapWindowNavigator navigator_window ;

  /* Crikey, why is this here...??? Maybe it's ok...but seems more like a window thing..... */
  GList *navigator_set_names;


  /* view spawns blixem processes when requested, kill_blixems flag controls whether they are
   * killed when view dies (default is TRUE). */
  gboolean kill_blixems ;
  GList *spawned_processes ;


  GHashTable *cwh_hash ;

  /* These pointers maintain a list of operations for editing the Scratch feature. edit_list
   * points to the start of the whole list. start/end point to the current subset of valid operations
   * that have not been un-done. */
  GList *edit_list ;
  GList *edit_list_start ;
  GList *edit_list_end ;
  gboolean scratch_start_end_set ;     /* TRUE if the scratch-column forward-strand feature start/end has been set */

} ZMapViewStruct ;







ZMapViewCallbacks zmapViewGetCallbacks(void) ;

void zmapViewBusyFull(ZMapView zmap_view, gboolean busy, const char *file, const char *function) ;
#define zmapViewBusy(VIEW, BUSY) \
  zmapViewBusyFull((VIEW), (BUSY), __FILE__, __PRETTY_FUNCTION__)

gboolean zmapAnyConnBusy(GList *connection_list) ;

gboolean zmapViewBlixemLocalSequences(ZMapView view, ZMapFeatureBlock block, ZMapHomolType align_type,
				      int offset, int position,
				      ZMapFeatureSet feature_set, GList **local_sequences_out) ;
gboolean zmapViewCallBlixem(ZMapView view, ZMapFeatureBlock block,
			    ZMapHomolType homol_type,
			    int offset,
			    int position,
			    int window_start, int window_end,
			    int mark_start, int mark_end,
			    ZMapWindowAlignSetType align_set,
			    gboolean isSeq,
			    GList *features, ZMapFeatureSet feature_set,
			    GList *source, GList *local_sequences,
			    GPid *child_pid, gboolean *kill_on_exit) ;

ZMapFeatureContext zmapViewMergeInContext(ZMapView view,
                                          ZMapFeatureContext context, ZMapFeatureContextMergeStats *merge_stats_out) ;
gboolean zmapViewDrawDiffContext(ZMapView view, ZMapFeatureContext *diff_context, ZMapFeature highlight_feature) ;
void zmapViewResetWindows(ZMapView zmap_view, gboolean revcomp);
void zmapViewEraseFromContext(ZMapView replace_me, ZMapFeatureContext context_inout);


/* Context Window Hash (CWH) for the correct timing of the call to zMapFeatureContextDestroy */
GHashTable *zmapViewCWHHashCreate(void);
void zmapViewCWHSetList(GHashTable *hash, ZMapFeatureContext context, GList *list);
gboolean zmapViewCWHIsLastWindow(GHashTable *hash, ZMapFeatureContext context, ZMapWindow window);
gboolean zmapViewCWHRemoveContextWindow(GHashTable *table, ZMapFeatureContext *context,
                                        ZMapWindow window, gboolean *is_only_context);
void zmapViewCWHDestroy(GHashTable **hash);

void zmapViewSessionAddServer(ZMapViewSessionServer session_data, ZMapURL url, char *format) ;
void zmapViewSessionAddServerInfo(ZMapViewSessionServer session_data, ZMapServerReqGetServerInfo session) ;
void zmapViewSessionFreeServer(ZMapViewSessionServer session_data) ;

ZMapViewConnection zmapViewRequestServer(ZMapView view, ZMapViewConnection view_conn,
					 ZMapFeatureBlock block_orig, GList *req_featuresets,
					 gpointer server, /* ZMapConfigSource */
					 int req_start, int req__end,
					 gboolean dna_requested, gboolean terminate, gboolean show_warning) ;

ZMapViewConnectionStepList zmapViewStepListCreate(StepListDispatchCB dispatch_func,
						  StepListProcessDataCB request_func,
						  StepListFreeDataCB free_func) ;
void zmapViewStepListAddStep(ZMapViewConnectionStepList step_list, ZMapServerReqType request_type,
			     StepListActionOnFailureType on_fail) ;
ZMapViewConnectionRequest zmapViewStepListAddServerReq(ZMapViewConnectionStepList step_list,
						       ZMapViewConnection view_con,
						       ZMapServerReqType request_type,
						       gpointer request_data,
                                           StepListActionOnFailureType on_fail) ;
ZMapViewConnectionStepList zmapViewConnectionStepListCreate(StepListDispatchCB dispatch_func,
                                      StepListProcessDataCB process_func,
                                      StepListFreeDataCB free_func);
void zmapViewStepListIter(ZMapViewConnection view_con) ;
void zmapViewStepListStepProcessRequest(ZMapViewConnection view_con, ZMapViewConnectionRequest request) ;
ZMapViewConnectionRequest zmapViewStepListFindRequest(ZMapViewConnectionStepList step_list,
						      ZMapServerReqType request_type, ZMapViewConnection connection) ;
void zmapViewStepListStepConnectionDeleteAll(ZMapViewConnection connection) ;
gboolean zmapViewStepListAreConnections(ZMapViewConnectionStepList step_list) ;
gboolean zmapViewStepListIsNext(ZMapViewConnectionStepList step_list) ;
void zmapViewStepDestroy(gpointer data, gpointer user_data) ;
void zmapViewStepListDestroy(ZMapViewConnectionStepList step_list) ;

void zmapViewLoadFeatures(ZMapView view, ZMapFeatureBlock block_orig, GList *req_featuresets,
			  ZMapConfigSource server,
			  int features_start, int features_end,
			  gboolean group, gboolean make_new_connection, gboolean terminate) ;

GQuark zmapViewSrc2FSetGetID(GHashTable *source_2_featureset, char *source_name) ;
GList *zmapViewSrc2FSetGetList(GHashTable *source_2_featureset, GList *source_list) ;

ZMapFeatureContext zmapViewCreateContext(ZMapView view, GList *feature_set_names, ZMapFeatureSet feature_set);

<<<<<<< HEAD
ZMapFeatureContext zmapViewCopyContextAll(ZMapFeatureContext context,
                                          ZMapFeature feature,
                                          ZMapFeatureSet feature_set,
                                          GList **feature_list,
                                          ZMapFeature *feature_copy_out) ;

void zmapViewMergeNewFeature(ZMapView view, ZMapFeature feature, ZMapFeatureSet feature_set) ;
gboolean zmapViewMergeNewFeatures(ZMapView view, ZMapFeatureContext *context, GList **feature_list) ;
=======
gboolean zmapViewMergeNewFeatures(ZMapView view,
                                  ZMapFeatureContext *context, ZMapFeatureContextMergeStats *merge_stats_out,
                                  GList **feature_list) ;
>>>>>>> 859f6a5f
void zmapViewEraseFeatures(ZMapView view, ZMapFeatureContext context, GList **feature_list) ;

/* zmapViewFeatureMask.c */
GList *zMapViewMaskFeatureSets(ZMapView view, GList *feature_set_names);

gboolean zMapViewCollapseFeatureSets(ZMapView view, ZMapFeatureContext diff_context);

/* zmapViewScratch.c */
void zmapViewScratchInit(ZMapView zmap_view, ZMapFeatureSequenceMap sequence, ZMapFeatureContext context, ZMapFeatureBlock block);
void zMapViewToggleScratchColumn(ZMapView view, gboolean force_to, gboolean force);
gboolean zmapViewScratchCopyFeatures(ZMapView zmap_view, GList *features, const long seq_start, const long seq_end, ZMapFeatureSubPartSpan subpart, const gboolean use_subfeature);
gboolean zmapViewScratchDeleteFeatures(ZMapView zmap_view, GList *features, const long seq_start, const long seq_end, ZMapFeatureSubPartSpan subpart, const gboolean use_subfeature);
gboolean zmapViewScratchUndo(ZMapView zmap_view);
gboolean zmapViewScratchRedo(ZMapView zmap_view);
gboolean zmapViewScratchClear(ZMapView zmap_view);
ZMapFeatureSet zmapViewScratchGetFeatureset(ZMapView view);
ZMapFeature zmapViewScratchGetFeature(ZMapFeatureSet feature_set);


#ifdef LOTS_OF_EXONS
#define ZMAP_VIEW_REMOTE_SEND_XML_TEST "<zmap>\
<response handled=\"true\">\
        <notebook>\
<chapter>\
 <page name=\"Exons\">\
    <subsection>\
      <paragraph columns=\"&apos;#&apos; &apos;Start&apos; &apos;End&apos; &apos;Stable ID&apos;\" \
                    type=\"compound_table\" \
            column_types=\"int int int string\">\
        <tagvalue type=\"compound\">1 80362 80403 OTTHUME00001520851</tagvalue>\
        <tagvalue type=\"compound\">2 80795 80954 OTTHUME00000335753</tagvalue>\
        <tagvalue type=\"compound\">3 81504 81627 OTTHUME00000335738</tagvalue>\
        <tagvalue type=\"compound\">4 83218 83298 OTTHUME00000335783</tagvalue>\
        <tagvalue type=\"compound\">5 83449 83511 OTTHUME00000335747</tagvalue>\
        <tagvalue type=\"compound\">6 84245 84366 OTTHUME00000335767</tagvalue>\
        <tagvalue type=\"compound\">7 84480 84640 OTTHUME00001730688</tagvalue>\
        <tagvalue type=\"compound\">8 84887 84922 OTTHUME00000335731</tagvalue>\
        <tagvalue type=\"compound\">9 85578 85660 OTTHUME00000335746</tagvalue>\
        <tagvalue type=\"compound\">10 87728 87773 OTTHUME00000335742</tagvalue>\
        <tagvalue type=\"compound\">11 93642 93780 OTTHUME00000335765</tagvalue>\
        <tagvalue type=\"compound\">12 93908 93970 OTTHUME00000335739</tagvalue>\
        <tagvalue type=\"compound\">13 98506 98634 OTTHUME00000335771</tagvalue>\
        <tagvalue type=\"compound\">14 98889 98961 OTTHUME00000335795</tagvalue>\
        <tagvalue type=\"compound\">15 99107 99216 OTTHUME00000335764</tagvalue>\
        <tagvalue type=\"compound\">16 99438 99518 OTTHUME00000335756</tagvalue>\
        <tagvalue type=\"compound\">17 99766 99853 OTTHUME00000335784</tagvalue>\
        <tagvalue type=\"compound\">18 100127 100316 OTTHUME00000335755</tagvalue>\
        <tagvalue type=\"compound\">19 100431 100557 OTTHUME00000335730</tagvalue>\
        <tagvalue type=\"compound\">20 101031 101180 OTTHUME00000335740</tagvalue>\
        <tagvalue type=\"compound\">21 101529 101603 OTTHUME00000335734</tagvalue>\
        <tagvalue type=\"compound\">22 101813 101956 OTTHUME00000335782</tagvalue>\
        <tagvalue type=\"compound\">23 102159 102206 OTTHUME00001520845</tagvalue>\
        <tagvalue type=\"compound\">24 102453 102526 OTTHUME00000335773</tagvalue>\
        <tagvalue type=\"compound\">25 102761 103017 OTTHUME00000335798</tagvalue>\
      </paragraph>\
    </subsection>\
  </page>\
</chapter>\
        </notebook>\
</response> \
</zmap>"
#endif /* LOTS_OF_EXONS */


#ifdef RT_66037
#define ZMAP_VIEW_REMOTE_SEND_XML_TEST "<zmap>\
<response handled=\"true\">\
  <notebook>\
    <chapter>\
      <page name=\"Details\">\
        <subsection name=\"Feature\">\
          <paragraph type=\"tagvalue_table\">\
            <tagvalue name=\"Taxon ID\" type=\"simple\">9606</tagvalue>\
            <tagvalue name=\"Description\" type=\"scrolled_text\">Homo\
sapiens vacuolar protein sorting protein 16 (VPS16) mRNA, complete\
cds.</tagvalue><!--\
          </paragraph>\
        </subsection>\
      </page>\
      <page name=\"Details\">\
        <subsection name=\"Feature\">\
          <paragraph type=\"tagvalue_table\">-->\
            <tagvalue name=\"Evidence for transcript\" type=\"simple\">RP11-12M19.2-001</tagvalue>\
            <tagvalue name=\"Evidence for transcript\" type=\"simple\">RP11-12M19.2-002</tagvalue>\
          </paragraph>\
        </subsection>\
      </page>\
    </chapter>\
</notebook>\
</response>\
</zmap>"
#endif /* RT_66037 */


#ifdef FULL_LACE_EXAMPLE
#define ZMAP_VIEW_REMOTE_SEND_XML_TEST "<zmap>\
<response handled=\"true\">\
        <notebook>\
<chapter>\
  <page name=\"Details\">\
    <subsection name=\"Feature\">\
      <paragraph name=\"Locus\" type=\"tagvalue_table\">\
        <tagvalue name=\"Symbol\" type=\"simple\">MSH5</tagvalue>\
        <tagvalue name=\"Alias\" type=\"simple\">Em:AF134726.13</tagvalue>\
        <tagvalue name=\"Alias\" type=\"simple\">G7</tagvalue>\
        <tagvalue name=\"Alias\" type=\"simple\">NG23</tagvalue>\
        <tagvalue name=\"Alias\" type=\"simple\">MutSH5</tagvalue>\
        <tagvalue name=\"Alias\" type=\"simple\">MGC2939</tagvalue>\
        <tagvalue name=\"Alias\" type=\"simple\">DKFZp434C1615</tagvalue>\
   <tagvalue name=\"Full name\" type=\"simple\">mutS homolog 5 (E. coli)</tagvalue>\
        <tagvalue name=\"Locus Stable ID\" type=\"simple\">OTTHUMG00000031139</tagvalue>\
      </paragraph>\
    </subsection>\
    <subsection name=\"Annotation\">\
      <paragraph type=\"tagvalue_table\">\
        <tagvalue name=\"Transcript Stable ID\" type=\"simple\">OTTHUMT00000268161</tagvalue>\
      </paragraph>\
      <paragraph type=\"tagvalue_table\">\
        <tagvalue name=\"Annotation remark\" type=\"scrolled_text\">two exon splice variations</tagvalue>\
      </paragraph>\
      <paragraph type=\"tagvalue_table\">-->\
        <tagvalue name=\"Evidence for transcript\" type=\"simple\">RP11-12M19.2-001</tagvalue>\
        <tagvalue name=\"Evidence for transcript\" type=\"simple\">RP11-12M19.2-002</tagvalue>\
      </paragraph>\
      <paragraph name=\"Evidence\" \
              columns=\"&apos;Type&apos; &apos;Name&apos;\" \
                 type=\"compound_table\" \
         column_types=\"string string\" >\
        <tagvalue type=\"compound\">EST Em:AL046207.1</tagvalue>\
        <tagvalue type=\"compound\">EST Em:BG424936.1</tagvalue>\
        <tagvalue type=\"compound\">cDNA Em:BC041031.1</tagvalue>\
        <tagvalue type=\"compound\">EST Em:AL046207.1</tagvalue>\
        <tagvalue type=\"compound\">EST Em:BG424936.1</tagvalue>\
        <tagvalue type=\"compound\">cDNA Em:BC041031.1</tagvalue>\
        <tagvalue type=\"compound\">EST Em:AL046207.1</tagvalue>\
        <tagvalue type=\"compound\">EST Em:BG424936.1</tagvalue>\
        <tagvalue type=\"compound\">cDNA Em:BC041031.1</tagvalue>\
        <tagvalue type=\"compound\">EST Em:AL046207.1</tagvalue>\
        <tagvalue type=\"compound\">EST Em:BG424936.1</tagvalue>\
        <tagvalue type=\"compound\">cDNA Em:BC041031.1</tagvalue>\
        <tagvalue type=\"compound\">EST Em:AL046207.1</tagvalue>\
        <tagvalue type=\"compound\">EST Em:BG424936.1</tagvalue>\
        <tagvalue type=\"compound\">cDNA Em:BC041031.1</tagvalue>\
        <tagvalue type=\"compound\">EST Em:AL046207.1</tagvalue>\
        <tagvalue type=\"compound\">EST Em:BG424936.1</tagvalue>\
        <tagvalue type=\"compound\">cDNA Em:BC041031.1</tagvalue>\
        <tagvalue type=\"compound\">EST Em:AL046207.1</tagvalue>\
        <tagvalue type=\"compound\">EST Em:BG424936.1</tagvalue>\
        <tagvalue type=\"compound\">cDNA Em:BC041031.1</tagvalue>\
        <tagvalue type=\"compound\">EST Em:AL046207.1</tagvalue>\
        <tagvalue type=\"compound\">EST Em:BG424936.1</tagvalue>\
        <tagvalue type=\"compound\">cDNA Em:BC041031.1</tagvalue>\
        <tagvalue type=\"compound\">EST Em:AL046207.1</tagvalue>\
        <tagvalue type=\"compound\">EST Em:BG424936.1</tagvalue>\
        <tagvalue type=\"compound\">cDNA Em:BC041031.1</tagvalue>\
        <tagvalue type=\"compound\">EST Em:AL046207.1</tagvalue>\
        <tagvalue type=\"compound\">EST Em:BG424936.1</tagvalue>\
        <tagvalue type=\"compound\">cDNA Em:BC041031.1</tagvalue>\
      </paragraph>\
    </subsection>\
  </page>\
  <page name=\"Exons\">\
    <subsection>\
      <paragraph columns=\"&apos;#&apos; &apos;Start&apos; &apos;End&apos; &apos;Stable ID&apos;\" \
                    type=\"compound_table\" \
            column_types=\"int int int string\">\
        <tagvalue type=\"compound\">1 80362 80403 OTTHUME00001520851</tagvalue>\
        <tagvalue type=\"compound\">2 80795 80954 OTTHUME00000335753</tagvalue>\
        <tagvalue type=\"compound\">3 81504 81627 OTTHUME00000335738</tagvalue>\
        <tagvalue type=\"compound\">4 83218 83298 OTTHUME00000335783</tagvalue>\
        <tagvalue type=\"compound\">5 83449 83511 OTTHUME00000335747</tagvalue>\
        <tagvalue type=\"compound\">6 84245 84366 OTTHUME00000335767</tagvalue>\
        <tagvalue type=\"compound\">7 84480 84640 OTTHUME00001730688</tagvalue>\
        <tagvalue type=\"compound\">8 84887 84922 OTTHUME00000335731</tagvalue>\
        <tagvalue type=\"compound\">9 85578 85660 OTTHUME00000335746</tagvalue>\
        <tagvalue type=\"compound\">10 87728 87773 OTTHUME00000335742</tagvalue>\
        <tagvalue type=\"compound\">11 93642 93780 OTTHUME00000335765</tagvalue>\
        <tagvalue type=\"compound\">12 93908 93970 OTTHUME00000335739</tagvalue>\
        <tagvalue type=\"compound\">13 98506 98634 OTTHUME00000335771</tagvalue>\
        <tagvalue type=\"compound\">14 98889 98961 OTTHUME00000335795</tagvalue>\
        <tagvalue type=\"compound\">15 99107 99216 OTTHUME00000335764</tagvalue>\
        <tagvalue type=\"compound\">16 99438 99518 OTTHUME00000335756</tagvalue>\
        <tagvalue type=\"compound\">17 99766 99853 OTTHUME00000335784</tagvalue>\
        <tagvalue type=\"compound\">18 100127 100316 OTTHUME00000335755</tagvalue>\
        <tagvalue type=\"compound\">19 100431 100557 OTTHUME00000335730</tagvalue>\
        <tagvalue type=\"compound\">20 101031 101180 OTTHUME00000335740</tagvalue>\
        <tagvalue type=\"compound\">21 101529 101603 OTTHUME00000335734</tagvalue>\
        <tagvalue type=\"compound\">22 101813 101956 OTTHUME00000335782</tagvalue>\
        <tagvalue type=\"compound\">23 102159 102206 OTTHUME00001520845</tagvalue>\
        <tagvalue type=\"compound\">24 102453 102526 OTTHUME00000335773</tagvalue>\
        <tagvalue type=\"compound\">25 102761 103017 OTTHUME00000335798</tagvalue>\
        <tagvalue type=\"compound\">14 98889 98961 OTTHUME00000335795</tagvalue>\
        <tagvalue type=\"compound\">15 99107 99216 OTTHUME00000335764</tagvalue>\
        <tagvalue type=\"compound\">16 99438 99518 OTTHUME00000335756</tagvalue>\
        <tagvalue type=\"compound\">17 99766 99853 OTTHUME00000335784</tagvalue>\
        <tagvalue type=\"compound\">18 100127 100316 OTTHUME00000335755</tagvalue>\
        <tagvalue type=\"compound\">19 100431 100557 OTTHUME00000335730</tagvalue>\
        <tagvalue type=\"compound\">20 101031 101180 OTTHUME00000335740</tagvalue>\
        <tagvalue type=\"compound\">21 101529 101603 OTTHUME00000335734</tagvalue>\
        <tagvalue type=\"compound\">22 101813 101956 OTTHUME00000335782</tagvalue>\
        <tagvalue type=\"compound\">23 102159 102206 OTTHUME00001520845</tagvalue>\
        <tagvalue type=\"compound\">24 102453 102526 OTTHUME00000335773</tagvalue>\
        <tagvalue type=\"compound\">25 102761 103017 OTTHUME00000335798</tagvalue>\
      </paragraph>\
    </subsection>\
  </page>\
</chapter>\
        </notebook>\
</response> \
</zmap>"
#endif /* FULL_LACE_EXAMPLE */



ZMAP_ENUM_AS_EXACT_STRING_DEC(zMapViewThreadStatus2ExactStr, ZMapViewThreadStatus) ;




#endif /* !ZMAP_VIEW_P_H */<|MERGE_RESOLUTION|>--- conflicted
+++ resolved
@@ -469,20 +469,22 @@
 
 ZMapFeatureContext zmapViewCreateContext(ZMapView view, GList *feature_set_names, ZMapFeatureSet feature_set);
 
-<<<<<<< HEAD
+//<<<<<<< HEAD
 ZMapFeatureContext zmapViewCopyContextAll(ZMapFeatureContext context,
                                           ZMapFeature feature,
                                           ZMapFeatureSet feature_set,
                                           GList **feature_list,
                                           ZMapFeature *feature_copy_out) ;
 
-void zmapViewMergeNewFeature(ZMapView view, ZMapFeature feature, ZMapFeatureSet feature_set) ;
-gboolean zmapViewMergeNewFeatures(ZMapView view, ZMapFeatureContext *context, GList **feature_list) ;
-=======
+//void zmapViewMergeNewFeature(ZMapView view, ZMapFeature feature, ZMapFeatureSet feature_set) ;
+//gboolean zmapViewMergeNewFeatures(ZMapView view, ZMapFeatureContext *context, GList **feature_list) ;
+//||||||| merged common ancestors
+//gboolean zmapViewMergeNewFeatures(ZMapView view, ZMapFeatureContext *context, GList **feature_list) ;
+//=======
 gboolean zmapViewMergeNewFeatures(ZMapView view,
                                   ZMapFeatureContext *context, ZMapFeatureContextMergeStats *merge_stats_out,
                                   GList **feature_list) ;
->>>>>>> 859f6a5f
+//>>>>>>> release/0.22
 void zmapViewEraseFeatures(ZMapView view, ZMapFeatureContext context, GList **feature_list) ;
 
 /* zmapViewFeatureMask.c */
