--- conflicted
+++ resolved
@@ -258,14 +258,8 @@
 							       running zmap. */
   unsigned long xwid ;					    /* X Window id for the xremote widg. */
 
-<<<<<<< HEAD
 
   gulong map_event_handler ;				    /* map event handler id for xremote widget. */
-=======
-  char *xwid_txt ;					    /* Text version of xwid. */
-
-
->>>>>>> 700dcddc
 
   guint idle_handle ;
 
