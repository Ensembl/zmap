--- conflicted
+++ resolved
@@ -215,14 +215,13 @@
 	char *base = "nacgt";
 	GList *fl;
 
-<<<<<<< HEAD
+
 #if SQUASH_DEBUG
 printf("setting seq_len to %d\n",n_seq);
 #endif
-=======
+
 	if(!composite->feature.homol.sequence)	/* probably no features have sequence */
 		return(0);
->>>>>>> 5c89fa35
 
 	if(composite->feature.homol.align)
 	{
