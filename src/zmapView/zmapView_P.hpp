/*  File: zmapView_P.h
 *  Author: Ed Griffiths (edgrif@sanger.ac.uk)
 *  Copyright (c) 2006-2015: Genome Research Ltd.
 *-------------------------------------------------------------------
 * ZMap is free software; you can redistribute it and/or
 * modify it under the terms of the GNU General Public License
 * as published by the Free Software Foundation; either version 2
 * of the License, or (at your option) any later version.
 *
 * This program is distributed in the hope that it will be useful,
 * but WITHOUT ANY WARRANTY; without even the implied warranty of
 * MERCHANTABILITY or FITNESS FOR A PARTICULAR PURPOSE.  See the
 * GNU General Public License for more details.
 *
 * You should have received a copy of the GNU General Public License
 * along with this program; if not, write to the Free Software
 * Foundation, Inc., 59 Temple Place - Suite 330, Boston, MA  02111-1307, USA.
 * or see the on-line version at http://www.gnu.org/copyleft/gpl.txt
 *-------------------------------------------------------------------
 * This file is part of the ZMap genome database package
 * originated by
 *      Ed Griffiths (Sanger Institute, UK) edgrif@sanger.ac.uk,
 *        Roy Storey (Sanger Institute, UK) rds@sanger.ac.uk,
 *   Malcolm Hinsley (Sanger Institute, UK) mh17@sanger.ac.uk
 *
 * Description:
 *-------------------------------------------------------------------
 */
#ifndef ZMAP_VIEW_P_H
#define ZMAP_VIEW_P_H

#include <glib.h>

#include <ZMap/zmapConfigStanzaStructs.hpp>
#include <ZMap/zmapServerProtocol.hpp>
#include <ZMap/zmapThreadSource.hpp>
#include <ZMap/zmapView.hpp>
#include <ZMap/zmapWindow.hpp>
#include <ZMap/zmapWindowNavigator.hpp>
#include <ZMap/zmapOldSourceServer.hpp>
#include <ZMap/zmapOldStepList.hpp>

#ifdef ED_G_NEVER_INCLUDE_THIS_CODE
#include <zmapViewServer.hpp>
#endif /* ED_G_NEVER_INCLUDE_THIS_CODE */



/*
 * We follow glib convention in error domain naming:
 *          "The error domain is called <NAMESPACE>_<MODULE>_ERROR"
 */
#define ZMAP_VIEW_ERROR g_quark_from_string("ZMAP_VIEW_ERROR")

/*
 * Some error types for use in the view
 */
typedef enum
{
  ZMAPVIEW_ERROR_STATE,
  ZMAPVIEW_ERROR_SOURCES_LOADING,
  ZMAPVIEW_ERROR_SERVERS,
  ZMAPVIEW_ERROR_CONTEXT_EMPTY,        /* no new features found when merging context */
  ZMAPVIEW_ERROR_CONTEXT_SERIOUS,      /* serious error when merging context */
  ZMAPVIEW_ERROR_CREATING_SOURCE,
  ZMAPVIEW_ERROR_CONNECT
} ZMapViewError ;



/* IF WE REFACTORED VIEW TO HAVE NO WINDOWS ETC THEN THIS COULD GO.... */
/* We have this because it enables callers to call on a window but us to get the corresponding view. */
typedef struct _ZMapViewWindowStruct
{
  ZMapView parent_view ;

  ZMapWindow window ;

} ZMapViewWindowStruct ;



/* Struct describing features loaded. */
typedef struct LoadFeaturesDataStructType
{
  char *err_msg;                                            /* from the server mainly */
  gchar *stderr_out;
  gint exit_code;

  gboolean status;                                          /* load sucessful? */


  /* why is this here ????? */
  unsigned long xwid ;                                      /* X Window id for the xremote widg. */

<<<<<<< HEAD
  GList *feature_sets ;
  int start, end ;                                          /* requested coords */
=======
    struct
    {
      char *host ;
      int port ;
    } ensembl ;

    struct
    {
      char *trackdb_id ;
    } trackhub ;
  } scheme_data ;
>>>>>>> edbc5c67


  ZMapFeatureContextMergeStatsStruct merge_stats ;          /* Stats from merge of features into existing
                                                             * context. */


} LoadFeaturesDataStruct, *LoadFeaturesData ;




/* State for a single connection to a data source. */
typedef struct ZMapConnectionDataStructType
{
  /* Processing options. */

  gboolean dynamic_loading ;


  /* Context data. */
  ZMapView view ;

  ZMapViewConnectionStepList step_list ;		    /* List of steps required to get data
                                                               from server. */


  /* database data. */
  ZMapServerReqGetServerInfoStruct session ;


  /* Why are start/end separate...are they not in sequence_map ??? */
  ZMapFeatureSequenceMap sequence_map;
  gint start,end;

  /* Move into loaded_features ? */
  GError *error;
  gchar *stderr_out;
  gint exit_code;
  gboolean status;                                            // load sucessful?

  GList *feature_sets ;

  GList *required_styles ;
  gboolean server_styles_have_mode ;

  GHashTable *column_2_styles ;                                    /* Mapping of each column to all
                                                               the styles it requires. */

  GHashTable *featureset_2_column;                            /* needed by pipeServers */
  GHashTable *source_2_sourcedata;

  ZMapStyleTree *curr_styles ;                                    /* Styles for this context. */
  ZMapFeatureContext curr_context ;

  ZMapServerReqGetFeatures get_features;                    /* features got from the server,
                                                               save for display after checking status */

  /* Oh gosh this is hokey....ugh....... */
  ZMapServerReqType display_after ;                            /* what step to display features after */

  LoadFeaturesData loaded_features ;                            /* List of feature sets loaded for this connection. */

} ZMapConnectionDataStruct, *ZMapConnectionData ;











/* A "View" is a set of one or more windows that display data retrieved from one or
 * more servers. Note that the "View" windows are _not_ top level windows, they are panes
 * within a container widget that is supplied as a parent of the View then the View
 * is first created.zMapFeatureSetCreateID
 * Each View has lists of windows and lists of connections, the view handles these lists
 * using zmapWindow and zmapConnection calls.
 * */
typedef struct _ZMapViewStruct
{
  ZMapViewState state ;					    /* Overall state of the ZMapView. */

  gboolean busy ;					    /* Records when we are busy so can
							       block user interaction. */
  gboolean thread_fail_silent;				    /* don't report failures on screen */
  gboolean serial_load;					    /* load pipe servers in series on startup */


  gboolean remote_control ;


  /* Multiple screen support. */
  gboolean multi_screen ;
  int blixem_screen ;


  /* THESE WILL NOT BE NEEDED ANY MORE.. */
  GtkWidget *xremote_widget ;				    /* Widget that receives xremote
							       commands from external program
							       running zmap. */
  unsigned long xwid ;					    /* X Window id for the xremote widg. */


  gulong map_event_handler ;				    /* map event handler id for xremote widget. */

  guint idle_handle ;

  void *app_data ;					    /* Passed back to caller from view
							       callbacks. */

  char *view_name ;					    /* An overall label for the view,
							       defaults to the master sequence name. */

  /* These seem like they are redundant and not sensible anyway...there won't just be one name.... */
  char *view_db_name ;
  char *view_db_title ;


  ZMapFeatureSequenceMap view_sequence ;


  /* This will need to be a full mapping of sequences, blocks etc in the end which will
   * be used both to set up the feature context so the right bits of feature get fetched
   * but also to control the display of the blocks so they appear in the correct positions
   * on the screen. */
  GList *sequence_mapping ;				    /* Of ZMapViewSequenceFetch, i.e. list
							       of sequences to be displayed. */

#ifdef NOT_REQUIRED_ATM
  /* OH YES IT IS......WE DO NEED TO KNOW THIS..... */

  GList *sequence_2_server ;				    /* Some sequences may only be
							       fetchable from some servers. */
#endif /* NOT_REQUIRED_ATM */


  /* Data recording which sources are loading and which failed. */
  GList *sources_loading ;                                  /* how many active/queued requests,
                                                               this is not very neat as failures
                                                               are dealt with in a complex way */
  GList *sources_empty ;                                    /* How many sources are empty. */
  GList *sources_failed ;                                   /* A count of the number that failed
                                                               since the last data request, is
                                                               reset on next load command */

  GList *connection_list ;				    /* Of ZMapViewConnection. */
  ZMapNewDataSource sequence_server ;			    /* Which connection to get raw
							       sequence from. */

  /* The features....needs thought as to how this updated/constructed..... */
  ZMapFeatureContext features ;

  ZMapFeatureContextMapStruct context_map;  /* all the data mapping featuresets columns and styles */
  /* it may be good to combine context_map and context
   * but that might mean a lot of work on on the server modules
   */

  /* Original styles, these are all the styles as they were loaded from the server(s).
   * N.B. the list may be updated during the lifetime of the view and hence is always
   * passed into window for all update operations. */
/*  GHashTable *orig_styles ; */

/*  GHashTable *featureset_2_stylelist ;	   Mapping of each feature_set to all the styles
							 * the styles it requires. using a GHashTable of
                                           * GLists of style quark id's.
                                           *
                                           * NB: this stores data from ZMap config
                                           * sections [featureset_styles] _and_ [column_styles]
                                           * _and_ ACEDB
                                           * collisions are merged
                                           * Columns treated as fake featuresets so as to have a style
                                           */

/*  GHashTable *featureset_2_column ;        Mapping of a feature source to a column using ZMapGFFSet
                                           * NB: this contains data from ZMap config
                                           * sections [columns] [Column_description] _and_ ACEDB
                                           */

/*  GHashTable *source_2_sourcedata ;        Mapping of a feature source to its data using ZMapGFFSource
                                           * This consists of style id and description and source id
                                           * NB: the GFFSource.source  (quark) is the GFF_source name
                                           * the hash table is indexed by the featureset name quark
                                           */

/*  GHashTable *columns;                    All the columns that ZMap will display
                                           * stored as ZMapGFFSet
                                           * These may contain several featuresets each
                                           * They are in display order left to right
                                           */
  gboolean columns_set;                   // if set from config style use config only
                                          // else use source featuresets in order as of old

  int int_values[ZMAPINT_NUM_VALUES] ;    /* int values (also accessible from window level) */

  /* Be good to get rid of this window stuff in any restructure..... */
  GList *window_list ;					    /* Of ZMapViewWindow. */


  ZMapWindowNavigator navigator_window ;

  /* Crikey, why is this here...??? Maybe it's ok...but seems more like a window thing..... */
  GList *navigator_set_names;


  /* view spawns blixem processes when requested, kill_blixems flag controls whether they are
   * killed when view dies (default is TRUE). */
  gboolean kill_blixems ;
  GList *spawned_processes ;

  gboolean xremote_client ;               /* true if this zmap is an xremote client */

  GHashTable *cwh_hash ;

  /* These pointers maintain a list of operations for editing the Scratch feature. edit_list
   * points to the start of the whole list. start/end point to the current subset of valid operations
   * that have not been un-done. */
  GList *edit_list ;
  GList *edit_list_start ;
  GList *edit_list_end ;
  gboolean scratch_start_end_set ;     /* TRUE if the scratch-column forward-strand feature
                                        * start/end has been set */

  GHashTable *feature_cache;           /* cache ZMapFeature pointers for scratch column, key
                                        * on feature's unique_id. Gets cleared when pointers
                                        * are invalidated, i.e. revcomp */

  /* Filenames to use for the Save option in standalone ZMap. Gets set either from the input 
   * file or from the first Save As operation. This is an array indexed on the type of export,
   * e.g. features/config/styles */
  GQuark save_file[ZMAPVIEW_EXPORT_NUM_TYPES] ;

/* gb10: The user can get spammed with loads of messages if we have thousands of sources that all
 * fail. For now, just add a simple hack to disable popup warnings after the first one. This gets
 * reset each time the user does a new Import. Longer term the plan is that we will have a window
 * where users can view source statuses so that we don't have to pop up messages at all. */
  bool disable_popups ;

} ZMapViewStruct ;







ZMapViewCallbacks zmapViewGetCallbacks(void) ;

void zmapViewBusyFull(ZMapView zmap_view, gboolean busy, const char *file, const char *function) ;
#define zmapViewBusy(VIEW, BUSY) \
  zmapViewBusyFull((VIEW), (BUSY), __FILE__, __PRETTY_FUNCTION__)

gboolean zmapAnyConnBusy(GList *connection_list) ;

gboolean zmapViewBlixemLocalSequences(ZMapView view, ZMapFeatureBlock block, ZMapHomolType align_type,
				      int offset, int position,
				      ZMapFeatureSet feature_set, GList **local_sequences_out) ;
gboolean zmapViewCallBlixem(ZMapView view, ZMapFeatureBlock block,
			    ZMapHomolType homol_type,
			    int offset,
			    int position,
			    int window_start, int window_end,
			    int mark_start, int mark_end, const bool features_from_mark,
			    ZMapWindowAlignSetType align_set,
			    gboolean isSeq,
			    GList *features, ZMapFeatureSet feature_set,
			    GList *source, GList *local_sequences,
			    GPid *child_pid, gboolean *kill_on_exit) ;

ZMapFeatureContext zmapViewMergeInContext(ZMapView view,
                                          ZMapFeatureContext context, ZMapFeatureContextMergeStats *merge_stats_out) ;
gboolean zmapViewDrawDiffContext(ZMapView view, ZMapFeatureContext *diff_context, ZMapFeature highlight_feature) ;
void zmapViewResetWindows(ZMapView zmap_view, gboolean revcomp);
void zmapViewEraseFromContext(ZMapView replace_me, ZMapFeatureContext context_inout);

gboolean zmapViewPassCommandToAllWindows(ZMapView view, gpointer user_data) ;

/* Context Window Hash (CWH) for the correct timing of the call to zMapFeatureContextDestroy */
GHashTable *zmapViewCWHHashCreate(void);
void zmapViewCWHSetList(GHashTable *ghash, ZMapFeatureContext context, GList *glist);
gboolean zmapViewCWHIsLastWindow(GHashTable *ghash, ZMapFeatureContext context, ZMapWindow window);
gboolean zmapViewCWHRemoveContextWindow(GHashTable *table, ZMapFeatureContext *context,
                                        ZMapWindow window, gboolean *is_only_context);
void zmapViewCWHDestroy(GHashTable **ghash);


<<<<<<< HEAD
LoadFeaturesData zmapViewCreateLoadFeatures(GList *feature_sets) ;
LoadFeaturesData zmapViewCopyLoadFeatures(LoadFeaturesData loaded_features_in) ;
void zmapViewDestroyLoadFeatures(LoadFeaturesData loaded_features) ;



ZMapNewDataSource zmapViewRequestServer(ZMapView view, ZMapNewDataSource view_conn,
					 ZMapFeatureBlock block_orig, GList *req_featuresets, GList *req_biotypes,
					 gpointer server, /* ZMapConfigSource */
					 int req_start, int req__end,
					 gboolean dna_requested, gboolean terminate, gboolean show_warning) ;
=======
ZMapViewConnectionStepList zmapViewStepListCreate(StepListDispatchCB dispatch_func,
						  StepListProcessDataCB request_func,
						  StepListFreeDataCB free_func) ;
void zmapViewStepListAddStep(ZMapViewConnectionStepList step_list, ZMapServerReqType request_type,
			     StepListActionOnFailureType on_fail) ;
ZMapViewConnectionRequest zmapViewStepListAddServerReq(ZMapViewConnectionStepList step_list,
						       ZMapViewConnection view_con,
						       ZMapServerReqType request_type,
						       gpointer request_data,
                                           StepListActionOnFailureType on_fail) ;
ZMapViewConnectionStepList zmapViewConnectionStepListCreate(StepListDispatchCB dispatch_func,
                                      StepListProcessDataCB process_func,
                                      StepListFreeDataCB free_func);
void zmapViewStepListIter(ZMapViewConnection view_con) ;
void zmapViewStepListStepProcessRequest(ZMapViewConnection view_con, ZMapViewConnectionRequest request) ;
ZMapViewConnectionRequest zmapViewStepListFindRequest(ZMapViewConnectionStepList step_list,
						      ZMapServerReqType request_type, ZMapViewConnection connection) ;
void zmapViewStepListStepConnectionDeleteAll(ZMapViewConnection connection) ;
gboolean zmapViewStepListAreConnections(ZMapViewConnectionStepList step_list) ;
gboolean zmapViewStepListIsNext(ZMapViewConnectionStepList step_list) ;
void zmapViewStepDestroy(gpointer data, gpointer user_data) ;
void zmapViewStepListDestroy(ZMapViewConnectionStepList step_list) ;
>>>>>>> edbc5c67

void zmapViewLoadFeatures(ZMapView view, ZMapFeatureBlock block_orig, GList *req_featuresets, GList *req_biotypes,
                          ZMapConfigSource server,
                          const char *req_sequence, int features_start, int features_end, 
                          const bool thread_fail_silent,
                          gboolean group, gboolean make_new_connection, gboolean terminate) ;

GQuark zmapViewSrc2FSetGetID(GHashTable *source_2_featureset, char *source_name) ;
GList *zmapViewSrc2FSetGetList(GHashTable *source_2_featureset, GList *source_list) ;

ZMapFeatureContext zmapViewCreateContext(ZMapView view, GList *feature_set_names, ZMapFeatureSet feature_set);

ZMapFeatureContext zmapViewCopyContextAll(ZMapFeatureContext context,
                                          ZMapFeature feature,
                                          ZMapFeatureSet feature_set,
                                          GList **feature_list,
                                          ZMapFeature *feature_copy_out) ;

void zmapViewMergeNewFeature(ZMapView view, ZMapFeature feature, ZMapFeatureSet feature_set) ;
gboolean zmapViewMergeNewFeatures(ZMapView view,
                                  ZMapFeatureContext *context, ZMapFeatureContextMergeStats *merge_stats_out,
                                  GList **feature_list) ;
void zmapViewEraseFeatures(ZMapView view, ZMapFeatureContext context, GList **feature_list) ;

/* zmapViewFeatureMask.c */
GList *zMapViewMaskFeatureSets(ZMapView view, GList *feature_set_names);

gboolean zMapViewCollapseFeatureSets(ZMapView view, ZMapFeatureContext diff_context);

/* zmapViewScratch.c */
void zmapViewScratchInit(ZMapView zmap_view,
                         ZMapFeatureSequenceMap sequence, ZMapFeatureContext context, ZMapFeatureBlock block);
void zMapViewToggleScratchColumn(ZMapView view, gboolean force_to, gboolean force);
gboolean zmapViewScratchCopyFeatures(ZMapView zmap_view, GList *features,
                                     const long seq_start, const long seq_end,
                                     ZMapFeatureSubPart subpart, const gboolean use_subfeature);
gboolean zmapViewScratchSetCDS(ZMapView zmap_view, GList *features,
                               const long seq_start, const long seq_end,
                               ZMapFeatureSubPart subpart, const gboolean use_subfeature,
                               const gboolean set_cds_start, const gboolean set_cds_end);
gboolean zmapViewScratchDeleteFeatures(ZMapView zmap_view, GList *features,
                                       const long seq_start, const long seq_end,
                                       ZMapFeatureSubPart subpart, const gboolean use_subfeature);
gboolean zmapViewScratchUndo(ZMapView zmap_view);
gboolean zmapViewScratchRedo(ZMapView zmap_view);
gboolean zmapViewScratchClear(ZMapView zmap_view);
gboolean zmapViewScratchSave(ZMapView zmap_view, ZMapFeature feature);
void zmapViewScratchFeatureGetEvidence(ZMapView view, ZMapWindowGetEvidenceCB evidence_cb, gpointer evidence_cb_data) ;
ZMapFeatureSet zmapViewScratchGetFeatureset(ZMapView view);
ZMapFeature zmapViewScratchGetFeature(ZMapView view);
void zmapViewScratchRemoveFeatures(ZMapView view, GList *feature_list) ;
void zmapViewScratchSaveFeature(ZMapView window, GQuark feature_id) ;
void zmapViewScratchSaveFeatureSet(ZMapView window, GQuark feature_set_id) ;
void zmapViewScratchResetAttributes(ZMapView view) ;


gboolean zmapViewSetUpServerConnections(ZMapView zmap_view, GList *settings_list, GError **error) ;


void zmapViewMergeColNames(ZMapView view, GList *names) ;
ZMapFeatureContextMergeCode zmapJustMergeContext(ZMapView view, ZMapFeatureContext *context_inout,
                                                 ZMapFeatureContextMergeStats *merge_stats_out,
                                                 GList **masked,
                                                 gboolean request_as_columns, gboolean revcomp_if_needed) ;
void zmapJustDrawContext(ZMapView view, ZMapFeatureContext diff_context,
                         GList *masked, ZMapFeature highlight_feature,
                         ZMapConnectionData connect_data) ;





#ifdef LOTS_OF_EXONS
#define ZMAP_VIEW_REMOTE_SEND_XML_TEST "<zmap>\
<response handled=\"true\">\
        <notebook>\
<chapter>\
 <page name=\"Exons\">\
    <subsection>\
      <paragraph columns=\"&apos;#&apos; &apos;Start&apos; &apos;End&apos; &apos;Stable ID&apos;\" \
                    type=\"compound_table\" \
            column_types=\"int int int string\">\
        <tagvalue type=\"compound\">1 80362 80403 OTTHUME00001520851</tagvalue>\
        <tagvalue type=\"compound\">2 80795 80954 OTTHUME00000335753</tagvalue>\
        <tagvalue type=\"compound\">3 81504 81627 OTTHUME00000335738</tagvalue>\
        <tagvalue type=\"compound\">4 83218 83298 OTTHUME00000335783</tagvalue>\
        <tagvalue type=\"compound\">5 83449 83511 OTTHUME00000335747</tagvalue>\
        <tagvalue type=\"compound\">6 84245 84366 OTTHUME00000335767</tagvalue>\
        <tagvalue type=\"compound\">7 84480 84640 OTTHUME00001730688</tagvalue>\
        <tagvalue type=\"compound\">8 84887 84922 OTTHUME00000335731</tagvalue>\
        <tagvalue type=\"compound\">9 85578 85660 OTTHUME00000335746</tagvalue>\
        <tagvalue type=\"compound\">10 87728 87773 OTTHUME00000335742</tagvalue>\
        <tagvalue type=\"compound\">11 93642 93780 OTTHUME00000335765</tagvalue>\
        <tagvalue type=\"compound\">12 93908 93970 OTTHUME00000335739</tagvalue>\
        <tagvalue type=\"compound\">13 98506 98634 OTTHUME00000335771</tagvalue>\
        <tagvalue type=\"compound\">14 98889 98961 OTTHUME00000335795</tagvalue>\
        <tagvalue type=\"compound\">15 99107 99216 OTTHUME00000335764</tagvalue>\
        <tagvalue type=\"compound\">16 99438 99518 OTTHUME00000335756</tagvalue>\
        <tagvalue type=\"compound\">17 99766 99853 OTTHUME00000335784</tagvalue>\
        <tagvalue type=\"compound\">18 100127 100316 OTTHUME00000335755</tagvalue>\
        <tagvalue type=\"compound\">19 100431 100557 OTTHUME00000335730</tagvalue>\
        <tagvalue type=\"compound\">20 101031 101180 OTTHUME00000335740</tagvalue>\
        <tagvalue type=\"compound\">21 101529 101603 OTTHUME00000335734</tagvalue>\
        <tagvalue type=\"compound\">22 101813 101956 OTTHUME00000335782</tagvalue>\
        <tagvalue type=\"compound\">23 102159 102206 OTTHUME00001520845</tagvalue>\
        <tagvalue type=\"compound\">24 102453 102526 OTTHUME00000335773</tagvalue>\
        <tagvalue type=\"compound\">25 102761 103017 OTTHUME00000335798</tagvalue>\
      </paragraph>\
    </subsection>\
  </page>\
</chapter>\
        </notebook>\
</response> \
</zmap>"
#endif /* LOTS_OF_EXONS */


#ifdef RT_66037
#define ZMAP_VIEW_REMOTE_SEND_XML_TEST "<zmap>\
<response handled=\"true\">\
  <notebook>\
    <chapter>\
      <page name=\"Details\">\
        <subsection name=\"Feature\">\
          <paragraph type=\"tagvalue_table\">\
            <tagvalue name=\"Taxon ID\" type=\"simple\">9606</tagvalue>\
            <tagvalue name=\"Description\" type=\"scrolled_text\">Homo\
sapiens vacuolar protein sorting protein 16 (VPS16) mRNA, complete\
cds.</tagvalue><!--\
          </paragraph>\
        </subsection>\
      </page>\
      <page name=\"Details\">\
        <subsection name=\"Feature\">\
          <paragraph type=\"tagvalue_table\">-->\
            <tagvalue name=\"Evidence for transcript\" type=\"simple\">RP11-12M19.2-001</tagvalue>\
            <tagvalue name=\"Evidence for transcript\" type=\"simple\">RP11-12M19.2-002</tagvalue>\
          </paragraph>\
        </subsection>\
      </page>\
    </chapter>\
</notebook>\
</response>\
</zmap>"
#endif /* RT_66037 */


#ifdef FULL_LACE_EXAMPLE
#define ZMAP_VIEW_REMOTE_SEND_XML_TEST "<zmap>\
<response handled=\"true\">\
        <notebook>\
<chapter>\
  <page name=\"Details\">\
    <subsection name=\"Feature\">\
      <paragraph name=\"Locus\" type=\"tagvalue_table\">\
        <tagvalue name=\"Symbol\" type=\"simple\">MSH5</tagvalue>\
        <tagvalue name=\"Alias\" type=\"simple\">Em:AF134726.13</tagvalue>\
        <tagvalue name=\"Alias\" type=\"simple\">G7</tagvalue>\
        <tagvalue name=\"Alias\" type=\"simple\">NG23</tagvalue>\
        <tagvalue name=\"Alias\" type=\"simple\">MutSH5</tagvalue>\
        <tagvalue name=\"Alias\" type=\"simple\">MGC2939</tagvalue>\
        <tagvalue name=\"Alias\" type=\"simple\">DKFZp434C1615</tagvalue>\
   <tagvalue name=\"Full name\" type=\"simple\">mutS homolog 5 (E. coli)</tagvalue>\
        <tagvalue name=\"Locus Stable ID\" type=\"simple\">OTTHUMG00000031139</tagvalue>\
      </paragraph>\
    </subsection>\
    <subsection name=\"Annotation\">\
      <paragraph type=\"tagvalue_table\">\
        <tagvalue name=\"Transcript Stable ID\" type=\"simple\">OTTHUMT00000268161</tagvalue>\
      </paragraph>\
      <paragraph type=\"tagvalue_table\">\
        <tagvalue name=\"Annotation remark\" type=\"scrolled_text\">two exon splice variations</tagvalue>\
      </paragraph>\
      <paragraph type=\"tagvalue_table\">-->\
        <tagvalue name=\"Evidence for transcript\" type=\"simple\">RP11-12M19.2-001</tagvalue>\
        <tagvalue name=\"Evidence for transcript\" type=\"simple\">RP11-12M19.2-002</tagvalue>\
      </paragraph>\
      <paragraph name=\"Evidence\" \
              columns=\"&apos;Type&apos; &apos;Name&apos;\" \
                 type=\"compound_table\" \
         column_types=\"string string\" >\
        <tagvalue type=\"compound\">EST Em:AL046207.1</tagvalue>\
        <tagvalue type=\"compound\">EST Em:BG424936.1</tagvalue>\
        <tagvalue type=\"compound\">cDNA Em:BC041031.1</tagvalue>\
        <tagvalue type=\"compound\">EST Em:AL046207.1</tagvalue>\
        <tagvalue type=\"compound\">EST Em:BG424936.1</tagvalue>\
        <tagvalue type=\"compound\">cDNA Em:BC041031.1</tagvalue>\
        <tagvalue type=\"compound\">EST Em:AL046207.1</tagvalue>\
        <tagvalue type=\"compound\">EST Em:BG424936.1</tagvalue>\
        <tagvalue type=\"compound\">cDNA Em:BC041031.1</tagvalue>\
        <tagvalue type=\"compound\">EST Em:AL046207.1</tagvalue>\
        <tagvalue type=\"compound\">EST Em:BG424936.1</tagvalue>\
        <tagvalue type=\"compound\">cDNA Em:BC041031.1</tagvalue>\
        <tagvalue type=\"compound\">EST Em:AL046207.1</tagvalue>\
        <tagvalue type=\"compound\">EST Em:BG424936.1</tagvalue>\
        <tagvalue type=\"compound\">cDNA Em:BC041031.1</tagvalue>\
        <tagvalue type=\"compound\">EST Em:AL046207.1</tagvalue>\
        <tagvalue type=\"compound\">EST Em:BG424936.1</tagvalue>\
        <tagvalue type=\"compound\">cDNA Em:BC041031.1</tagvalue>\
        <tagvalue type=\"compound\">EST Em:AL046207.1</tagvalue>\
        <tagvalue type=\"compound\">EST Em:BG424936.1</tagvalue>\
        <tagvalue type=\"compound\">cDNA Em:BC041031.1</tagvalue>\
        <tagvalue type=\"compound\">EST Em:AL046207.1</tagvalue>\
        <tagvalue type=\"compound\">EST Em:BG424936.1</tagvalue>\
        <tagvalue type=\"compound\">cDNA Em:BC041031.1</tagvalue>\
        <tagvalue type=\"compound\">EST Em:AL046207.1</tagvalue>\
        <tagvalue type=\"compound\">EST Em:BG424936.1</tagvalue>\
        <tagvalue type=\"compound\">cDNA Em:BC041031.1</tagvalue>\
        <tagvalue type=\"compound\">EST Em:AL046207.1</tagvalue>\
        <tagvalue type=\"compound\">EST Em:BG424936.1</tagvalue>\
        <tagvalue type=\"compound\">cDNA Em:BC041031.1</tagvalue>\
      </paragraph>\
    </subsection>\
  </page>\
  <page name=\"Exons\">\
    <subsection>\
      <paragraph columns=\"&apos;#&apos; &apos;Start&apos; &apos;End&apos; &apos;Stable ID&apos;\" \
                    type=\"compound_table\" \
            column_types=\"int int int string\">\
        <tagvalue type=\"compound\">1 80362 80403 OTTHUME00001520851</tagvalue>\
        <tagvalue type=\"compound\">2 80795 80954 OTTHUME00000335753</tagvalue>\
        <tagvalue type=\"compound\">3 81504 81627 OTTHUME00000335738</tagvalue>\
        <tagvalue type=\"compound\">4 83218 83298 OTTHUME00000335783</tagvalue>\
        <tagvalue type=\"compound\">5 83449 83511 OTTHUME00000335747</tagvalue>\
        <tagvalue type=\"compound\">6 84245 84366 OTTHUME00000335767</tagvalue>\
        <tagvalue type=\"compound\">7 84480 84640 OTTHUME00001730688</tagvalue>\
        <tagvalue type=\"compound\">8 84887 84922 OTTHUME00000335731</tagvalue>\
        <tagvalue type=\"compound\">9 85578 85660 OTTHUME00000335746</tagvalue>\
        <tagvalue type=\"compound\">10 87728 87773 OTTHUME00000335742</tagvalue>\
        <tagvalue type=\"compound\">11 93642 93780 OTTHUME00000335765</tagvalue>\
        <tagvalue type=\"compound\">12 93908 93970 OTTHUME00000335739</tagvalue>\
        <tagvalue type=\"compound\">13 98506 98634 OTTHUME00000335771</tagvalue>\
        <tagvalue type=\"compound\">14 98889 98961 OTTHUME00000335795</tagvalue>\
        <tagvalue type=\"compound\">15 99107 99216 OTTHUME00000335764</tagvalue>\
        <tagvalue type=\"compound\">16 99438 99518 OTTHUME00000335756</tagvalue>\
        <tagvalue type=\"compound\">17 99766 99853 OTTHUME00000335784</tagvalue>\
        <tagvalue type=\"compound\">18 100127 100316 OTTHUME00000335755</tagvalue>\
        <tagvalue type=\"compound\">19 100431 100557 OTTHUME00000335730</tagvalue>\
        <tagvalue type=\"compound\">20 101031 101180 OTTHUME00000335740</tagvalue>\
        <tagvalue type=\"compound\">21 101529 101603 OTTHUME00000335734</tagvalue>\
        <tagvalue type=\"compound\">22 101813 101956 OTTHUME00000335782</tagvalue>\
        <tagvalue type=\"compound\">23 102159 102206 OTTHUME00001520845</tagvalue>\
        <tagvalue type=\"compound\">24 102453 102526 OTTHUME00000335773</tagvalue>\
        <tagvalue type=\"compound\">25 102761 103017 OTTHUME00000335798</tagvalue>\
        <tagvalue type=\"compound\">14 98889 98961 OTTHUME00000335795</tagvalue>\
        <tagvalue type=\"compound\">15 99107 99216 OTTHUME00000335764</tagvalue>\
        <tagvalue type=\"compound\">16 99438 99518 OTTHUME00000335756</tagvalue>\
        <tagvalue type=\"compound\">17 99766 99853 OTTHUME00000335784</tagvalue>\
        <tagvalue type=\"compound\">18 100127 100316 OTTHUME00000335755</tagvalue>\
        <tagvalue type=\"compound\">19 100431 100557 OTTHUME00000335730</tagvalue>\
        <tagvalue type=\"compound\">20 101031 101180 OTTHUME00000335740</tagvalue>\
        <tagvalue type=\"compound\">21 101529 101603 OTTHUME00000335734</tagvalue>\
        <tagvalue type=\"compound\">22 101813 101956 OTTHUME00000335782</tagvalue>\
        <tagvalue type=\"compound\">23 102159 102206 OTTHUME00001520845</tagvalue>\
        <tagvalue type=\"compound\">24 102453 102526 OTTHUME00000335773</tagvalue>\
        <tagvalue type=\"compound\">25 102761 103017 OTTHUME00000335798</tagvalue>\
      </paragraph>\
    </subsection>\
  </page>\
</chapter>\
        </notebook>\
</response> \
</zmap>"
#endif /* FULL_LACE_EXAMPLE */



ZMAP_ENUM_AS_EXACT_STRING_DEC(zMapViewThreadStatus2ExactStr, ZMapViewThreadStatus) ;




#endif /* !ZMAP_VIEW_P_H */<|MERGE_RESOLUTION|>--- conflicted
+++ resolved
@@ -93,22 +93,8 @@
   /* why is this here ????? */
   unsigned long xwid ;                                      /* X Window id for the xremote widg. */
 
-<<<<<<< HEAD
   GList *feature_sets ;
   int start, end ;                                          /* requested coords */
-=======
-    struct
-    {
-      char *host ;
-      int port ;
-    } ensembl ;
-
-    struct
-    {
-      char *trackdb_id ;
-    } trackhub ;
-  } scheme_data ;
->>>>>>> edbc5c67
 
 
   ZMapFeatureContextMergeStatsStruct merge_stats ;          /* Stats from merge of features into existing
@@ -140,8 +126,15 @@
 
 
   /* Why are start/end separate...are they not in sequence_map ??? */
+  /* gb10: the request region may be different to the view region (in the sequence map) if
+     requesting e.g. from the mark. The sequence name may also be different if we're requesting
+     from a server where we need to look up the sequence using a different name, e.g. "chr1"
+     rather than "chr1-38". Maybe we could make a copy of the sequence map with these updated
+     values in it but I'm not sure that's any better (for most sources we don't need to change
+     them so will end up with many unnecessary copies of the sequence map) */
   ZMapFeatureSequenceMap sequence_map;
   gint start,end;
+  GQuark req_sequence;
 
   /* Move into loaded_features ? */
   GError *error;
@@ -397,7 +390,6 @@
 void zmapViewCWHDestroy(GHashTable **ghash);
 
 
-<<<<<<< HEAD
 LoadFeaturesData zmapViewCreateLoadFeatures(GList *feature_sets) ;
 LoadFeaturesData zmapViewCopyLoadFeatures(LoadFeaturesData loaded_features_in) ;
 void zmapViewDestroyLoadFeatures(LoadFeaturesData loaded_features) ;
@@ -409,30 +401,6 @@
 					 gpointer server, /* ZMapConfigSource */
 					 int req_start, int req__end,
 					 gboolean dna_requested, gboolean terminate, gboolean show_warning) ;
-=======
-ZMapViewConnectionStepList zmapViewStepListCreate(StepListDispatchCB dispatch_func,
-						  StepListProcessDataCB request_func,
-						  StepListFreeDataCB free_func) ;
-void zmapViewStepListAddStep(ZMapViewConnectionStepList step_list, ZMapServerReqType request_type,
-			     StepListActionOnFailureType on_fail) ;
-ZMapViewConnectionRequest zmapViewStepListAddServerReq(ZMapViewConnectionStepList step_list,
-						       ZMapViewConnection view_con,
-						       ZMapServerReqType request_type,
-						       gpointer request_data,
-                                           StepListActionOnFailureType on_fail) ;
-ZMapViewConnectionStepList zmapViewConnectionStepListCreate(StepListDispatchCB dispatch_func,
-                                      StepListProcessDataCB process_func,
-                                      StepListFreeDataCB free_func);
-void zmapViewStepListIter(ZMapViewConnection view_con) ;
-void zmapViewStepListStepProcessRequest(ZMapViewConnection view_con, ZMapViewConnectionRequest request) ;
-ZMapViewConnectionRequest zmapViewStepListFindRequest(ZMapViewConnectionStepList step_list,
-						      ZMapServerReqType request_type, ZMapViewConnection connection) ;
-void zmapViewStepListStepConnectionDeleteAll(ZMapViewConnection connection) ;
-gboolean zmapViewStepListAreConnections(ZMapViewConnectionStepList step_list) ;
-gboolean zmapViewStepListIsNext(ZMapViewConnectionStepList step_list) ;
-void zmapViewStepDestroy(gpointer data, gpointer user_data) ;
-void zmapViewStepListDestroy(ZMapViewConnectionStepList step_list) ;
->>>>>>> edbc5c67
 
 void zmapViewLoadFeatures(ZMapView view, ZMapFeatureBlock block_orig, GList *req_featuresets, GList *req_biotypes,
                           ZMapConfigSource server,
