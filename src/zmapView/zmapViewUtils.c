--- conflicted
+++ resolved
@@ -222,7 +222,6 @@
 
 
 
-<<<<<<< HEAD
 /*!
  * \briefReturns a ZMapGuiNotebookChapter containing all general zmap preferences.
  */
@@ -259,10 +258,6 @@
 
   return ;
 }
-
-
-=======
->>>>>>> ce178f3b
 
 
 
@@ -1037,7 +1032,6 @@
   return ;
 }
 
-<<<<<<< HEAD
 
 
 
@@ -1132,5 +1126,3 @@
 }
 
 
-=======
->>>>>>> ce178f3b
