--- conflicted
+++ resolved
@@ -593,8 +593,77 @@
 }
 
 
-<<<<<<< HEAD
-=======
+//<<<<<<< HEAD
+//||||||| merged common ancestors
+//static void scratchMergeNewFeature(ZMapView zmap_view, ZMapFeature feature)
+//{
+ // g_return_if_fail(zmap_view && zmap_view->features) ;
+  //g_return_if_fail(feature) ;
+
+  /* Get the current featureset and context */
+  //ZMapFeatureSet feature_set = zmapViewScratchGetFeatureset(zmap_view);
+  //g_return_if_fail(feature_set) ;
+
+  //ZMapFeature feature = zmapViewScratchGetFeature(feature_set, ZMAPSTRAND_FORWARD);
+//  g_return_if_fail(feature) ;
+
+//  ZMapFeatureContext context = zmap_view->features ;
+
+  //GList *feature_list = NULL ;
+  //ZMapFeature feature_copy = NULL ;
+  //ZMapFeatureContext context_copy = copyContextAll(context, feature, feature_set, &feature_list, &feature_copy) ;
+
+  //if (context_copy && feature_list)
+    //zmapViewMergeNewFeatures(zmap_view, &context_copy, &feature_list) ;
+
+  //if (context_copy && feature_copy)
+    //zmapViewDrawDiffContext(zmap_view, &context_copy, feature_copy) ;
+
+  //if (context_copy)
+    //zMapFeatureContextDestroy(context_copy, TRUE) ;
+//}
+
+
+//=======
+
+static ZMapFeatureContext copyContextAll(ZMapFeatureContext context,
+                                         ZMapFeature feature,
+                                         ZMapFeatureSet feature_set,
+                                         GList **feature_list,
+                                         ZMapFeature *feature_copy_out)
+{
+  ZMapFeatureContext context_copy = NULL ;
+
+  g_return_val_if_fail(context && context->master_align && feature && feature_set, NULL) ;
+
+  context_copy = (ZMapFeatureContext)zMapFeatureAnyCopy((ZMapFeatureAny)context) ;
+  context_copy->req_feature_set_names = g_list_append(context_copy->req_feature_set_names, GINT_TO_POINTER(feature_set->unique_id)) ;
+
+  ZMapFeatureAlignment align_copy = (ZMapFeatureAlignment)zMapFeatureAnyCopy((ZMapFeatureAny)context->master_align) ;
+  zMapFeatureContextAddAlignment(context_copy, align_copy, FALSE) ;
+
+  ZMapFeatureBlock block = zMap_g_hash_table_nth(context->master_align->blocks, 0) ;
+  g_return_val_if_fail(block, NULL) ;
+
+  ZMapFeatureBlock block_copy = (ZMapFeatureBlock)zMapFeatureAnyCopy((ZMapFeatureAny)block) ;
+  zMapFeatureAlignmentAddBlock(align_copy, block_copy) ;
+
+  ZMapFeatureSet feature_set_copy = (ZMapFeatureSet)zMapFeatureAnyCopy((ZMapFeatureAny)feature_set) ;
+  zMapFeatureBlockAddFeatureSet(block_copy, feature_set_copy) ;
+
+  ZMapFeature feature_copy = (ZMapFeature)zMapFeatureAnyCopy((ZMapFeatureAny)feature) ;
+  zMapFeatureSetAddFeature(feature_set_copy, feature_copy) ;
+
+  if (feature_list)
+    *feature_list = g_list_append(*feature_list, feature_copy) ;
+
+  if (feature_copy_out)
+    *feature_copy_out = feature_copy ;
+
+  return context_copy ;
+}
+
+
 static void scratchMergeNewFeature(ZMapView zmap_view, ZMapFeature feature)
 {
   g_return_if_fail(zmap_view && zmap_view->features) ;
@@ -630,7 +699,7 @@
 }
 
 
->>>>>>> 859f6a5f
+//>>>>>>> release/0.22
 static void handBuiltInit(ZMapView zmap_view, ZMapFeatureSequenceMap sequence, ZMapFeatureContext context)
 {
   zMapReturnIfFail(zmap_view && zmap_view->context_map.styles);
@@ -796,10 +865,14 @@
   ZMapFeature feature = scratchCreateNewFeature(view) ;
 
   /* Merge it in */
-  ZMapFeatureSet feature_set = zmapViewScratchGetFeatureset(view);
-
-  if (feature_set && feature)
-    zmapViewMergeNewFeature(view, feature, feature_set) ;
+  scratchMergeNewFeature(view, feature) ;
+
+
+  /* Merge it in */
+  //ZMapFeatureSet feature_set = zmapViewScratchGetFeatureset(view);
+
+  //if (feature_set && feature)
+  //  zmapViewMergeNewFeature(view, feature, feature_set) ;
 }
 
 
