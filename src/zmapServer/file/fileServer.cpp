--- conflicted
+++ resolved
@@ -303,10 +303,9 @@
           setErrorMsgGError(server, &error) ;
         }
       zMapLogWarning("%s", err_msg) ;
-<<<<<<< HEAD
-      server->result = ZMAP_SERVERRESPONSE_REQFAIL ;
-=======
-      server->result = result ;
+
+      server->result = result = ZMAP_SERVERRESPONSE_REQFAIL ;
+
       return result ;
     }
 
@@ -358,7 +357,6 @@
       /* sourceempty error */
       server->last_err_msg = g_strdup("No data returned from file.") ;
       result = ZMAP_SERVERRESPONSE_SOURCEEMPTY ;
->>>>>>> af8e0867
     }
  else
    {
@@ -1098,12 +1096,8 @@
 {
   FileServer server = get_features_data->server ;
 
-<<<<<<< HEAD
   // DUH, WHAT'S THIS ABOUT....HOW CAN IT NOT BE INIT'D ???
-  if (server->data_stream->init(server->sequence_map->sequence, server->zmap_start, server->zmap_end))
-=======
   if (server->data_stream->init(g_quark_to_string(server->req_sequence), server->zmap_start, server->zmap_end))
->>>>>>> af8e0867
     {
       /*
        * Read lines from the source. We assume that the first line has already been read.
