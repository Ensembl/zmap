/*  Last edited: Jul 11 12:08 2011 (edgrif) */
/*  File: pipeServer.c
 *  Author: Malcolm Hinsley (mh17@sanger.ac.uk)
 *      derived from fileServer.c by Ed Griffiths (edgrif@sanger.ac.uk)
 *  Copyright (c) 2006-2011: Genome Research Ltd.
 *-------------------------------------------------------------------
 * ZMap is free software; you can redistribute it and/or
 * modify it under the terms of the GNU General Public License
 * as published by the Free Software Foundation; either version 2
 * of the License, or (at your option) any later version.
 *
 * This program is distributed in the hope that it will be useful,
 * but WITHOUT ANY WARRANTY; without even the implied warranty of
 * MERCHANTABILITY or FITNESS FOR A PARTICULAR PURPOSE.  See the
 * GNU General Public License for more details.
 *
 * You should have received a copy of the GNU General Public License
 * along with this program; if not, write to the Free Software
 * Foundation, Inc., 59 Temple Place - Suite 330, Boston, MA  02111-1307, USA.
 * or see the on-line version at http://www.gnu.org/copyleft/gpl.txt
 *-------------------------------------------------------------------
 * This file is part of the ZMap genome database package
 * originated by
 *      Ed Griffiths (Sanger Institute, UK) edgrif@sanger.ac.uk,
 *         Rob Clack (Sanger Institute, UK) rnc@sanger.ac.uk,
 *   Malcolm Hinsley (Sanger Institute, UK) mh17@sanger.ac.uk
 *
 * Description: These functions provide code to read the output of a script
 *		as though it were a server according to the interface defined
 *          for accessing servers. The aim is to allow ZMap to request
 *		arbritary data from external sources as defined in the config files.
 *
 * NB:	As for the fileServer module the data is read as a single pass and then discarded.
 *
 * Exported functions: See ZMap/zmapServerPrototype.h
 *-------------------------------------------------------------------
 */

#include <ZMap/zmap.h>



/* WARNING, THIS DOES NOT COPE WITH MULTIPLE ALIGNS/BLOCKS AS IT STANDS, TO DO THAT REQUIRES
 * WORK BOTH ON THE GFF PARSER CODE (TO ACCEPT ALIGN/BLOCK ID/COORDS AND ON THIS CODE TO
 * GENERALISE IT MORE TO DEAL WITH BLOCKS...I'LL DO THAT NEXT....EG */



#include <sys/types.h>  /* for waitpid() */
#include <sys/wait.h>
#include <string.h>

#include <glib.h>
#include <ZMap/zmapUtils.h>
#include <ZMap/zmapGLibUtils.h>
#include <ZMap/zmapGFF.h>
#include <ZMap/zmapServerProtocol.h>
#include <zmapServerPrototype.h>
#include <pipeServer_P.h>
#include <ZMap/zmapConfigIni.h>
#include <ZMap/zmapConfigStrings.h>


#ifdef MH_NOW_IN_PIPESERVER_STRUCT
/* Used to control getting features in all alignments in all blocks... */
typedef struct
{
  ZMapServerResponseType result ;
  PipeServer server ;
  ZMapGFFParser parser
  GString * gff_line ;
} GetFeaturesStruct, *GetFeatures ;
#endif


static gboolean globalInit(void) ;
static gboolean createConnection(void **server_out,
				 ZMapURL url, char *format,
                                 char *version_str, int timeout) ;

static gboolean pipe_server_spawn(PipeServer server,GError **error);
static ZMapServerResponseType openConnection(void *server, ZMapServerReqOpen req_open) ;
static ZMapServerResponseType getInfo(void *server, ZMapServerInfo info) ;
static ZMapServerResponseType getFeatureSetNames(void *server,
						 GList **feature_sets_out,
						 GList *sources,
						 GList **required_styles,
						 GHashTable **featureset_2_stylelist_inout,
						 GHashTable **featureset_2_column_out,
						 GHashTable **source_2_sourcedata_out) ;
static ZMapServerResponseType getStyles(void *server, GHashTable **styles_out) ;
static ZMapServerResponseType haveModes(void *server, gboolean *have_mode) ;
static ZMapServerResponseType getSequences(void *server_in, GList *sequences_inout) ;
static ZMapServerResponseType setContext(void *server,  ZMapFeatureContext feature_context) ;
static ZMapServerResponseType getFeatures(void *server_in, GHashTable *styles, ZMapFeatureContext feature_context_out) ;
static ZMapServerResponseType getContextSequence(void *server_in, GHashTable *styles, ZMapFeatureContext feature_context_out) ;
static char *lastErrorMsg(void *server) ;
static ZMapServerResponseType getStatus(void *server_conn, gint *exit_code, gchar **stderr_out);
static ZMapServerResponseType closeConnection(void *server_in) ;
static ZMapServerResponseType destroyConnection(void *server) ;

static void addMapping(ZMapFeatureContext feature_context, ZMapGFFHeader header,int req_start,int req_end) ;
static void eachAlignment(gpointer key, gpointer data, gpointer user_data) ;
static void eachBlock(gpointer key, gpointer data, gpointer user_data) ;
static gboolean sequenceRequest(PipeServer server, ZMapGFFParser parser, GString* gff_line,
				ZMapFeatureBlock feature_block) ;
static void setLastErrorMsg(PipeServer server, GError **gff_pipe_err_inout) ;

static gboolean getServerInfo(PipeServer server, ZMapServerInfo info) ;
static void setErrMsg(PipeServer server, char *new_msg) ;

static ZMapServerResponseType pipeGetHeader(PipeServer server);
static ZMapServerResponseType pipeGetSequence(PipeServer server);



/* Compulsory routine, without this we can't do anything....returns a list of functions
 * that can be used to contact a pipe server. The functions are only visible through
 * this struct. */
void pipeGetServerFuncs(ZMapServerFuncs pipe_funcs)
{
  pipe_funcs->global_init = globalInit ;
  pipe_funcs->create = createConnection ;
  pipe_funcs->open = openConnection ;
  pipe_funcs->get_info = getInfo ;
  pipe_funcs->feature_set_names = getFeatureSetNames ;
  pipe_funcs->get_styles = getStyles ;
  pipe_funcs->have_modes = haveModes ;
  pipe_funcs->get_sequence = getSequences ;
  pipe_funcs->set_context = setContext ;
  pipe_funcs->get_features = getFeatures ;
  pipe_funcs->get_context_sequences = getContextSequence ;
  pipe_funcs->errmsg = lastErrorMsg ;
  pipe_funcs->get_status = getStatus;
  pipe_funcs->close = closeConnection;
  pipe_funcs->destroy = destroyConnection ;

  return ;
}


/*
 *    Although these routines are static they form the external interface to the pipe server.
 */


/* For stuff that just needs to be done once at the beginning..... */
static gboolean globalInit(void)
{
  gboolean result = TRUE ;
  return result ;
}



/* Read ZMap application defaults. */
static void getConfiguration(PipeServer server)
{
  ZMapConfigIniContext context;

  if((context = zMapConfigIniContextProvide()))
    {
      char *tmp_string  = NULL;

#if MH17_REMOVED_BY_POPULAR_REQUEST
      /* default script directory to use */
      if(zMapConfigIniContextGetString(context, ZMAPSTANZA_APP_CONFIG, ZMAPSTANZA_APP_CONFIG,
				       ZMAPSTANZA_APP_SCRIPTS, &tmp_string))
	{
	  server->script_dir = tmp_string;
	}
      else
#endif
      {
        server->script_dir = g_get_current_dir();
      }

       /* default directory to use */
      if(zMapConfigIniContextGetString(context, ZMAPSTANZA_APP_CONFIG, ZMAPSTANZA_APP_CONFIG,
                               ZMAPSTANZA_APP_DATA, &tmp_string))
      {
        server->data_dir = tmp_string;
      }
      else
      {
        server->data_dir = g_get_current_dir();
      }

      zMapConfigIniContextDestroy(context);
    }
}



/* spawn a new process to run our script and open a pipe for read to get the output
 * global config of the default scripts directory is via '[ZMap] scripts-dir=there'
 * to get absolute path you need 4 slashes eg for pipe://<host>/<path>
 * where <host> is null and <path> begins with a /
 * For now we will assume that "host" contains the script name and then we just ignore the other
 * parameters....
 *
 *  */
static gboolean createConnection(void **server_out,
				 ZMapURL url, char *format,
                                 char *version_str, int timeout_unused)
{
  gboolean result = TRUE ;
  PipeServer server ;
  gchar *dir;

  zMapAssert(url->path) ;

  /* Always return a server struct as it contains error message stuff. */
  server = (PipeServer)g_new0(PipeServerStruct, 1) ;
  *server_out = (void *)server ;

  getConfiguration(server);	// get scripts directory

  server->scheme = url->scheme;

#if !SCRIPT_DIR
  server->script_path = zMapGetPath(url->path) ;	/* if absolute */

  if(server->scheme == SCHEME_FILE)
  {
      char *tmp_path;

  	getConfiguration(server);	// get data directory for files
	dir = server->data_dir;

      if (*(url->path) != '/' && dir && *dir)
	{
	      tmp_path = g_strdup_printf("%s/%s", dir,url->path) ;		/* NB '//' works as '/' */
	    	server->script_path = zMapGetPath(tmp_path) ;
      	g_free(tmp_path) ;
	}
  }
#if !USING_SPAWN_SERACH_PATH_FLAG
  else if(server->scheme == SCHEME_PIPE && *(url->path) != '/')	/* find the script on our path env */
  {
  	extern char ** environ;
	char **env = environ;	/* C global */
	while(*env)
	{
		char *p = *env++;

		if(!g_ascii_strncasecmp(p,"PATH=",5))	/* there's no case sensitive version ! */
		{
			char ** paths = g_strsplit(p+5,":",0);
			if(paths)
			{
				char ** pathp = paths;

				while(*pathp)
				{
					dir =  g_strdup_printf("%s/%s",*pathp,url->path);
					if(g_file_test(dir,G_FILE_TEST_IS_EXECUTABLE))
					{
						server->script_path = zMapGetPath(dir) ;
						g_free(dir);

						break;
					}
					pathp++;
				}

				g_strfreev(paths);
			}
		}
	}
  }
#endif
#else
  dir = (server->scheme == SCHEME_PIPE) ? server->script_dir : server->data_dir;
  /* We could check both format and version here if we wanted to..... */


  /* This code is a hack to get round the fact that the url code we use in zmapView.c to parse
   * urls from our config file will chop the leading "/" off the path....which causes the
   * zMapGetPath() call below to construct an incorrect path.... */
  {
    char *tmp_path = url->path ;

    if (*(url->path) != '/' && dir && *dir)
      tmp_path = g_strdup_printf("%s/%s", dir,url->path) ;

    server->script_path = zMapGetPath(tmp_path) ;

    if (tmp_path != url->path)
      g_free(tmp_path) ;
  }

#endif

  if(url->query)
      server->query = g_strdup_printf("%s",url->query);
  else
      server->query = g_strdup("");

  server->protocol = PIPE_PROTOCOL_STR;
  if(server->scheme == SCHEME_FILE)
        server->protocol = FILE_PROTOCOL_STR;

  server->zmap_start = 1;
  server->zmap_end = 0; // default to all of it

  return result ;
}




/*
 * fork and exec the script and read the output via a pipe
 * no data sent to STDIN and STDERR ignored
 * in case of errors or hangups eventually we will time out and an error popped up.
 * downside is limited to not having the data, which is what happens anyway
 */

typedef struct pipe_arg
{
      char *arg;
      char type;
#define PA_INT    1
#define PA_STRING   2
/*
 * this runs in a thread and can be accessed by several at once
 * must use auto variables for state
 */
      char flag;
} pipeArgStruct, *pipeArg;


#define PA_START  1
#define PA_END  2
#define PA_DATASET  4
#define PA_SEQUENCE  8

pipeArgStruct pipe_args[] =
{
      { "start", PA_INT,PA_START },
      { "end", PA_INT,PA_END },
      { "dataset", PA_STRING,PA_DATASET },
      { "gff_seqname", PA_STRING,PA_SEQUENCE },
      { NULL, 0, 0 }
};
#define PIPE_MAX_ARGS   8    // extra args we add on to the query, including the program and terminating NULL

static char *make_arg(pipeArg pipe_arg, char *prefix,PipeServer server)
{
      char *q = NULL;

      switch(pipe_arg->flag)
      {
      case PA_START:
            if(server->zmap_start && server->zmap_end)
                  q = g_strdup_printf("%s%s=%d",prefix,pipe_arg->arg,server->zmap_start);
            break;
      case PA_END:
            if(server->zmap_start && server->zmap_end)
                  q = g_strdup_printf("%s%s=%d",prefix,pipe_arg->arg,server->zmap_end);
            break;
      case PA_DATASET:
            /* if NULL will not work but won't crash either */
            if(server->sequence_map->dataset)
                  q = g_strdup_printf("%s%s=%s",prefix,pipe_arg->arg,server->sequence_map->dataset);
            break;
      case PA_SEQUENCE:
            if(server->sequence_map->sequence)
                  q = g_strdup_printf("%s%s=%s",prefix,pipe_arg->arg,server->sequence_map->sequence);
            break;
      }
      return(q);
}

static gboolean pipe_server_spawn(PipeServer server,GError **error)
{
  gboolean result = FALSE;
  gchar **argv, **q_args;
  gint pipe_fd;
  GError *pipe_error = NULL;
  int i;
  gint err_fd;
  pipeArg pipe_arg;
  char arg_done = 0;
  char *mm = "--";
  char *minus = mm+2;   /* this gets set as per the first arg */
  char *p;
  int n_q_args = 0;

  q_args = g_strsplit(server->query,"&",0);
  if(q_args && *q_args)
  {
	p = q_args[0];
	minus = mm+2;
	if(*p == '-')     /* optional -- allow single as well */
	{
		p++;
		minus--;
	}
	if(*p == '-')
	{
		minus--;
	}
	n_q_args = g_strv_length(q_args);
  }
  argv = (gchar **) g_malloc (sizeof(gchar *) * (PIPE_MAX_ARGS + n_q_args));
  argv[0] = server->script_path; // scripts can get exec'd, as long as they start w/ #!


  for(i = 1;q_args && q_args[i-1];i++)
  {
      /* if we request from the mark we have to adjust the start/end coordinates
       * these are supplied in the url and really should be configured explicitly
       * ... now they are in [ZMap].  We now work with chromosome coords.
       */

      char *q;
      p = q_args[i-1] + strlen(minus);

      for(pipe_arg = pipe_args; pipe_arg->type; pipe_arg++)
      {

            if(!g_ascii_strncasecmp(p,pipe_arg->arg,strlen(pipe_arg->arg)))
            {
                  arg_done |= pipe_arg->flag;
                  q = make_arg(pipe_arg,minus,server);
                  if(q)
                  {
                        g_free(q_args[i-1]);
                        q_args[i-1] = q;
                  }

            }
      }

      argv[i] = q_args[i-1];
  }

      /* add on if not defined already */
  for(pipe_arg = pipe_args; pipe_arg->type; pipe_arg++)
  {
      if(!(arg_done & pipe_arg->flag))
      {
            char *q;
            q = make_arg(pipe_arg,minus,server);
            if(q)
                  argv[i++] = q;

      }
  }

  argv[i]= NULL;
#if  MH17_DEBUG_ARGS
{
char *x = "";
int j;

for(j = 0;argv[j] ;j++)
{
      x = g_strconcat(x," ",argv[j],NULL);
}
zMapLogWarning("pipe server args: %s (%d,%d)",x,server->zmap_start,server->zmap_end);
}
#endif
  zMapThreadForkLock();

  result = g_spawn_async_with_pipes(server->script_dir,argv,NULL,
//      G_SPAWN_SEARCH_PATH |	 doesnt work
      G_SPAWN_DO_NOT_REAP_CHILD, // can't not give a flag!
      NULL,NULL,&server->child_pid,NULL,&pipe_fd,&err_fd,&pipe_error);
  if(result)
  {
    server->gff_pipe = g_io_channel_unix_new(pipe_fd);
    server->gff_stderr = g_io_channel_unix_new(err_fd);
    g_io_channel_set_flags(server->gff_stderr,G_IO_FLAG_NONBLOCK,&pipe_error);
  }
  else
  {
  	/* didn't run so can't have clean exit code; */
  	server->exit_code = 0x2ff;	/* ref w/ pipe_server_get_stderr() */
  }

  zMapThreadForkUnlock();

  g_free(argv);   // strings allocated and freed seperately
  if(q_args)
  	g_strfreev(q_args);


  if(error)
    *error = pipe_error;
  return(result);
}


/*
 * read stderr from the external source and if non empty display and log some messages
 * use non-blocking i/o so we don't hang ???
 * gets called by setErrMsg() - if the server fails we read STDERR and possibly report why
 * if no failures we ignore STDERR
 * the last message is the one that gets popped up to the user
 */

// NB: otterlace would prefer to get all of STDERR, which needs a slight rethink

/* we read this on any explicit error and at the end of reading features (end of GFF)
 * This assumes we always do this and also that the script exits in a timely manner
 * we also get the exit code at this point as this is when we decide a script has finished
 */
void pipe_server_get_stderr(PipeServer server)
{
  GError *gff_pipe_err = NULL;
//  GError *ignore = NULL;
#if !MH17_SINGLE_LINE
  int status;
  gsize length;

  if(server->child_pid)
  {
  	g_io_channel_shutdown(server->gff_pipe,FALSE,NULL);	/* or else it may not exit */
  	server->gff_pipe = NULL;	/* can't be 0 as we have that for stdin */
	/* thst didn't work ! */

//	kill(server->child_pid,9);
      waitpid(server->child_pid,&status,0);
      server->child_pid = 0;
      if(WIFEXITED(status))
      {
            server->exit_code =  WEXITSTATUS(status);  /* 8 bits only */
      }
      else
      {
            server->exit_code = 0x1ff;     /* abnormal exit */
      }
  }
      /* if we are running a file:// then there's no gff_stderr */
  if(!server->gff_stderr || server->stderr_output)    /* only try once */
      return;

      /* MH17: NOTE this is a Linux/Mac only function,
       * GLib does not appear to wrap this stuff up in a portable way
       * which is in fact the reason for using it
       * if you can find a portable version of waitpid() then feel free to change this code
       */

  if(g_io_channel_read_to_end (server->gff_stderr, &server->stderr_output, &length, &gff_pipe_err) != G_IO_STATUS_NORMAL)
  {
     	server->stderr_output = g_strdup_printf("failed to read pipe server STDERR: %s", gff_pipe_err? gff_pipe_err->message : "");
  }
#else

  GIOStatus status ;
  gsize terminator_pos = 0;
  gchar * msg = NULL;
  GString *line;

  line = g_string_sized_new(2000) ;      /* Probably not many lines will be > 2k chars. */

  while (1)
    {
/* this doesn't work: doesn't hang, but doesn't read the error message anyway
 * there is a race condition on big files (i think) where on notsupported errors we look at stderr
 * and wait for ever as the script didn't finish yet as we didn't read the data.
 *      gc = g_io_channel_get_buffer_condition(server->gff_stderr);
 *      GIOCondition gc;
 *      if(!(gc & G_IO_IN))
 *            break;
 */
      status = g_io_channel_read_line_string(server->gff_stderr, line,
            &terminator_pos,&gff_pipe_err);
      if(status != G_IO_STATUS_NORMAL)
        break;

      *(line->str + terminator_pos) = '\0' ; /* Remove terminating newline. */
      if(terminator_pos > 0)              // can get blank lines at the end
      {
            if(msg)
                  g_free(msg);
            msg = g_strdup(line->str);
            ZMAPPIPESERVER_LOG(Warning, server->protocol, server->script_path,server->query,"%s", msg) ;
      }
    }

    g_string_free(line,TRUE);
    return(msg);

#endif
}


static ZMapServerResponseType openConnection(void *server_in, ZMapServerReqOpen req_open)
{
  ZMapServerResponseType result = ZMAP_SERVERRESPONSE_REQFAIL ;
  PipeServer server = (PipeServer)server_in ;
  int retval = FALSE;

  if (server->gff_pipe)
    {
      zMapLogWarning("Feature script \"%s\" already active.", server->script_path) ;
    }
  else
    {
      GError *gff_pipe_err = NULL ;

      server->zmap_start = req_open->zmap_start;
      server->zmap_end = req_open->zmap_end;

      server->sequence_map = req_open->sequence_map;

      if(server->scheme == SCHEME_FILE)   // could spawn /bin/cat but there is no need
	{
<<<<<<< HEAD
	  if ((server->gff_pipe = g_io_channel_new_file(server->script_path, "r", &gff_pipe_err)))
=======
	  if((server->gff_pipe = g_io_channel_new_file(server->script_path, "r", &gff_pipe_err)))
>>>>>>> 09b014b2
            retval = TRUE;
	}
      else
	{
<<<<<<< HEAD
	  if (pipe_server_spawn(server,&gff_pipe_err))
            retval = TRUE;
	}

      if (!retval)
	{
	  /* If it was a file error or failure to exec then set up message. */
	  if (gff_pipe_err)
	    setLastErrorMsg(server, &gff_pipe_err) ;

	  /* we don't know if it died or not
	   * but will find out via the getStatus request
	   * we need DIED status to make this happen
	   */
	  result = ZMAP_SERVERRESPONSE_SERVERDIED ;
	}
      else
	{
	  server->sequence_server = req_open->sequence_server; /* if not then drop any DNA data */
	  server->parser = zMapGFFCreateParser(server->sequence_map->sequence, server->zmap_start, server->zmap_end) ;
	  server->gff_line = g_string_sized_new(2000) ;	    /* Probably not many lines will be > 2k chars. */


	  result = pipeGetHeader(server);

          if (result == ZMAP_SERVERRESPONSE_OK)
=======
	  if(pipe_server_spawn(server,&gff_pipe_err))
            retval = TRUE;
	}

      server->sequence_server = req_open->sequence_server;         /* if not then drop any DNA data */
      server->parser = zMapGFFCreateParser(server->sequence_map->sequence, server->zmap_start, server->zmap_end) ;
      server->gff_line = g_string_sized_new(2000) ;      /* Probably not many lines will be > 2k chars. */


      if(retval)
	{

	  result = pipeGetHeader(server);

#if 0
	  {
	    ZMapGFFHeader header ;

	    if (!(header = zMapGFFGetHeader(server->parser)))
	      printf("got it\n") ;

	  }
#endif

	  //zMapLogWarning("pipe query was: %s",server->query);

          if(result == ZMAP_SERVERRESPONSE_OK)
>>>>>>> 09b014b2
            {
              // always read it: have to skip over if not wanted
              // need a flag here to say if this is a sequence server
              // ignore error response as we want to report open is OK
              pipeGetSequence(server);
            }
<<<<<<< HEAD
          else
		{
			/* we should not do this but if we donlt we get an obscure crash on GFF errors */
			/* this prevents reporting the error but it's better than crashing */
			/* the crash is ultimately caused the the hopeless system of status codes
			   in several layers that drives the server interface */
			/* i'm trying to fix soemthing else right now */
//		  result = ZMAP_SERVERRESPONSE_SERVERDIED ;
		}
=======
	}

      if(!retval || result != ZMAP_SERVERRESPONSE_OK)
	{
	  setLastErrorMsg(server, &gff_pipe_err) ;
	  /* we don't know if it died or not
	   * but will find out via the getStatus request
	   * we need DIED status to make this happen
	   */
	  result = ZMAP_SERVERRESPONSE_SERVERDIED ;
>>>>>>> 09b014b2
	}
    }

  return result ;
}


static ZMapServerResponseType getInfo(void *server_in, ZMapServerInfo info)
{
  ZMapServerResponseType result = ZMAP_SERVERRESPONSE_REQFAIL ;
  PipeServer server = (PipeServer)server_in ;


  if (getServerInfo(server, info))
    {
      result = ZMAP_SERVERRESPONSE_OK ;
    }
  else
    {
      result = ZMAP_SERVERRESPONSE_REQFAIL ;
      ZMAPPIPESERVER_LOG(Warning, server->protocol, server->script_path,server->query,
		     "Could not get server info because: %s", server->last_err_msg) ;
    }

  return result ;
}


/* We could parse out all the "source" fields from the gff stream but I don't have time
 * to do this now. So we just return "unsupported", so if this function is called it
 * will alert the caller that something has gone wrong.
 *
 *  */
static ZMapServerResponseType getFeatureSetNames(void *server_in,
						 GList **feature_sets_inout,
						 GList *sources,
						 GList **required_styles_out,
						 GHashTable **featureset_2_stylelist_inout,
						 GHashTable **featureset_2_column_inout,
						 GHashTable **source_2_sourcedata_inout)
{
  ZMapServerResponseType result = ZMAP_SERVERRESPONSE_REQFAIL ;
  PipeServer server = (PipeServer)server_in ;

  zMapAssert(server) ;

      // these are needed by the GFF parser
  server->source_2_sourcedata = *source_2_sourcedata_inout;
  server->featureset_2_column = *featureset_2_column_inout;

/*
  setErrMsg(server, g_strdup("Feature Sets cannot be read from GFF stream.")) ;
  ZMAPPIPESERVER_LOG(Warning, server->protocol, server->script_path,server->query,
		 "%s", server->last_err_msg) ;
*/
  result = ZMAP_SERVERRESPONSE_UNSUPPORTED ;

  return result ;
}



/* We cannot parse the styles from a gff stream, gff simply doesn't have display styles so we
 * just return "unsupported", so if this function is called it will alert the caller that
 * something has gone wrong.
 *
 *  */
static ZMapServerResponseType getStyles(void *server_in, GHashTable **styles_out)
{
  ZMapServerResponseType result = ZMAP_SERVERRESPONSE_REQFAIL ;
  PipeServer server = (PipeServer)server_in ;

  zMapAssert(server) ;

      // can take this warning out as zmapView should now read the styles file globally
  setErrMsg(server, "Reading styles from a GFF stream is not supported.") ;
  ZMAPPIPESERVER_LOG(Warning, server->protocol, server->script_path, server->query,
		 "%s", server->last_err_msg) ;

  result = ZMAP_SERVERRESPONSE_UNSUPPORTED ;

  return result ;
}


/* pipeServers use files froma ZMap style file and therefore include modes
 */
static ZMapServerResponseType haveModes(void *server_in, gboolean *have_mode)
{
  ZMapServerResponseType result = ZMAP_SERVERRESPONSE_OK ;
#ifdef ED_G_NEVER_INCLUDE_THIS_CODE
  PipeServer server = (PipeServer)server_in ;
#endif /* ED_G_NEVER_INCLUDE_THIS_CODE */

  *have_mode = TRUE;

  return result ;
}


static ZMapServerResponseType getSequences(void *server_in, GList *sequences_inout)
{
  ZMapServerResponseType result = ZMAP_SERVERRESPONSE_UNSUPPORTED ;

  return result ;
}




/* We don't check anything here, we could look in the data to check that it matches the context
 * I guess which is essentially what we do for the acedb server.
 * NB: as we process a stream we cannot search backwards or forwards
 */
static ZMapServerResponseType setContext(void *server_in, ZMapFeatureContext feature_context)
{
  ZMapServerResponseType result = ZMAP_SERVERRESPONSE_OK ;
  PipeServer server = (PipeServer)server_in ;

  server->req_context = feature_context ;


  /* Like the acedb server we should be getting the mapping from the gff data here....
   * then we could set up the block/etc stuff...this is where add mapping should be called from... */



  return result ;
}


// read the header data and exit when we get DNA or features or anything else
static ZMapServerResponseType pipeGetHeader(PipeServer server)
{
  GIOStatus status ;
  gsize terminator_pos = 0 ;
  GError *gff_pipe_err = NULL ;
  GError *error = NULL ;
<<<<<<< HEAD
  gboolean done_header = FALSE ;	/* read all the header lines */
  gboolean header_ok = FALSE ;	/* got al the ones we need */
=======
  gboolean done_header = FALSE ;
>>>>>>> 09b014b2


  server->result = ZMAP_SERVERRESPONSE_REQFAIL ;  // to catch empty file

  if(server->sequence_server)
    zMapGFFParserSetSequenceFlag(server->parser);  // reset done flag for seq else skip the data

  /* Read the header, needed for feature coord range. */
  while ((status = g_io_channel_read_line_string(server->gff_pipe, server->gff_line,
						 &terminator_pos,
						 &gff_pipe_err)) == G_IO_STATUS_NORMAL)
    {

      server->result = ZMAP_SERVERRESPONSE_OK;   // now we have data default is 'OK'

      *(server->gff_line->str + terminator_pos) = '\0' ; /* Remove terminating newline. */

<<<<<<< HEAD
      if (zMapGFFParseHeader(server->parser, server->gff_line->str, &done_header, &header_ok))
=======
      if (zMapGFFParseHeader(server->parser, server->gff_line->str, &done_header))
>>>>>>> 09b014b2
	{
	  if (done_header)
	    break ;
	  else
	    server->gff_line = g_string_truncate(server->gff_line, 0) ;  /* Reset line to empty. */
	}
      else
	{
	  if (!done_header)
	    {
	      error = zMapGFFGetError(server->parser) ;

	      if (!error)
		{
<<<<<<< HEAD
		  char *err_msg ;

		  err_msg = g_strdup_printf("zMapGFFParseHeader() failed with no GError for line %d: %s",
					    zMapGFFGetLineNumber(server->parser), server->gff_line->str) ;
		  setErrMsg(server, err_msg) ;
		  g_free(err_msg) ;

		  ZMAPPIPESERVER_LOG(Critical, server->protocol, server->script_path,server->query,
				     "%s", server->last_err_msg) ;
		}
	      else
		{
		  /* If the error was serious we stop processing and return the error,
		   * otherwise we just log the error. */
		  if (zMapGFFTerminated(server->parser))
		    {
		      server->result = ZMAP_SERVERRESPONSE_REQFAIL ;

		      setErrMsg(server, error->message) ;
		    }
		  else
		    {
		      char *err_msg ;

		      err_msg = g_strdup_printf("zMapGFFParseHeader() failed for line %d: %s",
						zMapGFFGetLineNumber(server->parser),
						server->gff_line->str) ;
		      setErrMsg(server, err_msg) ;
		      g_free(err_msg) ;

		      ZMAPPIPESERVER_LOG(Critical, server->protocol, server->script_path,server->query,
					 "%s", server->last_err_msg) ;
		    }
		}
	      server->result = ZMAP_SERVERRESPONSE_REQFAIL ;
	    }

=======
		  /* SHOULD ABORT HERE.... */
		  setErrMsg(server,
			    g_strdup_printf("zMapGFFParseHeader() failed with no GError for line %d: %s",
					    zMapGFFGetLineNumber(server->parser), server->gff_line->str)) ;
		  ZMAPPIPESERVER_LOG(Critical, server->protocol, server->script_path,server->query,
				     "%s", server->last_err_msg) ;
		}
	      else
		{
		  /* If the error was serious we stop processing and return the error,
		   * otherwise we just log the error. */
		  if (zMapGFFTerminated(server->parser))
		    {
		      server->result = ZMAP_SERVERRESPONSE_REQFAIL ;
		      setErrMsg(server, g_strdup_printf("%s", error->message)) ;
		    }
		  else
		    {
		      setErrMsg(server,
				g_strdup_printf("zMapGFFParseHeader() failed for line %d: %s",
						zMapGFFGetLineNumber(server->parser),
						server->gff_line->str)) ;
		      ZMAPPIPESERVER_LOG(Critical, server->protocol, server->script_path,server->query,
					 "%s", server->last_err_msg) ;
		    }
		}
	      server->result = ZMAP_SERVERRESPONSE_REQFAIL ;
	    }

>>>>>>> 09b014b2
	  break ;
	}
    }


  /* Sometimes the file contains only the gff header and no data, I don't know the reason for this
<<<<<<< HEAD
   * but in this case there's no point in going further. */
  /* MH17: see RT 227185 -> good header plus no data means no data not a failure
   * so return o
   */
  if (!header_ok)
    {
      char *err_msg ;

	if(status == G_IO_STATUS_EOF)
      	err_msg = g_strdup_printf("EOF reached while trying to read header, at line %d",
				zMapGFFGetLineNumber(server->parser)) ;
	else
      	err_msg = g_strdup_printf("Error in GFF header, at line %d",
				zMapGFFGetLineNumber(server->parser)) ;

      setErrMsg(server, err_msg) ;
      g_free(err_msg) ;

=======
   * but in this case there's not point in going further. */
  if (status == G_IO_STATUS_EOF && !done_header)
    {
      setErrMsg(server,
		g_strdup_printf("EOF reached while trying to read header, at line %d",
				zMapGFFGetLineNumber(server->parser))) ;
>>>>>>> 09b014b2
      ZMAPPIPESERVER_LOG(Critical, server->protocol, server->script_path, server->query,
			 "%s", server->last_err_msg) ;

      server->result = ZMAP_SERVERRESPONSE_REQFAIL ;
    }

  return(server->result) ;
}

// read any DNA data at the head of the stream and quit after error or ##end-dna


static ZMapServerResponseType pipeGetSequence(PipeServer server)
{
  GIOStatus status ;
  gsize terminator_pos = 0 ;
  GError *gff_pipe_err = NULL ;
  GError *error = NULL ;
  gboolean sequence_finished = FALSE;

  // read the sequence if it's there
  server->result = ZMAP_SERVERRESPONSE_OK;   // now we have data default is 'OK'

  while ((status = g_io_channel_read_line_string(server->gff_pipe, server->gff_line,
						 &terminator_pos,
						 &gff_pipe_err)) == G_IO_STATUS_NORMAL)
    {
      *(server->gff_line->str + terminator_pos) = '\0' ; /* Remove terminating newline. */

      if(!zMapGFFParseSequence(server->parser, server->gff_line->str, &sequence_finished) || sequence_finished)
	break;
    }

  error = zMapGFFGetError(server->parser) ;

  if(error)
    {
      /* If the error was serious we stop processing and return the error,
       * otherwise we just log the error. */
      if (zMapGFFTerminated(server->parser))
	{
          server->result = ZMAP_SERVERRESPONSE_REQFAIL ;
<<<<<<< HEAD
          setErrMsg(server, error->message) ;
	}
      else
	{
	  char *err_msg ;

	  err_msg = g_strdup_printf("zMapGFFParseSequence() failed for line %d: %s - %s",
				    zMapGFFGetLineNumber(server->parser),
				    server->gff_line->str, error->message) ;
          setErrMsg(server, err_msg) ;
	  g_free(err_msg) ;

=======
          setErrMsg(server, g_strdup_printf("%s", error->message)) ;
	}
      else
	{
          setErrMsg(server,g_strdup_printf("zMapGFFParseSequence() failed for line %d: %s - %s",
					   zMapGFFGetLineNumber(server->parser),
					   server->gff_line->str,error->message)) ;
>>>>>>> 09b014b2
          ZMAPPIPESERVER_LOG(Critical, server->protocol, server->script_path,server->query,
			     "%s", server->last_err_msg) ;
	}
      server->result = ZMAP_SERVERRESPONSE_REQFAIL;
    }
  else if(!sequence_finished)
    {
      server->result = ZMAP_SERVERRESPONSE_UNSUPPORTED;
    }

  return(server->result);
}


/* Get features sequence. */
static ZMapServerResponseType getFeatures(void *server_in, GHashTable *styles, ZMapFeatureContext feature_context)
{
  PipeServer server = (PipeServer)server_in ;

  ZMapGFFHeader header ;

#ifdef ED_G_NEVER_INCLUDE_THIS_CODE
  {
    /* DEBUG.... */
    GList *style_names ;

    zMap_g_quark_list_print(feature_context->req_feature_set_names) ;

    style_names = zMapStylesGetNames(feature_context->styles) ;
    zMap_g_quark_list_print(style_names) ;
  }
#endif /* ED_G_NEVER_INCLUDE_THIS_CODE */

  // we assume we called pipeGetHeader() already and also pipeGetSequence()
  // so we are at the start of the BODY part of the stream

  zMapGFFParseSetSourceHash(server->parser, server->featureset_2_column, server->source_2_sourcedata) ;

  zMapGFFParserInitForFeatures(server->parser, styles, FALSE) ;  // FALSE = create features

  // default to OK, previous pipeGetSequence() could have set unsupported
  // if no DNA was provided

  server->result = ZMAP_SERVERRESPONSE_OK;
    {
      header = zMapGFFGetHeader(server->parser) ;

      addMapping(feature_context, header, server->zmap_start, server->zmap_end) ;
      zMapGFFFreeHeader(header) ;


      /* Fetch all the alignment blocks for all the sequences, this all hacky right now as really.
       * we would have to parse and reparse the stream....can be done but not needed this second. */
      /* can only have one alignment and one block ?? */
      g_hash_table_foreach(feature_context->alignments, eachAlignment, (gpointer)server) ;

      /* get the list of source featuresets */
      feature_context->src_feature_set_names = zMapGFFGetFeaturesets(server->parser);

#ifdef ED_G_NEVER_INCLUDE_THIS_CODE
      {
	GError *error = NULL ;
            server->parser->state == ZMAPGFF_PARSE_BODY;
	zMapFeatureDumpStdOutFeatures(feature_context, &error) ;

      }
#endif /* ED_G_NEVER_INCLUDE_THIS_CODE */


    }

	// see comment in zmapFeature,h/ ref: num_features
  feature_context->num_features = zMapGFFParserGetNumFeatures(server->parser);

  /* Clear up. -> in destroyConnection() */
//  zMapGFFDestroyParser(server->parser) ;
//  g_sring_free(server->gff_line, TRUE) ;


  return server->result ;
}



// "GFF doesn't understand multiple blocks" therefore there can only be one DNA sequence
// so we expect one alignment and one block
static void eachBlockSequence(gpointer key, gpointer data, gpointer user_data)
{
  ZMapFeatureBlock feature_block = (ZMapFeatureBlock)data ;
  PipeServer server = (PipeServer) user_data ;

  if (server->result == ZMAP_SERVERRESPONSE_OK)  // no point getting DNA if features are not there
    {
      ZMapSequence sequence;
      if(!(sequence = zMapGFFGetSequence(server->parser)))
	{
	  GError *error;
	  char *estr;

	  error = zMapGFFGetError(server->parser);

	  if(error)
            estr = error->message;
	  else
            estr = "No error reported";

	  setErrMsg(server, estr) ;

	  ZMAPPIPESERVER_LOG(Warning, server->protocol,
			 server->script_path,server->query,
			 "%s", server->last_err_msg);
	}
      else
	{
	  ZMapFeatureContext context;
	  ZMapFeatureSet feature_set;

	  if(zMapFeatureDNACreateFeatureSet(feature_block, &feature_set))
	    {
	      ZMapFeatureTypeStyle dna_style = NULL;
	      ZMapFeature feature;

	      /* This temp style creation feels wrong, and probably is,
	       * but we don't have the merged in default styles in here,
	       * or so it seems... */
	      dna_style = zMapStyleCreate(ZMAP_FIXED_STYLE_DNA_NAME,
					  ZMAP_FIXED_STYLE_DNA_NAME_TEXT);

	      feature = zMapFeatureDNACreateFeature(feature_block, dna_style,
						    sequence->sequence, sequence->length);

	      zMapStyleDestroy(dna_style);
	    }

	  context = (ZMapFeatureContext)zMapFeatureGetParentGroup((ZMapFeatureAny)feature_block,
								  ZMAPFEATURE_STRUCT_CONTEXT) ;

	  /* I'm going to create the three frame translation up front! */
	  if (zMap_g_list_find_quark(context->req_feature_set_names, zMapStyleCreateID(ZMAP_FIXED_STYLE_3FT_NAME)))
	    {
	      if ((zMapFeature3FrameTranslationCreateSet(feature_block, &feature_set)))
	      {
		  ZMapFeatureTypeStyle frame_style = NULL;

		  frame_style = zMapStyleCreate(ZMAP_FIXED_STYLE_DNA_NAME,
						ZMAP_FIXED_STYLE_DNA_NAME_TEXT);

		  zMapFeature3FrameTranslationSetCreateFeatures(feature_set, frame_style);

		  zMapStyleDestroy(frame_style);
		}
	    }

	  g_free(sequence);
	}
    }
  return ;
}

/* Process all the alignments in a context. */
static void eachAlignmentSequence(gpointer key, gpointer data, gpointer user_data)
{
  ZMapFeatureAlignment alignment = (ZMapFeatureAlignment)data ;
  PipeServer server = (PipeServer)user_data ;

  if (server->result == ZMAP_SERVERRESPONSE_OK)
    g_hash_table_foreach(alignment->blocks, eachBlockSequence, (gpointer)server) ;

  return ;
}


/*
 * we have pre-read the sequence and simple copy/move the data over if it's there
 */
static ZMapServerResponseType getContextSequence(void *server_in, GHashTable *styles, ZMapFeatureContext feature_context_out)
{
  PipeServer server = (PipeServer)server_in ;

  if (server->result == ZMAP_SERVERRESPONSE_OK)
    {
      /* Fetch all the alignment blocks for all the sequences, this all hacky right now as really.
       * we would have to parse and reparse the stream....can be done but not needed this second. */
      g_hash_table_foreach(feature_context_out->alignments, eachAlignmentSequence, (gpointer)server) ;

    }

  return server->result ;
}


/* Return the last error message. */
static char *lastErrorMsg(void *server_in)
{
  char *err_msg = NULL ;
  PipeServer server = (PipeServer)server_in ;

  zMapAssert(server_in) ;

  if (server->last_err_msg)
    err_msg = server->last_err_msg ;

  return err_msg ;
}


static ZMapServerResponseType getStatus(void *server_conn, gint *exit_code, gchar **stderr_out)
{
      PipeServer server = (PipeServer)server_conn ;

            /* in case of a failure this may already have been done */
      pipe_server_get_stderr(server);

      *exit_code = server->exit_code;
      *stderr_out = server->stderr_output;
//can't do this or else it won't be read
//            if(server->exit_code)
//                  return ZMAP_SERVERRESPONSE_SERVERDIED;
      return ZMAP_SERVERRESPONSE_OK;
}


static ZMapServerResponseType closeConnection(void *server_in)
{
  ZMapServerResponseType result = ZMAP_SERVERRESPONSE_OK ;
  PipeServer server = (PipeServer)server_in ;
  GError *gff_pipe_err = NULL ;

  if(server->child_pid)
    g_spawn_close_pid(server->child_pid);

  if(server->parser)
      zMapGFFDestroyParser(server->parser) ;
  if(server->gff_line)
      g_string_free(server->gff_line, TRUE) ;

  if (server->gff_pipe)
  {
    if(g_io_channel_shutdown(server->gff_pipe, FALSE, &gff_pipe_err) != G_IO_STATUS_NORMAL)
      {
        zMapLogCritical("Could not close feature pipe \"%s\"", server->script_path) ;

        setLastErrorMsg(server, &gff_pipe_err) ;

        result = ZMAP_SERVERRESPONSE_REQFAIL ;
      }
    else
      {
        /* this seems to be required to destroy the GIOChannel.... */
        g_io_channel_unref(server->gff_pipe) ;
        server->gff_pipe = NULL ;
      }
  }
  if (server->gff_stderr )
  {
    if(g_io_channel_shutdown(server->gff_stderr, FALSE, &gff_pipe_err) != G_IO_STATUS_NORMAL)
    {
      zMapLogCritical("Could not close error pipe \"%s\"", server->script_path) ;

      setLastErrorMsg(server, &gff_pipe_err) ;

      result = ZMAP_SERVERRESPONSE_REQFAIL ;
    }
  else
    {
      /* this seems to be required to destroy the GIOChannel.... */
      g_io_channel_unref(server->gff_stderr) ;
      server->gff_stderr = NULL ;
    }
  }
  return result ;
}

static ZMapServerResponseType destroyConnection(void *server_in)
{
  ZMapServerResponseType result = ZMAP_SERVERRESPONSE_OK ;
  PipeServer server = (PipeServer)server_in ;

//printf("pipeserver destroy_connection\n");
  if (server->script_path)
    g_free(server->script_path) ;

  if (server->last_err_msg)
    g_free(server->last_err_msg) ;

  /* Clear up. -> in destroyConnection() */
/* crashes...
  if(server->parser)
      zMapGFFDestroyParser(server->parser) ;
  if(server->gff_line)
      g_string_free(server->gff_line, TRUE) ;
*/

  g_free(server) ;

  return result ;
}



/*
 * ---------------------  Internal routines.  ---------------------
 */


/* A bit of a lash up for now, we need the parent->child mapping for a sequence and since
 * the code in this file so far simply reads a GFF stream for now, we just fake it by setting
 * everything to be the same for child/parent... */
static void addMapping(ZMapFeatureContext feature_context, ZMapGFFHeader header, int req_start, int req_end)
{
  ZMapFeatureBlock feature_block = NULL;//feature_context->master_align->blocks->data ;

  feature_block = (ZMapFeatureBlock)(zMap_g_hash_table_nth(feature_context->master_align->blocks, 0)) ;

  /* We just override whatever is already there...this may not be the thing to do if there
   * are several streams.... */
  feature_context->parent_name = feature_context->sequence_name ;

  /* I don't like having to do this right down here but user is allowed to specify "0" for
   * end coord meaning "to the end of the sequence" and this is where we know the end... */

  // refer to comment in zmapFeature.h 'Sequences and Block Coordinates'
  // NB at time of writing parent_span not always initialised
  feature_context->parent_span.x1 = 1;
  if(feature_context->parent_span.x2 < header->features_end)
      feature_context->parent_span.x2 = header->features_end ;

  // seq range  from parent sequence
  if(!feature_context->master_align->sequence_span.x2)
  {
      feature_context->master_align->sequence_span.x1 = header->features_start;
      feature_context->master_align->sequence_span.x2 = header->features_end;
  }

   // seq coords for our block NOTE must be block coords not features sub-sequence in case of req from mark
  if(!feature_block->block_to_sequence.block.x2)
  {
      feature_block->block_to_sequence.block.x1 = header->features_start ;
      feature_block->block_to_sequence.block.x2 = header->features_end ;
  }

  // parent sequence coordinates if not pre-specified
  if(!feature_block->block_to_sequence.parent.x2)
  {
      feature_block->block_to_sequence.parent.x1 = header->features_start ;
      feature_block->block_to_sequence.parent.x2 = header->features_end ;
  }

  return ;
}



/* Process all the alignments in a context. */
static void eachAlignment(gpointer key, gpointer data, gpointer user_data)
{
  ZMapFeatureAlignment alignment = (ZMapFeatureAlignment)data ;
  PipeServer server = (PipeServer)user_data ;

  if (server->result == ZMAP_SERVERRESPONSE_OK)
    g_hash_table_foreach(alignment->blocks, eachBlock, (gpointer)server) ;

  return ;
}



static void eachBlock(gpointer key, gpointer data, gpointer user_data)
{
  ZMapFeatureBlock feature_block = (ZMapFeatureBlock)data ;
  PipeServer server = (PipeServer)user_data ;

  if (server->result == ZMAP_SERVERRESPONSE_OK)
    {
      if (!sequenceRequest(server, server->parser,
			   server->gff_line, feature_block))
	{
	  ZMAPPIPESERVER_LOG(Warning, server->protocol, server->script_path,
                  server->query,
			 "Could not map %s because: %s",
			 g_quark_to_string(server->req_context->sequence_name),
			 server->last_err_msg) ;
	}
    }

  return ;
}


static gboolean sequenceRequest(PipeServer server, ZMapGFFParser parser, GString* gff_line,
				ZMapFeatureBlock feature_block)
{
  gboolean result = FALSE ;
  GIOStatus status ;
  gsize terminator_pos = 0 ;
  gboolean free_on_destroy = FALSE ;
  GError *gff_pipe_err = NULL ;
  gboolean first ;

  /* Tempting to check that block is inside features_start/end, but it may be a different
   * sequence....we don't really deal with this...  */


  /* The caller may only want a small part of the features in the stream so we set the
   * feature start/end from the block, not the gff stream start/end. */

  if(server->zmap_end)
  {
      zMapGFFSetFeatureClipCoords(parser,
			      server->zmap_start,
			      server->zmap_end) ;
      zMapGFFSetFeatureClip(parser,GFF_CLIP_ALL);       // mh17: needs config added to server stanza for clip type
  }

  first = TRUE ;
  do
    {
      if (first)
	first = FALSE ;
      else
	*(gff_line->str + terminator_pos) = '\0' ;	    /* Remove terminating newline. */


      if (!zMapGFFParseLine(parser, gff_line->str))
	{
	  GError *error = zMapGFFGetError(parser) ;

	  if (!error)
	    {
	      server->last_err_msg =
		g_strdup_printf("zMapGFFParseLine() failed with no GError for line %d: %s",
				zMapGFFGetLineNumber(parser), gff_line->str) ;
	      ZMAPPIPESERVER_LOG(Critical, server->protocol, server->script_path,server->query,
			     "%s", server->last_err_msg) ;

	      result = FALSE ;
	    }
	  else
	    {
	      /* If the error was serious we stop processing and return the error,
	       * otherwise we just log the error. */
	      if (zMapGFFTerminated(parser))
		{
		  result = FALSE ;
		  setErrMsg(server, error->message) ;
		}
	      else
		{
		  ZMAPPIPESERVER_LOG(Warning, server->protocol, server->script_path,server->query,
				 "%s", error->message) ;
		}
	    }
	}

      gff_line = g_string_truncate(gff_line, 0) ;   /* Reset line to empty. */

    } while ((status = g_io_channel_read_line_string(server->gff_pipe, gff_line, &terminator_pos,
						     &gff_pipe_err)) == G_IO_STATUS_NORMAL) ;


  /* If we reached the end of the stream then all is fine, so return features... */
  free_on_destroy = TRUE ;
  if (status == G_IO_STATUS_EOF)
    {
      if (zMapGFFGetFeatures(parser, feature_block))
	{
	  free_on_destroy = FALSE ;			    /* Make sure parser does _not_ free
							       our data ! */

	  result = TRUE ;
	}
    }
  else
    {
      zMapLogWarning("Could not read GFF features from stream \"%s\"", server->script_path) ;

      setLastErrorMsg(server, &gff_pipe_err) ;

      result = FALSE ;
    }

  zMapGFFSetFreeOnDestroy(parser, free_on_destroy) ;

  return result ;
}


static gboolean getServerInfo(PipeServer server, ZMapServerInfo info)
{
  gboolean result = FALSE ;

  result = TRUE ;
  info->database_path = g_strdup(server->script_path) ;
  info->request_as_columns = FALSE;

  return result ;
}



/* Small utility to deal with error messages from the GIOchannel package.
 * Note that we set gff_pipe_err_inout to NULL */
static void setLastErrorMsg(PipeServer server, GError **gff_pipe_err_inout)
{
  GError *gff_pipe_err ;
  char *msg = "failed";

  zMapAssert(server && gff_pipe_err_inout);


  gff_pipe_err = *gff_pipe_err_inout ;
  if (gff_pipe_err)
    msg = gff_pipe_err->message;

  setErrMsg(server, msg) ;

  if (gff_pipe_err)
    g_error_free(gff_pipe_err) ;

  *gff_pipe_err_inout = NULL ;

  return ;
}


/* It's possible for us to have reported an error and then another error to come along. */
/* mgh: if we get an error such as pipe broken then let's look at stderr and if there's a message there report it */
static void setErrMsg(PipeServer server, char *new_msg)
{
  char *error_msg ;

  pipe_server_get_stderr(server);         /* get this regardless */
  /* normally we get stderr on the getStatus call but in case of an error we don't get there */

  if (server->last_err_msg)
    g_free(server->last_err_msg) ;

  error_msg = g_strdup_printf("SERVER: \"%s\",   REQUEST: \"%s\",   ERROR: \"%s\"",
			      server->script_path, server->query, new_msg) ;

  server->last_err_msg = error_msg ;

  return ;
}
<|MERGE_RESOLUTION|>--- conflicted
+++ resolved
@@ -610,16 +610,12 @@
 
       if(server->scheme == SCHEME_FILE)   // could spawn /bin/cat but there is no need
 	{
-<<<<<<< HEAD
-	  if ((server->gff_pipe = g_io_channel_new_file(server->script_path, "r", &gff_pipe_err)))
-=======
 	  if((server->gff_pipe = g_io_channel_new_file(server->script_path, "r", &gff_pipe_err)))
->>>>>>> 09b014b2
+
             retval = TRUE;
 	}
       else
 	{
-<<<<<<< HEAD
 	  if (pipe_server_spawn(server,&gff_pipe_err))
             retval = TRUE;
 	}
@@ -646,42 +642,13 @@
 	  result = pipeGetHeader(server);
 
           if (result == ZMAP_SERVERRESPONSE_OK)
-=======
-	  if(pipe_server_spawn(server,&gff_pipe_err))
-            retval = TRUE;
-	}
-
-      server->sequence_server = req_open->sequence_server;         /* if not then drop any DNA data */
-      server->parser = zMapGFFCreateParser(server->sequence_map->sequence, server->zmap_start, server->zmap_end) ;
-      server->gff_line = g_string_sized_new(2000) ;      /* Probably not many lines will be > 2k chars. */
-
-
-      if(retval)
-	{
-
-	  result = pipeGetHeader(server);
-
-#if 0
-	  {
-	    ZMapGFFHeader header ;
-
-	    if (!(header = zMapGFFGetHeader(server->parser)))
-	      printf("got it\n") ;
-
-	  }
-#endif
-
-	  //zMapLogWarning("pipe query was: %s",server->query);
-
-          if(result == ZMAP_SERVERRESPONSE_OK)
->>>>>>> 09b014b2
+
             {
               // always read it: have to skip over if not wanted
               // need a flag here to say if this is a sequence server
               // ignore error response as we want to report open is OK
               pipeGetSequence(server);
             }
-<<<<<<< HEAD
           else
 		{
 			/* we should not do this but if we donlt we get an obscure crash on GFF errors */
@@ -691,18 +658,7 @@
 			/* i'm trying to fix soemthing else right now */
 //		  result = ZMAP_SERVERRESPONSE_SERVERDIED ;
 		}
-=======
-	}
-
-      if(!retval || result != ZMAP_SERVERRESPONSE_OK)
-	{
-	  setLastErrorMsg(server, &gff_pipe_err) ;
-	  /* we don't know if it died or not
-	   * but will find out via the getStatus request
-	   * we need DIED status to make this happen
-	   */
-	  result = ZMAP_SERVERRESPONSE_SERVERDIED ;
->>>>>>> 09b014b2
+
 	}
     }
 
@@ -841,12 +797,9 @@
   gsize terminator_pos = 0 ;
   GError *gff_pipe_err = NULL ;
   GError *error = NULL ;
-<<<<<<< HEAD
   gboolean done_header = FALSE ;	/* read all the header lines */
   gboolean header_ok = FALSE ;	/* got al the ones we need */
-=======
-  gboolean done_header = FALSE ;
->>>>>>> 09b014b2
+
 
 
   server->result = ZMAP_SERVERRESPONSE_REQFAIL ;  // to catch empty file
@@ -864,11 +817,8 @@
 
       *(server->gff_line->str + terminator_pos) = '\0' ; /* Remove terminating newline. */
 
-<<<<<<< HEAD
       if (zMapGFFParseHeader(server->parser, server->gff_line->str, &done_header, &header_ok))
-=======
-      if (zMapGFFParseHeader(server->parser, server->gff_line->str, &done_header))
->>>>>>> 09b014b2
+
 	{
 	  if (done_header)
 	    break ;
@@ -883,7 +833,6 @@
 
 	      if (!error)
 		{
-<<<<<<< HEAD
 		  char *err_msg ;
 
 		  err_msg = g_strdup_printf("zMapGFFParseHeader() failed with no GError for line %d: %s",
@@ -921,47 +870,15 @@
 	      server->result = ZMAP_SERVERRESPONSE_REQFAIL ;
 	    }
 
-=======
-		  /* SHOULD ABORT HERE.... */
-		  setErrMsg(server,
-			    g_strdup_printf("zMapGFFParseHeader() failed with no GError for line %d: %s",
-					    zMapGFFGetLineNumber(server->parser), server->gff_line->str)) ;
-		  ZMAPPIPESERVER_LOG(Critical, server->protocol, server->script_path,server->query,
-				     "%s", server->last_err_msg) ;
-		}
-	      else
-		{
-		  /* If the error was serious we stop processing and return the error,
-		   * otherwise we just log the error. */
-		  if (zMapGFFTerminated(server->parser))
-		    {
-		      server->result = ZMAP_SERVERRESPONSE_REQFAIL ;
-		      setErrMsg(server, g_strdup_printf("%s", error->message)) ;
-		    }
-		  else
-		    {
-		      setErrMsg(server,
-				g_strdup_printf("zMapGFFParseHeader() failed for line %d: %s",
-						zMapGFFGetLineNumber(server->parser),
-						server->gff_line->str)) ;
-		      ZMAPPIPESERVER_LOG(Critical, server->protocol, server->script_path,server->query,
-					 "%s", server->last_err_msg) ;
-		    }
-		}
-	      server->result = ZMAP_SERVERRESPONSE_REQFAIL ;
-	    }
-
->>>>>>> 09b014b2
 	  break ;
 	}
     }
 
 
   /* Sometimes the file contains only the gff header and no data, I don't know the reason for this
-<<<<<<< HEAD
    * but in this case there's no point in going further. */
   /* MH17: see RT 227185 -> good header plus no data means no data not a failure
-   * so return o
+   * so return ok
    */
   if (!header_ok)
     {
@@ -977,14 +894,7 @@
       setErrMsg(server, err_msg) ;
       g_free(err_msg) ;
 
-=======
-   * but in this case there's not point in going further. */
-  if (status == G_IO_STATUS_EOF && !done_header)
-    {
-      setErrMsg(server,
-		g_strdup_printf("EOF reached while trying to read header, at line %d",
-				zMapGFFGetLineNumber(server->parser))) ;
->>>>>>> 09b014b2
+
       ZMAPPIPESERVER_LOG(Critical, server->protocol, server->script_path, server->query,
 			 "%s", server->last_err_msg) ;
 
@@ -1027,7 +937,6 @@
       if (zMapGFFTerminated(server->parser))
 	{
           server->result = ZMAP_SERVERRESPONSE_REQFAIL ;
-<<<<<<< HEAD
           setErrMsg(server, error->message) ;
 	}
       else
@@ -1040,15 +949,6 @@
           setErrMsg(server, err_msg) ;
 	  g_free(err_msg) ;
 
-=======
-          setErrMsg(server, g_strdup_printf("%s", error->message)) ;
-	}
-      else
-	{
-          setErrMsg(server,g_strdup_printf("zMapGFFParseSequence() failed for line %d: %s - %s",
-					   zMapGFFGetLineNumber(server->parser),
-					   server->gff_line->str,error->message)) ;
->>>>>>> 09b014b2
           ZMAPPIPESERVER_LOG(Critical, server->protocol, server->script_path,server->query,
 			     "%s", server->last_err_msg) ;
 	}
