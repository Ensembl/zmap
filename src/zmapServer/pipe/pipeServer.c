--- conflicted
+++ resolved
@@ -340,10 +340,7 @@
   ZMapServerResponseType result = ZMAP_SERVERRESPONSE_REQFAIL ;
   PipeServer server = (PipeServer)server_in ;
   GError *gff_pipe_err = NULL ;
-<<<<<<< HEAD
   int gff_version = 2 ;
-=======
->>>>>>> 96afc92b
 
   if (server->gff_pipe)
     {
@@ -393,20 +390,6 @@
       else
 	{
 	  server->sequence_server = req_open->sequence_server ; /* if not then drop any DNA data */
-<<<<<<< HEAD
-	  /*
-    * (sm23) Modification to interface to find version from data stream before beginning
-    * formal parsing of data.
-    */
-   if (!zMapGFFGetVersionFromGIO(server->gff_pipe, &gff_version))
-   {
-     result = ZMAP_SERVERRESPONSE_SERVERDIED ;
-   }
-
-	  server->parser = zMapGFFCreateParser(gff_version, server->sequence_map->sequence, server->zmap_start, server->zmap_end) ;
-	  server->gff_line = g_string_sized_new(2000) ;	    /* Probably not many lines will be > 2k chars. */
-=======
->>>>>>> 96afc92b
 
 	  /* Hack...really this function should return version 2 */
 	  if (!zMapGFFGetVersionFromGIO(server->gff_pipe, &(server->gff_version)))
