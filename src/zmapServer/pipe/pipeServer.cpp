--- conflicted
+++ resolved
@@ -242,8 +242,7 @@
  */
 
 static gboolean createConnection(void **server_out,
-<<<<<<< HEAD
-                                 char *config_file, ZMapURL url,
+                                 GQuark source_name, char *config_file, ZMapURL url,
 
 #ifdef ED_G_NEVER_INCLUDE_THIS_CODE
                                  char *format,
@@ -254,13 +253,9 @@
 #ifdef ED_G_NEVER_INCLUDE_THIS_CODE
 , int timeout_unused
 #endif /* ED_G_NEVER_INCLUDE_THIS_CODE */
-
+,
+                                 pthread_mutex_t *mutex_unused
 )
-=======
-                                 GQuark source_name, char *config_file, ZMapURL url, char *format,
-                                 char *version_str, int timeout_unused,
-                                 pthread_mutex_t *mutex_unused)
->>>>>>> edbc5c67
 {
   gboolean result = FALSE ;
   PipeServer server ;
