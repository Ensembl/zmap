--- conflicted
+++ resolved
@@ -94,7 +94,6 @@
 #ifdef ED_G_NEVER_INCLUDE_THIS_CODE
 static gboolean createConnection(void **server_out,
                                  GQuark source_name, char *config_file, ZMapURL url, char *format,
-<<<<<<< HEAD
                                  char *version_str, int timeout,
                                  pthread_mutex_t *mutex) ;
 #endif /* ED_G_NEVER_INCLUDE_THIS_CODE */
@@ -110,13 +109,8 @@
 #ifdef ED_G_NEVER_INCLUDE_THIS_CODE
 , int timeout
 #endif /* ED_G_NEVER_INCLUDE_THIS_CODE */
-,
-                                         pthread_mutex_t *mutex
 ) ;
 
-=======
-                                 char *version_str, int timeout) ;
->>>>>>> c42502c0
 static ZMapServerResponseType openConnection(void *server, ZMapServerReqOpen req_open) ;
 static ZMapServerResponseType getInfo(void *server, ZMapServerReqGetServerInfo info) ;
 static ZMapServerResponseType getFeatureSetNames(void *server,
@@ -247,7 +241,6 @@
  */
 
 static gboolean createConnection(void **server_out,
-<<<<<<< HEAD
                                  GQuark source_name, char *config_file, ZMapURL url,
 
 #ifdef ED_G_NEVER_INCLUDE_THIS_CODE
@@ -259,13 +252,7 @@
 #ifdef ED_G_NEVER_INCLUDE_THIS_CODE
 , int timeout_unused
 #endif /* ED_G_NEVER_INCLUDE_THIS_CODE */
-,
-                                 pthread_mutex_t *mutex_unused
 )
-=======
-                                 GQuark source_name, char *config_file, ZMapURL url, char *format,
-                                 char *version_str, int timeout_unused)
->>>>>>> c42502c0
 {
   gboolean result = FALSE ;
   PipeServer server ;
