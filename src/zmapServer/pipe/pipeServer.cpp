--- conflicted
+++ resolved
@@ -92,10 +92,6 @@
 
 
 static gboolean globalInit(void) ;
-<<<<<<< HEAD
-
-=======
->>>>>>> b3bdf065
 static gboolean createConnection(void **server_out,ZMapConfigSource config_source) ;
 static ZMapServerResponseType openConnection(void *server, ZMapServerReqOpen req_open) ;
 static ZMapServerResponseType getInfo(void *server, ZMapServerReqGetServerInfo info) ;
@@ -249,11 +245,7 @@
   server->source = config_source ;
 
   const ZMapURL url = config_source->urlObj() ;
-<<<<<<< HEAD
-  
-=======
-
->>>>>>> b3bdf065
+
   if ((url->scheme != SCHEME_PIPE) && (!(url->path) || !(*(url->path))))
     {
       server->last_err_msg = g_strdup_printf("Connection failed because pipe url had wrong scheme or no path: %s.",
@@ -301,20 +293,6 @@
         }
     }
 
-<<<<<<< HEAD
-
-      if (result)
-        {
-          if (url->query)
-            server->script_args = g_strdup_printf("%s",url->query) ;
-          else
-            server->script_args = g_strdup("") ;
-
-
-
-          server->protocol = PIPE_PROTOCOL_STR ;
-        }
-=======
   if (result)
     {
       if (url->query)
@@ -323,7 +301,6 @@
         server->script_args = g_strdup("") ;
 
       server->protocol = PIPE_PROTOCOL_STR ;
->>>>>>> b3bdf065
     }
 
 
@@ -374,15 +351,8 @@
       /* See if there's already a parser cached (i.e. parsing has already been started) */
       if (server->sequence_map && server->sequence_map->cached_parsers)
         {
-<<<<<<< HEAD
-          parser_cache = (ZMapFeatureParserCache)g_hash_table_lookup(server->sequence_map->cached_parsers,
-                                                                     GINT_TO_POINTER(file_quark)) ;
-
-          if (parser_cache)
-=======
           if ((parser_cache = (ZMapFeatureParserCache)g_hash_table_lookup(server->sequence_map->cached_parsers,
                                                                           GINT_TO_POINTER(file_quark))))
->>>>>>> b3bdf065
             {
               server->parser = (ZMapGFFParser)parser_cache->parser ;
               server->gff_line = parser_cache->line ;
@@ -391,10 +361,6 @@
             }
         }
 
-<<<<<<< HEAD
-=======
-
->>>>>>> b3bdf065
       status = pipeSpawn(server, &gff_pipe_err) ;
 
       if (!status)
