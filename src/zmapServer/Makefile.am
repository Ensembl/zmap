--- conflicted
+++ resolved
@@ -18,15 +18,11 @@
 zmapServer.cpp \
 zmapServer.hpp \
 zmapServerPrototype.hpp \
-<<<<<<< HEAD
 zmapServerRequestHandler.cpp \
 zmapServer_P.hpp \
-]$(NULL)
-=======
 zmapDataSource_P.hpp \
 zmapDataSource.cpp \
 $(NULL)
->>>>>>> edbc5c67
 
 libZMapServer_la_LIBADD  = 
 libZMapServer_la_CFLAGS  = $(INCLUDE_COMMON)
