/*  File: zmapServer.h
 *  Author: Ed Griffiths (edgrif@sanger.ac.uk)
 *  Copyright (c) 2006-2015: Genome Research Ltd.
 *-------------------------------------------------------------------
 * ZMap is free software; you can redistribute it and/or
 * modify it under the terms of the GNU General Public License
 * as published by the Free Software Foundation; either version 2
 * of the License, or (at your option) any later version.
 *
 * This program is distributed in the hope that it will be useful,
 * but WITHOUT ANY WARRANTY; without even the implied warranty of
 * MERCHANTABILITY or FITNESS FOR A PARTICULAR PURPOSE.  See the
 * GNU General Public License for more details.
 *
 * You should have received a copy of the GNU General Public License
 * along with this program; if not, write to the Free Software
 * Foundation, Inc., 59 Temple Place - Suite 330, Boston, MA  02111-1307, USA.
 * or see the on-line version at http://www.gnu.org/copyleft/gpl.txt
 *-------------------------------------------------------------------
 * This file is part of the ZMap genome database package
 * and was written by
 *      Ed Griffiths (Sanger Institute, UK) edgrif@sanger.ac.uk,
 *        Roy Storey (Sanger Institute, UK) rds@sanger.ac.uk,
 *   Malcolm Hinsley (Sanger Institute, UK) mh17@sanger.ac.uk
 *
 * Description: Generalised server interface, hides details of
 *              acedb/file etc. details from caller.
 *
 *-------------------------------------------------------------------
 */
#ifndef ZMAP_SERVER_H
#define ZMAP_SERVER_H

#include <glib.h>

#include <ZMap/zmapFeature.hpp>
#include <ZMap/zmapUrl.hpp>

#include <ZMap/zmapServerProtocol.hpp>



/* Opaque type, represents a connection to a data server. */
typedef struct _ZMapServerStruct *ZMapServer ;


gboolean zMapServerGlobalInit(ZMapURL url, void **server_global_data_out) ;
ZMapServerResponseType zMapServerCreateConnection(ZMapServer *server_out, void *server_global_data,
<<<<<<< HEAD
                                                  GQuark source_name, char *config_file,
                                                  ZMapURL url,
                                                  char *version_str,
                                                  pthread_mutex_t *mutex);
=======
						  GQuark source_name, char *config_file,
						  ZMapURL url,  char *format,
                                                  int timeout, char *version_str) ;
>>>>>>> c42502c0
ZMapServerResponseType zMapServerOpenConnection(ZMapServer server,ZMapServerReqOpen req_open) ;
ZMapServerResponseType zMapServerGetServerInfo(ZMapServer server, ZMapServerReqGetServerInfo info) ;
ZMapServerResponseType zMapServerFeatureSetNames(ZMapServer server,
						 GList **feature_sets_inout,
						 GList **biotypes_inout,
						 GList *sources,
						 GList **required_styles,
						 GHashTable **featureset_2_stylelist_out,
						 GHashTable **source_2_featureset_out,
						 GHashTable **source_2_sourcedata_out) ;
ZMapServerResponseType zMapServerGetStyles(ZMapServer server, GHashTable **types_out) ;
ZMapServerResponseType zMapServerGetFeatures(ZMapServer server,
					     ZMapStyleTree &styles, ZMapFeatureContext feature_context) ;
ZMapServerResponseType zMapServerGetContextSequences(ZMapServer server,
						     ZMapStyleTree &styles, ZMapFeatureContext feature_context) ;
ZMapServerResponseType zMapServerStylesHaveMode(ZMapServer server, gboolean *have_mode) ;
ZMapServerResponseType zMapServerGetSequence(ZMapServer server, GList *sequences_inout) ;
ZMapServerResponseType zMapServerSetContext(ZMapServer server, ZMapFeatureContext feature_context) ;
ZMapFeatureContext zMapServerCopyContext(ZMapServer server) ;
const char *zMapServerLastErrorMsg(ZMapServer server) ;
ZMapServerResponseType zMapServerGetStatus(ZMapServer server, gint *exit_code);
ZMapServerResponseType zMapServerGetConnectState(ZMapServer server, ZMapServerConnectStateType *connect_state) ;
ZMapServerResponseType zMapServerCloseConnection(ZMapServer server) ;
ZMapServerResponseType zMapServerFreeConnection(ZMapServer server) ;


#endif /* !ZMAP_SERVER_H */<|MERGE_RESOLUTION|>--- conflicted
+++ resolved
@@ -46,16 +46,9 @@
 
 gboolean zMapServerGlobalInit(ZMapURL url, void **server_global_data_out) ;
 ZMapServerResponseType zMapServerCreateConnection(ZMapServer *server_out, void *server_global_data,
-<<<<<<< HEAD
                                                   GQuark source_name, char *config_file,
                                                   ZMapURL url,
-                                                  char *version_str,
-                                                  pthread_mutex_t *mutex);
-=======
-						  GQuark source_name, char *config_file,
-						  ZMapURL url,  char *format,
-                                                  int timeout, char *version_str) ;
->>>>>>> c42502c0
+                                                  char *version_str);
 ZMapServerResponseType zMapServerOpenConnection(ZMapServer server,ZMapServerReqOpen req_open) ;
 ZMapServerResponseType zMapServerGetServerInfo(ZMapServer server, ZMapServerReqGetServerInfo info) ;
 ZMapServerResponseType zMapServerFeatureSetNames(ZMapServer server,
