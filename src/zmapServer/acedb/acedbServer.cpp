--- conflicted
+++ resolved
@@ -318,8 +318,7 @@
 
 
 static gboolean createConnection(void **server_out,
-<<<<<<< HEAD
-				 char *config_file, ZMapURL url,
+				 GQuark source_name, char *config_file, ZMapURL url,
 
 #ifdef ED_G_NEVER_INCLUDE_THIS_CODE
                                  char *format,
@@ -330,13 +329,9 @@
 #ifdef ED_G_NEVER_INCLUDE_THIS_CODE
 , int timeout
 #endif /* ED_G_NEVER_INCLUDE_THIS_CODE */
-
+,
+                                 pthread_mutex_t *mutex_unused
 )
-=======
-				 GQuark source_name, char *config_file, ZMapURL url, char *format,
-                                 char *version_str, int timeout,
-                                 pthread_mutex_t *mutex_unused)
->>>>>>> edbc5c67
 {
   gboolean result = FALSE ;
   GError *error = NULL ;
