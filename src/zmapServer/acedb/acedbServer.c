/*  Last edited: Jul  7 14:47 2011 (edgrif) */
/*  File: acedbServer.c
 *  Author: Ed Griffiths (edgrif@sanger.ac.uk)
 *  Copyright (c) 2006-2011: Genome Research Ltd.
 *-------------------------------------------------------------------
 * ZMap is free software; you can redistribute it and/or
 * modify it under the terms of the GNU General Public License
 * as published by the Free Software Foundation; either version 2
 * of the License, or (at your option) any later version.
 *
 * This program is distributed in the hope that it will be useful,
 * but WITHOUT ANY WARRANTY; without even the implied warranty of
 * MERCHANTABILITY or FITNESS FOR A PARTICULAR PURPOSE.  See the
 * GNU General Public License for more details.
 *
 * You should have received a copy of the GNU General Public License
 * along with this program; if not, write to the Free Software
 * Foundation, Inc., 59 Temple Place - Suite 330, Boston, MA  02111-1307, USA.
 * or see the on-line version at http://www.gnu.org/copyleft/gpl.txt
 *-------------------------------------------------------------------
 * This file is part of the ZMap genome database package
 * and was written by
 *      Ed Griffiths (Sanger Institute, UK) edgrif@sanger.ac.uk,
 *        Roy Storey (Sanger Institute, UK) rds@sanger.ac.uk,
 *     Malcolm Hinsley (Sanger Institute, UK) mh17@sanger.ac.uk
 *
 * Description: Implements the method functions for a zmap server
 *              by making the appropriate calls to the acedb server.
 *
 * Exported functions: See zmapServer.h
 *-------------------------------------------------------------------
 */

#include <ZMap/zmap.h>






#include <string.h>
#include <stdio.h>
#include <AceConn.h>
#include <glib.h>
#include <ZMap/zmapUtils.h>
#include <ZMap/zmapGLibUtils.h>
#include <ZMap/zmapConfigIni.h>
#include <ZMap/zmapConfigStrings.h>
#include <ZMap/zmapGFF.h>
#include <ZMap/zmapStyle.h>
#include <zmapServerPrototype.h>
#include <acedbServer_P.h>




typedef struct
{
  gboolean first_method ;
  gboolean find_string ;
  gboolean name_list ;
  GString *str ;
} ZMapTypesStringStruct, *ZMapTypesString ;


typedef struct
{
  GList *methods ;
  GHashTable *method_2_data ;
  GHashTable *styles ;
} LoadableStruct, *Loadable ;


typedef struct
{
  AcedbServer server ;
  GList *feature_set_methods ;
  GList *feature_methods ;
  GList *required_styles ;
  GHashTable *set_2_styles ;
  gboolean error ;
} GetMethodsStylesStruct, *GetMethodsStyles ;


typedef struct
{
  GQuark feature_set_id ;
  char *remark ;
  GHashTable *method_2_feature_set ;
} HashFeatureSetStruct, *HashFeatureSet ;



typedef struct
{
  GQuark feature_set ;
} ZMapColGroupDataStruct, *ZMapColGroupData ;


typedef struct
{
  ZMapServerResponseType result ;
  AcedbServer server ;
  GHashTable *styles ;
  GList *src_feature_set_names;
  GHFunc eachBlock ;
  int num_features;
} DoAllAlignBlocksStruct, *DoAllAlignBlocks ;


typedef struct
{
  char *name ;
  char *spec ;
} AcedbColourSpecStruct, *AcedbColourSpec ;


typedef struct
{
  GHashTable *method_2_data ;
  GHashTable *styles;
  GList *fetch_methods ;
} MethodFetchStruct, *MethodFetch ;


typedef struct
{
  char *draw ;
  char *fill ;
  char *border ;
} StyleColourStruct, *StyleColour ;

typedef struct
{
  StyleColourStruct normal ;
  StyleColourStruct selected ;
} StyleFeatureColoursStruct, *StyleFeatureColours ;


typedef struct
{
  GList *names_list ;

  GQuark feature_set ;

  GList *required_styles ;
} ColGroupNamesStruct, *ColGroupNames ;


typedef ZMapFeatureTypeStyle (*ParseMethodFunc)(char *method_str_in,
						char **end_pos, ZMapColGroupData *col_group_data) ;

typedef gboolean (*ParseMethodNamesFunc)(AcedbServer server, char *method_str_in,
					 char **end_pos, gpointer user_data) ;


/* These provide the interface functions for an acedb server implementation, i.e. you
 * shouldn't change these prototypes without changing all the other server prototypes..... */
static gboolean globalInit(void) ;
static gboolean createConnection(void **server_out,
				 ZMapURL url, char *format,
                                 char *version_str, int timeout) ;
static ZMapServerResponseType openConnection(void *server,ZMapServerReqOpen req_open) ;
static ZMapServerResponseType getInfo(void *server, ZMapServerInfo info) ;
static ZMapServerResponseType getFeatureSetNames(void *server,
						 GList **feature_sets_out,
						 GList *sources,
						 GList **required_styles,
						 GHashTable **featureset_2_stylelist_inout,
						 GHashTable **featureset_2_column_inout,
						 GHashTable **source_2_sourcedata_inout) ;
static ZMapServerResponseType getStyles(void *server, GHashTable **styles_out) ;
static ZMapServerResponseType haveModes(void *server, gboolean *have_mode) ;
static ZMapServerResponseType getSequences(void *server_in, GList *sequences_inout) ;
static ZMapServerResponseType setContext(void *server, ZMapFeatureContext feature_context) ;
static ZMapServerResponseType getFeatures(void *server_in, GHashTable *styles, ZMapFeatureContext feature_context_out) ;
static ZMapServerResponseType getContextSequence(void *server_in, GHashTable *styles, ZMapFeatureContext feature_context_out) ;
static char *lastErrorMsg(void *server) ;
static ZMapServerResponseType getStatus(void *server_conn, gint *exit_code, gchar **stderr_out);
static ZMapServerResponseType closeConnection(void *server_in) ;
static ZMapServerResponseType destroyConnection(void *server) ;


/* general internal routines. */
static ZMapServerResponseType findColStyleTags(AcedbServer server,
					       GList **feature_set_methods_inout,
					       GList **feature_methods_out,
					       GList **required_styles_out,
					       GHashTable **featureset_2_stylelist_inout) ;
static GList *getMethodsLoadable(GList *all_methods, GHashTable *method_2_data, GHashTable *styles) ;
static void loadableCB(gpointer data, gpointer user_data) ;
static char *getMethodString(GList *styles_or_style_names,
			     gboolean style_name_list, gboolean find_string, gboolean find_methods) ;
static void addTypeName(gpointer data, gpointer user_data) ;
static gboolean sequenceRequest(DoAllAlignBlocks get_features, ZMapFeatureBlock feature_block) ;
static gboolean blockDNARequest(AcedbServer server, GHashTable *styles, ZMapFeatureBlock feature_block) ;
static gboolean getDNARequest(AcedbServer server, char *sequence_name, int start, int end,
			      int *dna_length_out, char **dna_sequence_out) ;
static gboolean getSequenceMapping(AcedbServer server, ZMapFeatureContext feature_context) ;
static gboolean getSMapping(AcedbServer server, char *class,
			    char *sequence, int start, int end,
			    char **parent_class_out, char **parent_name_out,
			    ZMapMapBlock child_to_parent_out) ;
static gboolean getSMapLength(AcedbServer server, char *obj_class, char *obj_name,
			      int *obj_length_out) ;
static gboolean checkServerVersion(AcedbServer server) ;
static gboolean findSequence(AcedbServer server, char *sequence_name) ;
static gboolean setQuietMode(AcedbServer server) ;

static gboolean parseTypes(AcedbServer server, GHashTable **styles_out,
			   ParseMethodNamesFunc parse_func_in, gpointer user_data) ;
static ZMapServerResponseType findMethods(AcedbServer server, char *search_str, int *num_found) ;
static ZMapServerResponseType getObjNames(AcedbServer server, GList **style_names_out) ;
static ZMapFeatureTypeStyle parseMethod(char *method_str_in,
					char **end_pos, ZMapColGroupData *col_group_data) ;
static gboolean parseMethodColGroupNames(AcedbServer server, char *method_str_in,
					 char **end_pos, gpointer user_data) ;
static void addMethodCB(gpointer data, gpointer user_data) ;
gint resortStyles(gconstpointer a, gconstpointer b, gpointer user_data) ;
int getFoundObj(char *text) ;

static void eachAlignment(gpointer key, gpointer data, gpointer user_data) ;
static void eachBlockSequenceRequest(gpointer key, gpointer data, gpointer user_data) ;
static void eachBlockDNARequest(gpointer key, gpointer data, gpointer user_data);

static char *getAcedbColourSpec(char *acedb_colour_name) ;

static gboolean parseMethodStyleNames(AcedbServer server, char *method_str_in,
				      char **end_pos, gpointer user_data) ;

#ifdef ED_G_NEVER_INCLUDE_THIS_CODE
static void printCB(gpointer data, gpointer user_data) ;
static void stylePrintCB(gpointer data, gpointer user_data) ;
#endif /* ED_G_NEVER_INCLUDE_THIS_CODE */

static ZMapFeatureTypeStyle parseStyle(char *method_str_in,
				       char **end_pos, ZMapColGroupData *col_group_data) ;
static gboolean getStyleColour(StyleFeatureColours style_colours, char **line_pos) ;
static ZMapServerResponseType doGetSequences(AcedbServer server, GList *sequences_inout) ;
static gboolean getServerInfo(AcedbServer server, ZMapServerInfo info) ;

static int equaliseLists(AcedbServer server, GList **feature_sets_inout, GList *method_names,
			 char *query_name, char *reference_name) ;
static gint quarkCaseCmp(gconstpointer a, gconstpointer b) ;
static void setErrMsg(AcedbServer server, char *new_msg) ;
static void resetErr(AcedbServer server) ;

static char *get_url_query_value(char *full_query, char *key) ;
static gboolean get_url_query_boolean(char *full_query, char *key) ;

static void freeDataCB(gpointer data) ;
static void freeSetCB(gpointer data) ;

/*
 *             Server interface functions.
 */



/* Compulsory routine, without this we can't do anything....returns a list of functions
 * that can be used to contact an acedb server. The functions are only visible through
 * this struct. */
void acedbGetServerFuncs(ZMapServerFuncs acedb_funcs)
{
  acedb_funcs->global_init = globalInit ;
  acedb_funcs->create = createConnection ;
  acedb_funcs->open = openConnection ;
  acedb_funcs->get_info = getInfo ;
  acedb_funcs->feature_set_names = getFeatureSetNames ;
  acedb_funcs->get_styles = getStyles ;
  acedb_funcs->have_modes = haveModes ;
  acedb_funcs->get_sequence = getSequences ;
  acedb_funcs->set_context = setContext ;
  acedb_funcs->get_features = getFeatures ;
  acedb_funcs->get_context_sequences = getContextSequence ;
  acedb_funcs->errmsg = lastErrorMsg ;
  acedb_funcs->get_status = getStatus ;
  acedb_funcs->close = closeConnection;
  acedb_funcs->destroy = destroyConnection ;

  return ;
}



/*
 *    Although these routines are static they form the external interface to the acedb server.
 */


/* For stuff that just needs to be done once at the beginning..... */
static gboolean globalInit(void)
{
  gboolean result = TRUE ;

  return result ;
}

static gboolean createConnection(void **server_out,
				 ZMapURL url, char *format,
                                 char *version_str, int timeout)
{
  gboolean result = FALSE ;
  gboolean use_methods = FALSE;
  AcedbServer server ;

  /* Always return a server struct as it contains error message stuff. */
  server = (AcedbServer)g_new0(AcedbServerStruct, 1) ;

  resetErr(server) ;

  server->host = g_strdup(url->host) ;
  server->port = url->port ;

  /* We need a minimum server version but user can specify a higher one in the config file. */
  if (version_str)
    {
      if (zMapCompareVersionStings(ACEDB_SERVER_MIN_VERSION, version_str))
	server->version_str = g_strdup(version_str) ;
      else
	{
	  ZMAPSERVER_LOG(Warning, ACEDB_PROTOCOL_STR, server->host,
			 "Requested server version was %s but minimum supported is %s.",
			 version_str, ACEDB_SERVER_MIN_VERSION) ;
	  server->version_str = g_strdup(ACEDB_SERVER_MIN_VERSION) ;
	}
    }
  else
    server->version_str = g_strdup(ACEDB_SERVER_MIN_VERSION) ;

  server->has_new_tags = TRUE ;

  use_methods = get_url_query_boolean(url->query, "use_methods");

  server->has_new_tags = !use_methods;

  if (server->has_new_tags)
    {
#ifdef ED_G_NEVER_INCLUDE_THIS_CODE
      server->method_2_data = g_hash_table_new_full(NULL, NULL, NULL, freeDataCB) ;


      server->method_2_feature_set = g_hash_table_new_full(NULL, NULL, NULL, freeSetCB) ;
#endif /* ED_G_NEVER_INCLUDE_THIS_CODE */
    }

  server->zmap_start = 1;
  server->zmap_end = 0;

  *server_out = (void *)server ;

  if ((server->last_err_status =
       AceConnCreate(&(server->connection), server->host, url->port, url->user, url->passwd, timeout)) == ACECONN_OK)
    result = TRUE ;

  return result ;
}


/* When we open the connection we not only check the acedb version of the server but also
 * set "quiet" mode on so that we can get dna, gff and other stuff back unadulterated by
 * extraneous information. */
// mh17: added sequence_server flag for compatability with pipeServer, it's not used here
static ZMapServerResponseType openConnection(void *server_in, ZMapServerReqOpen req_open)
{
  ZMapServerResponseType result = ZMAP_SERVERRESPONSE_REQFAIL ;
  AcedbServer server = (AcedbServer)server_in ;

  resetErr(server) ;

  server->zmap_start = req_open->zmap_start;
  server->zmap_end   = req_open->zmap_end;

  if ((server->last_err_status = AceConnConnect(server->connection)) == ACECONN_OK)
    {
      if (checkServerVersion(server) && setQuietMode(server))
	result = ZMAP_SERVERRESPONSE_OK ;
      else
	{
	  result = ZMAP_SERVERRESPONSE_REQFAIL ;
	  ZMAPSERVER_LOG(Warning, ACEDB_PROTOCOL_STR, server->host,
			 "Could open connection because: %s", server->last_err_msg) ;
	}
    }

  return result ;
}



static ZMapServerResponseType getInfo(void *server_in, ZMapServerInfo info)
{
  ZMapServerResponseType result = ZMAP_SERVERRESPONSE_REQFAIL ;
  AcedbServer server = (AcedbServer)server_in ;

  resetErr(server) ;

  if (getServerInfo(server, info))
    {
      result = ZMAP_SERVERRESPONSE_OK ;
    }
  else
    {
      result = ZMAP_SERVERRESPONSE_REQFAIL ;
      ZMAPSERVER_LOG(Warning, ACEDB_PROTOCOL_STR, server->host,
		     "Could not get server info because: %s", server->last_err_msg) ;
    }

  return result ;
}



// if we had a mapping given by ZMap, make that take priority: overwrite the ACEDB one
void overlayFeatureSet2Column(GHashTable *method_2_feature_set, GHashTable *featureset_2_column)
{
  GList *iter;
  gpointer key,value;
  ZMapFeatureSetDesc method_set,featureset;

  if(!featureset_2_column)
      return;
  zMap_g_hash_table_iter_init(&iter,method_2_feature_set);
  while(zMap_g_hash_table_iter_next(&iter,&key,&value))
  {
      featureset = (ZMapFeatureSetDesc) g_hash_table_lookup(featureset_2_column,key);
      method_set = (ZMapFeatureSetDesc) value;

      if(featureset)
      {
            method_set->column_id = featureset->column_id;
            if(featureset->feature_set_text)
                  method_set->feature_set_text = g_strdup(featureset->feature_set_text);
      }
      if(!method_set->column_ID)
            method_set->column_ID = method_set->column_id;
      if(!method_set->feature_src_ID)
            method_set->column_ID = method_set->column_ID;
  }
}

// if we had a mapping given by ZMap, make that take priority: overwrite the ACEDB one
void overlaySource2Data(GHashTable *method_2_data, GHashTable *source_2_data)
{
  GList *iter;
  gpointer key,value;
  ZMapFeatureSource method_src,source_data;

  if(!source_2_data)
      return;

  zMap_g_hash_table_iter_init(&iter,method_2_data);
  while(zMap_g_hash_table_iter_next(&iter,&key,&value))
  {
      source_data = (ZMapFeatureSource) g_hash_table_lookup(source_2_data,key);
      method_src  = (ZMapFeatureSource) value;

      if(source_data)
      {
            if(source_data->style_id)
                  method_src->style_id = source_data->style_id;
            if(source_data->source_id)
                  method_src->source_id = source_data->source_id;
            if(source_data->source_text)
                  method_src->source_text = source_data->source_text;
      }
  }
}

/* Feature Set names passed to the acedb server _MUST_ be the names of Method objects in the
 * database.
 * If we are using the new method/style tags then the Method objects may contain Column_group
 * tags which are used to combine several feature sets into one and each method that contains
 * features must have a zmap style.
 *
 * This function must do a lot of checking and it is vital this is done well otherwise we end up
 * with styles/methods we don't need or much worse we don't load all the styles that the
 * feature sets require.
 *
 * This function takes a list of names, checks that it can find the corresponding Method objects
 * and then retrieves those methods. It looks in the methods for Column_group tags and uses them
 * to construct a new list of all the feature sets that need to be retrieved from the server.
 *
 *  */
static ZMapServerResponseType getFeatureSetNames(void *server_in,
						 GList **feature_sets_inout,
						 GList *sources,
						 GList **required_styles_out,
						 GHashTable **featureset_2_stylelist_inout,
						 GHashTable **featureset_2_column_inout,
						 GHashTable **source_2_sourcedata_inout)
{
  ZMapServerResponseType result = ZMAP_SERVERRESPONSE_REQFAIL ;
  AcedbServer server = (AcedbServer)server_in ;
  char *method_string = NULL ;
  int num_methods = 0, num_feature_sets ;
  GList *feature_sets, *feature_set_methods, *feature_methods, *col_group_methods,  *method_names ;
  GList *required_styles ;
  GHashTable *featureset_2_stylelist ;

  resetErr(server) ;

  if (server->all_methods)
    {
      g_list_free(server->all_methods) ;
      server->all_methods = NULL ;
    }

  if (server->has_new_tags)
    {

#ifdef ED_G_NEVER_INCLUDE_THIS_CODE
      g_hash_table_destroy(server->method_2_data) ;
#endif /* ED_G_NEVER_INCLUDE_THIS_CODE */

      server->method_2_data = g_hash_table_new_full(NULL, NULL, NULL, freeDataCB) ;


#ifdef ED_G_NEVER_INCLUDE_THIS_CODE
      g_hash_table_destroy(server->method_2_feature_set) ;
#endif /* ED_G_NEVER_INCLUDE_THIS_CODE */

      server->method_2_feature_set = g_hash_table_new_full(NULL, NULL, NULL, freeSetCB) ;
    }


  /* Here we need to find methods for all the given feature set names and then look
   * for column groups and styles if the new tag sets are being used.
   *
   * The list needs to be stored inside the server struct for later use in getting styles..*/

  feature_sets = *feature_sets_inout ;
  feature_set_methods = col_group_methods = required_styles = method_names = NULL ;
  num_feature_sets = g_list_length(feature_sets) ;


  /* 1) find methods to match feature set names, puts methods into acedb's active keyset.
   * (method_string is an acedb query string to find all those methods). */
  method_string = getMethodString(feature_sets, TRUE, TRUE, TRUE) ;

  if ((result = findMethods(server_in, method_string, &num_methods)) != ZMAP_SERVERRESPONSE_OK)
    {
      result = ZMAP_SERVERRESPONSE_REQFAIL ;
      ZMAPSERVER_LOG(Critical, ACEDB_PROTOCOL_STR, server->host,
		     "Could not find feature set methods in server because: %s", server->last_err_msg) ;
    }
  else if (num_feature_sets != num_methods)
    {
      if (num_feature_sets > num_methods)
	{
	  ZMAPSERVER_LOG(Warning,  ACEDB_PROTOCOL_STR, server->host,
			 "%s", "Some featuresets could not be found.") ;
	}
      else
	{
	  ZMAPSERVER_LOG(Critical, ACEDB_PROTOCOL_STR, server->host,
			 "%s", "Too many featuresets found ! Ace Server Query probably incorrect !") ;
	  result = ZMAP_SERVERRESPONSE_REQFAIL ;
	}
    }

  g_free(method_string) ;



  /* 2) Check feature set names against method names, remove any feature sets for which there is
   * no method, we fail if no methods are found. */
  if (result != ZMAP_SERVERRESPONSE_REQFAIL)
    {
      if ((result = getObjNames(server, &feature_set_methods)) == ZMAP_SERVERRESPONSE_OK)
	{


#ifdef ED_G_NEVER_INCLUDE_THIS_CODE
	  zMap_g_list_quark_print(feature_set_methods, "feature_set_methods", FALSE) ;
#endif /* ED_G_NEVER_INCLUDE_THIS_CODE */



	  if (num_feature_sets != num_methods)
	    {
	      if (!equaliseLists(server, &(feature_sets), feature_set_methods, "Feature Sets", "Methods"))
		{
		  result = ZMAP_SERVERRESPONSE_REQFAIL ;
		}
	    }
	}
      else
	{
	  result = ZMAP_SERVERRESPONSE_REQFAIL ;
	  ZMAPSERVER_LOG(Critical, ACEDB_PROTOCOL_STR, server->host,
			 "Could not get list of feature set methods from server because: %s",
			 server->last_err_msg) ;
	}
    }


  /* If we are using styles/column groups then extra processing is required, otherwise we just
   * return what methods we have and if possible the list of required styles. The all_methods
   * list is used by acedb in retrieving just those features in a seqget/seqfeatures call. */
  if (result != ZMAP_SERVERRESPONSE_REQFAIL && server->has_new_tags)
    {
      featureset_2_stylelist = *featureset_2_stylelist_inout ;

      if ((result = findColStyleTags(server,
				     &feature_sets, &feature_methods,
				     &required_styles, &featureset_2_stylelist))
	  != ZMAP_SERVERRESPONSE_REQFAIL)
	{
	  server->all_methods = feature_methods ;


	  /* hack for now...should really check that they are all in feature_methods. */
	  if (sources)
	    server->all_methods = sources ;


	  *feature_sets_inout = feature_sets ;

	  *required_styles_out = required_styles ;

	  *featureset_2_stylelist_inout = featureset_2_stylelist ;

        overlayFeatureSet2Column(server->method_2_feature_set,*featureset_2_column_inout);
	  *featureset_2_column_inout = server->method_2_feature_set ;

        overlaySource2Data(server->method_2_data,*source_2_sourcedata_inout);
	  *source_2_sourcedata_inout = server->method_2_data ;
	}
    }
  else if (result != ZMAP_SERVERRESPONSE_REQFAIL)
    {
      server->all_methods = feature_set_methods ;

      *feature_sets_inout = feature_sets ;

      *required_styles_out = g_list_copy(feature_set_methods) ;
    }

  return result ;
}




static ZMapServerResponseType getStyles(void *server_in, GHashTable **styles_out)
{
  ZMapServerResponseType result = ZMAP_SERVERRESPONSE_REQFAIL ;
  AcedbServer server = (AcedbServer)server_in ;

  resetErr(server) ;

  if (!findMethods(server, NULL, NULL) == ZMAP_SERVERRESPONSE_OK)
    {
      result = ZMAP_SERVERRESPONSE_REQFAIL ;
      ZMAPSERVER_LOG(Warning, ACEDB_PROTOCOL_STR, server->host,
		     "Could not find types on server because: %s", server->last_err_msg) ;
    }
  else
    {
      if (parseTypes(server, styles_out, NULL, NULL))
	{
	  result = ZMAP_SERVERRESPONSE_OK ;
	}
      else
	{
	  result = ZMAP_SERVERRESPONSE_REQFAIL ;
	  ZMAPSERVER_LOG(Warning, ACEDB_PROTOCOL_STR, server->host,
			 "Could not get types from server because: %s", server->last_err_msg) ;
	}
    }

  return result ;
}


/* acedb Method objects do not usually have any mode information (e.g. transcript etc),
 * Zmap_Style objects do.
 *
 * We can't test for this until the config file is read which happens when we make
 * the connection. */
static ZMapServerResponseType haveModes(void *server_in, gboolean *have_mode)
{
  ZMapServerResponseType result = ZMAP_SERVERRESPONSE_REQFAIL ;
  AcedbServer server = (AcedbServer)server_in ;

  resetErr(server) ;

  if (server->connection)
    {
      if (server->has_new_tags)
	*have_mode = TRUE ;
      else
	*have_mode = FALSE ;

      result = ZMAP_SERVERRESPONSE_OK ;
    }

  return result ;
}


static ZMapServerResponseType getStatus(void *server_conn, gint *exit_code, gchar **stderr_out)
{
      *exit_code = 0;
      *stderr_out = NULL;
      return ZMAP_SERVERRESPONSE_OK;
}


static ZMapServerResponseType getSequences(void *server_in, GList *sequences_inout)
{
  ZMapServerResponseType result = ZMAP_SERVERRESPONSE_REQFAIL ;
  AcedbServer server = (AcedbServer)server_in ;

  resetErr(server) ;

  if (!sequences_inout)
    {
      setErrMsg(server, g_strdup("getSequences request made but no sequence names specified.")) ;

      server->last_err_status = ACECONN_BADARGS ;
    }
  else
    {
      if ((result = doGetSequences(server_in, sequences_inout)) != ZMAP_SERVERRESPONSE_OK)
	{
	  result = ZMAP_SERVERRESPONSE_REQFAIL ;
	  ZMAPSERVER_LOG(Warning, ACEDB_PROTOCOL_STR, server->host,
			 "Could not get sequences from server because: %s", server->last_err_msg) ;
	}
    }

  return result ;
}



/* the struct/param handling will not work in these routines now and needs sorting out.... */

static ZMapServerResponseType setContext(void *server_in, ZMapFeatureContext feature_context)
{
  ZMapServerResponseType result = ZMAP_SERVERRESPONSE_OK ;
  AcedbServer server = (AcedbServer)server_in ;
  gboolean status ;

  resetErr(server) ;

  server->req_context = feature_context ;


  /*  HERE WE NEED TO ACCEPT A PASSED IN FEATURE CONTEXT AND THEN COPY IT AND FILL IT IN,
      THE COPY CONTEXT NEEDS TO HAPPEN HERE.....*/
#ifdef ED_G_NEVER_INCLUDE_THIS_CODE
  feature_context = zMapFeatureContextCreate(server->sequence) ;
#endif /* ED_G_NEVER_INCLUDE_THIS_CODE */

  if (!(status = getSequenceMapping(server, feature_context)))
    {
      result = ZMAP_SERVERRESPONSE_REQFAIL ;
      ZMAPSERVER_LOG(Warning, ACEDB_PROTOCOL_STR, server->host,
		     "Could not map %s because: %s",
		     g_quark_to_string(server->req_context->sequence_name), server->last_err_msg) ;
    }
  else
    {
      server->current_context = feature_context ;
    }

  return result ;
}



/* Get features sequence. */
static ZMapServerResponseType getFeatures(void *server_in, GHashTable *styles, ZMapFeatureContext feature_context)
{
  AcedbServer server = (AcedbServer)server_in ;
  DoAllAlignBlocksStruct get_features ;

  resetErr(server) ;

  server->current_context = feature_context ;

  get_features.result = ZMAP_SERVERRESPONSE_OK ;
  get_features.server = (AcedbServer)server_in ;
  get_features.server->last_err_status = ACECONN_OK ;
  get_features.styles = styles ;
  get_features.src_feature_set_names = NULL;
  get_features.eachBlock = eachBlockSequenceRequest;
  get_features.num_features = 0;



  zMapPrintTimer(NULL, "In thread, getting features") ;

  /* Fetch all the alignment blocks for all the sequences. */
  g_hash_table_foreach(feature_context->alignments, eachAlignment, (gpointer)&get_features) ;

      /* get the list of source featuresets */
  feature_context->src_feature_set_names = get_features.src_feature_set_names;

#if MH17_this_cant_work
      /* replace the list of requested columns with a list of requested featuresets
       * this is needed to keep track of what featuresets were actually requested.
       *
       * NOTE src_feature_set_names is constructed per block and merged
       * req_feature_set_names is as given and applies to all blocks??
       * NOTE multiple block requests are not currently used and cannot apply to pipe servers
       * It would be much simpler to use single block requests only and if
       * necessary implement multiple block requests from the main ZMap code
       * as this would be compatable with pipeServers
       */
#warning review this if multiple blocks are implemented
  GList *req_names,*req_cols;
  req_cols = feature_context->req_feature_set_names;
  req_names = NULL;
  while(req_cols)
  {

      column = g_hash_table_lookup(server->method_2_feature_set,);
      if(column)
      {
            req_names = g_list_concat(req_names,column->features
      }
      req_cols = g_list_delete_link(req_names,req_cols);

  }
#endif

  zMapPrintTimer(NULL, "In thread, got features") ;


#ifdef ED_G_NEVER_INCLUDE_THIS_CODE
  {
    GError *error = NULL ;

    zMapFeatureDumpStdOutFeatures(feature_context, styles, &error) ;

  }
#endif /* ED_G_NEVER_INCLUDE_THIS_CODE */

	// see comment in zmapFeature,h/ ref: num_features
  feature_context->num_features = get_features.num_features;


  return get_features.result ;
}


/* Get features and/or sequence. */
static ZMapServerResponseType getContextSequence(void *server_in, GHashTable *styles, ZMapFeatureContext feature_context)
{
  AcedbServer server = (AcedbServer)server_in ;
  DoAllAlignBlocksStruct get_sequence ;

  resetErr(server) ;

  get_sequence.result = ZMAP_SERVERRESPONSE_OK;
  get_sequence.server = server ;
  get_sequence.styles = styles ;
  get_sequence.src_feature_set_names = NULL;
  get_sequence.server->last_err_status = ACECONN_OK;
  get_sequence.eachBlock = eachBlockDNARequest;

  g_hash_table_foreach(feature_context->alignments, eachAlignment, (gpointer)&get_sequence) ;

  return get_sequence.result;
}


char *lastErrorMsg(void *server_in)
{
  char *err_msg = NULL ;
  AcedbServer server = (AcedbServer)server_in ;

  zMapAssert(server_in) ;

  if (server->last_err_msg)
    err_msg = server->last_err_msg ;
  else if (server->last_err_status != ACECONN_OK)
    server->last_err_msg = err_msg =
      g_strdup(AceConnGetErrorMsg(server->connection, server->last_err_status)) ;

  return err_msg ;
}


static ZMapServerResponseType closeConnection(void *server_in)
{
  ZMapServerResponseType result = ZMAP_SERVERRESPONSE_REQFAIL ;
  AcedbServer server = (AcedbServer)server_in ;

  resetErr(server) ;

  if ((server->last_err_status = AceConnConnectionOpen(server->connection)) == ACECONN_OK
      && (server->last_err_status = AceConnDisconnect(server->connection)) == ACECONN_OK)
    result = ZMAP_SERVERRESPONSE_OK ;

  return result ;
}

static ZMapServerResponseType destroyConnection(void *server_in)
{
  ZMapServerResponseType result = ZMAP_SERVERRESPONSE_OK ;
  AcedbServer server = (AcedbServer)server_in ;

  resetErr(server) ;

  AceConnDestroy(server->connection) ;			    /* Does not fail. */
  server->connection = NULL ;				    /* Prevents accidental reuse. */

  g_free(server->host) ;

  if (server->last_err_msg)
    g_free(server->last_err_msg) ;

  if (server->version_str)
    g_free(server->version_str) ;

  g_free(server) ;

  return result ;
}




/*
 *                       Internal routines
 */


/* Assumes that server has a keyset of methods to be searched for Column_XXX and Style tags.
 * The methods are the "columns" and each method may directly represent features itself or
 * may group together other methods that represent features via the Column tags.
 *
 * This all takes a few stages as below.
 *  */
static ZMapServerResponseType findColStyleTags(AcedbServer server,
					       GList **feature_sets_inout,
					       GList **feature_methods_out,
					       GList **required_styles_out,
					       GHashTable **featureset_2_stylelist_inout)
{
  ZMapServerResponseType result = ZMAP_SERVERRESPONSE_OK ;
  GList *feature_sets, *feature_set_methods = NULL, *feature_methods = NULL, *required_styles = NULL ;
  GHashTable *featureset_2_stylelist ;
  char *method_string ;
  int num_orig, num_curr ;


  feature_sets = *feature_sets_inout ;
  featureset_2_stylelist = *featureset_2_stylelist_inout ;

  /*
   * Check methods/styles for columns.
   */

  /* Check that all of the methods either have a column_child tag and no style
   * or have a style and no column_child tag, any that don't will be excluded (n.b. we don't
   * validate the style it may come from another server.) This step also gets all the
   * methods that are required to load features. */
  if (result != ZMAP_SERVERRESPONSE_REQFAIL)
    {
      GetMethodsStylesStruct get_sets = {NULL} ;

      num_orig = g_list_length(feature_sets) ;

      if (parseTypes(server, NULL, parseMethodColGroupNames, &(get_sets)))
	{
	  result = ZMAP_SERVERRESPONSE_OK ;

	  feature_set_methods = get_sets.feature_set_methods ;
	  feature_methods = get_sets.feature_methods ;

#ifdef ED_G_NEVER_INCLUDE_THIS_CODE
	  printf("\n=======================\n") ;
	  zMap_g_list_quark_print(feature_set_methods, "Column feature_sets", FALSE) ;
	  printf("\n=======================\n") ;
	  zMap_g_list_quark_print(feature_methods, "Child methods", FALSE) ;
	  printf("\n=======================\n") ;
#endif /* ED_G_NEVER_INCLUDE_THIS_CODE */

	  num_curr = g_list_length(feature_set_methods) ;

	  /* Check the list of feature sets against valid methods, remove any feature sets
	   * without a valid method, we fail if no methods are found. */
	  if (num_orig != num_curr)
	    {
	      if (!equaliseLists(server, &(feature_sets), feature_set_methods, "Feature Sets", "Valid Methods"))
		{
		  result = ZMAP_SERVERRESPONSE_REQFAIL ;
		}
	    }
	}
      else
	{
	  result = ZMAP_SERVERRESPONSE_REQFAIL ;
	  ZMAPSERVER_LOG(Critical, ACEDB_PROTOCOL_STR, server->host,
			 "Could not fetch methods to look for Column_child and Style tags: %s", server->last_err_msg) ;
	}
    }



  /*
   * Check methods/styles for feature sets.
   */

  /* 2) Check that all feature methods have a style, any that don't will be excluded.
   * Also check whether any reference a parent column group. Update hash of both for
   * reference in reading features. */
  if (result != ZMAP_SERVERRESPONSE_REQFAIL)
    {
      /* 2a) Get all methods into acedb's active keyset. */
      num_orig = g_list_length(feature_methods) ;

      method_string = getMethodString(feature_methods, TRUE, TRUE, TRUE) ;

      if ((result = findMethods(server, method_string, &num_curr)) != ZMAP_SERVERRESPONSE_OK)
	{
	  result = ZMAP_SERVERRESPONSE_REQFAIL ;
	  ZMAPSERVER_LOG(Critical, ACEDB_PROTOCOL_STR, server->host,
			 "Could not find feature set methods in server because: %s", server->last_err_msg) ;
	}
      else if (num_orig != num_curr)
	{
	  result = ZMAP_SERVERRESPONSE_REQFAIL ;

	  if (num_orig > num_curr)
	    ZMAPSERVER_LOG(Warning,  ACEDB_PROTOCOL_STR, server->host,
			   "%s", "Some featuresets could not be found.") ;
	  else
	    ZMAPSERVER_LOG(Critical, ACEDB_PROTOCOL_STR, server->host,
			   "%s", "Too many featuresets found ! Ace Server Query probably incorrect !") ;
	}

      g_free(method_string) ;
    }


  /* 2b) Check all methods were found, remove any methods that were not, we fail if no methods are found. */
  if (result != ZMAP_SERVERRESPONSE_REQFAIL)
    {
      GList *curr_methods = NULL ;

      if ((result = getObjNames(server, &curr_methods)) == ZMAP_SERVERRESPONSE_OK)
	{
	  if (num_orig != num_curr)
	    {
	      if (!equaliseLists(server, &(feature_methods), curr_methods, "Feature Methods", "Methods"))
		{
		  result = ZMAP_SERVERRESPONSE_REQFAIL ;
		}
	    }
	}
      else
	{
	  result = ZMAP_SERVERRESPONSE_REQFAIL ;
	  ZMAPSERVER_LOG(Critical, ACEDB_PROTOCOL_STR, server->host,
			 "Could not get list of feature set methods from server because: %s",
			 server->last_err_msg) ;
	}

      g_list_free(curr_methods) ;
    }


  if (result != ZMAP_SERVERRESPONSE_REQFAIL)
    {
      GetMethodsStylesStruct get_sets = {NULL} ;

      num_orig = g_list_length(feature_methods) ;

      get_sets.server = server ;
      get_sets.set_2_styles = featureset_2_stylelist ;

      if (parseTypes(server, NULL, parseMethodStyleNames, &(get_sets)))
	{
	  result = ZMAP_SERVERRESPONSE_OK ;

	  required_styles = get_sets.required_styles ;
	  featureset_2_stylelist = get_sets.set_2_styles ;

#ifdef ED_G_NEVER_INCLUDE_THIS_CODE
	  zMap_g_list_quark_print(required_styles, "feature_sets", FALSE) ;
	  printf("\n=======================\n") ;
	  zMap_g_hashlist_print(featureset_2_stylelist) ;
	  printf("\n=======================\n") ;
#endif /* ED_G_NEVER_INCLUDE_THIS_CODE */

	  num_curr = g_list_length(get_sets.feature_methods) ;

	  if (num_orig != num_curr)
	    {
	      if (!equaliseLists(server, &(feature_methods), get_sets.feature_methods, "Feature Methods", "Methods"))
		{
		  result = ZMAP_SERVERRESPONSE_REQFAIL ;
		}
	    }
	}
      else
	{
	  result = ZMAP_SERVERRESPONSE_REQFAIL ;
	  ZMAPSERVER_LOG(Critical, ACEDB_PROTOCOL_STR, server->host,
			 "Could not fetch " COL_CHILD " methods to look for zmap_styles: %s", server->last_err_msg) ;
	}
    }

  /* Return results if all ok. */
  if (result != ZMAP_SERVERRESPONSE_REQFAIL)
    {
      *feature_sets_inout = feature_sets ;
      *feature_methods_out = feature_methods ;
      *required_styles_out = required_styles ;
      *featureset_2_stylelist_inout = featureset_2_stylelist ;
   }

  return result ;
}



static GList *getMethodsLoadable(GList *all_methods, GHashTable *method_2_data, GHashTable *styles)
{
  GList *loadable_methods = NULL ;
  LoadableStruct loadable_data ;

  loadable_data.methods = NULL ;
  loadable_data.method_2_data = method_2_data ;
  loadable_data.styles = styles  ;

  g_list_foreach(all_methods, loadableCB, &loadable_data) ;

  loadable_methods = loadable_data.methods ;

  return loadable_methods ;
}


static void loadableCB(gpointer data, gpointer user_data)
{
  Loadable loadable_data = ( Loadable)user_data ;

  loadable_data->methods = g_list_append(loadable_data->methods, GUINT_TO_POINTER(data)) ;

  return ;
}


/* Make up a string that contains method names in the correct format for an acedb "Find" command
 * (find_string == TRUE) or to be part of an acedb "seqget" command.
 * We may be passed either a list of style names in GQuark form (style_name_list == TRUE)
 * or a list of the actual styles. */
static char *getMethodString(GList *styles_or_style_names,
			     gboolean style_name_list, gboolean find_string, gboolean find_methods)
{
  char *type_names = NULL ;
  ZMapTypesStringStruct types_data ;
  GString *str ;
  gboolean free_string = TRUE ;

  zMapAssert(styles_or_style_names) ;

  str = g_string_new("") ;

  if (find_string)
    {
      if (find_methods)
	str = g_string_append(str, "query find method ") ;
      else
	str = g_string_append(str, "query find zmap_style ") ;
    }
  else
    str = g_string_append(str, "+method ") ;

  types_data.first_method = TRUE ;
  types_data.find_string = find_string ;
  types_data.name_list = style_name_list ;
  types_data.str = str ;

  g_list_foreach(styles_or_style_names, addTypeName, (void *)&types_data) ;

  if (*(str->str))
    free_string = FALSE ;

  type_names = g_string_free(str, free_string) ;


  return type_names ;
}


/* GFunc() callback function, appends style names to a string, its called for lists
 * of either style name GQuarks or lists of style structs. */
static void addTypeName(gpointer data, gpointer user_data)
{
  char *type_name = NULL ;
  GQuark key_id ;
  ZMapTypesString types_data = (ZMapTypesString)user_data ;

  /* We might be passed either a list of style names (as quarks) or a list of the actual styles
   * from which we need to extract the style name. */
  if (types_data->name_list)
    key_id = GPOINTER_TO_UINT(data) ;
  else
    {
      ZMapFeatureTypeStyle style = (ZMapFeatureTypeStyle)data;
      key_id = zMapStyleGetID(style) ;
    }

  type_name = (char *)g_quark_to_string(key_id) ;

  if (!types_data->first_method)
    {
      if (types_data->find_string)
	types_data->str = g_string_append(types_data->str, " OR ") ;
      else
	types_data->str = g_string_append(types_data->str, "|") ;
    }
  else
    types_data->first_method = FALSE ;

  if (types_data->find_string)
    {
      g_string_append_printf(types_data->str, "\"%s\"", type_name) ;
    }
  else
    types_data->str = g_string_append(types_data->str, type_name) ;

  return ;
}





/* bit of an issue over returning error messages here.....sort this out as some errors many be
 * aceconn errors, others may be data processing errors, e.g. in GFF etc., e.g.
 *
 * If we issue a command like this: "gif seqget obj ; seqfeatures" then we have a problem because
 * the server treats this as one command and returns any errors from the seqget() munged on the
 * front of the GFF output from the seqfeatures() like this:
 *
 * // ERROR -  Sequence:"yk47h9.3" (5' match) and Sequence:"yk47h9.3" (3' match) are in wrong orientation.
 * // ERROR -  Sequence:"AW057380" (5' match) and Sequence:"AW057380" (3' match) are in wrong orientation.
 * // ERROR -  Sequence:"OSTR010G5_1" (5' match) and Sequence:"OSTR010G5_1" (3' match) are in wrong orientation.
 * ##gff-version 2
 * ##source-version sgifaceserver:ACEDB 4.9.27
 * ##date 2004-09-21
 * ##sequence-region F22D3 1 35712
 * F22D3	Genomic_canonical	region	1	200	.	+	.	Sequence "B0252"
 *
 * so what to do...agh....
 *
 * I guess the best thing is to shove the errors out to the log and look for the gff start...
 *
 */
static gboolean sequenceRequest(DoAllAlignBlocks get_features, ZMapFeatureBlock feature_block)
{
  AcedbServer server = get_features->server;
  GHashTable *styles = get_features->styles;
  gboolean result = FALSE ;
  char *gene_finder_cmds = "seqactions -gf_features no_draw ;" ;
  char *acedb_request = NULL ;
  void *reply = NULL ;
  int reply_len = 0 ;
  GList *loadable_methods = NULL ;
  char *methods = "" ;
  gboolean no_clip = TRUE ;



#ifdef ED_G_NEVER_INCLUDE_THIS_CODE
  /* Get any styles stored in the context. */
  styles = ((ZMapFeatureContext)(feature_block->parent->parent))->styles ;
#endif /* ED_G_NEVER_INCLUDE_THIS_CODE */



  /* Exclude any methods that have "deferred loading" set in their styles, if no styles then
   * include all methods. */
  if (server->has_new_tags)
    loadable_methods = getMethodsLoadable(server->all_methods, server->method_2_data, styles) ;
  else
    loadable_methods = g_list_copy(server->all_methods) ;

  methods = getMethodString(loadable_methods, TRUE, FALSE, FALSE) ;

  g_list_free(loadable_methods) ;
  loadable_methods = NULL ;


  /* Check for presence of genefinderfeatures method, if present we need to tell acedb to send
   * us the gene finder methods... */
  if ((zMap_g_ascii_strstrcasecmp(methods, ZMAP_FIXED_STYLE_GFF_NAME)))
    server->fetch_gene_finder_features = TRUE ;


  /* Here we can convert the GFF that comes back, in the end we should be doing a number of
   * calls to AceConnRequest() as the server slices...but that will need a change to my
   * AceConn package.....
   * We make the big assumption that what comes back is a C string for now, this is true
   * for most acedb requests, only images/postscript are not and we aren't asking for them. */
  /* -rawmethods makes sure that the server does _not_ use the GFF_source field in the method obj
   * to output the source field in the gff, we need to see the raw methods.
   * -refseq makes sure that the coords returned are relative to the reference sequence, _not_
   * to the object at the top of the smap tree .
   *
   * Note that we specify the methods both for the seqget and the seqfeatures to try and exclude
   * the parent sequence if it is not required, this is actually quite fiddly to do in the acedb
   * code in a way that won't break zmap so we do it here. */

  zMapPrintTimer(NULL, "In thread, about to ask for features") ;

  acedb_request =  g_strdup_printf("gif seqget %s -coords %d %d %s %s ; "
				   " %s "
				   "seqfeatures -refseq %s -rawmethods -zmap %s",
				   g_quark_to_string(feature_block->original_id),
				   server->zmap_start,
				   server->zmap_end,
				   no_clip ? "-noclip" : "",
				   methods,
				   (server->fetch_gene_finder_features ? gene_finder_cmds : ""),
				   g_quark_to_string(feature_block->original_id),
				   methods) ;

  if ((server->last_err_status = AceConnRequest(server->connection, acedb_request, &reply, &reply_len))
      == ACECONN_OK)
    {
      ZMapReadLine line_reader ;
      gboolean inplace = TRUE ;
      char *first_error = NULL ;
      char *next_line ;
      gsize line_length ;

      zMapPrintTimer(NULL, "In thread, got features and about to parse into context") ;

      line_reader = zMapReadLineCreate((char *)reply, inplace) ;

      /* Look for "##gff-version" at start of line which signals start of GFF, as detailed above
       * there may be errors before the GFF output. */
      result = TRUE ;
      do
	{
	  if (!(result = zMapReadLineNext(line_reader, &next_line, &line_length)))
	    {
	      /* If the readline fails it may be because of an error or because its reached the
	       * end, if next_line is empty then its reached the end. */
	      if (*next_line)
		{
		  setErrMsg(server, g_strdup_printf("Request from server contained incomplete line: %s",
						    next_line)) ;
		  if (!first_error)
		    first_error = next_line ;		    /* Remember first line for later error
							       message.*/
		}
	      else
		{
		  if (first_error)
		    setErrMsg(server,  g_strdup_printf("No GFF found in server reply,"
						       "but did find: \"%s\"", first_error)) ;
		  else
		    setErrMsg(server,  g_strdup_printf("%s", "No GFF found in server reply.")) ;
		}

	      ZMAPSERVER_LOG(Critical, ACEDB_PROTOCOL_STR, server->host,
			     "%s", server->last_err_msg) ;
	    }
	  else
	    {
	      /* The ace server first gives us all the errors from the seqget/seqfeatures as
	       * comments as then finally we get to the gff. */
	      if (g_str_has_prefix((char *)next_line, "##gff-version"))
		{
		  break ;
		}
	      else
		{
		  if (g_str_has_prefix((char *)next_line, "// ERROR"))
		    {
		      setErrMsg(server,  g_strdup_printf("Error fetching features: %s",
							 next_line)) ;
		      ZMAPSERVER_LOG(Warning, ACEDB_PROTOCOL_STR, server->host,
				     "%s", server->last_err_msg) ;
		    }
		  else if (g_str_has_prefix((char *)next_line, "//"))
		    {
		      setErrMsg(server,  g_strdup_printf("Information from server: %s",
							 next_line)) ;
		      ZMAPSERVER_LOG(Message, ACEDB_PROTOCOL_STR, server->host,
				     "%s", server->last_err_msg) ;
		    }
		  else
		    {
		      setErrMsg(server,  g_strdup_printf("Bad GFF line: %s",
							 next_line)) ;
		      ZMAPSERVER_LOG(Critical, ACEDB_PROTOCOL_STR, server->host,
				     "%s", server->last_err_msg) ;
		    }

		  if (!first_error)
		    first_error = next_line ;		    /* Remember first line for later error
							       message.*/
		}
	    }
	}
      while (result && *next_line) ;


      if (result)
	{
	  ZMapGFFParser parser ;
	  gboolean free_on_destroy ;


	  /* Set up the parser, if we are doing cols/styles then set hash tables
	   * in parser to map the gff source name to the Feature Set (== Column) and a Style. */
<<<<<<< HEAD
	  parser = zMapGFFCreateParser((char *)g_quark_to_string(feature_block->original_id),
=======
	  parser = zMapGFFCreateParser((char *) g_quark_to_string(feature_block->original_id),
>>>>>>> 09b014b2
				       server->zmap_start, server->zmap_end) ;
	  zMapGFFParserInitForFeatures(parser, styles, FALSE) ;

	  if (server->has_new_tags)
	    {
	      zMapGFFParseSetSourceHash(parser, server->method_2_feature_set, server->method_2_data) ;
	    }


	  /* We probably won't have to deal with part lines here acedb should only return whole lines
	   * ....but should check for sure...bomb out for now.... */
	  result = TRUE ;
	  do
	    {
	      /* Note that we already have the first line from the loop above. */
	      if (!zMapGFFParseLineLength(parser, next_line, line_length))
		{
		  /* This is a hack, I would like to make the acedb code have a quiet mode but
		   * as usual this is not straight forward and will take a bit of fixing...
		   * The problem for us is that the gff output is terminated with with a couple
		   * of acedb comment lines which then screw up our parsing....so we ignore
		   * lines starting with "//" hoping this doesn't conflict with gff.... */
		  if (!g_str_has_prefix(next_line, "//"))
		    {
		      GError *error = zMapGFFGetError(parser) ;

		      if (!error)
			{
			  setErrMsg(server,
				    g_strdup_printf("zMapGFFParseLine() failed with no GError for line %d: %s",
						    zMapGFFGetLineNumber(parser), next_line)) ;
			  ZMAPSERVER_LOG(Critical, ACEDB_PROTOCOL_STR, server->host,
					 "%s", server->last_err_msg) ;

			  result = FALSE ;
			}
		      else
			{
			  /* If the error was serious we stop processing and return the error,
			   * otherwise we just log the error. */
			  if (zMapGFFTerminated(parser))
			    {
			      result = FALSE ;
			      setErrMsg(server,  g_strdup_printf("%s", error->message)) ;
			    }
			  else
			    {
			      ZMAPSERVER_LOG(Warning, ACEDB_PROTOCOL_STR, server->host,
					     "%s", error->message) ;
			    }
			}
		    }
		}


	      if (!(result = zMapReadLineNext(line_reader, &next_line, &line_length)))
		{
		  /* If the readline fails it may be because of an error or because its reached the
		   * end, if next_line is empty then its reached the end. */
		  if (*next_line)
		    {
		      setErrMsg(server,  g_strdup_printf("Request from server contained incomplete line: %s",
							 next_line)) ;
		      ZMAPSERVER_LOG(Critical, ACEDB_PROTOCOL_STR, server->host,
				     "%s", server->last_err_msg) ;
		    }
		  else
		    result = TRUE ;
		}

	    }
	  while (result && *next_line) ;

	  free_on_destroy = TRUE ;
	  if (result)
	    {
	      if (zMapGFFGetFeatures(parser, feature_block))
		{
		  GList *src_names;
		  free_on_destroy = FALSE ;	/* Make sure parser does _not_ free our data. ! */

		  /* get the featuresets actually put in the block
		   * and pass upstream, returning a list of featuresets in all blocks
		   */
		  src_names = zMapGFFGetFeaturesets(parser) ;

		  get_features->src_feature_set_names =
		    zMap_g_list_merge(get_features->src_feature_set_names, src_names) ;

		  get_features->num_features += zMapGFFParserGetNumFeatures(parser);
		}
	      else
		{
		  result = FALSE ;
		}
	    }

	  zMapGFFSetFreeOnDestroy(parser, free_on_destroy) ;
	  zMapGFFDestroyParser(parser) ;
	}

      zMapReadLineDestroy(line_reader, FALSE) ;		    /* n.b. don't free string as it is the
							       same as reply which is freed later.*/

      g_free(reply) ;


      zMapPrintTimer(NULL, "In thread, finished parsing features") ;

    }

  if(acedb_request)
    g_free(acedb_request) ;

  if(methods)
    g_free(methods);

  return result ;
}



static void eachBlockDNARequest(gpointer key, gpointer data, gpointer user_data)
{
  ZMapFeatureBlock feature_block = (ZMapFeatureBlock)data ;
  DoAllAlignBlocks get_sequence = (DoAllAlignBlocks)user_data ;


  /* We should check that there is a sequence context here and report an error if there isn't... */


  /* We should be using the start/end info. in context for the below stuff... */
  if (!blockDNARequest(get_sequence->server, get_sequence->styles, feature_block))
    {
      /* If the call failed it may be that the connection failed or that the data coming
       * back had a problem. */
      if (get_sequence->server->last_err_status == ACECONN_OK)
	{
	  get_sequence->result = ZMAP_SERVERRESPONSE_REQFAIL ;
	}
      else if (get_sequence->server->last_err_status == ACECONN_TIMEDOUT)
	{
	  get_sequence->result = ZMAP_SERVERRESPONSE_TIMEDOUT ;
	}
      else
	{
	  /* Probably we will want to analyse the response more than this ! */
	  get_sequence->result = ZMAP_SERVERRESPONSE_SERVERDIED ;
	}

      ZMAPSERVER_LOG(Warning, ACEDB_PROTOCOL_STR, get_sequence->server->host,
		     "Could not get DNA sequence for %s because: %s",
		     g_quark_to_string(get_sequence->server->req_context->sequence_name),
		     get_sequence->server->last_err_msg) ;
    }


  return ;
}



/* bit of an issue over returning error messages here.....sort this out as some errors many be
 * aceconn errors, others may be data processing errors, e.g. in GFF etc., e.g.
 *
 *
 */
static gboolean blockDNARequest(AcedbServer server, GHashTable *styles, ZMapFeatureBlock feature_block)
{
  gboolean result = FALSE ;
  ZMapFeatureContext context = NULL ;
  int block_start, block_end, dna_length = 0 ;
  char *dna_sequence = NULL ;

  context = (ZMapFeatureContext)zMapFeatureGetParentGroup((ZMapFeatureAny)feature_block,
							  ZMAPFEATURE_STRUCT_CONTEXT) ;


  block_start = feature_block->block_to_sequence.block.x1 ;
  block_end   = feature_block->block_to_sequence.block.x2 ;
  /* These block numbers appear correct, but I may have the wrong
   * end of the block_to_sequence stick! */


  /* Because the acedb "dna" command works on the current keyset, we have to find the sequence
   * first before we can get its dna. A bit poor really but otherwise
   * we will have to add a new code to acedb to do the dna for a named key. */
  if ((result = getDNARequest(server,
			      (char *)g_quark_to_string(server->req_context->sequence_name),
			      block_start, block_end,
			      &dna_length, &dna_sequence)))
    {
      ZMapFeature feature = NULL;
      ZMapFeatureSet feature_set = NULL;
      ZMapFeatureTypeStyle dna_style = NULL;

      if (zMapFeatureDNACreateFeatureSet(feature_block, &feature_set))
	{
	  ZMapFeatureTypeStyle temp_style = NULL;

	  /* This temp style creation feels wrong, and probably is,
	   * but we don't have the merged in default styles in here,
	   * or so it seems... */

	  if (!(dna_style = zMapFindStyle(styles, zMapStyleCreateID(ZMAP_FIXED_STYLE_DNA_NAME))))
	    temp_style = dna_style = zMapStyleCreate(ZMAP_FIXED_STYLE_DNA_NAME,
						     ZMAP_FIXED_STYLE_DNA_NAME_TEXT);

	  feature = zMapFeatureDNACreateFeature(feature_block, dna_style, dna_sequence, dna_length);

	  if (temp_style)
	    zMapStyleDestroy(temp_style);
	}

      /* I'm going to create the three frame translation up front! */
      if (zMap_g_list_find_quark(context->req_feature_set_names, zMapStyleCreateID(ZMAP_FIXED_STYLE_3FT_NAME)))
	{
	  if ((zMapFeature3FrameTranslationCreateSet(feature_block, &feature_set)))
	    {
	      ZMapFeatureTypeStyle frame_style = NULL;
	      gboolean style_absolutely_required = FALSE;

	      frame_style = zMapFindStyle(styles, zMapStyleCreateID(ZMAP_FIXED_STYLE_3FT_NAME));

	      if(style_absolutely_required && !frame_style)
		zMapLogWarning("Cowardly refusing to create features '%s' without style",
			       ZMAP_FIXED_STYLE_3FT_NAME);
	      else
		zMapFeature3FrameTranslationSetCreateFeatures(feature_set, frame_style);
	    }
	}

      /* everything should now be done, result is true */
      result = TRUE ;
    }

  return result ;
}




/* bit of an issue over returning error messages here.....sort this out as some errors many be
 * aceconn errors, others may be data processing errors, e.g. in GFF etc., e.g.
 *
 *
 */
static gboolean getDNARequest(AcedbServer server, char *sequence_name, int start, int end,
			      int *dna_length_out, char **dna_sequence_out)
{
  gboolean result = FALSE ;
  char *acedb_request = NULL ;
  void *reply = NULL ;
  int reply_len = 0 ;


  /* Because the acedb "dna" command works on the current keyset, we have to find the sequence
   * first before we can get its dna. A bit poor really but otherwise
   * we will have to add a new code to acedb to do the dna for a named key. */
  if (findSequence(server, sequence_name))
    {
      int dna_length ;

      /* Here we get all the dna in one go, in the end we should be doing a number of
       * calls to AceConnRequest() as the server slices...but that will need a change to my
       * AceConn package....
       * -u says get the dna as a single line.*/
      acedb_request = g_strdup_printf("dna -u -x1 %d -x2 %d", start, end) ;

      server->last_err_status = AceConnRequest(server->connection, acedb_request, &reply, &reply_len) ;
      if (server->last_err_status == ACECONN_OK)
	{
	  if ((reply_len - 1) != ((dna_length = end - start + 1)))
	    {
	      setErrMsg(server,  g_strdup_printf("DNA request failed (\"%s\"),  "
						 "expected dna length: %d "
						 "returned length: %d",
						 acedb_request,
						 dna_length, (reply_len - 1))) ;
	      result = FALSE ;
	    }
	  else
	    {
	      *dna_length_out = dna_length ;
	      *dna_sequence_out = reply ;

	      /* everything should now be done, result is true */
	      result = TRUE ;
	    }
	}

      g_free(acedb_request) ;
    }

  return result ;
}



/* Tries to smap sequence into whatever its parent is, if the call fails then we set all the
 * mappings in feature_context to be something sensible...we hope....
 */
static gboolean getSequenceMapping(AcedbServer server, ZMapFeatureContext feature_context)
{
  gboolean result = FALSE ;
  char *parent_name = NULL, *parent_class = NULL ;
  ZMapMapBlockStruct sequence_to_parent = { {0, 0} , {0, 0}, FALSE };
  int parent_length = 0 ;


  /* We have a special case where the caller can specify  end == 0  meaning "get the sequence
   * up to the end", in this case we explicitly find out what the end is. */
  if (server->zmap_end == 0)
    {
      int child_length ;

      /* NOTE that we hard code sequence in here...but what to do...gff does not give back the
       * class of the sequence object..... */
      if (getSMapLength(server, "sequence",
			(char *)g_quark_to_string(server->req_context->sequence_name),
			&child_length))
	server->zmap_end = child_length ;
    }

  zMapLogWarning("getSequenceMapping %d -> %d",server->zmap_start,server->zmap_end);

  if (getSMapping(server, NULL, (char *)g_quark_to_string(server->req_context->sequence_name),
		  server->zmap_start,server->zmap_end,
		  &parent_class, &parent_name, &sequence_to_parent)
      && ((server->zmap_end - server->zmap_start + 1) ==
	  (sequence_to_parent.block.x2 - sequence_to_parent.block.x1 + 1))

      && getSMapLength(server, parent_class, parent_name, &parent_length))
    {
      feature_context->parent_name = g_quark_from_string(parent_name) ;
      g_free(parent_name) ;

      if(!feature_context->parent_span.x2)
	{
	  feature_context->parent_span.x1 = 1;
	  feature_context->parent_span.x2 = parent_length;
	}

      feature_context->master_align->sequence_span.x1 = sequence_to_parent.parent.x1 ;
      feature_context->master_align->sequence_span.x2 = sequence_to_parent.parent.x2 ;

      /* set up block coords as well in case not supplied in context (req = 1,0) */
      {
	ZMapFeatureAlignment align = feature_context->master_align;
	GHashTable *blocks = align->blocks ;
	ZMapFeatureBlock block ;

	zMapAssert(g_hash_table_size(blocks) == 1) ;

	block = (ZMapFeatureBlock)(zMap_g_hash_table_nth(blocks, 0)) ;

	zMapLogWarning("getSequenceMapping block %d -> %d",
		       block->block_to_sequence.block.x1,block->block_to_sequence.block.x2);
	if(!block->block_to_sequence.parent.x2)
          {
            block->block_to_sequence.parent.x1 = server->zmap_start;   /* = align->sequence_span.x1 ; */
            block->block_to_sequence.parent.x2 = server->zmap_end;     /* = align->sequence_span.x2 ; */
          }
	if(!block->block_to_sequence.block.x2)
          {
            block->block_to_sequence.block.x1 = server->zmap_start;   /* = align->sequence_span.x1 ; */
            block->block_to_sequence.block.x2 = server->zmap_end;     /* = align->sequence_span.x2 ; */
	    zMapLogWarning("getSequenceMapping set block %d -> %d",
			   block->block_to_sequence.block.x1,block->block_to_sequence.block.x2);
          }
	block->block_to_sequence.reversed = FALSE;
      }

      result = TRUE ;
    }

  return result ;
}



/* Gets the mapping of a sequence object into its ultimate SMap parent, uses the
 * smap and smaplength commands to do this. Note that we currently assume that the
 * object is of the sequence class. If the smap call succeeds then returns TRUE,
 * FALSE otherwise (server->last_err_msg is set to show the problem).
 *
 * To do this we issue the smap request to the server:
 *
 *        gif smap -from sequence:<seq_name>
 *
 * and receive a reply in the form:
 *
 *        SMAP Sequence:<parent_name> 10995378 11034593 1 39216 PERFECT_MAP
 *        // 0 Active Objects
 *
 * on error we get something like:
 *
 *        // gif smap error: invalid from object
 *        // 0 Active Objects
 *
 */
static gboolean getSMapping(AcedbServer server, char *class,
			    char *sequence, int start, int end,
			    char **parent_class_out, char **parent_name_out,
			    ZMapMapBlock child_to_parent_out)
{
  gboolean result = FALSE ;
  char *acedb_request = NULL ;
  void *reply = NULL ;
  int reply_len = 0 ;

  acedb_request = g_strdup_printf("gif smap -coords %d %d -from sequence:%s",
				  start, end, sequence) ;

  if ((server->last_err_status = AceConnRequest(server->connection, acedb_request, &reply, &reply_len))
      == ACECONN_OK)
    {
      char *reply_text = (char *)reply ;

      /* this is a hack, none of the acedb commands return an error code so the only way you know
       * if anything has gone wrong is to examine the contents of the text that is returned...
       * in our case if the reply starts with acedb comment chars, this means trouble.. */
      if (g_str_has_prefix(reply_text, "//"))
	{
	  setErrMsg(server,  g_strdup_printf("SMap request failed, "
					     "request: \"%s\",  "
					     "reply: \"%s\"", acedb_request, reply_text)) ;
	  result = FALSE ;
	}
      else
	{
	  enum {FIELD_BUFFER_LEN = 257} ;
	  char parent_class[FIELD_BUFFER_LEN] = {'\0'}, parent_name[FIELD_BUFFER_LEN] = {'\0'} ;
	  char status[FIELD_BUFFER_LEN] = {'\0'} ;
	  ZMapMapBlockStruct child_to_parent =  { {0, 0} , {0, 0}, FALSE } ;
	  enum {FIELD_NUM = 7} ;
	  char *format_str = "SMAP %256[^:]:%256s%d%d%d%d%256s" ;
	  int fields ;

	  if ((fields = sscanf(reply_text, format_str, &parent_class[0], &parent_name[0],
			       &child_to_parent.parent.x1, &child_to_parent.parent.x2,
			       &child_to_parent.block.x1, &child_to_parent.block.x2,
			       &status[0])) != FIELD_NUM)
	    {
	      setErrMsg(server,  g_strdup_printf("Could not parse smap data, "
						 "request: \"%s\",  "
						 "reply: \"%s\"", acedb_request, reply_text)) ;
	      result = FALSE ;
	    }
	  else
	    {
	      /* Really we need to do more than this, we should check the status of the mapping. */

	      if (parent_class_out)
		*parent_class_out = g_strdup(&parent_class[0]) ;

	      if (parent_name_out)
		*parent_name_out = g_strdup(&parent_name[0]) ;

	      if (child_to_parent_out)
		*child_to_parent_out = child_to_parent ;    /* n.b. struct copy. */

	      result = TRUE ;
	    }
	}

      g_free(reply) ;
    }

  g_free(acedb_request) ;

  return result ;
}




/* Makes smaplength request to server for a given object. If the smap call succeeds
 * then returns TRUE, FALSE otherwise (server->last_err_msg is set to show the problem).
 *
 * To do this we issue the smap request to the server:
 *
 *        smaplength Sequence:CHROMOSOME_V
 *
 * and receive a reply in the form:
 *
 *        SMAPLENGTH Sequence:"CHROMOSOME_V" 20922231
 *        // 0 Active Objects
 *
 * on error we get something like:
 *
 *        // smaplength error: object "Sequence:CHROMOSOME_V" does not exist.
 *        // 0 Active Objects
 *
 *  */
static gboolean getSMapLength(AcedbServer server, char *obj_class, char *obj_name,
			      int *obj_length_out)
{
  gboolean result = FALSE ;
  char *command = "smaplength" ;
  char *acedb_request = NULL ;
  void *reply = NULL ;
  int reply_len = 0 ;

  acedb_request =  g_strdup_printf("%s %s:%s", command, obj_class, obj_name) ;

  if ((server->last_err_status = AceConnRequest(server->connection, acedb_request, &reply, &reply_len))
      == ACECONN_OK)
    {
      char *reply_text = (char *)reply ;

      /* this is a hack, none of the acedb commands return an error code so the only way you know
       * if anything has gone wrong is to examine the contents of the text that is returned...
       * in our case if the reply starts with acedb comment chars, this means trouble.. */
      if (g_str_has_prefix(reply_text, "//"))
	{
	  setErrMsg(server,  g_strdup_printf("%s request failed, "
					     "request: \"%s\",  "
					     "reply: \"%s\"", command, acedb_request, reply_text)) ;
	  result = FALSE ;
	}
      else
	{
	  enum {FIELD_BUFFER_LEN = 257} ;
	  char obj_class_name[FIELD_BUFFER_LEN] = {'\0'} ;
	  int length = 0 ;
	  enum {FIELD_NUM = 2} ;
	  char *format_str = "SMAPLENGTH %256s%d" ;
	  int fields ;

	  if ((fields = sscanf(reply_text, format_str, &obj_class_name[0], &length)) != FIELD_NUM)
	    {
	      setErrMsg(server,  g_strdup_printf("Could not parse smap data, "
						 "request: \"%s\",  "
						 "reply: \"%s\"", acedb_request, reply_text)) ;
	      result = FALSE ;
	    }
	  else
	    {
	      if (obj_length_out)
		*obj_length_out = length ;

	      result = TRUE ;
	    }
	}

      g_free(reply) ;
    }

  g_free(acedb_request) ;

  return result ;
}


/* Makes status request to get acedb server code version. Returns TRUE if server version is
 * same or more recent than ours, returns FALSE if version is older or it call fails
 * failure implies a serious error.
 *
 * Command and output to do this are like this:
 *
 * acedb> status -code
 *  // ************************************************
 *  // AceDB status at 2004-11-09_15:17:03
 *  //
 *  // - Code
 *  //             Program: giface
 *  //             Version: ACEDB 4.9.28
 *  //               Build: Nov  9 2004 13:34:42
 *  //
 *  // ************************************************
 *
 */
static gboolean checkServerVersion(AcedbServer server)
{
  gboolean result = FALSE ;
  char *command = "status -code" ;
  char *acedb_request = NULL ;
  void *reply = NULL ;
  int reply_len = 0 ;

  if (server->version_str == NULL)
    result = TRUE ;
  else
    {
      acedb_request =  g_strdup_printf("%s", command) ;

      if ((server->last_err_status = AceConnRequest(server->connection, acedb_request,
						    &reply, &reply_len)) == ACECONN_OK)
	{
	  char *reply_text = (char *)reply ;
	  char *scan_text = reply_text ;
	  char *next_line = NULL ;

	  /* Scan lines for "Version:" and then extract the version, release and update numbers. */
	  while ((next_line = strtok(scan_text, "\n")))
	    {
	      scan_text = NULL ;

	      if (strstr(next_line, "Version:"))
		{
		  /* Parse this string: "//             Version: ACEDB 4.9.28" */
		  char *next ;

		  next = strtok(next_line, ":") ;
		  next = strtok(NULL, " ") ;
		  next = strtok(NULL, " ") ;

		  if (!(result = zMapCompareVersionStings(server->version_str, next)))
		    setErrMsg(server,  g_strdup_printf("Server version must be at least %s "
						       "but this server is %s.",
						       server->version_str, next)) ;
		  break ;
		}
	    }

	  g_free(reply) ;
	}

      g_free(acedb_request) ;
    }

  return result ;
}


/* Makes "find sequence x" request to get sequence into current keyset on server.
 * Returns TRUE if sequence found, returns FALSE otherwise.
 *
 * Command and output to do this are like this:
 *
 * acedb> find sequence b0250
 *
 * // Found 1 objects in this class
 * // 1 Active Objects
 *
 *
 */
static gboolean findSequence(AcedbServer server, char *sequence_name)
{
  gboolean result = FALSE ;
  char *command = "find sequence" ;
  char *acedb_request = NULL ;
  void *reply = NULL ;
  int reply_len = 0 ;

  acedb_request = g_strdup_printf("%s %s", command, sequence_name) ;

  if ((server->last_err_status = AceConnRequest(server->connection, acedb_request,
						&reply, &reply_len)) == ACECONN_OK)
    {
      char *reply_text = (char *)reply ;
      char *scan_text = reply_text ;
      char *next_line = NULL ;

      /* Scan lines for "Found" and then extract the version, release and update numbers. */
      while ((next_line = strtok(scan_text, "\n")))
	{
	  scan_text = NULL ;

	  if (strstr(next_line, "Found"))
	    {
	      /* Parse this string: "// Found 1 objects in this class" */
	      char *next ;
	      int num_obj ;

	      next = strtok(next_line, " ") ;
	      next = strtok(NULL, " ") ;
	      next = strtok(NULL, " ") ;

	      num_obj = atoi(next) ;

	      if (num_obj == 1)
		result = TRUE ;
	      else
		setErrMsg(server,  g_strdup_printf("Expected to find \"1\" sequence object with name %s, "
						   "but found %d objects.",
						   sequence_name, num_obj)) ;
	      break ;
	    }
	}

      g_free(reply) ;
    }

  g_free(acedb_request) ;

  return result ;
}


/* Makes "quiet -on" request to stop acedb outputting all sorts of informational junk
 * for every single request. Returns TRUE if request ok, returns FALSE otherwise.
 *
 * (n.b. if the request was successful then there is no output from the command !)
 *
 */
static gboolean setQuietMode(AcedbServer server)
{
  gboolean result = FALSE ;
  char *command = "quiet -on" ;
  char *acedb_request = NULL ;
  void *reply = NULL ;
  int reply_len = 0 ;

  acedb_request =  g_strdup_printf("%s", command) ;

  if ((server->last_err_status = AceConnRequest(server->connection, acedb_request,
						&reply, &reply_len)) == ACECONN_OK)
    {
      result = TRUE ;

      if (reply_len != 0)
	{
	  zMapLogWarning("Replay to \"%s\" should have been NULL but was: \"%s\"",
			 command, (char *)reply) ;
	  g_free(reply) ;
	}
    }

  g_free(acedb_request) ;

  return result ;
}




/* Uses the "status" command to get database and code information, e.g.
 *
 * acedb> status -database
 *  // ************************************************
 *  // AceDB status at 2008-02-08_10:59:02
 *  //
 *  // - Database
 *  //               Title: <undefined>
 *  //                Name: <undefined>
 *  //             Release: 4_0
 *  //           Directory: /nfs/team71/acedb/edgrif/acedb/databases/JAMES.NEWSTYLES/
 *  //             Session: 7
 *  //                User: edgrif
 *  //           Last Save: 2008-02-06_15:47:52
 *  //        Write Access: No
 *  //      Global Address: 3470
 *  //
 *  // ************************************************
 *
 * // 0 Active Objects
 * acedb>
 *
 *
 *  */
static gboolean getServerInfo(AcedbServer server, ZMapServerInfo info)
{
  gboolean result = FALSE ;
  char *command ;
  char *acedb_request = NULL ;
  void *reply = NULL ;
  int reply_len = 0 ;

  /* We could add "status -code" later..... */
  command = "status -database" ;

  info->request_as_columns = TRUE;

  acedb_request =  g_strdup_printf("%s", command) ;
  if ((server->last_err_status = AceConnRequest(server->connection, acedb_request,
						&reply, &reply_len)) == ACECONN_OK)
    {
      char *scan_text = (char *)reply ;
      char *next_line = NULL ;
      char *curr_pos = NULL ;

      while ((next_line = strtok_r(scan_text, "\n", &curr_pos)))
	{
	  scan_text = NULL ;

	  if (strstr(next_line, "Directory") != NULL)
	    {
	      char *target ;
	      char *tag_pos = NULL ;

	      target = strtok_r(next_line, ":", &tag_pos) ;
	      target = strtok_r(NULL, " ", &tag_pos) ;

	      if (target)
		{
		  result = TRUE ;
		  info->database_path = g_strdup(target) ;
		}
	    }
	  else if (strstr(next_line, "Title") != NULL)
	    {
	      char *target ;
	      char *tag_pos = NULL ;

	      target = strtok_r(next_line, ":", &tag_pos) ;

	      if (tag_pos && !(strstr(tag_pos, "<undefined>")))
		{
		  result = TRUE ;
		  info->database_title = g_strstrip(g_strdup(tag_pos)) ;
		}
	    }
	  else if (strstr(next_line, "Name") != NULL)
	    {
	      char *target ;
	      char *tag_pos = NULL ;

	      target = strtok_r(next_line, ":", &tag_pos) ;

	      if (tag_pos && !(strstr(tag_pos, "<undefined>")))
		{
		  result = TRUE ;
		  info->database_name = g_strstrip(g_strdup(tag_pos)) ;
		}
	    }
	}

      g_free(reply) ;
      reply = NULL ;
    }

  g_free(acedb_request) ;

  return result ;
}




/* Makes requests "find method" and "show -a" to get all methods in a form we can
 * parse, e.g.
 *
 * The "query find" command is used to find either a requested list of methods
 * or all methods:
 *
 * acedb> query find method "coding" OR  "genepairs" OR "genefinder"
 *
 * // Found 3 objects
 * // 3 Active Objects
 * acedb>
 *
 *
 * Then the "show" command is used to display the methods themselves:
 *
 * acedb> show -a
 *
 * Method : "wublastx_briggsae"
 * Remark   "wublastx search of C. elegans genomic clones vs C. briggsae peptides"
 * Colour   LIGHTGREEN
 * Frame_sensitive
 * Show_up_strand
 * Score_by_width
 * Score_bounds     10.000000 100.000000
 * Right_priority   4.750000
 * Join_blocks
 * Blixem_X
 * GFF_source       "wublastx"
 * GFF_feature      "similarity"
 *
 * <more methods>
 *
 * // 7 objects dumped
 * // 7 Active Objects
 *
 *
 *
 *  */
static gboolean parseTypes(AcedbServer server, GHashTable **types_out,
			   ParseMethodNamesFunc parse_func_in, gpointer user_data)
{
  gboolean result = FALSE ;
  char *command ;
  char *acedb_request = NULL ;
  void *reply = NULL ;
  int reply_len = 0 ;
  GHashTable *types = NULL ;

  /* Get all the methods and then filter them if there are requested types. */
  command = "show -a" ;
  acedb_request = g_strdup_printf("%s", command) ;

  if ((server->last_err_status = AceConnRequest(server->connection, acedb_request,
						&reply, &reply_len)) == ACECONN_OK)
    {
      ParseMethodFunc parse_func ;
      int num_types = 0 ;
      char *method_str = (char *)reply ;
      char *scan_text = method_str ;
      char *curr_pos = NULL ;
      char *next_line = NULL ;

      /* Set correct parser. */
      if (!parse_func_in)
	{
	  if (server->has_new_tags)
	    parse_func = parseStyle ;
	  else
	    parse_func = parseMethod ;
	}


      while ((next_line = strtok_r(scan_text, "\n", &curr_pos))
	     && !g_str_has_prefix(next_line, "// "))
	{
	  ZMapFeatureTypeStyle style = NULL ;
	  ZMapColGroupData col_group = NULL ;

	  scan_text = NULL ;

	  if (parse_func_in)
	    {
	      GQuark method_id ;

	      if ((method_id = (parse_func_in)(server, next_line, &curr_pos, user_data)))
		{
		  num_types++ ;
		}
	    }
	  else if ((style = (parse_func)(next_line, &curr_pos, &col_group)))
	    {
	      if (!types)
		types = g_hash_table_new(NULL, NULL) ;

	      g_hash_table_insert(types, GUINT_TO_POINTER(zMapStyleGetUniqueID(style)), (gpointer)style) ;
	      num_types++ ;
	    }

	}

      if (!num_types)
	{
	  result = FALSE ;

	  setErrMsg(server,  g_strdup("Styles found on server but they could not be parsed, check the log.")) ;
	}
      else
	{
	  result = TRUE ;

	  if (!parse_func_in)
	    {
	      *types_out = types ;

#ifdef ED_G_NEVER_INCLUDE_THIS_CODE
	      g_list_foreach(types, stylePrintCB, NULL) ; /* debug */
#endif /* ED_G_NEVER_INCLUDE_THIS_CODE */
	    }
	}

      g_free(reply) ;
      reply = NULL ;
    }

  g_free(acedb_request) ;

  return result ;
}


/* Makes request "query find method" to get all methods into keyset on server.
 *
 * The "query find" command is used to find all methods:
 *
 * acedb> query find method
 *
 * // Found 3 objects
 * // 3 Active Objects
 * acedb>
 *
 * Function returns TRUE if methods were found, FALSE otherwise.
 *
 *  */
static ZMapServerResponseType findMethods(AcedbServer server, char *search_str, int *num_found_out)
{
  ZMapServerResponseType result = ZMAP_SERVERRESPONSE_REQFAIL ;
  char *command ;
  char *acedb_request = NULL ;
  void *reply = NULL ;
  int reply_len = 0 ;


  if (search_str)
    {
      command = search_str ;
    }
  else
    {
      /* Get all the methods or styles into the current keyset on the server. */
      if (server->has_new_tags)
	command = "query find zmap_style" ;
      else
	command = "query find method" ;
    }

  acedb_request =  g_strdup_printf("%s", command) ;
  if ((server->last_err_status = AceConnRequest(server->connection, acedb_request,
						&reply, &reply_len)) == ACECONN_OK)
    {
      /* reply is:
       *
       * <blank line>
       * // Found 132 objects in this class
       * // 132 Active Objects
       *
       */
      char *scan_text = (char *)reply ;
      char *next_line = NULL ;
      int num_methods ;

      while ((next_line = strtok(scan_text, "\n")))
	{
	  scan_text = NULL ;

	  if (g_str_has_prefix(next_line, "// "))
	    {
	      num_methods = getFoundObj(next_line) ;
	      if (num_methods > 0)
		{
		  if (num_found_out)
		    *num_found_out = num_methods ;

		  result = ZMAP_SERVERRESPONSE_OK ;
		}
	      else
		setErrMsg(server,  g_strdup_printf("Expected to find %s objects but found none.",
						   (server->has_new_tags ? "ZMap_style" : "Method"))) ;
	      break ;
	    }
	}

      g_free(reply) ;
      reply = NULL ;
    }

  g_free(acedb_request) ;

  return result ;
}




/* The method string should be of the form:
 *
 * Method : "wublastx_briggsae"
 * Remark	 "wublastx search of C. elegans genomic clones vs C. briggsae peptides"
 * Colour	 LIGHTGREEN
 * etc
 * Style
 * <white space only lines>
 * more methods....
 *
 * Only called if we are using zmap_styles. This parses the method looking
 * for Style tags, returns FALSE if they are invalid and logs the error.
 *
 * We also record the Remark if there is one.
 *
 * The function also returns a pointer to the blank line that ends the current
 * method.
 *
 */
static gboolean parseMethodStyleNames(AcedbServer server, char *method_str_in,
				      char **end_pos, gpointer user_data)
{
  gboolean result = FALSE ;
  char *method_str = method_str_in ;
  char *next_line = method_str ;
  GetMethodsStyles get_sets = (GetMethodsStyles)user_data ;
  char *name = NULL, *zmap_style = NULL, *col_parent = NULL, *remark = NULL ;
  int obj_lines ;


  /* This should be in parse types really and then parsetypes should move on to next obj. */
  if (!g_str_has_prefix(method_str, "Method : "))
    return FALSE ;


  obj_lines = 0 ;				    /* Used to detect empty objects. */
  do
    {
      char *tag = NULL ;
      char *line_pos = NULL ;

      if (!(tag = strtok_r(next_line, "\t ", &line_pos)))
	break ;

      /* We don't formally test this but Method _MUST_ be the first line of the acedb output
       * representing an object. */
      if (g_ascii_strcasecmp(tag, "Method") == 0)
	{
	  /* Line format:    Method : "possibly long method name"  */
	  name = strtok_r(NULL, "\"", &line_pos) ;
	  name = g_strdup(strtok_r(NULL, "\"", &line_pos)) ;

	  if (!name)
	    {
	      result = FALSE ;
	      break ;
	    }
	  else
	    {
	      result = TRUE ;
	    }
	}
      else if (server->has_new_tags && g_ascii_strcasecmp(tag, "Style") == 0)
	{
	  /* Format for this tag:   Style     "some_zmap_style" */
	  zmap_style = strtok_r(NULL, "\"", &line_pos) ; /* Skip '"' */
	  zmap_style = g_strdup(strtok_r(NULL, "\"", &line_pos)) ;

	  if (!zmap_style)
	    {
	      result = FALSE ;
	      break ;
	    }
	  else
	    {
	      result = TRUE ;
	    }
	}
      else if (server->has_new_tags && g_ascii_strcasecmp(tag, COL_PARENT) == 0)
	{
	  /* Format for this tag:   Column_parent     "some_method" */
	  if ((col_parent = strtok_r(NULL, "\"", &line_pos))) /* Skip '"' */
	    col_parent = g_strdup(strtok_r(NULL, "\"", &line_pos)) ;
	}
      else if (server->has_new_tags && g_ascii_strcasecmp(tag, "Remark") == 0)
	{
	  /* Line format:    Remark "possibly quite long bit of text"  */

	  remark = strtok_r(NULL, "\"", &line_pos) ;
	  remark = g_strdup(strtok_r(NULL, "\"", &line_pos)) ;
	}


    }
  while (++obj_lines && **end_pos != '\n' && (next_line = strtok_r(NULL, "\n", end_pos))) ;

  /* acedb can have empty objects which consist of a first line only. */
  if (obj_lines == 1)
    {
      result = FALSE ;
    }

  /* If we failed while processing a method we won't have reached the end of the current
   * method paragraph so we need to skip to the end so the next method can be processed. */
  if (!result)
    {
      while (**end_pos != '\n' && (next_line = strtok_r(NULL, "\n", end_pos))) ;
    }

  if (result)
    {
      GQuark method_id = 0, style_id = 0, text_id = 0, feature_set_id ;
      ZMapFeatureSource source_data ;

      /* name/style are mandatory, remark is optional. */
      method_id = zMapStyleCreateID(name) ;
      style_id = zMapStyleCreateID(zmap_style) ;
      if (remark)
	text_id = g_quark_from_string(remark) ;

      get_sets->feature_methods = g_list_append(get_sets->feature_methods,
						GINT_TO_POINTER(method_id)) ;

      get_sets->required_styles = g_list_append(get_sets->required_styles,
						GINT_TO_POINTER(style_id)) ;

      if (col_parent)
	feature_set_id = zMapStyleCreateID(col_parent) ;
      else
	feature_set_id = zMapStyleCreateID(name) ;

      zMap_g_hashlist_insert(get_sets->set_2_styles, feature_set_id, GINT_TO_POINTER(style_id)) ;

      /* Record mappings we need later for parsing features. */
      source_data = g_new0(ZMapFeatureSourceStruct, 1) ;
      source_data->source_id = method_id ;
      source_data->style_id = style_id ;
      source_data->source_text = text_id ;

      g_hash_table_insert(server->method_2_data, GINT_TO_POINTER(method_id), source_data) ;
    }
  else
    {
      ZMAPSERVER_LOG(Critical, ACEDB_PROTOCOL_STR, server->host,
		     "Feature Set \"%s\" : Method obj for feature set does not have a valid ZMap_style"
		     " so this feature set will be excluded.", name) ;
    }


  g_free(name) ;
  g_free(zmap_style) ;
  g_free(remark) ;

  return result ;
}



/* The method string should be of the form:
 *
 * Method : "wublastx_briggsae"
 * Remark	 "wublastx search of C. elegans genomic clones vs C. briggsae peptides"
 * Colour	 LIGHTGREEN
 * Frame_sensitive
 * Show_up_strand
 * etc
 * Column_parent | Column_child
 * Style
 * <white space only lines>
 * more methods....
 *
 * Only called if we are using zmap_styles. Parses the method and:
 *
 * if Column_child and _no_ Style tag found then the name of the child method
 * is added to feature_methods_out and TRUE is returned.
 *
 * or if _no_ Column_XXX tags and a Style tag is found then the name of _this_ method
 * is added to feature_methods_out and TRUE is returned.
 *
 * otherwise returns FALSE if method is a Column_parent or there is an error (logs any errors).
 *
 * The function also returns a pointer to the blank line that ends the current
 * method.
 *
 */
static gboolean parseMethodColGroupNames(AcedbServer server, char *method_str_in,
					 char **end_pos, gpointer user_data)
{
  gboolean result = TRUE ;
  char *method_str = method_str_in ;
  char *next_line = method_str ;
  GetMethodsStyles get_sets = (GetMethodsStyles)user_data ;
  GList *feature_sets, *method_list, *child_list = NULL ;
  char *name = NULL, *column_parent = NULL, *column_child = NULL, *style = NULL, *remark = NULL ;
  int obj_lines = 0 ;					    /* Used to detect empty objects. */


  if (!g_str_has_prefix(method_str, "Method : "))
    {
      get_sets->error = TRUE ;
      return FALSE ;
    }

  feature_sets = get_sets->feature_set_methods ;
  method_list = get_sets->feature_methods ;

  do
    {
      char *tag = NULL ;
      char *line_pos = NULL ;

      if (!(tag = strtok_r(next_line, "\t ", &line_pos)))
	break ;

      /* We don't formally test this but Method _MUST_ be the first line of the acedb output
       * representing an object. */
      if (g_ascii_strcasecmp(tag, "Method") == 0)
	{
	  /* Line format:    Method : "possibly long method name"  */

	  name = strtok_r(NULL, "\"", &line_pos) ;
	  name = g_strdup(strtok_r(NULL, "\"", &line_pos)) ;
	}
      else if (g_ascii_strcasecmp(tag, COL_PARENT) == 0)
	{
	  /* Format for this tag:   Column_parent     "some_method_object" */
	  column_parent = strtok_r(NULL, "\"", &line_pos) ; /* Skip '"' */
	  column_parent = g_strdup(strtok_r(NULL, "\"", &line_pos)) ;
	}
      else if (g_ascii_strcasecmp(tag, COL_CHILD) == 0)
	{
	  /* Format for this tag:   Column_child     "some_method_object",
	   * keep a list of all children found. */
	  column_child = strtok_r(NULL, "\"", &line_pos) ;  /* Skip '"' */
	  column_child = g_strdup(strtok_r(NULL, "\"", &line_pos)) ;

	  child_list = g_list_append(child_list, GINT_TO_POINTER(zMapStyleCreateID(column_child))) ;

	  g_free(column_child) ;
	}
      else if (g_ascii_strcasecmp(tag, STYLE) == 0)
	{
	  /* Format for this tag:   Style     "some_style_object" */
	  style = strtok_r(NULL, "\"", &line_pos) ; /* Skip '"' */
	  style = g_strdup(strtok_r(NULL, "\"", &line_pos)) ;
	}
      else if (g_ascii_strcasecmp(tag, "Remark") == 0)
	{
	  /* Line format:    Remark "possibly quite long bit of text"  */

	  remark = strtok_r(NULL, "\"", &line_pos) ;
	  remark = g_strdup(strtok_r(NULL, "\"", &line_pos)) ;
	}
    }
  while (++obj_lines && **end_pos != '\n' && (next_line = strtok_r(NULL, "\n", end_pos))) ;


  /* acedb can have empty objects which consist of a first line only. */
  if (obj_lines == 1)
    {
      result = FALSE ;
      get_sets->error = TRUE ;
    }


  if (!result)
    {
      /* If we failed while processing a method we won't have reached the end of the current
       * method paragraph so we need to skip to the end so the next method can be processed. */

      while (**end_pos != '\n' && (next_line = strtok_r(NULL, "\n", end_pos))) ;
    }
  else
    {
      if (column_parent)
	{
	  /* None of these methods should be true "child" methods, they should either be parent
	   * methods or feature set methods in their own right. */

	  result = FALSE ;
	}
      else
	{
	  if ((child_list && !style) || (!child_list && style))
	    {
	      HashFeatureSetStruct hash_data = {0} ;
	      GQuark feature_set_id ;

	      feature_set_id = zMapStyleCreateID(name) ;

	      hash_data.feature_set_id = feature_set_id ;
	      hash_data.remark = remark ;
	      hash_data.method_2_feature_set = server->method_2_feature_set ;

	      /* Add this feature_set to valid list. */
	      feature_sets = g_list_append(feature_sets, GINT_TO_POINTER(feature_set_id)) ;

	      if (!child_list)
		{
		  addMethodCB(GINT_TO_POINTER(zMapStyleCreateID(name)), &hash_data) ;

		  /* This has no children but has it's own features so add it to the feature
		   * method list. */
		  method_list = g_list_append(method_list, GINT_TO_POINTER(g_quark_from_string(name))) ;
		}
	      else
		{
		  g_list_foreach(child_list, addMethodCB, &hash_data) ;

		  /* Add all the child methods to the feature method list. */
		  method_list = g_list_concat(method_list, child_list) ; /* Subsumes child list, no
									    need to free. */

		  child_list = NULL ;
		}

	      get_sets->feature_set_methods = feature_sets ;
	      get_sets->feature_methods = method_list ;
	    }
	  else
	    {
	      zMapLogWarning("Method \"%s\" ignored, Column Methods should either have " COL_CHILD
                             " or " STYLE " tags, not both.", name) ;

	      result = FALSE ;
	    }
	}
    }

  if (child_list)
    g_list_free(child_list) ;
  g_free(name) ;
  g_free(column_parent) ;
  g_free(style) ;

  return result ;
}


/* GFunc() to add child entries to our hash of methods to feature_sets. */
static void addMethodCB(gpointer data, gpointer user_data)
{
  GQuark child_id = GPOINTER_TO_INT(data) ;
  HashFeatureSet hash_data = (HashFeatureSet)user_data ;
  ZMapFeatureSetDesc set_data ;


  set_data = g_new0(ZMapFeatureSetDescStruct, 1) ;
  set_data->column_ID = set_data->column_id = hash_data->feature_set_id ;
  set_data->feature_set_text = hash_data->remark ;

  g_hash_table_insert(hash_data->method_2_feature_set,
		      GINT_TO_POINTER(child_id),
		      set_data) ;

  return ;
}




/* The method string should be of the form:
 *
 * Method : "wublastx_briggsae"
 * Remark	 "wublastx search of C. elegans genomic clones vs C. briggsae peptides"
 * Colour	 LIGHTGREEN
 * Frame_sensitive
 * Show_up_strand
 * <white space only line>
 * more methods....
 *
 * This parses the method using it to create a style struct which it returns.
 * The function also returns a pointer to the blank line that ends the current
 * method.
 *
 * If the method name is not in the list of methods in requested_types
 * then NULL is returned. NOTE that this is not just dependent on comparing method
 * name to the requested list we have to look in column group as well.
 *
 * Acedb had the concept of empty objects, these are objects whose name/class can
 * be looked up but which do not have an instance in the database. The code will NOT
 * produce styles for these objects.
 *
 * Acedb methods can also contain a "No_display" tag which says "do not display this
 * object at all", if we find this tag we honour it. NOTE however that this can lead
 * to error messages during zmap display if the feature_set erroneously tries to
 * display features with this method.
 *
 */
ZMapFeatureTypeStyle parseMethod(char *method_str_in,
				 char **end_pos, ZMapColGroupData *col_group_data_out)
{
  ZMapFeatureTypeStyle style = NULL ;
  char *method_str = method_str_in ;
  char *next_line = method_str ;
  char *name = NULL, *remark = NULL, *parent = NULL ;
  char *colour = NULL, *cds_colour = NULL, *outline = NULL, *foreground = NULL, *background = NULL ;
  char *gff_source = NULL, *gff_feature = NULL ;
  char *column_group = NULL, *orig_style = NULL ;
  ZMapStyleBumpMode default_bump_mode = ZMAPBUMP_OVERLAP, curr_bump_mode = ZMAPBUMP_UNBUMP ;
  double width = -999.0 ;				    /* this is going to cause problems.... */
  gboolean strand_specific = FALSE, show_up_strand = FALSE ;
  ZMapStyle3FrameMode frame_mode = ZMAPSTYLE_3_FRAME_INVALID ;
  ZMapStyleMode mode = ZMAPSTYLE_MODE_INVALID ;
  gboolean displayable = TRUE ;
  ZMapStyleColumnDisplayState col_state = ZMAPSTYLE_COLDISPLAY_INVALID ;
  double min_mag = 0.0, max_mag = 0.0 ;
  gboolean score_set = FALSE ;
  double min_score = 0.0, max_score = 0.0 ;
  gboolean score_by_histogram = FALSE ;
  double histogram_baseline = 0.0 ;
  gboolean status = TRUE, outline_flag = FALSE, directional_end = FALSE, gaps = FALSE, join_aligns = FALSE ;
  gboolean deferred_flag = FALSE;
  int obj_lines ;
  int between_align_error = 0 ;


  if (!g_str_has_prefix(method_str, "Method : "))
    return style ;

  obj_lines = 0 ;				    /* Used to detect empty objects. */
  do
    {
      char *tag = NULL ;
      char *line_pos = NULL ;

      if (!(tag = strtok_r(next_line, "\t ", &line_pos)))
	break ;

      /* We don't formally test this but Method _MUST_ be the first line of the acedb output
       * representing an object. */
      if (g_ascii_strcasecmp(tag, "Method") == 0)
	{
	  /* Line format:    Method : "possibly long method name"  */

	  name = strtok_r(NULL, "\"", &line_pos) ;
	  name = g_strdup(strtok_r(NULL, "\"", &line_pos)) ;

	}

      if (g_ascii_strcasecmp(tag, "Remark") == 0)
	{
	  /* Line format:    Remark "possibly quite long bit of text"  */

	  remark = strtok_r(NULL, "\"", &line_pos) ;
	  remark = g_strdup(strtok_r(NULL, "\"", &line_pos)) ;
	}
      else if (g_ascii_strcasecmp(tag, "Colour") == 0)
	{
	  char *tmp_colour ;

	  tmp_colour = strtok_r(NULL, " ", &line_pos) ;

	  /* Is colour one of the standard acedb colours ? It's really an acedb bug if it
	   * isn't.... */
	  if (!(colour = getAcedbColourSpec(tmp_colour)))
	    colour = tmp_colour ;

	  colour = g_strdup(colour) ;
	}
      else if (g_ascii_strcasecmp(tag, "ZMap_mode_text") == 0)
	{
	  mode = ZMAPSTYLE_MODE_TEXT ;
	}
      else if (g_ascii_strcasecmp(tag, "ZMap_mode_basic") == 0)
	{
	  mode = ZMAPSTYLE_MODE_BASIC ;
	}
      else if (g_ascii_strcasecmp(tag, "ZMap_mode_graph") == 0)
	{
	  mode = ZMAPSTYLE_MODE_GRAPH ;
	}
      else if (g_ascii_strcasecmp(tag, "Immediate") == 0)
	{
	  deferred_flag = FALSE ;
	}
      else if (g_ascii_strcasecmp(tag, "Outline") == 0)
	{
	  outline_flag = TRUE;
	}
      else if (g_ascii_strcasecmp(tag, "CDS_colour") == 0)
	{
	  char *tmp_colour ;

	  tmp_colour = strtok_r(NULL, " ", &line_pos) ;

	  /* Is colour one of the standard acedb colours ? It's really an acedb bug if it
	   * isn't.... */
	  if (!(cds_colour = getAcedbColourSpec(tmp_colour)))
	    cds_colour = tmp_colour ;

	  cds_colour = g_strdup(cds_colour) ;
	}

      /* The link between bump mode and what actually happens to the column is not straight
       * forward in acedb, really it should be partly dependant on feature type.... */
      else if (g_ascii_strcasecmp(tag, "Bump") == 0)
	{
	  default_bump_mode = ZMAPBUMP_OVERLAP ;
	  curr_bump_mode = ZMAPBUMP_UNBUMP ;
	}
      else if (g_ascii_strcasecmp(tag, "Bumpable") == 0
	       || g_ascii_strcasecmp(tag, "Cluster") == 0)
	{
	  default_bump_mode = curr_bump_mode = ZMAPBUMP_NAME_BEST_ENDS ;
	}

      else if (g_ascii_strcasecmp(tag, "GFF_source") == 0)
	{
	  gff_source = g_strdup(strtok_r(NULL, " \"", &line_pos)) ;
	}
      else if (g_ascii_strcasecmp(tag, "GFF_feature") == 0)
	{
	  gff_feature = g_strdup(strtok_r(NULL, " \"", &line_pos)) ;
	}
      else if (g_ascii_strcasecmp(tag, "Width") == 0)
	{
	  char *value ;

	  value = strtok_r(NULL, " ", &line_pos) ;

	  if (!(status = zMapStr2Double(value, &width)))
	    {
	      zMapLogWarning("No value for \"Width\" specified in method: %s", name) ;
	      break ;
	    }
	}

      else if (g_ascii_strcasecmp(tag, "Strand_sensitive") == 0)
	strand_specific = TRUE ;
      else if (g_ascii_strcasecmp(tag, "Show_up_strand") == 0)
	show_up_strand = TRUE ;
      else if (g_ascii_strcasecmp(tag, "Frame_sensitive") == 0)
	frame_mode = ZMAPSTYLE_3_FRAME_AS_WELL ;

      else if (g_ascii_strcasecmp(tag, "No_display") == 0)
	{
	  /* Objects that have the No_display tag set should not be shown at all. */
	  displayable = FALSE ;

	  /* If No_display is the first tag in the models file we end
	   * up breaking here and obj_lines == 1 forcing status =
	   * FALSE later on. */
#ifdef CANT_BREAK_HERE
	  break ;
#endif
	}
      else if (g_ascii_strcasecmp(tag, "init_hidden") == 0)
	{
	  col_state = ZMAPSTYLE_COLDISPLAY_HIDE ;
	}
      else if (g_ascii_strcasecmp(tag, "Directional_ends") == 0)
	{
	  directional_end = TRUE ;
	}
      else if (g_ascii_strcasecmp(tag, "Gapped") == 0)
	{
	  gaps = TRUE ;
	}
      else if (g_ascii_strcasecmp(tag, "Join_aligns") == 0)
	{
	  char *value ;

	  join_aligns = TRUE ;

	  if ((value = strtok_r(NULL, " ", &line_pos)))
	    {
	      if (!(status = zMapStr2Int(value, &between_align_error)))
		{
		  zMapLogWarning("Bad value for \"Join_aligns\" align error specified in method: %s", name) ;

		  break ;
		}
	    }
	}
      else if (g_ascii_strcasecmp(tag, "Min_mag") == 0)
	{
	  char *value ;

	  value = strtok_r(NULL, " ", &line_pos) ;

	  if (!(status = zMapStr2Double(value, &min_mag)))
	    {
	      zMapLogWarning("Bad value for \"Min_mag\" specified in method: %s", name) ;

	      break ;
	    }
	}
      else if (g_ascii_strcasecmp(tag, "Max_mag") == 0)
	{
	  char *value ;

	  value = strtok_r(NULL, " ", &line_pos) ;

	  if (!(status = zMapStr2Double(value, &max_mag)))
	    {
	      zMapLogWarning("Bad value for \"Max_mag\" specified in method: %s", name) ;

	      break ;
	    }
	}
      else if (g_ascii_strcasecmp(tag, "Score_by_histogram") == 0)
	{
	  char *value ;

	  score_by_histogram = TRUE ;

	  if((value = strtok_r(NULL, " ", &line_pos)))
            {
              if (!(status = zMapStr2Double(value, &histogram_baseline)))
                {
                  zMapLogWarning("Bad value for \"Score_by_histogram\" specified in method: %s", name) ;

                  break ;
                }
            }
	}
      else if (g_ascii_strcasecmp(tag, "Score_bounds") == 0)
	{
	  char *value ;

	  score_set = TRUE ;

	  value = strtok_r(NULL, " ", &line_pos) ;

	  if (!(status = zMapStr2Double(value, &min_score)))
	    {
	      zMapLogWarning("Bad value for \"Score_bounds\" specified in method: %s", name) ;
	      score_set = FALSE ;
	      break ;
	    }
	  else
	    {
	      value = strtok_r(NULL, " ", &line_pos) ;

	      if (!(status = zMapStr2Double(value, &max_score)))
		{
		  zMapLogWarning("Bad value for \"Score_bounds\" specified in method: %s", name) ;
		  score_set = FALSE ;
		  break ;
		}
	    }
	}
    }
  while (++obj_lines && **end_pos != '\n' && (next_line = strtok_r(NULL, "\n", end_pos))) ;

  /* acedb can have empty objects which consist of a first line only. */
  if (obj_lines == 1)
    {
      status = FALSE ;
    }


  /* If we failed while processing a method we won't have reached the end of the current
   * method paragraph so we need to skip to the end so the next method can be processed. */
  if (!status)
    {
      while (**end_pos != '\n' && (next_line = strtok_r(NULL, "\n", end_pos))) ;
    }

  /* Set some final method stuff and create the ZMap style. */
  if (status)
    {
      /* NOTE that style is created with the method name, NOT the column_group, column
       * names are independent of method names, they may or may not be the same.
       * Also, there is no way of deriving the mode from the acedb method object
       * currently, we have to set it later. */
      style = zMapStyleCreate(name, remark) ;

      if (mode != ZMAPSTYLE_MODE_INVALID)
	zMapStyleSetMode(style, mode) ;


      /* In acedb methods the colour is interpreted differently according to the type of the
       * feature which we have to intuit here from the GFF type. acedb also has colour names
       * that don't exist in X Windows. */
      if (colour || cds_colour)
	{
	  /* When it comes to colours acedb has some built in rules which we have to simulate,
	   * e.g. "Colour" when applied to transcripts means "outline", not "fill".
	   *  */
#ifdef ED_G_NEVER_INCLUDE_THIS_CODE
	  /* THIS IS REALLY THE PLACE THAT WE SHOULD SET UP THE ACEDB SPECIFIC DISPLAY STUFF... */

	  /* this doesn't work because it messes up the rev. video.... */
	  if (gff_type && (g_ascii_strcasecmp(gff_type, "\"similarity\"") == 0
			   || g_ascii_strcasecmp(gff_type, "\"repeat\"")
			   || g_ascii_strcasecmp(gff_type, "\"experimental\"")))
	    background = colour ;
	  else
	    outline = colour ;
#endif /* ED_G_NEVER_INCLUDE_THIS_CODE */

	  /* Set default acedb colours. */
	  background = colour ;
	  outline = "black" ;

	  /* If there's a cds then it must be a transcript which are shown in outline. */
	  if (cds_colour
	      || g_ascii_strcasecmp(name, "coding_transcript") == 0)
	    {
	      outline = colour ;
	      background = NULL ;
	    }


	  if (colour)
	    zMapStyleSetColours(style, STYLE_PROP_COLOURS, ZMAPSTYLE_COLOURTYPE_NORMAL,
				background, foreground, outline) ;

	  if (cds_colour)
	    {
	      zMapStyleSetColours(style, STYLE_PROP_TRANSCRIPT_CDS_COLOURS, ZMAPSTYLE_COLOURTYPE_NORMAL,
				  NULL, NULL, cds_colour) ;
	      g_free(cds_colour);
	      cds_colour = NULL;
	    }
	}


      if (width != -999.0)
	{
	  /* acedb widths are wider on the screen than zmaps, so scale them up. */
	  width = width * ACEDB_MAG_FACTOR ;

	  zMapStyleSetWidth(style, width) ;
	}

      if (parent)
	zMapStyleSetParent(style, parent) ;

      if (min_mag || max_mag)
	zMapStyleSetMag(style, min_mag, max_mag) ;

      /* Note that we require bounds to be set for graphing.... */
      if (score_set)
	{
	  ZMapStyleGraphMode graph_mode = ZMAPSTYLE_GRAPH_HISTOGRAM ; /* Hard coded for now. */

	  if (score_by_histogram)
	    zMapStyleSetGraph(style, graph_mode, min_score, max_score, histogram_baseline) ;
	  else
	    zMapStyleSetScore(style, min_score, max_score) ;
	}

      if (strand_specific)
	zMapStyleSetStrandSpecific(style, strand_specific) ;

      if (show_up_strand)
	zMapStyleSetStrandShowReverse(style, show_up_strand) ;

      if (frame_mode)
	zMapStyleSetFrameMode(style, frame_mode) ;

      zMapStyleInitBumpMode(style, default_bump_mode, curr_bump_mode) ;

      if (gff_source || gff_feature)
	zMapStyleSetGFF(style, gff_source, gff_feature) ;

      zMapStyleSetDisplayable(style, displayable) ;

      if (col_state != ZMAPSTYLE_COLDISPLAY_INVALID)
	zMapStyleSetDisplay(style, col_state) ;

      if(directional_end)
        zMapStyleSetEndStyle(style, directional_end);

      /* Current setting is for gaps to be parsed but they will only
       * be displayed when the feature is bumped. */
      if (gaps)
	zMapStyleSetGappedAligns(style, TRUE, FALSE) ;

      if (join_aligns)
	zMapStyleSetJoinAligns(style, between_align_error) ;
    }


  /* Clean up, note g_free() does nothing if given NULL. */
  g_free(name) ;
  g_free(remark) ;
  g_free(parent) ;
  g_free(colour) ;
  g_free(foreground) ;
  g_free(column_group) ;
  g_free(orig_style) ;
  g_free(gff_source) ;
  g_free(gff_feature) ;

  return style ;
}


/* The style string should be of the form:
 *
 * ZMap_style : "Allele"
 * Description   "Alleles in WormBase represent small sequence mutations...etc"
 * Colours	 Normal Fill "ORANGE"
 * Width	 1.100000
 * Strand_sensitive
 * GFF	 Source "Allele"
 * GFF	 Feature "Allele"
 * <white space only line>
 * more styles....
 *
 * This parses the style using it to create a style struct which it returns.
 * The function also returns a pointer to the blank line that ends the current
 * style.
 *
 * If the style name is not in the list of styles in requested_types
 * then NULL is returned. NOTE that this is not just dependent on comparing style
 * name to the requested list we have to look in column group as well.
 *
 * Acedb had the concept of empty objects, these are objects whose name/class can
 * be looked up but which do not have an instance in the database. The code will NOT
 * produce styles for these objects.
 *
 * Acedb styles can also contain a "No_display" tag which says "do not display this
 * object at all", if we find this tag we honour it. NOTE however that this can lead
 * to error messages during zmap display if the feature_set erroneously tries to
 * display features with this style.
 *
 */
ZMapFeatureTypeStyle parseStyle(char *style_str_in,
				char **end_pos, ZMapColGroupData *col_group_data_out)
{
  ZMapFeatureTypeStyle style = NULL ;
  gboolean status = TRUE ;
  int obj_lines ;
  char *style_str = style_str_in ;
  char *next_line = style_str ;
  char *name = NULL, *description = NULL, *parent = NULL,
    *colour = NULL, *foreground = NULL,
    *gff_source = NULL, *gff_feature = NULL,
    *column_group = NULL, *orig_style = NULL ;
  gboolean width_set = FALSE ;
  gboolean deferred = FALSE ;
  double width = 0.0 ;
  gboolean strand_specific = FALSE, show_up_strand = FALSE ;
  ZMapStyle3FrameMode frame_mode = ZMAPSTYLE_3_FRAME_INVALID ;
  ZMapStyleMode mode = ZMAPSTYLE_MODE_INVALID ;
//  ZMapStyleGlyphMode glyph_mode = ZMAPSTYLE_GLYPH_INVALID ;
  gboolean displayable_set = TRUE, displayable = TRUE,
    show_when_empty_set = FALSE, show_when_empty = FALSE ;
  ZMapStyleColumnDisplayState col_state = ZMAPSTYLE_COLDISPLAY_INVALID ;
  double min_mag = 0.0, max_mag = 0.0 ;
  gboolean directional_end_set = FALSE, directional_end = FALSE ;
  gboolean allow_misalign = FALSE ;
  gboolean join_aligns = FALSE ;
  int join_align = 0 ;
  gboolean parse_gaps = FALSE, show_gaps = FALSE ;
  gboolean bump_mode_set = FALSE, bump_default_set = FALSE ;
  ZMapStyleBumpMode default_bump_mode = ZMAPBUMP_INVALID, curr_bump_mode = ZMAPBUMP_INVALID ;
  gboolean bump_spacing_set = FALSE ;
  double bump_spacing = 0.0 ;
  gboolean bump_fixed = FALSE ;
  gboolean some_colours = FALSE ;
  StyleFeatureColoursStruct style_colours = {{NULL}, {NULL}} ;
  gboolean some_frame0_colours = FALSE, some_frame1_colours = FALSE, some_frame2_colours = FALSE ;
  StyleFeatureColoursStruct frame0_style_colours = {{NULL}, {NULL}},
    frame1_style_colours = {{NULL}, {NULL}}, frame2_style_colours = {{NULL}, {NULL}} ;
  gboolean some_CDS_colours = FALSE ;
  StyleFeatureColoursStruct CDS_style_colours = {{NULL}, {NULL}} ;
  double min_score = 0.0, max_score = 0.0 ;
  gboolean score_by_width, score_is_percent ;
  gboolean histogram = FALSE, score_set = FALSE ;
  double histogram_baseline = 0.0 ;
  gboolean pfetchable = FALSE ;
  ZMapStyleBlixemType blixem_type = ZMAPSTYLE_BLIXEM_INVALID ;


  if (g_ascii_strncasecmp(style_str, "ZMap_style : ", strlen("ZMap_style : ")) != 0)
    return style ;


  obj_lines = 0 ;				    /* Used to detect empty objects. */
  do
    {
      char *tag = NULL ;
      char *line_pos = NULL ;

      if (!(tag = strtok_r(next_line, "\t ", &line_pos)))
	break ;

      /* We don't formally test this but Style _MUST_ be the first line of the acedb output
       * representing an object. */
      if (g_ascii_strcasecmp(tag, "ZMap_style") == 0)
	{
	  /* Line format:    ZMap_style : "possibly long style name"  */

	  name = strtok_r(NULL, "\"", &line_pos) ;
	  name = g_strdup(strtok_r(NULL, "\"", &line_pos)) ;
	}


      if (g_ascii_strcasecmp(tag, "Description") == 0)
	{
	  /* Line format:    Description "possibly quite long bit of text"  */

	  description = strtok_r(NULL, "\"", &line_pos) ;
	  description = g_strdup(strtok_r(NULL, "\"", &line_pos)) ;
	}
      else if (g_ascii_strcasecmp(tag, "Style_parent") == 0)
	{
	  parent = strtok_r(NULL, "\"", &line_pos) ;
	  parent = g_strdup(strtok_r(NULL, "\"", &line_pos)) ;
	}
      else if (g_ascii_strcasecmp(tag, "Immediate") == 0)
	{
	  deferred = FALSE ;
	}


      /* OK, THIS MODE STUFF IS NO GOOD, WE NEED TO USE THE STYLE CALL THAT WILL HAVE THE LATEST
       * ENUMS BUILT IN OTHERWISE EVERYTIME WE ADD A NEW TYPE ALL THIS FAILS.... */

      /* Grab the mode... */
      else if (g_ascii_strcasecmp(tag, "Basic") == 0)
	{
	  mode = ZMAPSTYLE_MODE_BASIC ;
	}
      else if (g_ascii_strcasecmp(tag, "Transcript") == 0)
	{
	  char *tmp_next_tag ;

	  mode = ZMAPSTYLE_MODE_TRANSCRIPT ;

	  if ((tmp_next_tag = strtok_r(NULL, " ", &line_pos)))
	    {
	      if (g_ascii_strcasecmp(tmp_next_tag, "CDS_colour") == 0)
		{
		  gboolean colour_parse ;

		  if ((colour_parse = getStyleColour(&CDS_style_colours, &line_pos)))
		    some_CDS_colours = TRUE ;
		  else
		    zMapLogWarning("Style \"%s\": Bad CDS colour spec: %s", name, next_line) ;
		}
	      /* OTHER THINGS WILL NEED TO BE PARSED HERE AS WE EXPAND THIS.... */
	    }
	}
      else if (g_ascii_strcasecmp(tag, "Alignment") == 0)
	{
	  char *align_type ;
	  char *value ;

	  mode = ZMAPSTYLE_MODE_ALIGNMENT ;

	  if ((align_type = strtok_r(NULL, " ", &line_pos)))
	    {
	      if (g_ascii_strcasecmp(align_type, "Join_align") == 0)
		{
		  join_aligns = TRUE ;

		  value = strtok_r(NULL, " ", &line_pos) ;

		  if (value && !(status = zMapStr2Int(value, &join_align)))
		    {
		      zMapLogWarning("Style \"%s\": Bad Join_align factor \"Alignment Join_align %s\"",
				     name, value) ;
		      break ;
		    }
		}
	      else if (g_ascii_strcasecmp(align_type, "Parse") == 0)
		parse_gaps = TRUE ;
	      else if (g_ascii_strcasecmp(align_type, "Show") == 0)
		parse_gaps = show_gaps = TRUE ;
	      else if (g_ascii_strcasecmp(align_type, "Allow_misalign") == 0)
		allow_misalign = TRUE ;
	      else if (g_ascii_strcasecmp(align_type, "Pfetchable") == 0)
		pfetchable = TRUE ;
	      else if (g_ascii_strcasecmp(align_type, "Blixem_N") == 0)
		blixem_type = ZMAPSTYLE_BLIXEM_N ;
	      else if (g_ascii_strcasecmp(align_type, "Blixem_X") == 0)
		blixem_type = ZMAPSTYLE_BLIXEM_X ;
	      else
		zMapLogWarning("Style \"%s\": Unknown tag \"%s\" for \"Alignment\" specified in style: %s",
			       name, align_type, name) ;

	    }
	}
      else if (g_ascii_strcasecmp(tag, "Sequence") == 0
	       || g_ascii_strcasecmp(tag, "Peptide") == 0)
	{
	  mode = ZMAPSTYLE_MODE_SEQUENCE ;
	}
      else if (g_ascii_strcasecmp(tag, "Assembly_path") == 0)
	{
	  mode = ZMAPSTYLE_MODE_ASSEMBLY_PATH ;
	}
      else if (g_ascii_strcasecmp(tag, "Plain_text") == 0)
	{
	  mode = ZMAPSTYLE_MODE_TEXT ;
	}
      else if (g_ascii_strcasecmp(tag, "Graph") == 0)
	{
	  char *tmp_next_tag ;

	  mode = ZMAPSTYLE_MODE_GRAPH ;

	  tmp_next_tag = strtok_r(NULL, " ", &line_pos) ;

	  if (g_ascii_strcasecmp(tmp_next_tag, "Histogram") == 0)
	    {
	      histogram = TRUE ;
	    }
	  else if (g_ascii_strcasecmp(tmp_next_tag, "Baseline") == 0)
	    {
	      char *value ;

	      value = strtok_r(NULL, " ", &line_pos) ;

	      if (!(status = zMapStr2Double(value, &histogram_baseline)))
		{
		  zMapLogWarning("Style \"%s\": No value for \"Baseline\".", name) ;
		  break ;
		}
	    }
	}
      else if (g_ascii_strcasecmp(tag, "Glyph") == 0)
	{
	  char *tmp_next_tag ;

	  mode = ZMAPSTYLE_MODE_GLYPH ;

	  tmp_next_tag = strtok_r(NULL, " ", &line_pos) ;

	  if (tmp_next_tag && g_ascii_strcasecmp(tmp_next_tag, "Splice") == 0)
	    {
//	      glyph_mode = ZMAPSTYLE_GLYPH_3FRAME_SPLICE ;
	    }
	}
      else if (g_ascii_strcasecmp(tag, "Colours") == 0)
	{
	  gboolean colour_parse ;

	  if ((colour_parse = getStyleColour(&style_colours, &line_pos)))
	    some_colours = TRUE ;
	  else
	    zMapLogWarning("Style \"%s\": Bad colour spec: %s", name, next_line) ;
	}
      else if (g_ascii_strcasecmp(tag, "Frame_0") == 0
	       || g_ascii_strcasecmp(tag, "Frame_1") == 0
	       || g_ascii_strcasecmp(tag, "Frame_2") == 0)
	{
	  StyleFeatureColours colours = NULL ;
	  gboolean *set = NULL ;

	  if (g_ascii_strcasecmp(tag, "Frame_0") == 0)
	    {
	      colours = &frame0_style_colours ;
	      set = &some_frame0_colours ;
	    }
	  else if (g_ascii_strcasecmp(tag, "Frame_1") == 0)
	    {
	      colours = &frame1_style_colours ;
	      set = &some_frame1_colours ;
	    }
	  else if (g_ascii_strcasecmp(tag, "Frame_2") == 0)
	    {
	      colours = &frame2_style_colours ;
	      set = &some_frame2_colours ;
	    }

	  if (!colours)
	    {
	      zMapLogWarning("Style \"%s\": Bad Frame name: %s", name, next_line) ;
	    }
	  else
	    {
	      gboolean colour_parse ;

	      if ((colour_parse = getStyleColour(colours, &line_pos)))
		*set = TRUE ;
	      else
		zMapLogWarning("Style \"%s\": Bad colour spec: %s", name, next_line) ;
	    }
	}

      /* Bumping types */
      else if (g_ascii_strcasecmp(tag, "Bump_initial") == 0 || g_ascii_strcasecmp(tag, "Bump_default") == 0)
	{
	  char *tmp_next_tag ;
	  ZMapStyleBumpMode *tmp_bump ;

	  if (g_ascii_strcasecmp(tag, "Bump_initial") == 0)
	    {
	      tmp_bump = &curr_bump_mode ;
	      bump_mode_set = TRUE ;
	    }
	  else
	    {
	      tmp_bump = &default_bump_mode ;
	      bump_default_set = TRUE ;
	    }

	  tmp_next_tag = strtok_r(NULL, " ", &line_pos) ;

	  if (g_ascii_strcasecmp(tmp_next_tag, "Unbump") == 0)
	    *tmp_bump = ZMAPBUMP_UNBUMP ;
	  else if (g_ascii_strcasecmp(tmp_next_tag, "Overlap") == 0)
	    *tmp_bump = ZMAPBUMP_OVERLAP ;
	  else if (g_ascii_strcasecmp(tmp_next_tag, "Navigator") == 0)
	    *tmp_bump = ZMAPBUMP_NAVIGATOR ;
	  else if (g_ascii_strcasecmp(tmp_next_tag, "Start_position") == 0)
	    *tmp_bump = ZMAPBUMP_START_POSITION ;
	  else if (g_ascii_strcasecmp(tmp_next_tag, "Alternating") == 0)
	    *tmp_bump = ZMAPBUMP_ALTERNATING ;
	  else if (g_ascii_strcasecmp(tmp_next_tag, "All") == 0)
	    *tmp_bump = ZMAPBUMP_ALL ;
	  else if (g_ascii_strcasecmp(tmp_next_tag, "Name") == 0)
	    *tmp_bump = ZMAPBUMP_NAME ;
	  else if (g_ascii_strcasecmp(tmp_next_tag, "Name_interleave") == 0)
	    *tmp_bump = ZMAPBUMP_NAME_INTERLEAVE ;
	  else if (g_ascii_strcasecmp(tmp_next_tag, "Name_no_interleave") == 0)
	    *tmp_bump = ZMAPBUMP_NAME_NO_INTERLEAVE ;
	  else if (g_ascii_strcasecmp(tmp_next_tag, "Name_colinear") == 0)
	    *tmp_bump = ZMAPBUMP_NAME_COLINEAR ;
	  else if (g_ascii_strcasecmp(tmp_next_tag, "Name_best_ends") == 0)
	    *tmp_bump = ZMAPBUMP_NAME_BEST_ENDS ;
	  else
	    zMapLogWarning("Style \"%s\": Bad bump spec: %d", name, *tmp_bump) ;
	}
      else if (g_ascii_strcasecmp(tag, "Bump_spacing") == 0)
	{
	  char *value ;

	  value = strtok_r(NULL, " ", &line_pos) ;

	  if ((status = zMapStr2Double(value, &bump_spacing)))
	    {
	      bump_spacing_set = TRUE ;
	    }
	  else
	    {
	      zMapLogWarning("Style \"%s\": No value for \"Bump_spacing\".", name) ;
	      break ;
	    }
	}
      else if (g_ascii_strcasecmp(tag, "Bump_fixed") == 0)
	{
	  bump_fixed = TRUE ;
	}
      else if (g_ascii_strcasecmp(tag, "GFF") == 0)
	{
	  char *gff_type ;

	  gff_type = strtok_r(NULL, " ", &line_pos) ;

	  if (g_ascii_strcasecmp(tag, "Source") == 0)
	    gff_source = g_strdup(strtok_r(NULL, " \"", &line_pos)) ;
	  else if (g_ascii_strcasecmp(tag, "Feature") == 0)
	    gff_feature = g_strdup(strtok_r(NULL, " \"", &line_pos)) ;
	}
      else if (g_ascii_strcasecmp(tag, "Width") == 0)
	{
	  char *value ;

	  value = strtok_r(NULL, " ", &line_pos) ;

	  if ((status = zMapStr2Double(value, &width)))
	    {
	      width_set = TRUE ;
	    }
	  else
	    {
	      zMapLogWarning("Style \"%s\": No value for \"Width\".", name) ;
	      break ;
	    }
	}
      else if (g_ascii_strcasecmp(tag, "Strand_sensitive") == 0)
	strand_specific = TRUE ;
      else if (g_ascii_strcasecmp(tag, "Show_up_strand") == 0)
	show_up_strand = TRUE ;
      else if (g_ascii_strcasecmp(tag, "Frame_sensitive") == 0)
	frame_mode = ZMAPSTYLE_3_FRAME_AS_WELL ;
      else if (g_ascii_strcasecmp(tag, "Show_only_as_3_frame") == 0)
	frame_mode = ZMAPSTYLE_3_FRAME_ONLY_3 ;
      else if (g_ascii_strcasecmp(tag, "Show_only_as_1_column") == 0)
	frame_mode = ZMAPSTYLE_3_FRAME_ONLY_1 ;
      else if (g_ascii_strcasecmp(tag, "Not_displayable") == 0)
	{
	  /* Objects that have the Not_displayable tag set should not be shown at all. */
	  displayable_set = displayable = FALSE ;

	  break ;
	}
      else if (g_ascii_strcasecmp(tag, "Hide") == 0)
	{
	  col_state = ZMAPSTYLE_COLDISPLAY_HIDE ;
	}
      else if (g_ascii_strcasecmp(tag, "Show_when_empty") == 0)
	{
	  show_when_empty_set = show_when_empty = TRUE ;
	}
      else if (g_ascii_strcasecmp(tag, "Directional_ends") == 0)
	{
	  directional_end_set = directional_end = TRUE ;
	}
      else if (g_ascii_strcasecmp(tag, "Min_mag") == 0)
	{
	  char *value ;

	  value = strtok_r(NULL, " ", &line_pos) ;

	  if (!(status = zMapStr2Double(value, &min_mag)))
	    {
	      zMapLogWarning("Style \"%s\": Bad value for \"Min_mag\"", name) ;

	      break ;
	    }
	}
      else if (g_ascii_strcasecmp(tag, "Max_mag") == 0)
	{
	  char *value ;

	  value = strtok_r(NULL, " ", &line_pos) ;

	  if (!(status = zMapStr2Double(value, &max_mag)))
	    {
	      zMapLogWarning("Style \"%s\": Bad value for \"Max_mag\".", name) ;

	      break ;
	    }
	}
      else if (g_ascii_strcasecmp(tag, "Score_by_width") == 0)
	{
	  score_by_width = TRUE ;
	}
      else if (g_ascii_strcasecmp(tag, "Score_percent") == 0)
	{
	  score_is_percent = TRUE ;
	}
      else if (g_ascii_strcasecmp(tag, "Score_bounds") == 0)
	{
	  char *value ;

	  value = strtok_r(NULL, " ", &line_pos) ;
	  score_set = TRUE;

	  if (!(status = zMapStr2Double(value, &min_score)))
	    {
	      zMapLogWarning("Style \"%s\": Bad value for \"Score_bounds\".", name) ;
	      score_set = FALSE;
	      break ;
	    }
	  else
	    {
	      value = strtok_r(NULL, " ", &line_pos) ;

	      if (!(status = zMapStr2Double(value, &max_score)))
		{
		  zMapLogWarning("Style \"%s\": Bad value for \"Score_bounds\".", name) ;
		  score_set = FALSE;
		  break ;
		}
	    }
	}

    }
  while (++obj_lines && **end_pos != '\n' && (next_line = strtok_r(NULL, "\n", end_pos))) ;

  /* acedb can have empty objects which consist of a first line only. */
  if (obj_lines == 1)
    {
      status = FALSE ;
    }


  /* If we failed while processing a style we won't have reached the end of the current
   * style paragraph so we need to skip to the end so the next style can be processed. */
  if (!status)
    {
      while (**end_pos != '\n' && (next_line = strtok_r(NULL, "\n", end_pos))) ;
    }


  /* Create the style and add all the bits to it. */
  if (status)
    {
      /* NOTE that style is created with the style name, NOT the column_group, column
       * names are independent of style names, they may or may not be the same.
       * Also, there is no way of deriving the mode from the acedb style object
       * currently, we have to set it later. */
      style = zMapStyleCreate(name, description) ;

      if (mode != ZMAPSTYLE_MODE_INVALID)
	zMapStyleSetMode(style, mode) ;

//      if (glyph_mode != ZMAPSTYLE_GLYPH_INVALID)
//	zMapStyleSetGlyphMode(style, glyph_mode) ;

      if (parent)
	zMapStyleSetParent(style, parent) ;


      if (some_colours)
	{
	  /* May need to put some checking code here to test which colours set. */
	  zMapStyleSetColours(style, STYLE_PROP_COLOURS, ZMAPSTYLE_COLOURTYPE_NORMAL,
			      style_colours.normal.fill, style_colours.normal.draw, style_colours.normal.border) ;
	  zMapStyleSetColours(style, STYLE_PROP_COLOURS, ZMAPSTYLE_COLOURTYPE_SELECTED,
			      style_colours.selected.fill, style_colours.selected.draw, style_colours.selected.border) ;
	}

      if (some_frame0_colours || some_frame1_colours || some_frame2_colours)
	{
	  if (some_frame0_colours && some_frame1_colours && some_frame2_colours)
	    {
	      /* May need to put some checking code here to test which colours set. */
	      zMapStyleSetColours(style, STYLE_PROP_FRAME0_COLOURS, ZMAPSTYLE_COLOURTYPE_NORMAL,
				  frame0_style_colours.normal.fill, frame0_style_colours.normal.draw, frame0_style_colours.normal.border) ;
	      zMapStyleSetColours(style, STYLE_PROP_FRAME0_COLOURS, ZMAPSTYLE_COLOURTYPE_SELECTED,
				  frame0_style_colours.selected.fill, frame0_style_colours.selected.draw, frame0_style_colours.selected.border) ;

	      zMapStyleSetColours(style, STYLE_PROP_FRAME1_COLOURS, ZMAPSTYLE_COLOURTYPE_NORMAL,
				  frame1_style_colours.normal.fill, frame1_style_colours.normal.draw, frame1_style_colours.normal.border) ;
	      zMapStyleSetColours(style, STYLE_PROP_FRAME1_COLOURS, ZMAPSTYLE_COLOURTYPE_SELECTED,
				  frame1_style_colours.selected.fill, frame1_style_colours.selected.draw, frame1_style_colours.selected.border) ;

	      zMapStyleSetColours(style, STYLE_PROP_FRAME2_COLOURS, ZMAPSTYLE_COLOURTYPE_NORMAL,
				  frame2_style_colours.normal.fill, frame2_style_colours.normal.draw, frame2_style_colours.normal.border) ;
	      zMapStyleSetColours(style, STYLE_PROP_FRAME2_COLOURS, ZMAPSTYLE_COLOURTYPE_SELECTED,
				  frame2_style_colours.selected.fill, frame2_style_colours.selected.draw, frame2_style_colours.selected.border) ;
	    }
	  else
	    zMapLogWarning("Style \"%s\": Bad frame colour spec, following were not set:%s%s%s", name,
			   (some_frame0_colours ? "" : " frame0"),
			   (some_frame1_colours ? "" : " frame1"),
			   (some_frame2_colours ? "" : " frame2")) ;
	}

      if (some_CDS_colours)
	{

	  /* May need to put some checking code here to test which colours set. */
	  zMapStyleSetColours(style, STYLE_PROP_TRANSCRIPT_CDS_COLOURS, ZMAPSTYLE_COLOURTYPE_NORMAL,
			      CDS_style_colours.normal.fill, CDS_style_colours.normal.draw, CDS_style_colours.normal.border) ;
	  zMapStyleSetColours(style, STYLE_PROP_TRANSCRIPT_CDS_COLOURS, ZMAPSTYLE_COLOURTYPE_SELECTED,
			      CDS_style_colours.selected.fill, CDS_style_colours.selected.draw, CDS_style_colours.selected.border) ;
	}

      if (width_set)
	zMapStyleSetWidth(style, width) ;


      if (min_mag || max_mag)
	zMapStyleSetMag(style, min_mag, max_mag) ;


      /* OTHER SCORE STUFF MUST BE SET HERE.... */

      /* Note that we require bounds to be set for graphing.... */
      if (score_set)
	{
	  ZMapStyleGraphMode graph_mode = ZMAPSTYLE_GRAPH_HISTOGRAM; /* HARD CODED! */

	  if (histogram)
	    zMapStyleSetGraph(style, graph_mode, min_score, max_score, histogram_baseline) ;
	  else if(min_score || max_score)
	    zMapStyleSetScore(style, min_score, max_score) ;
	}

      if (strand_specific)
	zMapStyleSetStrandSpecific(style, strand_specific) ;

      if (show_up_strand)
	zMapStyleSetStrandShowReverse(style, show_up_strand) ;

      if (frame_mode)
	zMapStyleSetFrameMode(style, frame_mode) ;

      if (bump_mode_set || bump_default_set)
	zMapStyleInitBumpMode(style, default_bump_mode, curr_bump_mode) ;

      if (bump_spacing_set)
	zMapStyleSetBumpSpace(style, bump_spacing) ;

      if (bump_fixed)
	zMapStyleSet(style,
		     ZMAPSTYLE_PROPERTY_BUMP_FIXED, bump_fixed,
		     NULL) ;

      if (gff_source || gff_feature)
	zMapStyleSetGFF(style, gff_source, gff_feature) ;

      if (displayable_set)
	zMapStyleSetDisplayable(style, displayable) ;

      if (col_state != ZMAPSTYLE_COLDISPLAY_INVALID)
	zMapStyleSetDisplay(style, col_state) ;

      if (show_when_empty_set)
	zMapStyleSetShowWhenEmpty(style, show_when_empty) ;

      if (directional_end_set)
        zMapStyleSetEndStyle(style, directional_end);

      if (join_aligns)
	zMapStyleSetJoinAligns(style, join_align) ;

      if (parse_gaps)
	zMapStyleSetGappedAligns(style, parse_gaps, show_gaps) ;

      if (pfetchable)
	zMapStyleSetPfetch(style, pfetchable) ;

      /* Should be building the list dynamically.....could do this on the create step using
       * my zMapStyleCreateV() function. */
      if (blixem_type)
	zMapStyleSet(style,
		     ZMAPSTYLE_PROPERTY_ALIGNMENT_BLIXEM, blixem_type,
		     ZMAPSTYLE_PROPERTY_ALIGNMENT_ALLOW_MISALIGN, allow_misalign,
		     NULL) ;
    }


  /* Clean up, note g_free() does nothing if given NULL. */
  g_free(name) ;
  g_free(description) ;
  g_free(colour) ;
  g_free(foreground) ;
  g_free(column_group) ;
  g_free(orig_style) ;
  g_free(gff_source) ;
  g_free(gff_feature) ;

  return style ;
}


/* Gets a list of all styles by name on the server (this is the list of acedb methods/styles).
 * Returns TRUE and the list if database contained any methods, FALSE otherwise.
 *
 *
 * acedb> list
 *
 * KeySet : Answer_1
 * Method:
 *  cDNA_for_RNAi
 *  code default
 *  Coding
 *  Coding_transcript
 *  Coil
 *  curated
 *
 *
 * // 6 object listed
 * // 6 Active Objects
 * acedb>
 *
 *  */
static ZMapServerResponseType getObjNames(AcedbServer server, GList **style_names_out)
{
  ZMapServerResponseType result = ZMAP_SERVERRESPONSE_REQFAIL ;
  char *command ;
  char *acedb_request = NULL ;
  void *reply = NULL ;
  int reply_len = 0 ;

  /* List all the methods in the current keyset on the serve. */
  command = "list" ;
  acedb_request =  g_strdup_printf("%s", command) ;

  if ((server->last_err_status = AceConnRequest(server->connection, acedb_request,
						&reply, &reply_len)) == ACECONN_OK)
    {
      char *scan_text = (char *)reply ;
      char *next_line = NULL ;
      gboolean found_method = FALSE ;
      GList *style_names = NULL ;

      while ((next_line = strtok(scan_text, "\n")))
	{
	  scan_text = NULL ;

	  /* Look for start/end of methods list. */
	  if (!found_method && g_str_has_prefix(next_line, "Method:"))
	    {
	      found_method = TRUE ;
	      continue ;
	    }
	  else if (found_method && (*next_line == '/'))
	    break ;

	  if (found_method)
	    {
	      /* Watch out...hacky...method names have a space in front of them...sigh... */
	      style_names = g_list_append(style_names,
					  GINT_TO_POINTER(g_quark_from_string(next_line + 1))) ;
	    }
	}


      if (style_names)
	{
	  *style_names_out = style_names ;
	  result = ZMAP_SERVERRESPONSE_OK ;
	}
      else
	{
	  setErrMsg(server,  g_strdup_printf("No styles found.")) ;
	  result = ZMAP_SERVERRESPONSE_REQFAIL ;
	}

      g_free(reply) ;
      reply = NULL ;
    }
  else
    result = server->last_err_status ;

  g_free(acedb_request) ;


  return result ;
}



/* GCompareDataFunc () used to resort our list of styles to match users original sorting. */
gint resortStyles(gconstpointer a, gconstpointer b, gpointer user_data)
{
  gint result = 0 ;
  ZMapFeatureTypeStyle style_a = (ZMapFeatureTypeStyle)a, style_b = (ZMapFeatureTypeStyle)b ;
  GList *style_list = (GList *)user_data ;
  gint pos_a, pos_b ;

  pos_a = g_list_index(style_list, GUINT_TO_POINTER(zMapStyleGetUniqueID(style_a))) ;
  pos_b = g_list_index(style_list, GUINT_TO_POINTER(zMapStyleGetUniqueID(style_b))) ;
  zMapAssert(pos_a >= 0 && pos_b >= 0 && pos_a != pos_b) ;

  if (pos_a < pos_b)
    result = -1 ;
  else
    result = 1 ;

  return result ;
}



/* Parses the string returned by an acedb "find" command, if the command found objects
 * it returns a string of the form:
 *                                   "// Found 1 objects in this class"
 */
int getFoundObj(char *text)
{
  int num_obj = 0 ;

  if (strstr(text, "Found"))
    {
      char *next ;

      next = strtok(text, " ") ;
      next = strtok(NULL, " ") ;
      next = strtok(NULL, " ") ;

      num_obj = atoi(next) ;
    }

  return num_obj ;
}

/* Process all the alignments in a context. */
static void eachAlignment(gpointer key, gpointer data, gpointer user_data)
{
  ZMapFeatureAlignment alignment = (ZMapFeatureAlignment)data ;
  DoAllAlignBlocks all_data = (DoAllAlignBlocks)user_data ;

  if (all_data->result == ZMAP_SERVERRESPONSE_OK && all_data->eachBlock)
    g_hash_table_foreach(alignment->blocks, all_data->eachBlock, (gpointer)all_data) ;

  return ;
}



static void eachBlockSequenceRequest(gpointer key_id, gpointer data, gpointer user_data)
{
  ZMapFeatureBlock feature_block = (ZMapFeatureBlock)data ;
  DoAllAlignBlocks get_features = (DoAllAlignBlocks)user_data ;

  if (get_features->result == ZMAP_SERVERRESPONSE_OK)
    {
      if (!sequenceRequest(get_features, feature_block))
	{
	  /* If the call failed it may be that the connection failed or that the data coming
	   * back had a problem. */
	  if (get_features->server->last_err_status == ACECONN_OK)
	    {
	      get_features->result = ZMAP_SERVERRESPONSE_REQFAIL ;
	    }
	  else if (get_features->server->last_err_status == ACECONN_TIMEDOUT)
	    {
	      get_features->result = ZMAP_SERVERRESPONSE_TIMEDOUT ;
	    }
	  else
	    {
	      /* Probably we will want to analyse the response more than this ! */
	      get_features->result = ZMAP_SERVERRESPONSE_SERVERDIED ;
	    }

	  ZMAPSERVER_LOG(Warning, ACEDB_PROTOCOL_STR, get_features->server->host,
			 "Could not map %s because: %s",
			 g_quark_to_string(get_features->server->req_context->sequence_name),
			 get_features->server->last_err_msg) ;
	}
    }

  return ;
}


/* This table is derived from acedb/w2/graphcolour.c, since acedb colours have not changed
 * in a long time it is unlikely to need updating very often.
 *
 * The reason for having this function is that acedb colour names do not ALL match the standard
 * colour names in the X11 colour database and so cannot be used as input to the gdk colour
 * functions. I tried to use a proper Xcms colour spec but stupid gdk_color_parse() does
 * not understand these colours so have used the now deprecated "#RRGGBB" format below.
 *  */
static char *getAcedbColourSpec(char *acedb_colour_name)
{
  char *colour_spec = NULL ;
  static AcedbColourSpecStruct colours[] =
    {
      {"WHITE", "#ffffff"},
      {"BLACK", "#000000"},
      {"LIGHTGRAY", "#c8c8c8"},
      {"DARKGRAY", "#646464"},
      {"RED", "#ff0000"},
      {"GREEN", "#00ff00"},
      {"BLUE", "#0000ff"},
      {"YELLOW", "#ffff00"},
      {"CYAN", "#00ffff"},
      {"MAGENTA", "#ff00ff"},
      {"LIGHTRED", "#ffa0a0"},
      {"LIGHTGREEN", "#a0ffa0"},
      {"LIGHTBLUE", "#a0c8ff"},
      {"DARKRED", "#af0000"},
      {"DARKGREEN", "#00af00"},
      {"DARKBLUE", "#0000af"},
      {"PALERED", "#ffe6d2"},
      {"PALEGREEN", "#d2ffd2"},
      {"PALEBLUE", "#d2ebff"},
      {"PALEYELLOW", "#ffffc8"},
      {"PALECYAN", "#c8ffff"},
      {"PALEMAGENTA", "#ffc8ff"},
      {"BROWN", "#a05000"},
      {"ORANGE", "#ff8000"},
      {"PALEORANGE", "#ffdc6e"},
      {"PURPLE", "#c000ff"},
      {"VIOLET", "#c8aaff"},
      {"PALEVIOLET", "#ebd7ff"},
      {"GRAY", "#969696"},
      {"PALEGRAY", "#ebebeb"},
      {"CERISE", "#ff0080"},
      {"MIDBLUE", "#56b2de"},
    } ;
  AcedbColourSpec colour ;

  colour = &(colours[0]) ;
  while (colour->name)
    {
      if (g_ascii_strcasecmp(colour->name, acedb_colour_name) == 0)
	{
	  colour_spec = colour->spec ;
	  break ;
	}

      colour++ ;
    }

  return colour_spec ;
}




#ifdef ED_G_NEVER_INCLUDE_THIS_CODE
static void stylePrintCB(gpointer data, gpointer user_data)
{
  ZMapFeatureTypeStyle style = (ZMapFeatureTypeStyle)data ;

  printf("%s (%s)\n", g_quark_to_string(zMapStyleGetID(style)),
	 g_quark_to_string(zMapStyleGetUniqueID(style))) ;

  return ;
}
#endif /* ED_G_NEVER_INCLUDE_THIS_CODE */

static gboolean getStyleColour(StyleFeatureColours style_colours, char **line_pos)
{
  gboolean result = FALSE ;
  char *colour_type ;
  char *colour_target ;
  char *colour ;
  StyleColour style_colour = NULL ;


#ifdef ED_G_NEVER_INCLUDE_THIS_CODE
  if ((colour_type = strtok_r(NULL, " ", line_pos))
      && (colour_target = strtok_r(NULL, " ", line_pos))
      && (colour = strtok_r(NULL, "\"", line_pos))
      && (colour = strtok_r(NULL, "\"", line_pos)))
#endif /* ED_G_NEVER_INCLUDE_THIS_CODE */
    colour_type = strtok_r(NULL, " ", line_pos) ;
  colour_target = strtok_r(NULL, " ", line_pos) ;
  colour = strtok_r(NULL, "\"", line_pos) ;

#ifdef ED_G_NEVER_INCLUDE_THIS_CODE
  colour = strtok_r(NULL, "\"", line_pos) ;
#endif /* ED_G_NEVER_INCLUDE_THIS_CODE */


  if (colour)
    {
      if (g_ascii_strcasecmp(colour_type, "Normal") == 0)
	style_colour = &(style_colours->normal) ;
      else if (g_ascii_strcasecmp(colour_type, "Selected") == 0)
	style_colour = &(style_colours->selected) ;

      if (style_colour)
	{
	  result = TRUE ;
	  if (g_ascii_strcasecmp(colour_target, "Draw") == 0)
	    style_colour->draw = g_strdup(colour) ;
	  else if (g_ascii_strcasecmp(colour_target, "Fill") == 0)
	    style_colour->fill = g_strdup(colour) ;
	  else if (g_ascii_strcasecmp(colour_target, "Border") == 0)
	    style_colour->border = g_strdup(colour) ;
	  else
	    result = FALSE ;
	}
    }

  return result ;
}




/* For each sequence makes a request to find the sequence and then to dump its dna:
 *
 * acedb> find sequence RDS00121111
 * <blank line>
 * // Found 1 objects in this class
 * acedb> dna -u
 * gactctttgcaggggagaagctccacaacctcagcaaa....etc etc
 * acedb>
 *
 *
 * Function returns ZMAP_SERVERRESPONSE_OK if sequences were found and retrieved,
 * ZMAP_SERVERRESPONSE_REQFAIL otherwise.
 *
 *  */
static ZMapServerResponseType doGetSequences(AcedbServer server, GList *sequences_inout)
{
  ZMapServerResponseType result = ZMAP_SERVERRESPONSE_REQFAIL ;
  GList *next_seq ;
  GString *acedb_request = NULL ;

  acedb_request = g_string_new(NULL) ;


  /* We need to loop round finding each sequence and then fetching its dna... */
  next_seq = sequences_inout ;
  while (next_seq)
    {
      char *command ;
      void *reply = NULL ;
      int reply_len = 0 ;
      ZMapSequence sequence = (ZMapSequence)(next_seq->data) ;

      /* Try to find the sequence... */
      if (sequence->type == ZMAPSEQUENCE_DNA)
	command = "find sequence" ;
      else
	command = "find peptide" ;

      g_string_printf(acedb_request, "%s %s", command, g_quark_to_string(sequence->name)) ;

      if ((server->last_err_status = AceConnRequest(server->connection, acedb_request->str,
						    &reply, &reply_len)) == ACECONN_OK)
	{
	  /* reply should be:
	   *
	   * <blank line>
	   * // Found 1 objects in this class
	   * // 1 Active Objects
	   */
	  char *scan_text = (char *)reply ;
	  char *next_line = NULL ;
	  int num_objs ;

	  while ((next_line = strtok(scan_text, "\n")))
	    {
	      scan_text = NULL ;

	      if (g_str_has_prefix(next_line, "// "))
		{
		  if ((num_objs = getFoundObj(next_line)) == 1)
		    {
		      result = ZMAP_SERVERRESPONSE_OK ;
		    }
		  else
		    {
		      setErrMsg(server, g_strdup_printf("Expected to find 1 sequence object"
							"named \"%s\" but found %d.",
							g_quark_to_string(sequence->name), num_objs)) ;

		      result = ZMAP_SERVERRESPONSE_REQFAIL ;
		    }

		  break ;
		}
	    }

	  g_free(reply) ;
	  reply = NULL ;
	}

      /* All ok ?  Then get the sequence.... */
      if (result == ZMAP_SERVERRESPONSE_OK)
	{
	  if (sequence->type == ZMAPSEQUENCE_DNA)
	    command = "dna -u" ;
	  else
	    command = "peptide -u" ;

	  g_string_printf(acedb_request, "%s", command) ;

	  if ((server->last_err_status = AceConnRequest(server->connection, acedb_request->str,
							&reply, &reply_len)) == ACECONN_OK)
	    {
	      /* reply should be:
	       *
	       * gactctttgcaggggagaagctccacaacctcagcaaa....etc etc
	       */
	      sequence->length = reply_len - 1 ;
	      sequence->sequence = reply ;

	      result = ZMAP_SERVERRESPONSE_OK ;
	    }
	  else
	    {
	      setErrMsg(server, g_strdup_printf("Failed to fetch %s sequence for object \"%s\".",
						(sequence->type == ZMAPSEQUENCE_DNA ? "nucleotide" : "peptide"),
						g_quark_to_string(sequence->name))) ;

	      result = ZMAP_SERVERRESPONSE_REQFAIL ;
	    }
	}

      next_seq = g_list_next(next_seq) ;
    }

  g_string_free(acedb_request, TRUE) ;


  return result ;
}


/* Checks that each name in query_names_inout can be found in reference_names, if a name
 * is not found then it is removed from query_names_inout (i.e. query_names_inout could be
 * NULL on return).
 *
 * Returns the number of names missing.
 *
 * Note function assumes names occur only once in each list.
 */
static int equaliseLists(AcedbServer server, GList **query_names_inout, GList *reference_names,
			 char *query_name, char *reference_name)
{
  int num_found = 0 ;
  int num_query ;
  GString *missing ;
  GList *curr ;
  GList *query_names ;

  query_names = *query_names_inout ;

  num_query = g_list_length(query_names) ;

  missing = g_string_sized_new(1000) ;

  /* Must loop round by steam because we are removing links. */
  curr = query_names ;
  do
    {
      if ((g_list_find_custom(reference_names, curr->data, quarkCaseCmp)))
	{
	  curr = curr->next ;
	  num_found++ ;
	}
      else
	{
	  GList *tmp ;

	  g_string_append_printf(missing, " \"%s\"", g_quark_to_string(GPOINTER_TO_INT(curr->data))) ;

	  tmp = curr->next ;				    /* Best move on before removing link. */

	  query_names = g_list_delete_link(query_names, curr) ;

	  curr = tmp ;
	}

    } while (curr) ;

  /* Log any missing methods. */
  if (!num_found)
    {
      ZMAPSERVER_LOG(Critical, ACEDB_PROTOCOL_STR, server->host,
		     "Complete %s -> %s mismatch, %d %s specified but none found in %s list. Missing %s were: %s",
		     query_name, reference_name, num_query, query_name, reference_name,
		     query_name, missing->str) ;
    }
  else if (num_found < num_query)
    {
      ZMAPSERVER_LOG(Warning, ACEDB_PROTOCOL_STR, server->host,
		     "Partial %s -> %s mismatch, %d %s specified but only %d found in %s list. Missing %s were: %s",
		     query_name, reference_name, num_query, query_name, num_found, reference_name,
		     query_name, missing->str) ;
    }

  g_string_free(missing, TRUE) ;

  /* Return the names list. */
  *query_names_inout = query_names ;

  return num_found ;
}


/* A GCompareFunc() to compare names in a case independent way in two lists of GQuarks. */
static gint quarkCaseCmp(gconstpointer a, gconstpointer b)
{
  gint result ;

  result = g_ascii_strcasecmp(g_quark_to_string(GPOINTER_TO_INT(a)), g_quark_to_string(GPOINTER_TO_INT(b))) ;

  return result ;
}



/* It's possible for us to have reported an error and then another error to come along. */
static void setErrMsg(AcedbServer server, char *new_msg)
{
  if (server->last_err_msg)
    g_free(server->last_err_msg) ;

  server->last_err_msg = new_msg ;

  return ;
}


/* Reset status/err_msg, needs doing before each command otherwise we can end up seeing the wrong
 * message. */
static void resetErr(AcedbServer server)
{
  if (server->last_err_msg)
    {
      g_free(server->last_err_msg) ;
      server->last_err_msg = NULL ;
    }

  server->last_err_status = ACECONN_OK ;

  return ;
}



static char *get_url_query_value(char *full_query, char *key)
{
  char *value = NULL,
    **split   = NULL,
    **ptr     = NULL ;

  if(full_query != NULL)
    {
      split = ptr = g_strsplit(full_query, "&", 0);

      while(ptr && *ptr != '\0')
	{
	  char **key_value = NULL, **kv_ptr;
	  key_value = kv_ptr = g_strsplit(*ptr, "=", 0);
	  if(key_value[0] && (g_ascii_strcasecmp(key, key_value[0]) == 0))
	    value = g_strdup(key_value[1]);
	  g_strfreev(kv_ptr);
	  ptr++;
	}

      g_strfreev(split);
    }

  return value;
}

static gboolean get_url_query_boolean(char *full_query, char *key)
{
  gboolean result = FALSE;
  char *value = NULL;

  if((value = get_url_query_value(full_query, key)))
    {
      if(g_ascii_strcasecmp("true", value) == 0)
	result = TRUE;
      g_free(value);
    }

  return result;
}


/* A GDestroyNotify() to free the method data structs in the method_2_data hash table. */
static void freeDataCB(gpointer data)
{
  ZMapFeatureSetDesc set_data = (ZMapFeatureSetDesc)data ;

  g_free(set_data) ;

  return ;
}

/* A GDestroyNotify() to free the method data structs in the method_2_data hash table. */
static void freeSetCB(gpointer data)
{
  ZMapFeatureSource source_data = (ZMapFeatureSource)data ;

  g_free(source_data) ;

  return ;
}<|MERGE_RESOLUTION|>--- conflicted
+++ resolved
@@ -1417,11 +1417,8 @@
 
 	  /* Set up the parser, if we are doing cols/styles then set hash tables
 	   * in parser to map the gff source name to the Feature Set (== Column) and a Style. */
-<<<<<<< HEAD
-	  parser = zMapGFFCreateParser((char *)g_quark_to_string(feature_block->original_id),
-=======
 	  parser = zMapGFFCreateParser((char *) g_quark_to_string(feature_block->original_id),
->>>>>>> 09b014b2
+
 				       server->zmap_start, server->zmap_end) ;
 	  zMapGFFParserInitForFeatures(parser, styles, FALSE) ;
 
