--- conflicted
+++ resolved
@@ -472,7 +472,6 @@
 
   for (i = 0; i < Vector_getNumElement(features) && result; ++i) 
     {
-<<<<<<< HEAD
       /* copy coord system name because function takes non-const arg... ugh */
       char *coord_system = g_strdup("chromosome") ;
 
@@ -481,10 +480,6 @@
 
       g_free(coord_system) ;
       coord_system = NULL ;
-=======
-      SimpleFeature *sf = Vector_getElementAt(features,i);
-      SimpleFeature *rsf = (SimpleFeature*)SeqFeature_transform((SeqFeature*)sf, server->coord_system,NULL,NULL);
->>>>>>> f850c261
 
       if (rsf)
         makeFeatureSimple(server, rsf, get_features_data, feature_block) ;
@@ -508,7 +503,6 @@
   int i = 0 ;
   for (i = 0; i < Vector_getNumElement(features) && result; ++i) 
     {
-<<<<<<< HEAD
       /* copy coord system name because function takes non-const arg... ugh */
       char *coord_system = g_strdup("chromosome") ;
 
@@ -517,10 +511,6 @@
 
       g_free(coord_system) ;
       coord_system = NULL ;
-=======
-      DNAAlignFeature *sf = Vector_getElementAt(features,i);
-      DNAAlignFeature *rsf = (DNAAlignFeature*)SeqFeature_transform((SeqFeature*)sf, server->coord_system,NULL,NULL);
->>>>>>> f850c261
 
       if (rsf)
         makeFeatureBaseAlign(server, (BaseAlignFeature*)rsf, ZMAPHOMOL_N_HOMOL, get_features_data, feature_block) ;
@@ -544,7 +534,6 @@
   int i = 0 ;
   for (i = 0; i < Vector_getNumElement(features) && result; ++i) 
     {
-<<<<<<< HEAD
       /* copy coord system name because function takes non-const arg... ugh */
       char *coord_system = g_strdup("chromosome") ;
 
@@ -553,10 +542,6 @@
 
       g_free(coord_system) ;
       coord_system = NULL ;
-=======
-      DNAPepAlignFeature *sf = Vector_getElementAt(features,i);
-      DNAPepAlignFeature *rsf = (DNAPepAlignFeature*)SeqFeature_transform((SeqFeature*)sf, server->coord_system,NULL,NULL);
->>>>>>> f850c261
 
       if (rsf)
         makeFeatureBaseAlign(server, (BaseAlignFeature*)rsf, ZMAPHOMOL_X_HOMOL, get_features_data, feature_block) ;
@@ -581,7 +566,6 @@
   int i = 0 ;
   for (i = 0; i < Vector_getNumElement(features) && result; ++i) 
     {
-<<<<<<< HEAD
       /* copy coord system name because function takes non-const arg... ugh */
       char *coord_system = g_strdup("chromosome") ;
 
@@ -590,10 +574,6 @@
 
       g_free(coord_system) ;
       coord_system = NULL ;
-=======
-      RepeatFeature *sf = Vector_getElementAt(features,i);
-      RepeatFeature *rsf = (RepeatFeature*)SeqFeature_transform((SeqFeature*)sf, server->coord_system,NULL,NULL);
->>>>>>> f850c261
 
       if (rsf)
         makeFeatureRepeat(server, rsf, get_features_data, feature_block) ;
@@ -618,7 +598,6 @@
   int i = 0 ;
   for (i = 0; i < Vector_getNumElement(features) && result; ++i) 
     {
-<<<<<<< HEAD
       /* copy coord system name because function takes non-const arg... ugh */
       char *coord_system = g_strdup("chromosome") ;
 
@@ -627,10 +606,6 @@
 
       g_free(coord_system) ;
       coord_system = NULL ;
-=======
-      Transcript *sf = Vector_getElementAt(features,i);
-      Transcript *rsf = (Transcript*)SeqFeature_transform((SeqFeature*)sf, server->coord_system ,NULL,NULL);
->>>>>>> f850c261
 
       if (rsf)
         makeFeatureTranscript(server, rsf, get_features_data, feature_block) ;
@@ -655,7 +630,6 @@
   int i = 0 ;
   for (i = 0; i < Vector_getNumElement(features) && result; ++i) 
     {
-<<<<<<< HEAD
       /* copy coord system name because function takes non-const arg... ugh */
       char *coord_system = g_strdup("chromosome") ;
 
@@ -664,10 +638,6 @@
 
       g_free(coord_system) ;
       coord_system = NULL ;
-=======
-      PredictionTranscript *sf = Vector_getElementAt(features,i);
-      PredictionTranscript *rsf = (PredictionTranscript*)SeqFeature_transform((SeqFeature*)sf, server->coord_system,NULL,NULL);
->>>>>>> f850c261
 
       if (rsf)
         makeFeaturePredictionTranscript(server, rsf, get_features_data, feature_block) ;
@@ -679,7 +649,6 @@
 }
 
 
-<<<<<<< HEAD
 #ifdef NOT_USED
 static gboolean getAllGenes(EnsemblServer server, 
                             GetFeaturesData get_features_data,
@@ -706,32 +675,6 @@
   return result;
 }
 #endif
-=======
-//static gboolean getAllGenes(EnsemblServer server, 
-//                            GetFeaturesData get_features_data,
-//                            ZMapFeatureBlock feature_block)
-//{
-//  gboolean result = TRUE ;
-//
-//  pthread_mutex_lock(&server->mutex) ;
-//  Vector *features = Slice_getAllGenes(server->slice, NULL, NULL, 1, NULL, NULL) ;
-//  pthread_mutex_unlock(&server->mutex) ;
-//
-//  int i = 0 ;
-//  for (i = 0; i < Vector_getNumElement(features) && result; ++i) 
-//    {
-//      Gene *sf = Vector_getElementAt(features,i);
-//      Gene *rsf = (Gene*)SeqFeature_transform((SeqFeature*)sf, server->coord_system,NULL,NULL);
-//
-//      if (rsf)
-//        makeFeatureGene(server, rsf, get_features_data, feature_block) ;
-//      else
-//        printf("Failed to map feature '%s'\n", Gene_getExternalName(sf)) ;
-//    }  
-//
-//  return result;
-//}
->>>>>>> f850c261
 
 
 /* A bit of a lash up for now, we need the parent->child mapping for a sequence and since
@@ -1237,16 +1180,12 @@
       for (i = 0; i < Vector_getNumElement(exons); ++i) 
         {
           SeqFeature *exon = (SeqFeature*)Vector_getElementAt(exons,i);
-<<<<<<< HEAD
+          const int offset = server->zmap_start - 1 ;
 
           ZMapSpanStruct span = {
-            (int)exon->start + server->zmap_start, 
-            (int)exon->end + server->zmap_start
+            (int)exon->start + offset, 
+            (int)exon->end + offset
           };
-=======
-          const int offset = server->zmap_start - 1 ;
-          ZMapSpanStruct span = {exon->start + offset, exon->end + offset};
->>>>>>> f850c261
 
           zMapFeatureAddTranscriptExonIntron(feature, &span, NULL) ;
 
@@ -1692,28 +1631,16 @@
           server->slice_adaptor = DBAdaptor_getSliceAdaptor(server->dba);
           pthread_mutex_unlock(&server->mutex) ;
         }
-<<<<<<< HEAD
       
       /* copy seq_name and coord system name because function takes non-const arg... ugh */
       char *seq_name_copy = g_strdup(seq_name);
       char *coord_system = g_strdup("chromosome") ;
-
-      pthread_mutex_lock(&server->mutex) ; 
-      slice = SliceAdaptor_fetchByRegion(server->slice_adaptor, coord_system, seq_name_copy, start, end, strand, NULL, 0);
-      pthread_mutex_unlock(&server->mutex) ;
-      
-      g_free(seq_name_copy) ;
-      g_free(coord_system) ;
-      seq_name_copy = NULL ;
-      coord_system = NULL ;
-=======
 
       /*! \todo Need to find the coord system a better way. For now just try in rough priority order. */
       if (!slice) slice = getSliceForCoordSystem("chromosome", server, seq_name, start, end, strand) ;
       if (!slice) slice = getSliceForCoordSystem("ultracontig", server, seq_name, start, end, strand) ;
       if (!slice) slice = getSliceForCoordSystem("scaffold", server, seq_name, start, end, strand) ;
       if (!slice) slice = getSliceForCoordSystem("contig", server, seq_name, start, end, strand) ;
->>>>>>> f850c261
 
       if (server->slice_adaptor && slice)
         {
@@ -1774,11 +1701,7 @@
           char *coord_system = g_strdup("chromosome") ;
 
           pthread_mutex_lock(&server->mutex) ; 
-<<<<<<< HEAD
           Slice *slice = SliceAdaptor_fetchByRegion(server->slice_adaptor, coord_system, 
-=======
-          Slice *slice = SliceAdaptor_fetchByRegion(server->slice_adaptor, server->coord_system, 
->>>>>>> f850c261
                                                     seq_name_copy, start, end, 
                                                     strand, NULL, 0);
           pthread_mutex_unlock(&server->mutex) ;
