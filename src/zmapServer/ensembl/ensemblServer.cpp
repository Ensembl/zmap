--- conflicted
+++ resolved
@@ -131,7 +131,6 @@
 
 #ifdef ED_G_NEVER_INCLUDE_THIS_CODE
 static gboolean createConnection(void **server_out,
-<<<<<<< HEAD
                                  char *config_file, ZMapURL url,
                                  char *format,
                                  char *version_str, int timeout, pthread_mutex_t *mutex) ;
@@ -148,13 +147,8 @@
 #ifdef ED_G_NEVER_INCLUDE_THIS_CODE
 , int timeout
 #endif /* ED_G_NEVER_INCLUDE_THIS_CODE */
-, pthread_mutex_t *mutex
 ) ;
 
-=======
-                                 GQuark source_name, char *config_file, ZMapURL url, char *format,
-                                 char *version_str, int timeout) ;
->>>>>>> c42502c0
 static ZMapServerResponseType openConnection(void *server, ZMapServerReqOpen req_open) ;
 static ZMapServerResponseType getInfo(void *server, ZMapServerReqGetServerInfo info) ;
 static ZMapServerResponseType getFeatureSetNames(void *server,
@@ -233,19 +227,13 @@
 
 
 
+
+
 //
-<<<<<<< HEAD
-//          Globals
-//
-
-/* For locking/unlocking within a server. */
-static pthread_mutex_t thread_server_mutex_G = PTHREAD_MUTEX_INITIALIZER ;
-=======
 //              Globals
 //
 
 static GlobalStruct global_init_G ;
->>>>>>> c42502c0
 
 
 
@@ -330,7 +318,6 @@
 #ifdef ED_G_NEVER_INCLUDE_THIS_CODE
 static gboolean createConnection(void **server_out,
                                  GQuark source_name, char *config_file, ZMapURL url, char *format,
-<<<<<<< HEAD
                                  char *version_str, int timeout, pthread_mutex_t *mutex)
 #endif /* ED_G_NEVER_INCLUDE_THIS_CODE */
 static gboolean createConnection(void **server_out,
@@ -345,12 +332,7 @@
 #ifdef ED_G_NEVER_INCLUDE_THIS_CODE
 , int timeout
 #endif /* ED_G_NEVER_INCLUDE_THIS_CODE */
-,
-                                         pthread_mutex_t *mutex
 )
-=======
-                                 char *version_str, int timeout)
->>>>>>> c42502c0
 {
   gboolean result = TRUE ;
   EnsemblServer server ;
@@ -361,10 +343,6 @@
   *server_out = (void *)server ;
 
   server->config_file = g_strdup(config_file) ;
-<<<<<<< HEAD
-  server->mutex = &thread_server_mutex_G ;
-=======
->>>>>>> c42502c0
 
   server->mutex = &(global->mutex) ;
 
