/*  File: zmapDataStream.c
 *  Author: Steve Miller (sm23@sanger.ac.uk)
 *  Copyright (c) 2006-2017: Genome Research Ltd.
 *-------------------------------------------------------------------
 * Licensed under the Apache License, Version 2.0 (the "License");
 * you may not use this file except in compliance with the License.
 * You may obtain a copy of the License at
 *
 *     http://www.apache.org/licenses/LICENSE-2.0
 *
 * Unless required by applicable law or agreed to in writing, software
 * distributed under the License is distributed on an "AS IS" BASIS,
 * WITHOUT WARRANTIES OR CONDITIONS OF ANY KIND, either express or implied.
 * See the License for the specific language governing permissions and
 * limitations under the License.
 *-------------------------------------------------------------------
 * This file is part of the ZMap genome database package
 * originally written by:
 * 
 *      Ed Griffiths (Sanger Institute, UK) edgrif@sanger.ac.uk
 *        Roy Storey (Sanger Institute, UK) rds@sanger.ac.uk
 *   Malcolm Hinsley (Sanger Institute, UK) mh17@sanger.ac.uk
 *       Gemma Guest (Sanger Institute, UK) gb10@sanger.ac.uk
 *      Steve Miller (Sanger Institute, UK) sm23@sanger.ac.uk
 *  
 * Description: Code for concrete data sources.
 *
 * Exported functions:
 *-------------------------------------------------------------------
 */
#include <ZMap/zmap.hpp>

#include <map>
#include <sstream>
#include <stdlib.h>
#include <string.h>
#include <glib.h>
#include <mutex>
#include <condition_variable>
#include <algorithm>
#include <cctype>
#include <string>

#include <ZMap/zmapUtils.hpp>
#include <ZMap/zmapGLibUtils.hpp>
#include <ZMap/zmapConfigIni.hpp>
#include <ZMap/zmapConfigStrings.hpp>
#include <ZMap/zmapGFF.hpp>
#include <ZMap/zmapGFFStringUtils.hpp>
#include <ZMap/zmapServerProtocol.hpp>

#include <zmapDataStream_P.hpp>

#ifdef __cplusplus
extern "C" {
#endif

#include <blatSrc/basicBed.h>
#include <blatSrc/bigBed.h>
#include <blatSrc/bigWig.h>
#include <blatSrc/errCatch.h>

#ifdef __cplusplus
}
#endif


using namespace std ;


namespace // unnamed namespace
{

/*
 * The SO terms that contain the string "read" are as follows:
 *
 * read_pair
 * read
 * contig_read
 * five_prime_open_reading_frame
 * gene_with_stop_codon_read_through
 * reading_frame
 * blocked_reading_frame
 * stop_codon_read_through
 * dye_terminator_read
 * pyrosequenced_read
 * ligation_based_read
 * polymerase_synthesis_read
 * mRNA_read
 * genomic_DNA_read
 * BAC_read_contig
 * mitochondrial_DNA_read
 * chloroplast_DNA_read
 *
 * so I have chosen the more general parent term "read" (SO:0000150) to
 * be found at:
 *
 * http://www.sequenceontology.org/browser/current_svn/term/SO:0000150
 *
 */
#define ZMAP_BAM_SO_TERM  "read"
#define ZMAP_BCF_SO_TERM  "snv"
#define ZMAP_BED_SO_TERM  "sequence_feature"
#define ZMAP_BIGBED_SO_TERM "sequence_feature"
#define ZMAP_BIGWIG_SO_TERM "score"
#define ZMAP_CIGARSTRING_MAXLENGTH 2048
#define READBUFFER_SIZE 2048
#define BED_DEFAULT_FIELDS 3       // min number of fields in a BED file
#define MAX_FILE_THREADS 10        // max number of file threads at any one time
#define SEQ_LIST_SEPARATOR "\n"    // used as separator in list of sequence names


/* 
 * Function declarations
 */
static string toLower(const string &s) ;
static ZMapDataStreamType dataSourceTypeFromExtension(const string &file_ext, GError **error_out) ;



/* 
 * Utility classes
 */

/* Need a semaphore to limit the number of threads.
 * From http://stackoverflow.com/questions/4792449/c0x-has-no-semaphores-how-to-synchronize-threads */

class semaphore {
public:
    using native_handle_type = std::condition_variable::native_handle_type;

    explicit semaphore(size_t n = 0);
    semaphore(const semaphore&) = delete;
    semaphore& operator=(const semaphore&) = delete;

    void notify();
    void wait();
    bool try_wait();
    template<class Rep, class Period>
    bool wait_for(const std::chrono::duration<Rep, Period>& d);
    template<class Clock, class Duration>
    bool wait_until(const std::chrono::time_point<Clock, Duration>& t);

    native_handle_type native_handle();

private:
    size_t                  count;
    std::mutex              mutex;
    std::condition_variable cv;
};


// Utility class to do error handling for blatSrc library.
// We must use this error handler for all calls to the library to make sure it doesn't abort.
class BlatLibErrHandler
{
public:
  BlatLibErrHandler() ;
  ~BlatLibErrHandler() ;

  bool errTry() ;
  bool errCatch() ;
  string errMsg() ;

private:
  struct errCatch *err_catch_{NULL} ;
} ;


/* Custom comparator for a map to make the key case-insensitive. This is a 'less' object,
 * i.e. operator() returns true if the first argument is less than the second. */
class caseInsensitiveCmp
{
public:
  bool operator()(const std::string& a_in, const std::string& b_in) const 
  {
    bool result = false ;

    string a = toLower(a_in) ;
    string b = toLower(b_in) ;
    
    result = (a < b) ;

    return result ;
  }
};


/* 
 * Globals
 */

/* Keep track of how many files we've opened in different threads */
static semaphore semaphore_G(MAX_FILE_THREADS) ;

/* Map of file types to a data-source types */
const map<string, ZMapDataStreamType> file_type_to_stream_type_G =
  {
    {"GFF",     ZMapDataStreamType::GFF}
    ,{"Bed",    ZMapDataStreamType::BED}
    ,{"bigBed", ZMapDataStreamType::BIGBED}
    ,{"bigWig", ZMapDataStreamType::BIGWIG}
    ,{"BAM",    ZMapDataStreamType::HTS}
    ,{"SAM",    ZMapDataStreamType::HTS}
    ,{"CRAM",   ZMapDataStreamType::HTS}
    ,{"BCF",    ZMapDataStreamType::BCF}
    ,{"VCF",    ZMapDataStreamType::BCF}
  } ;


} // unnamed namespace


/*
 * Constructors
 */

ZMapDataStreamStruct::ZMapDataStreamStruct(ZMapConfigSource source,
                                           const char *sequence,
                                           const int start,
                                           const int end)
  : type(ZMapDataStreamType::UNK), 
    source_(source),
    sequence_{nullptr},
    start_(start),
    end_(end),
    error_(NULL),
    parser_(NULL),
    feature_set_(NULL),
    num_features_(0),
    end_of_file_(false),
    featureset_2_column_(NULL),
    source_2_sourcedata_(NULL),
    styles_(NULL)
{
  semaphore_G.wait() ;

  if (sequence)
    sequence_ = g_strdup(sequence) ;

  return ;
}

ZMapDataStreamGFFStruct::ZMapDataStreamGFFStruct(ZMapConfigSource source, 
                                                 const char *file_name,
                                                 const char *open_mode,
                                                 const char *sequence,
                                                 const int start,
                                                 const int end)
  : ZMapDataStreamStruct(source, sequence, start, end),
    gff_version_(ZMAPGFF_VERSION_UNKNOWN),
    gff_version_set_(false)
{
  type = ZMapDataStreamType::GFF ;
  io_channel = g_io_channel_new_file(file_name, open_mode, &error_) ;

  gffVersion(&gff_version_) ;
  gff_version_set_ = true ;

  parser_ = zMapGFFCreateParser(gff_version_,
                                sequence,
                                start,
                                end,
                                source_) ;

  /* The caller may only want a small part of the features in the stream so we set the
   * feature start/end from the block, not the gff stream start/end. */
  if (parser_ && end)
    {
      zMapGFFSetFeatureClipCoords(parser_, start, end) ;
      zMapGFFSetFeatureClip(parser_, GFF_CLIP_ALL);
    }

  buffer_line_ = g_string_sized_new(READBUFFER_SIZE) ;
}



ZMapDataStreamBEDStruct::ZMapDataStreamBEDStruct(ZMapConfigSource source, 
                                                 const char *file_name,
                                                 const char *open_mode,
                                                 const char *sequence,
                                                 const int start,
                                                 const int end)
  : ZMapDataStreamStruct(source, sequence, start, end),
    cur_feature_(NULL),
    standard_fields_(BED_DEFAULT_FIELDS)
{
  zMapReturnIfFail(source && file_name) ;
  type = ZMapDataStreamType::BED ;

  if (source->numFields() > 0)
    standard_fields_ = source->numFields() ;

  BlatLibErrHandler err_handler ;
  string err_msg ;
  
  if (err_handler.errTry())
    {
      // Open the file
      char *file_name_copy = g_strdup(file_name) ; // to avoid casting away const
      bed_features_ = bedLoadAll(file_name_copy) ;
      g_free(file_name_copy) ;
    }

  bool is_err = err_handler.errCatch() ;

  if (is_err)
    {
      // Remember the original error message
      err_msg = err_handler.errMsg() ;

      if (strncasecmp(file_name, "http://", 7) == 0 && strlen(file_name) > 7)
        {
          if (err_handler.errTry())
            {
              char *file_name_copy = g_strdup_printf("https://%s", file_name + 7) ;
              bed_features_ = bedLoadAll(file_name_copy) ;
              g_free(file_name_copy) ;
            }

          is_err = err_handler.errCatch() ;
        }
    }

  if (is_err)
    {
      zMapLogWarning("Failed to open file: %s", err_msg.c_str()) ;
      g_set_error(&error_, g_quark_from_string("ZMap"), 99, 
                  "Failed to open file: %s", err_msg.c_str()) ;
      bed_features_ = NULL ;
    }

  int gff_version = ZMAPGFF_VERSION_UNKNOWN ;
  gffVersion(&gff_version) ;

  parser_ = zMapGFFCreateParser(gff_version,
                                sequence,
                                start,
                                end,
                                source_) ;

  /* The caller may only want a small part of the features in the stream so we set the
   * feature start/end from the block, not the gff stream start/end. */
  if (parser_ && end)
    {
      zMapGFFSetFeatureClipCoords(parser_, start, end) ;
      zMapGFFSetFeatureClip(parser_, GFF_CLIP_ALL);
    }
}

ZMapDataStreamBIGBEDStruct::ZMapDataStreamBIGBEDStruct(ZMapConfigSource source, 
                                                       const char *file_name,
                                                       const char *open_mode,
                                                       const char *sequence,
                                                       const int start,
                                                       const int end)
  : ZMapDataStreamStruct(source, sequence, start, end),
    lm_(NULL),
    list_(NULL),
    cur_interval_(NULL),
    cur_feature_(NULL),
    standard_fields_(BED_DEFAULT_FIELDS)
{
  zMapReturnIfFail(file_name) ;
  type = ZMapDataStreamType::BIGBED ;

  if (source->numFields() > 0)
    standard_fields_ = source->numFields() ;

  BlatLibErrHandler err_handler ;
  string err_msg ;

  // Open the file
  if (err_handler.errTry())
    {
      char *file_name_copy = g_strdup(file_name) ; // to avoid casting away const
      bbi_file_ = bigBedFileOpen(file_name_copy);
      g_free(file_name_copy) ;

      if (bbi_file_)
        standard_fields_ = bbi_file_->definedFieldCount ;
    }

  bool is_err = err_handler.errCatch() ;

  if (is_err)
    {
      err_msg = err_handler.errMsg() ;

      /* If it's http try again as https */
      if (strncasecmp(file_name, "http://", 7) == 0 && strlen(file_name) > 7)
        {
          if (err_handler.errTry())
            {
              char *file_name_copy = g_strdup_printf("https://%s", file_name + 7) ;
              bbi_file_ = bigBedFileOpen(file_name_copy) ;
              g_free(file_name_copy) ;
            }

          is_err = err_handler.errCatch() ;
        }
    }

  if (is_err)
    {
      zMapLogWarning("Failed to open file: %s", err_msg.c_str()) ;
      g_set_error(&error_, g_quark_from_string("ZMap"), 99, 
                  "Failed to open file: %s", err_msg.c_str()) ;
      bbi_file_ = NULL ;
    }


  int gff_version = ZMAPGFF_VERSION_UNKNOWN ;
  gffVersion(&gff_version) ;

  parser_ = zMapGFFCreateParser(gff_version,
                                sequence,
                                start,
                                end,
                                source_) ;

  /* The caller may only want a small part of the features in the stream so we set the
   * feature start/end from the block, not the gff stream start/end. */
  if (parser_ && end)
    {
      zMapGFFSetFeatureClipCoords(parser_, start, end) ;
      zMapGFFSetFeatureClip(parser_, GFF_CLIP_ALL);
    }
}

ZMapDataStreamBIGWIGStruct::ZMapDataStreamBIGWIGStruct(ZMapConfigSource source, 
                                                       const char *file_name,
                                                       const char *open_mode,
                                                       const char *sequence,
                                                       const int start,
                                                       const int end)
  : ZMapDataStreamStruct(source, sequence, start, end),
    lm_(NULL),
    list_(NULL),
    cur_interval_(NULL)
{
  type = ZMapDataStreamType::BIGWIG ;

  BlatLibErrHandler err_handler ;
  string err_msg ;

  if (err_handler.errTry())
    {
      // Open the file
      char *file_name_copy = g_strdup(file_name) ; // to avoid casting away const
      bbi_file_ = bigWigFileOpen(file_name_copy);
      g_free(file_name_copy) ;
    }

  bool is_err = err_handler.errCatch() ;

  if (is_err)
    {
      err_msg = err_handler.errMsg() ;

      /* If it's http try again as https */
      if (strncasecmp(file_name, "http://", 7) == 0 && strlen(file_name) > 7)
        {
          if (err_handler.errTry())
            {
              char *file_name_copy = g_strdup_printf("https://%s", file_name + 7) ;
              bbi_file_ = bigWigFileOpen(file_name_copy) ;
              g_free(file_name_copy) ;
            }
        
          is_err = err_handler.errCatch() ;
        }
    }

  if (is_err)
    {
      zMapLogWarning("Failed to open file: %s", err_msg.c_str()) ;
      g_set_error(&error_, g_quark_from_string("ZMap"), 99, 
                  "Failed to open file: %s", err_msg.c_str()) ;
      bbi_file_ = NULL ;
    }


  int gff_version = ZMAPGFF_VERSION_UNKNOWN ;
  gffVersion(&gff_version) ;

  parser_ = zMapGFFCreateParser(gff_version,
                                sequence,
                                start,
                                end,
                                source_) ;

  /* The caller may only want a small part of the features in the stream so we set the
   * feature start/end from the block, not the gff stream start/end. */
  if (parser_ && end)
    {
      zMapGFFSetFeatureClipCoords(parser_, start, end) ;
      zMapGFFSetFeatureClip(parser_, GFF_CLIP_ALL);
    }
}

#ifdef USE_HTSLIB
ZMapDataStreamHTSStruct::ZMapDataStreamHTSStruct(ZMapConfigSource source, 
                                                 const char *file_name, 
                                                 const char *open_mode,
                                                 const char *sequence,
                                                 const int start,
                                                 const int end)
  : ZMapDataStreamStruct(source, sequence, start, end),
    hts_file(NULL),
    hts_hdr(NULL),
    hts_idx(NULL),
    hts_iter(NULL),
    hts_rec(NULL)
{
  type = ZMapDataStreamType::HTS ;

  hts_file = hts_open(file_name, open_mode);

  if (hts_file)
    hts_hdr = sam_hdr_read(hts_file) ;

  if (hts_hdr)
    hts_idx = sam_index_load(hts_file, file_name) ;

  hts_rec = bam_init1() ;
  if (hts_file && hts_hdr && hts_rec)
    {
    }
  else
    {
      zMapLogWarning("Failed to open file: %s", file_name) ;
      g_set_error(&error_, g_quark_from_string("ZMap"), 99, 
                  "Failed to open file: %s", file_name) ;
    }


  int gff_version = ZMAPGFF_VERSION_UNKNOWN ;
  gffVersion(&gff_version) ;

  parser_ = zMapGFFCreateParser(gff_version,
                                sequence,
                                start,
                                end,
                                source_) ;

  /* The caller may only want a small part of the features in the stream so we set the
   * feature start/end from the block, not the gff stream start/end. */
  if (parser_ && end)
    {
      zMapGFFSetFeatureClipCoords(parser_, start, end) ;
      zMapGFFSetFeatureClip(parser_, GFF_CLIP_ALL);
    }
}

ZMapDataStreamBCFStruct::ZMapDataStreamBCFStruct(ZMapConfigSource source, 
                                                 const char *file_name, 
                                                 const char *open_mode,
                                                 const char *sequence,
                                                 const int start,
                                                 const int end)
  : ZMapDataStreamStruct(source, sequence, start, end),
    hts_file(NULL),
    hts_hdr(NULL),
    hts_rec(NULL),
    rid_(0)
{
  type = ZMapDataStreamType::BCF ;

  hts_file = hts_open(file_name, open_mode);

  if (hts_file)
    hts_hdr = bcf_hdr_read(hts_file) ;

  hts_rec = bcf_init1() ;
  if (hts_file && hts_hdr && hts_rec)
    {
    }
  else
    {
      zMapLogWarning("Failed to open file: %s", file_name) ;
      g_set_error(&error_, g_quark_from_string("ZMap"), 99, 
                  "Failed to open file: %s", file_name) ;
    }


  int gff_version = ZMAPGFF_VERSION_UNKNOWN ;
  gffVersion(&gff_version) ;

  parser_ = zMapGFFCreateParser(gff_version,
                                sequence,
                                start,
                                end,
                                source) ;

  /* The caller may only want a small part of the features in the stream so we set the
   * feature start/end from the block, not the gff stream start/end. */
  if (parser_ && end)
    {
      zMapGFFSetFeatureClipCoords(parser_, start, end) ;
      zMapGFFSetFeatureClip(parser_, GFF_CLIP_ALL);
    }
}
#endif

/*
 * Destructors
 */

ZMapDataStreamStruct::~ZMapDataStreamStruct()
{
  semaphore_G.notify() ;

  if (sequence_)
    g_free(sequence_) ;

  if (parser_)
    zMapGFFDestroyParser(parser_) ;
}

ZMapDataStreamGFFStruct::~ZMapDataStreamGFFStruct()
{
  GIOStatus gio_status = G_IO_STATUS_NORMAL ;
  GError *err = NULL ;

  gio_status = g_io_channel_shutdown( io_channel , FALSE, &err) ;
  
  if (gio_status != G_IO_STATUS_ERROR && gio_status != G_IO_STATUS_AGAIN)
    {
      g_io_channel_unref( io_channel ) ;
      io_channel = NULL ;
    }
  else
    {
      zMapLogCritical("Could not close GIOChannel in zMapDataStreamDestroy(), %s", "") ;
    }

  if (buffer_line_)
    g_string_free(buffer_line_, TRUE) ;
}

ZMapDataStreamBEDStruct::~ZMapDataStreamBEDStruct()
{
  if (bed_features_)
    {
      bedFreeList(&bed_features_) ;
      bed_features_ = NULL ;
    }
}

ZMapDataStreamBIGBEDStruct::~ZMapDataStreamBIGBEDStruct()
{
  if (bbi_file_)
    {
      bigBedFileClose(&bbi_file_) ;
      bbi_file_ = NULL ;
    }
}

ZMapDataStreamBIGWIGStruct::~ZMapDataStreamBIGWIGStruct()
{
  if (bbi_file_)
    {
      bigWigFileClose(&bbi_file_) ;
      bbi_file_ = NULL ;
    }
}


#ifdef USE_HTSLIB
ZMapDataStreamHTSStruct::~ZMapDataStreamHTSStruct()
{
  if (hts_file)
    hts_close(hts_file) ;
  if (hts_rec)
    bam_destroy1(hts_rec) ;
  if (hts_hdr)
    bam_hdr_destroy(hts_hdr) ;
  if (hts_idx)
    hts_idx_destroy(hts_idx) ;
  if (hts_iter)
    hts_itr_destroy(hts_iter) ;
}

ZMapDataStreamBCFStruct::~ZMapDataStreamBCFStruct()
{
  if (hts_file)
    hts_close(hts_file) ;
  if (hts_rec)
    bcf_destroy1(hts_rec) ;
  if (hts_hdr)
    bcf_hdr_destroy(hts_hdr) ;
}
#endif


/*
 * Class member access/query functions
 */

GError* ZMapDataStreamStruct::error()
{
  return error_ ;
}

bool ZMapDataStreamGFFStruct::isOpen()
{
  bool result = false ;

  // Check the io channel was opened ok and the parser was created
  if (io_channel && parser_)
    {
      result = true ;
    }

  return result ;
}

bool ZMapDataStreamBEDStruct::isOpen()
{
  bool result = false ;
  
  if (bed_features_)
    result = true ;

  return result ;
}

bool ZMapDataStreamBIGBEDStruct::isOpen()
{
  bool result = false ;

  if (bbi_file_)
    result = true ;

  return result ;
}

bool ZMapDataStreamBIGWIGStruct::isOpen()
{
  bool result = false ;

  if (bbi_file_)
    result = true ;

  return result ;
}

#ifdef USE_HTSLIB
bool ZMapDataStreamHTSStruct::isOpen()
{
  bool result = false ;

  if (hts_file)
    result = true ;
  
  return result ;
}

bool ZMapDataStreamBCFStruct::isOpen()
{
  bool result = false ;

  if (hts_file)
    result = true ;
  
  return result ;
}
#endif


// THIS DOESN'T MAKE SENSE....ONLY ZMapDataStreamGFF is GFF ?? Should get rid of this..it's confusing.
/*
 * Get the GFF version. We must always return ZMAPGFF_VERSION_3 for any type 
 * where we are converting the input data to GFF later on.
 */
bool ZMapDataStreamStruct::gffVersion(int * const p_out_val)
{
  *p_out_val = ZMAPGFF_VERSION_3 ;
  return true ;
}

bool ZMapDataStreamGFFStruct::gffVersion(int * const p_out_val)
{
  if (gff_version_set_)
    {
      if (p_out_val)
        *p_out_val = gff_version_ ;

      return true ;
    }
  else
    {
      int out_val = ZMAPGFF_VERSION_UNKNOWN ;
      gboolean result = FALSE ;
      zMapReturnValIfFail(p_out_val, result) ;

      GString *pString = g_string_new(NULL) ;
      GIOStatus cIOStatus = G_IO_STATUS_NORMAL ;
      GError *pError = NULL ;

      result = zMapGFFGetVersionFromGIO(io_channel, pString,
                                        &out_val, &cIOStatus, &pError) ;

      *p_out_val = out_val ;

      if ( !result || (cIOStatus != G_IO_STATUS_NORMAL)  || pError ||
           ((out_val != ZMAPGFF_VERSION_2) && (out_val != ZMAPGFF_VERSION_3)) )
        {
          zMapLogCritical("Could not obtain GFF version from GIOChannel in gffVersion(), %s", "") ;
          /* This is set to make sure that the calling program notices the error. */
          result = FALSE ;
        }

      g_string_free(pString, TRUE) ;

      if (pError)
        g_error_free(pError) ;

      return result ;
    }
}


bool ZMapDataStreamGFFStruct::checkHeader(string &err_msg, bool &empty_or_eof, const bool sequence_server)
{
  bool result = false ;

  bool empty_file  = true ;  // set to true if file is completely empty
  bool more_data = true ;    // remains true while there is more unread data in the file
  boolean done_header = false ; // gets set to true if we successfully reach the end of the header

  ZMapGFFHeaderState header_state = GFF_HEADER_NONE ;
  GError *error = NULL ;

  empty_or_eof = false ;    // gets set to true if file is empty or we hit EOF while reading header

  /*
   * reset done flag for seq else skip the data
   */
  if (sequence_server)
    zMapGFFParserSetSequenceFlag(parser_);

  while ((more_data = readLine()))
    {
      empty_file = false ;
      result = true ;

      if (parseHeader(done_header, header_state, &error))
        {
          if (done_header)
            break ;
        }
      else
        {
          if (!done_header)
            {
              if (!error)
                {
                  stringstream err_ss ;
                  err_ss << "parseHeader() failed with no GError for line " << curLineNumber() << ": " << curLine() ;
                  err_msg = err_ss.str() ;
                }
              else
                {
                  /* If the error was serious we stop processing and return the error,
                   * otherwise we just log the error. */
                  if (terminated() && error->message)
                    {
                      err_msg = error->message ;
                    }
                  else
                    {
                      stringstream err_ss ;
                      err_ss << "parseHeader() failed for line " << curLineNumber() << ": " << curLine() ;
                      err_msg = err_ss.str() ;
                    }
                }
              
              result = false ;
            }

          break ;
        }
    } ;

  if (header_state == GFF_HEADER_ERROR || empty_file)
    {
      result = false ;
      
      if (!more_data)
        {
          empty_or_eof = true ;

          if (empty_file)
            {
              err_msg = "Empty file." ;
            }
          else
            {
              stringstream err_ss ;
              err_ss << "EOF reached while trying to read header, at line " << curLineNumber() ;
              err_msg = err_ss.str() ;
            }
        }
      else
        {
          stringstream err_ss ;
          err_ss << "Error in GFF header, at line " << curLineNumber() ;
          err_msg = err_ss.str() ;
        }
    }

  return result ;
}

bool ZMapDataStreamBEDStruct::checkHeader(std::string &err_msg, bool &empty_or_eof, const bool sequence_server)
{
  // We can't easily check in advance what sequences are in the file so just allow it and filter
  // when we come to parse the individual lines.
  return true ;
}

/* Read the header info from the bigBed file and return true if it contains the required sequence
 * name */
bool ZMapDataStreamBIGBEDStruct::checkHeader(std::string &err_msg, bool &empty_or_eof, const bool sequence_server)
{
  bool result = false ;
  zMapReturnValIfFail(isOpen(), result) ;

  BlatLibErrHandler err_handler ;
  
  if (err_handler.errTry())
    {
      // Get the list of sequences in the file and check whether our required sequence exists
      struct bbiChromInfo *chromList = bbiChromList(bbi_file_);
      stringstream available_seqs;

      for (bbiChromInfo *chrom = chromList; chrom != NULL; chrom = chrom->next)
        {
          if (strcmp(chrom->name, sequence_) == 0)
            {
              result = true ;
              break ;
            }

          available_seqs << chrom->name << SEQ_LIST_SEPARATOR ;
        }

      if (!result)
        {
          
          g_set_error(&error_, g_quark_from_string("ZMap"), 99,
                      "File header does not contain sequence '%s'. Available sequences in this file are:\n%s\n", 
                      sequence_, available_seqs.str().c_str()) ;
        }
    }

  if (err_handler.errCatch())
    {
      zMapLogWarning("Error checking header: %s", err_handler.errMsg().c_str());
    }

  if (error_ && error_->message)
    err_msg = error_->message ; 

  return result ;
}

/* Read the header info from the bigBed file and return true if it contains the required sequence
 * name */
bool ZMapDataStreamBIGWIGStruct::checkHeader(std::string &err_msg, bool &empty_or_eof, const bool sequence_server)
{
  bool result = false ;
  zMapReturnValIfFail(isOpen(), result) ;

  BlatLibErrHandler err_handler ;

  if (err_handler.errTry())
    {
      // Get the list of sequences in the file and check whether our required sequence exists
      struct bbiChromInfo *chromList = bbiChromList(bbi_file_);
      stringstream available_seqs;

      for (bbiChromInfo *chrom = chromList; chrom != NULL; chrom = chrom->next)
        {
          if (strcmp(chrom->name, sequence_) == 0)
            {
              result = true ;
              break ;
            }

          available_seqs << chrom->name << SEQ_LIST_SEPARATOR ;
        }

      if (!result)
        {
          g_set_error(&error_, g_quark_from_string("ZMap"), 99,
                      "File header does not contain sequence '%s'. Available sequences in this file are:\n%s\n", 
                      sequence_, available_seqs.str().c_str()) ;
        }
    }

  if (err_handler.errCatch())
    {
      zMapLogWarning("Error checking file header: %s", err_handler.errMsg().c_str());
    }

  if (error_ && error_->message)
    err_msg = error_->message ; 

  return result ;
}



#ifdef USE_HTSLIB
/* Read the HTS file header and look for the sequence name data.
 * This assumes that we have already opened the file and called
 * hts_hdr = sam_hdr_read() ;
 * Returns TRUE if reference sequence name found in BAM file header.
 */
bool ZMapDataStreamHTSStruct::checkHeader(std::string &err_msg, bool &empty_or_eof, const bool sequence_server)
{
  bool result = false ;
  zMapReturnValIfFail(isOpen(), result) ;

  // Read the HTS header and look a @SQ:<name> tag that matches the sequence
  // we are looking for.
  stringstream available_seqs;

  if (hts_hdr && hts_hdr->n_targets >= 1)
    {
      int i ;

      for (i = 0 ; i < hts_hdr->n_targets ; i++)
        {
          if (g_ascii_strcasecmp(sequence_, hts_hdr->target_name[i]) == 0)
            {
              result = true ;
              break ;
            }
          
          available_seqs << hts_hdr->target_name[i] << SEQ_LIST_SEPARATOR ;
        }
    }

  if (!result)
    {
      g_set_error(&error_, g_quark_from_string("ZMap"), 99,
                  "File header does not contain sequence '%s'. Available sequences in this file are:\n%s\n", 
                  sequence_, available_seqs.str().c_str()) ;
    }

  if (error_ && error_->message)
    err_msg = error_->message ; 

  return result ;
}

bool ZMapDataStreamBCFStruct::checkHeader(std::string &err_msg, bool &empty_or_eof, const bool sequence_server)
{
  bool result = false ;
  zMapReturnValIfFail(isOpen(), result) ;

  // Loop through all sequence names in the file and check for the one we want
  int nseqs = 0 ;
  const char **seqnames = bcf_hdr_seqnames(hts_hdr, &nseqs) ;
  stringstream available_seqs;

  for (int i = 0; i < nseqs; ++i)
    {
      if (strcmp(seqnames[i], sequence_) == 0)
        {
          // Found it. Remember its 0-based index. This is the rid that gets recorded
          // in the bcf parser.
          rid_ = i ;
          result = true ;
          break ;
        }

      available_seqs << seqnames[i] << SEQ_LIST_SEPARATOR ;
    }

  if (!result)
    {
      g_set_error(&error_, g_quark_from_string("ZMap"), 99,
                  "File header does not contain sequence '%s'. Available sequences in this file are:\n%s\n", 
                  sequence_, available_seqs.str().c_str()) ;
    }

  if (error_ && error_->message)
    err_msg = error_->message ; 

  return result ;
}
#endif


/*
 * Read a line from the GIO channel and remove the terminating
 * newline if present. That is,
 * "<string_data>\n" -> "<string_data>"
 * (It is still a NULL terminated c-string though.)
 */
bool ZMapDataStreamGFFStruct::readLine()
{
  bool result = false ;
  GError *pErr = NULL ;
  gsize pos = 0 ;

  cIOStatus_ = g_io_channel_read_line_string(io_channel, buffer_line_, &pos, &pErr) ;
  if (cIOStatus_ == G_IO_STATUS_NORMAL)
    {
      result = true ;
      buffer_line_->str[pos] = '\0';
    }
  else if (cIOStatus_ == G_IO_STATUS_EOF)
    {
      end_of_file_ = true ;
    }

  // not sure about all this, seems to conflict....where is end_of_file_ used....
  if (!result)
    end_of_file_ = true ;

  return result ;
}


/*
 * Read a record from a BED file and turn it into GFFv3.
 */
bool ZMapDataStreamBEDStruct::readLine()
{
  bool result = false ;

  zMapReturnValIfFail(bed_features_, result) ;

  // Get the next feature in the list (or the first one if we haven't started yet)
  if (cur_feature_)
    cur_feature_ = cur_feature_->next ;
  else
    cur_feature_ = bed_features_ ;

  if (cur_feature_)
    {
      result = true ;
    }

  if (!result)
    end_of_file_ = true ;
  
  return result ;
}

/*
 * Read a record from a BIGBED file and turn it into GFFv3.
 */
bool ZMapDataStreamBIGBEDStruct::readLine()
{
  bool result = false ;

  BlatLibErrHandler err_handler ;

  // Get the next feature in the list (or the first one if we haven't started yet)
  if (cur_interval_)
    {
      cur_interval_ = cur_interval_->next ;
    }
  else
    {
      if (err_handler.errTry())
        {
          // First line. Initialise the query. 
          lm_ = lmInit(0); // Memory pool to hold returned list
          list_ = bigBedIntervalQuery(bbi_file_, sequence_, start_, end_, 0, lm_);

          cur_interval_ = list_ ;
        }

      if (err_handler.errCatch())
        {
          zMapLogWarning("Error initialising bigBed parser for '%s:%d-%d': %s",
                         sequence_, start_, end_, err_handler.errMsg().c_str());
        }
    }

  if (cur_interval_)
    {
      if (err_handler.errTry())
        {
          // Extract the bed contents out of the "rest" of the line
          char *line = g_strdup_printf("%s\t%d\t%d\t%s", 
                                       sequence_, cur_interval_->start, cur_interval_->end, cur_interval_->rest) ;
          char *row[bedKnownFields];
          const int fields_in_line = chopByWhite(line, row, ArraySize(row)) ;

          // standard_fields_ contains the number of standard fields in the bed file we should
          // read. There may be more fields in the line than this if it includes optional
          // user-defined fields. We ignore these for now.
          // gb10: I don't think there should be fewer than standard_fields_ in the line, but
          // check just in case.
          const int num_fields = min(fields_in_line, standard_fields_) ;

          // free previous feature, if there is one
          if (cur_feature_)
            bedFree(&cur_feature_) ;

          cur_feature_ = bedLoadN(row, num_fields) ;
        
          // Clean up
          g_free(line) ;

          if (cur_feature_)
            result = true ;
        }

      if (err_handler.errCatch())
        {
          zMapLogWarning("Error processing line '%s': %s", 
                         cur_interval_->rest, err_handler.errMsg().c_str());
        }
    }
  else
    {
      if (err_handler.errTry())
        {
          // Got to the end of the list, so clean up the lm (typically do this 
          // after each query)
          lmCleanup(&lm_);
        }

      if (err_handler.errCatch())
        {
          zMapLogWarning("Error cleaning up bigBed parser: %s", err_handler.errMsg().c_str());
        }
    }
          
  if (!result)
    end_of_file_ = true ;

  return result ;
}

/*
 * Read a record from a BIGWIG file and turn it into GFFv3.
 */
bool ZMapDataStreamBIGWIGStruct::readLine()
{
  bool result = false ;

  BlatLibErrHandler err_handler ;

  // Get the next feature in the list (or the first one if we haven't started yet)
  if (cur_interval_)
    {
      cur_interval_ = cur_interval_->next ;
    }
  else
    {
      if (err_handler.errTry())
        {
          // First line. Initialise the query. 
          lm_ = lmInit(0); // Memory pool to hold returned list
          list_ = bigWigIntervalQuery(bbi_file_, sequence_, start_, end_, lm_);

          cur_interval_ = list_ ;
        }

      if (err_handler.errCatch())
        {
          zMapLogWarning("Error initialising bigWig parser for '%s:%d-%d': %s", 
                         sequence_, start_, end_, err_handler.errMsg().c_str());
        }
    }

  if (cur_interval_)
    {
      result = true ;
    }
  else
    {
      if (err_handler.errTry())
        {
          // Got to the end of the list, so clean up the lm (typically do this 
          // after each query)
          lmCleanup(&lm_);
        }

      if (err_handler.errCatch())
        zMapLogWarning("Error cleaning up bigWig parser: %s", err_handler.errMsg().c_str());
    }

  if (!result)
    end_of_file_ = true ;

  return result ;
}

#ifdef USE_HTSLIB
bool ZMapDataStreamHTSStruct::readLine()
{
  bool result = false ;

  if (hts_iter)
    {
      if (bam_itr_next(hts_file, hts_iter, hts_rec) >= 0)
        {
          result = processRead();
        }
    }
  else if (sam_read1(hts_file, hts_hdr, hts_rec) >= 0)
    {
      result = processRead();
    }

  if (!result)
    end_of_file_ = true ;

  return result ;
}

bool ZMapDataStreamBCFStruct::readLine()
{
  bool result = false ;

  int iStart = 0,
    iEnd = 0 ;

  /*
   * Initial error check.
   */
  zMapReturnValIfFail(hts_file && hts_hdr && hts_rec, result ) ;

  /*
   * Read line from HTS file and convert to GFF.
   */
  if ( bcf_read1(hts_file, hts_hdr, hts_rec) >= 0 )
    {
      bcf_unpack(hts_rec, BCF_UN_ALL) ;

      /* Get the ref sequence id and check it's the one we're looking for */
      if (hts_rec->rid == rid_)
        {
          iStart = hts_rec->pos + 1 ;
          iEnd   = iStart + hts_rec->rlen - 1 ;

          const char *name = hts_rec->d.id ;
          if (name && *name == '.')
            name = NULL ;

<<<<<<< HEAD

          // The first/deletion/insertion bit looks unimplemented as yet...EG

          /* Construct the ensembl_vartiation string for the attributes */
=======
          /* Construct the ensembl_variation string for the attributes */
>>>>>>> b3bdf065
          string var_str ;
          bool first = true ;

#ifdef ED_G_NEVER_INCLUDE_THIS_CODE
          bool deletion = false ;
          bool insertion = false ;
          bool snv = true ;
#endif /* ED_G_NEVER_INCLUDE_THIS_CODE */


          for (int i = 0; i < hts_rec->d.m_allele; ++i)
            {
              // Use '/' separators between the alleles
              if (!first)
                var_str += "/" ;

              // If it's a deletion (a dot), replace it with a dash
              const char *val = hts_rec->d.allele[i] ;

              if (val && *val == '.')
                {
                  val = "-" ;


#ifdef ED_G_NEVER_INCLUDE_THIS_CODE
                  if (first)
                    insertion = true ;
                  else 
                    deletion = true ;
#endif /* ED_G_NEVER_INCLUDE_THIS_CODE */

                }

#ifdef ED_G_NEVER_INCLUDE_THIS_CODE
              else if (strlen(val) > 1)
                {
                  snv = false ;
                }
#endif /* ED_G_NEVER_INCLUDE_THIS_CODE */


              var_str += val ;
              
              first = false ;
            }



#ifdef ED_G_NEVER_INCLUDE_THIS_CODE
          // Unused, not sure what intention was.
          const char *so_term = "SNV" ;
          if (insertion)
            so_term = "insertion" ;
          else if (deletion)
            so_term = "deletion" ;
          else if (!snv)
            so_term = "substitution" ;
#endif /* ED_G_NEVER_INCLUDE_THIS_CODE */


<<<<<<< HEAD

          cur_feature_data_ = ZMapDataStreamFeatureData(iStart, iEnd, 0.0, '.', '.', 
                                                        name, 0, 0) ;
=======
          cur_feature_data_ = ZMapDataStreamFeatureData(iStart, iEnd, 0.0, '.', '.', name, 0, 0) ;
>>>>>>> b3bdf065

          result = true ;
        }
    }

  if (!result)
    end_of_file_ = true ;

  return result ;
}

#endif


/*
 * Parse a header line from the source. Returns true if successful. Sets done_header if there are
 * no more header lines to read.
 */
bool ZMapDataStreamGFFStruct::parseHeader(gboolean &done_header,
                                          ZMapGFFHeaderState &header_state,
                                          GError **error)
{
  bool result = zMapGFFParseHeader(parser_, buffer_line_->str, &done_header, &header_state) ;

  if (!result && error)
    {
      *error = zMapGFFGetError(parser_) ;
    }

  return result ;
}


// Get the landmark sequence from a gff file.
//
bool ZMapDataStreamGFFStruct::parseLandmarkSequence(gboolean &sequence_finished, string &err_msg)
{
  bool result = true ;

  zMapGFFSetLandMarkSequence(parser_) ;

  result = sequenceParse(sequence_finished, err_msg) ;

  return result ;
}


// Get all sequence(s) from a gff file.
//
bool ZMapDataStreamGFFStruct::parseSequence(gboolean &sequence_finished, string &err_msg)
{
  bool result = true ;

  result = sequenceParse(sequence_finished, err_msg) ;

  return result ;
}


// Get a sequence(s) from a gff file.
//
bool ZMapDataStreamGFFStruct::sequenceParse(gboolean &sequence_finished, string &err_msg)
{
  bool result = true ;
  bool more_data = true ;
  GError *error = NULL ;

  do
    {
      if (!zMapGFFParseSequence(parser_, buffer_line_->str, &sequence_finished) || sequence_finished)
        break ;

      more_data = readLine() ;

    } while (more_data) ;

  if ((error = zMapGFFGetError(parser_)))
    {
      /* If the error was serious we stop processing and return the error,
       * otherwise we just log the error. */
      if (terminated() && error->message)
        {
          err_msg = error->message ;
        }
     else
       {
         stringstream err_ss ;
         err_ss << "zMapGFFParseSequence() failed for line " 
                << curLineNumber() << ": " << curLine() << " - " << error->message ;
         err_msg = err_ss.str() ;
        }

      result = false ;
    }
  else if (!sequence_finished)
    {
      if (cIOStatus_ == G_IO_STATUS_EOF)
        {
          // if the file ends then the sequence_finished flag does not get set so we assume that
          // whole sequence was in the file.

          sequence_finished = result = true ;
        }
      else
        {
          err_msg += "No sequence found." ; 
          
          result = false ;
        }
    }

  return result ;
}



/*
 * This sets some things up for the GFF parser and is required before calling parserBodyLine
 */
void ZMapDataStreamStruct::parserInit(GHashTable *featureset_2_column,
                                      GHashTable *source_2_sourcedata,
                                      ZMapStyleTree *styles)
{
  featureset_2_column_ = featureset_2_column ;
  source_2_sourcedata_ = source_2_sourcedata ;
  styles_ = styles ;
}

void ZMapDataStreamGFFStruct::parserInit(GHashTable *featureset_2_column,
                                         GHashTable *source_2_sourcedata,
                                         ZMapStyleTree *styles)
{
  featureset_2_column_ = featureset_2_column ;
  source_2_sourcedata_ = source_2_sourcedata ;
  styles_ = styles ;

  zMapGFFParseSetSourceHash(parser_, featureset_2_column, source_2_sourcedata) ;
  zMapGFFParserInitForFeatures(parser_, styles, FALSE) ;
  zMapGFFSetDefaultToBasic(parser_, TRUE);
}

ZMapFeatureSet ZMapDataStreamStruct::makeFeatureSet(const char *feature_name_id,
                                                    ZMapStyleMode feature_mode,
                                                    const bool is_seq)
{
  ZMapFeatureSet feature_set = NULL ;

  /*
   * Now deal with the source -> data mapping referred to in the parser.
   */
  GQuark source_id = zMapStyleCreateIDFromID(source_->name_) ;
  GQuark feature_style_id = 0 ;
  ZMapFeatureSource source_data = NULL ;

  if (source_2_sourcedata_)
    {
      if (!(source_data = (ZMapFeatureSource)g_hash_table_lookup(source_2_sourcedata_, GINT_TO_POINTER(source_id))))
        {
          source_data = g_new0(ZMapFeatureSourceStruct,1);
          source_data->source_id = source_id;
          source_data->source_text = source_->name_ ;
          source_data->is_seq = is_seq ;

          g_hash_table_insert(source_2_sourcedata_,GINT_TO_POINTER(source_id), source_data);

          //zMapLogMessage("Created source_data: %s", g_quark_to_string(source_id)) ;
        }

      if (source_data->style_id)
        feature_style_id = zMapStyleCreateID((char *) g_quark_to_string(source_data->style_id)) ;
      else
        feature_style_id = zMapStyleCreateID((char *) g_quark_to_string(source_data->source_id)) ;

      source_id = source_data->source_id ;
      source_data->style_id = feature_style_id;
      //zMapLogMessage("Style id = %s", g_quark_to_string(source_data->style_id)) ;
    }
  else
    {
      source_id = feature_style_id = zMapStyleCreateID((char*)g_quark_to_string(source_->name_)) ;
    }

  ZMapFeatureTypeStyle feature_style = NULL ;

  feature_style = zMapFindFeatureStyle(styles_, feature_style_id, feature_mode) ;

  if (feature_style)
    {
      if (source_data)
        source_data->style_id = feature_style_id;

      styles_->add_style(feature_style) ;

      if (source_data && feature_style->unique_id != feature_style_id)
        source_data->style_id = feature_style->unique_id;

      feature_set = zMapFeatureSetCreate((char*)g_quark_to_string(source_->name_) , NULL, source_) ;

      zMapLogMessage("Created feature set: %s", g_quark_to_string(source_->name_)) ;

      feature_set->style = feature_style;
    }
  else
    {
      zMapLogWarning("Error creating feature %s (%s); no feature style found for %s",
                     feature_name_id, g_quark_to_string(source_->name_), g_quark_to_string(feature_style_id)) ;
    }

  return feature_set ;
}


// Utility to create a feature from a BED struct
ZMapFeature ZMapDataStreamStruct::makeBEDFeature(struct bed *bed_feature, 
                                                 const int standard_fields,
                                                 const char *so_term,
                                                 GError **error)
{
  ZMapStyleMode style = ZMAPSTYLE_MODE_BASIC ;

  // BED files with 12 fields represent transcripts
  if (standard_fields == 12)
    {
      so_term = "transcript" ;
      style = ZMAPSTYLE_MODE_TRANSCRIPT ;
    }

  ZMapFeature feature = makeFeature(bed_feature->chrom,
                                    so_term,
                                    bed_feature->chromStart + 1, //0-based
                                    bed_feature->chromEnd,       //chromEnd is one past the last coord
                                    bed_feature->score,
                                    bed_feature->strand[0],
                                    bed_feature->name,
                                    true,
                                    1,
                                    bed_feature->chromEnd - bed_feature->chromStart + 1,
                                    '.',
                                    NULL,
                                    style,
                                    false,
                                    error) ;

  if (feature && style == ZMAPSTYLE_MODE_TRANSCRIPT)
    {
      zMapFeatureTranscriptInit(feature);
      zMapFeatureAddTranscriptStartEnd(feature, FALSE, 0, FALSE);

      // If there is no CDS, the thickStart and thickEnd are usually set to chromStart
      if (bed_feature->thickEnd != bed_feature->thickStart)
        zMapFeatureAddTranscriptCDS(feature, TRUE, bed_feature->thickStart, bed_feature->thickEnd);

      for (unsigned int i = 0; i < bed_feature->blockCount; ++i)
        {
          const int exon_start = bed_feature->chromStarts[i] + bed_feature->chromStart ;
          const int exon_end = exon_start + bed_feature->blockSizes[i] ;
          ZMapSpanStruct span = {exon_start, exon_end} ;

          zMapFeatureAddTranscriptExonIntron(feature, &span, NULL) ;
        }

      zMapFeatureTranscriptRecreateIntrons(feature) ;
    }

  return feature ;
}


ZMapFeature ZMapDataStreamStruct::makeFeature(const char *sequence,
                                              const char *so_type,
                                              const int start,
                                              const int end,
                                              const double score,
                                              const char strand_c,
                                              const char *feature_name_in,
                                              const bool have_target,
                                              const int target_start,
                                              const int target_end,
                                              const char target_strand_c,
                                              const char *cigar_string,
                                              ZMapStyleMode feature_mode,
                                              const bool is_seq,
                                              GError **error)
{
  ZMapFeature feature = NULL ;
  zMapReturnValIfFail(sequence && so_type, feature) ;

  bool ok = true ;
  ZMapStrand strand = ZMAPSTRAND_NONE ;
  ZMapStrand target_strand = ZMAPSTRAND_NONE ;
  const char *feature_name = feature_name_in ;

  if (!feature_name)
    feature_name = sequence ;

  if (strand_c == '+')
    strand = ZMAPSTRAND_FORWARD ;
  else if (strand_c == '-')
    strand = ZMAPSTRAND_REVERSE ;

  if (target_strand_c == '+')
    target_strand = ZMAPSTRAND_FORWARD ;
  else if (strand_c == '-')
    target_strand = ZMAPSTRAND_REVERSE ;

  GQuark unique_id = zMapFeatureCreateID(feature_mode,
                                         feature_name,
                                         strand,
                                         start,
                                         end,
                                         target_start,
                                         target_end) ;

  // Create the feature set, if not already created
  if (ok && !feature_set_)
    {
      feature_set_ = makeFeatureSet(feature_name,
                                    feature_mode,
                                    is_seq) ;

      if (!feature_set_)
        ok = false ;
    }

  // Ok, go ahead and create the feature
  if (ok)
    {
      feature = zMapFeatureCreateEmpty(error) ;

      if (!feature || (error && *error))
        ok = false ;
    }

  if (ok)
    {
      ok = zMapFeatureAddStandardData(feature, g_quark_to_string(unique_id), feature_name, 
                                      sequence, so_type, feature_mode,
                                      NULL, start, end, true, score, strand);
    }

  GArray *gaps = NULL ;

  if (ok && cigar_string && *cigar_string)
    {
      ok = zMapFeatureAlignmentString2Gaps(ZMAPALIGN_FORMAT_CIGAR_BAM,
                                           strand, start, end,
                                           target_strand, target_start, target_end,
                                           (char*)cigar_string, &gaps) ;
    }

  if (ok && feature && feature->mode == ZMAPSTYLE_MODE_ALIGNMENT)
    {
      int length = (target_end - target_start + 1) ;

      ok = zMapFeatureAddAlignmentData(feature, g_quark_from_string(feature_name), score,
                                       target_start, target_end, ZMAPHOMOL_N_HOMOL, length, 
                                       target_strand, ZMAPPHASE_0, gaps, 
                                       zMapStyleGetWithinAlignError(feature_set_->style), 
                                       FALSE, NULL) ;

    }

  if (ok)
    {
      zMapFeatureSetAddFeature(feature_set_, feature);
    }


  if (ok)
    {          
      ++num_features_ ;
    }
  else if (error && *error == NULL)
    {
      g_set_error(error, g_quark_from_string("ZMap"), 99, 
                  "Error creating feature: %s (%d %d) on sequence %s", 
                  feature_name, start, end, sequence) ;
    }

  return feature ;
}


/*
 * Parse a body line from the source. Returns true if successful.
 */
bool ZMapDataStreamGFFStruct::parseBodyLine(GError **error)
{
  // The buffer line has already been read by the functions that read the header etc. so parse it
  // first and then read the next line ready for next time.
  bool result = zMapGFFParseLine(parser_, buffer_line_->str) ;

  if (!result && error)
    {
      // the caller takes ownership of the error, so make a copy of the error in the gff parser
      *error = g_error_copy(zMapGFFGetError(parser_)) ;
    }


  // Gosh the result is unchecked here....that can't be good....
  readLine() ;

  return result ;
}


bool ZMapDataStreamBEDStruct::parseBodyLine(GError **error)
{
  bool result = true ;

  if (readLine())
    {
      ZMapFeature feature = makeBEDFeature(cur_feature_, standard_fields_, ZMAP_BED_SO_TERM, error) ;

      if (!feature)
        result = false ;
    }

  return result ;
}

bool ZMapDataStreamBIGBEDStruct::parseBodyLine(GError **error)
{
  bool result = true ;

  if (readLine())
    {
      ZMapFeature feature = makeBEDFeature(cur_feature_, standard_fields_, ZMAP_BIGBED_SO_TERM, error) ;

      if (!feature)
        result = false ;
    }

  return result ;
}

bool ZMapDataStreamBIGWIGStruct::parseBodyLine(GError **error)
{
  bool result = true ;

  if (readLine())
    {
      ZMapFeature feature = makeFeature(sequence_,
                                        ZMAP_BIGWIG_SO_TERM,
                                        cur_interval_->start,
                                        cur_interval_->end,
                                        cur_interval_->val,
                                        '.',
                                        NULL,
                                        false,
                                        0,
                                        0,
                                        '.',
                                        NULL,
                                        ZMAPSTYLE_MODE_GRAPH,
                                        true,
                                        error) ;

      if (!feature)
        result = false ;
    }

  return result ;
}

#ifdef USE_HTSLIB
bool ZMapDataStreamHTSStruct::parseBodyLine(GError **error)
{
  bool result = true ;

  if (readLine())
    {
      //bool ok = loadAlignString(parser_base, ZMAPALIGN_FORMAT_CIGAR_BAM,
      //                          gaps_onwards, &gaps,
      //                          strand, start, end,
      //                          query_strand, query_start, query_end) ;

      ZMapFeature feature = makeFeature(sequence_,
                                        ZMAP_BAM_SO_TERM,
                                        cur_feature_data_.start_,
                                        cur_feature_data_.end_,
                                        cur_feature_data_.score_,
                                        cur_feature_data_.strand_c_,
                                        cur_feature_data_.target_name_.c_str(),
                                        !cur_feature_data_.target_name_.empty(),
                                        cur_feature_data_.target_start_,
                                        cur_feature_data_.target_end_,
                                        cur_feature_data_.target_strand_c_,
                                        cur_feature_data_.cigar_.c_str(),
                                        ZMAPSTYLE_MODE_ALIGNMENT,
                                        true,
                                        error) ;

      if (!feature)
        result = false ;
    }

  return result ;
}

bool ZMapDataStreamBCFStruct::parseBodyLine(GError **error)
{
  bool result = true ;

  if (readLine())
    {
      ZMapFeature feature = makeFeature(sequence_,
                                        ZMAP_BCF_SO_TERM,
                                        cur_feature_data_.start_,
                                        cur_feature_data_.end_,
                                        cur_feature_data_.score_,
                                        cur_feature_data_.strand_c_,
                                        cur_feature_data_.target_name_.c_str(),
                                        !cur_feature_data_.target_name_.empty(),
                                        cur_feature_data_.target_start_,
                                        cur_feature_data_.target_end_,
                                        cur_feature_data_.target_strand_c_,
                                        cur_feature_data_.cigar_.c_str(), 
                                        ZMAPSTYLE_MODE_ALIGNMENT,
                                        false,
                                        error) ;

      if (!feature)
        result = false ;
    }

  return result ;
}
#endif // USE_HTSLIB



/*
 * This should be called after parsing is finished. It adds the features that were parsed
 * into the given block.
 */
bool ZMapDataStreamStruct::addFeaturesToBlock(ZMapFeatureBlock feature_block)
{
  if (feature_set_)
    zMapFeatureBlockAddFeatureSet(feature_block, feature_set_);

  return true ;
}

bool ZMapDataStreamGFFStruct::addFeaturesToBlock(ZMapFeatureBlock feature_block)
{
  bool result = zMapGFFGetFeatures(parser_, feature_block) ;

  /* Make sure parser does _not_ free our data ! */
  if (result)
    zMapGFFSetFreeOnDestroy(parser_, FALSE) ;

  return result ;
}


/*
 * This validates the number of features that were found.
 */
bool ZMapDataStreamStruct::checkFeatureCount(bool &empty, string &err_msg)
{
  bool result = true ;

  int num_features = zMapGFFParserGetNumFeatures(parser_) ;
  int n_lines_bod = zMapGFFGetLineBod(parser_) ;

  if (!num_features)
    {
      err_msg = "No features found." ;
    }

  if (!num_features && !n_lines_bod)
    {
      // Return true to preserve old behaviour for calling function
      result = true ;
    }
  else if (!num_features && n_lines_bod)
    {
      err_msg = "error in features." ;

      // Unexpected error
      result = false ;
    }

  return result ;
}


/*
 * This validates the sequence(s) that were found.
 */
bool ZMapDataStreamStruct::checkSequenceCount(bool &empty, string &err_msg)
{
  bool result = true ;

  int n_lines_fas = zMapGFFGetLineFas(parser_) ;
  int n_lines_seq = zMapGFFGetLineSeq(parser_) ;

  if (!n_lines_fas && !n_lines_seq)
    {
      // Return true to preserve old behaviour for calling function
      result = true ;
    }
  else if ((n_lines_fas && !zMapGFFGetSequenceNum(parser_))
           || (n_lines_seq && !zMapGFFGetSequenceNum(parser_) && zMapGFFGetVersion(parser_) == ZMAPGFF_VERSION_2))
    {
      err_msg = "error in sequence." ;

      result = false ;
    }

  return result ;
}


/*
 * This returns the list of featureset names that were found in the file.
 */
GList* ZMapDataStreamStruct::getFeaturesets()
{
  return zMapGFFGetFeaturesets(parser_) ;
}

/*
 * This returns the dna/peptide sequence that was parsed from the file, if it contained any
 */
ZMapSequence ZMapDataStreamStruct::getSequence(GQuark seq_id, GError **error)
{
  ZMapSequence result = zMapGFFGetSequence(parser_, seq_id) ;

  if (!result && error)
    {
      *error = zMapGFFGetError(parser_);
    }

  return result ;
}

/*
 * Utility to return the current line number
 */
int ZMapDataStreamGFFStruct::curLineNumber()
{
  return zMapGFFGetLineNumber(parser_) ;
}


/*
 * Utility to return the current line string
 */
const char* ZMapDataStreamGFFStruct::curLine()
{
  return buffer_line_->str ;
}


/*
 * Returns true if the parser hit the end of the file
 */
bool ZMapDataStreamStruct::endOfFile()
{
  return end_of_file_ ;
}


/*
 * Returns true if the parser quit with a fatal error
 */
bool ZMapDataStreamStruct::terminated()
{
  return zMapGFFTerminated(parser_) ;
}


/* Functions to do any initialisation required at the start of each block of reads */
gboolean ZMapDataStreamStruct::init(const char *region_name, int start, int end)
{
  // base class does nothing
  return TRUE ;
}


#ifdef USE_HTSLIB
gboolean ZMapDataStreamHTSStruct::init(const char *region_name, int start, int end)
{
  gboolean result = FALSE;
  int begRange;
  int endRange;
  char region[128];
  int ref;

  ref = bam_name2id(hts_hdr, region_name);

  if (ref >= 0)
    {
      sprintf(region,"%s:%i-%i", region_name, start, end);
      if (hts_parse_reg(region, &begRange, &endRange) != NULL)
        {
          if (hts_iter)
            {
              if (ref != hts_iter->tid || begRange != hts_iter->beg || endRange != hts_iter->end)
                {
                  hts_itr_destroy(hts_iter);
                  hts_iter = NULL ;
                }
              else
                {
                  result = TRUE;
                }
            }

          if (!result && hts_idx)
            {
              hts_iter = sam_itr_queryi(hts_idx, ref, begRange, endRange);
              result = TRUE;
            }
        }
      else
        {
          fprintf(stderr, "Could not parse %s\n", region);
        }
    }
  else
    {
      fprintf(stderr, "Invalid region %s\n", region_name);
    }

  return result;
}


/*
 * Read a record from a HTS file and store it as the current_feature_data_
 */
bool ZMapDataStreamHTSStruct::processRead()
{
  gboolean result = FALSE ;
  char cStrand = '\0',
    cPhase = '.',
    cTargetStrand = '.' ;
  int iStart = 0,
    iEnd = 0,
    iCigar = 0,
    nCigar = 0,
    iTargetStart = 0,
    iTargetEnd = 0;
  uint32_t *pCigar = NULL ;
  double dScore = 0.0 ;
  stringstream ssCigar ;
  const char *query_name = NULL ;

  /*
   * Initial error check.
   */
  zMapReturnValIfFail(hts_file && hts_hdr && hts_rec, result ) ;


  /*
   * Read line from HTS file and convert to GFF.
   */
  /*
   * start, end, score and strand
   */
  iStart = hts_rec->core.pos+1;
  iEnd   = iStart;
  dScore = (double) hts_rec->core.qual ;
  cStrand = '+' ;

  /*
   * "cigar_bam" attribute
   */
  nCigar = hts_rec->core.n_cigar ;
  if (nCigar)
    {
      pCigar = bam_get_cigar(hts_rec) ;

      for (iCigar=0; iCigar<nCigar; ++iCigar)
        {
          ssCigar << bam_cigar_oplen(pCigar[iCigar]) << bam_cigar_opchr(pCigar[iCigar]) ;
          iEnd += bam_cigar_oplen(pCigar[iCigar]) ;
        }
    }

  if (iEnd == iStart)
    iEnd += hts_rec->core.l_qseq-1 ;

  /*
   * "Target" (and "Name") attribute
   */
  iTargetStart = 1 ;
  iTargetEnd = hts_rec->core.l_qseq ;
  query_name = bam_get_qname(hts_rec) ;

  if (query_name && strlen(query_name) > 0)
    {
      cTargetStrand = '+' ;
    }

  cur_feature_data_ = ZMapDataStreamFeatureData(iStart, iEnd, dScore, cStrand, cPhase, 
                                                query_name, iTargetStart, iTargetEnd, cTargetStrand,
                                                ssCigar.str().c_str(), ZMAPALIGN_FORMAT_CIGAR_BAM) ;

  /*
   * return value
   */
  result = TRUE ;

  return result ;
}

#endif //HTSLIB


/*
 * Create a ZMapDataStream object
 */
ZMapDataStream zMapDataStreamCreate(ZMapConfigSource source,
                                    const char * const file_name, 
                                    const char *sequence,
                                    const int start,
                                    const int end,
                                    GError **error_out)
{
  static const char * open_mode = "r" ;
  ZMapDataStream data_source = NULL ;
  ZMapDataStreamType stream_type = ZMapDataStreamType::UNK ;
  GError *error = NULL ;
  zMapReturnValIfFail(source && file_name && *file_name, data_source ) ;

  // If the file type is known for this source, use that for the stream_type. Otherwise, try to
  // determine the file type from the filename.
  if (!source->fileType().empty())
    stream_type = zMapDataStreamTypeFromFileType(source->fileType().c_str(), &error) ;
  else
    stream_type = zMapDataStreamTypeFromFilename(file_name, &error) ;

  if (!error && stream_type != ZMapDataStreamType::UNK)
    {
      switch (stream_type)
        {
        case ZMapDataStreamType::GFF:
          data_source = new ZMapDataStreamGFFStruct(source, file_name, open_mode, sequence, start, end) ;
          break ;
        case ZMapDataStreamType::BED:
          data_source = new ZMapDataStreamBEDStruct(source, file_name, open_mode, sequence, start, end) ;
          break ;
        case ZMapDataStreamType::BIGBED:
          data_source = new ZMapDataStreamBIGBEDStruct(source, file_name, open_mode, sequence, start, end) ;
          break ;
        case ZMapDataStreamType::BIGWIG:
          data_source = new ZMapDataStreamBIGWIGStruct(source, file_name, open_mode, sequence, start, end) ;
          break ;
#ifdef USE_HTSLIB
        case ZMapDataStreamType::HTS:
          data_source = new ZMapDataStreamHTSStruct(source, file_name, open_mode, sequence, start, end) ;
          break ;
        case ZMapDataStreamType::BCF:
          data_source = new ZMapDataStreamBCFStruct(source, file_name, open_mode, sequence, start, end) ;
          break ;
#endif
        default:
          zMapWarnIfReached() ;
          g_set_error(&error, g_quark_from_string("ZMap"), 99,
                      "Unexpected data source type for file '%s'", file_name) ;
          break ;
        }
    }
  else
    {
      g_set_error(&error, ZMAP_SERVER_ERROR, ZMAPSERVER_ERROR_UNKNOWN_TYPE,
                  "Invalid file type '%s' for file '%s'", source->fileType().c_str(), file_name) ;
    }

  if (data_source)
    {
      if (data_source->error() && !error)
        g_propagate_error(&error, data_source->error()) ;

      if (!data_source->isOpen())
        {
          delete data_source ;
          data_source = NULL ;
        }
    }

  if (error)
    g_propagate_error(error_out, error) ;

  return data_source ;
}


/*
 * Destroy the file object.
 */
bool zMapDataStreamDestroy( ZMapDataStream *p_data_source )
{
  bool result = false ;

  if (p_data_source && *p_data_source)
    {
      delete *p_data_source ;
      *p_data_source = NULL ;
      result = true ;
    }

  return result ;
}


/*
 * Checks that the data source is open.
 */
bool zMapDataStreamIsOpen(ZMapDataStream const source)
{
  gboolean result = false ;

  if (source)
    result = source->isOpen() ;

  return result ;
}


/*
 * Return the type of the object
 */
ZMapDataStreamType zMapDataStreamGetType(ZMapDataStream data_source )
{
  zMapReturnValIfFail(data_source, ZMapDataStreamType::UNK ) ;
  return data_source->type ;
}


/*
 * Inspect the filename string (might include the path on the front, but this is
 * (ignored) for the extension to determine type:
 *
 *       *.gff                            ZMapDataStreamType::GFF
 *       *.bed                            ZMapDataStreamType::BED
 *       *.[bb,bigBed]                    ZMapDataStreamType::BIGBED
 *       *.[bw,bigWig]                    ZMapDataStreamType::BIGWIG
 *       *.[sam,bam,cram]                 ZMapDataStreamType::HTS
 *       *.[bcf,vcf]                      ZMapDataStreamType::BCF
 *       *.<everything_else>              ZMapDataStreamType::UNK
 */
ZMapDataStreamType zMapDataStreamTypeFromFilename(const char * const file_name, GError **error_out)
{
  static const char dot = '.' ;
  ZMapDataStreamType type = ZMapDataStreamType::UNK ;
  GError *error = NULL ;
  char * pos = NULL ;
  char *tmp = (char*) file_name ;
  zMapReturnValIfFail( file_name && *file_name, type ) ;

  /*
   * Find last occurrance of 'dot' to get
   * file extension.
   */
  while ((tmp = strchr(tmp, dot)))
    {
      ++tmp ;
      pos = tmp ;
    }

  /*
   * Now inspect the file extension.
   */
  if (pos)
    {
      string file_ext(pos) ;
      type = dataSourceTypeFromExtension(file_ext, &error) ;
    }
  else
    {
      g_set_error(&error, ZMAP_SERVER_ERROR, ZMAPSERVER_ERROR_UNKNOWN_EXTENSION,
                  "File name does not have an extension so cannot determine type: '%s'",
                  file_name) ;
    }

  if (error)
    g_propagate_error(error_out, error) ;

  return type ;
}


/* Determine the file-type string from the given stream type. The file-type string is a list of
 * all file types for the data stream type, e.g. for HTS, the file-type is "BAM/SAM/CRAM" */
string zMapDataStreamTypeToFileType(ZMapDataStreamType &stream_type)
{
  string file_type ;

  // Find all file types for this source type
  for (auto &iter : file_type_to_stream_type_G)
    {
      string file_type = iter.first ;
      
      if (iter.second == stream_type)
        {
          // Append them as "/"-separated string
          if (!file_type.empty())
            file_type += "/" ;
          
          file_type += iter.first ;
        }
    }
  
  return file_type ;
}


/* Determine the source type from the given file-type string. This might be the inverse of
 * zMapDataStreamTypeToFileType (e.g. "BAM/SAM/CRAM"), or a file type string such as "SAM" or
 * "bigWig 9" that we need to find a match for. */
ZMapDataStreamType zMapDataStreamTypeFromFileType(const string &file_type, GError **error_out)
{
  ZMapDataStreamType result = ZMapDataStreamType::UNK ;

  int found_match_len = 0 ;

  // Loop through all file types
  for (auto &iter : file_type_to_stream_type_G)
    {
      string cur_file_type = iter.first ;
      ZMapDataStreamType cur_stream_type = iter.second ;

      // First, construct the composite file-type string for the current source, and see if it
      // matches the given file-type
      string cur_composite_file_type = zMapDataStreamTypeToFileType(cur_stream_type) ;

      if (cur_composite_file_type == file_type)
        {
          result = cur_stream_type ;
        }
      else
        {
          // Convert to lowercase for case-insensitive search
          string file_type_l = toLower(file_type) ;

          // See if the file-type string contains this file type e.g. a file-type string of "BAM/SAM/CRAM"
          // would contain the "SAM" file type
          string cur_file_type_l = toLower(cur_file_type) ;
          size_t found_pos = file_type_l.find(cur_file_type_l) ;

            if (found_pos != string::npos)
              {
                int cur_match_len = cur_file_type_l.length() ;

                // If there is more than one match, prefer the longest one, e.g. if we match "bed"
                // and "bigbed" then the result is "bigbed".
                if (result == ZMapDataStreamType::UNK || cur_match_len > found_match_len)
                  {
                    result = cur_stream_type ;
                    found_match_len = cur_match_len ;
                  }
              }
          }
      }

  if (result == ZMapDataStreamType::UNK)
    {
      g_set_error(error_out, ZMAP_SERVER_ERROR, ZMAPSERVER_ERROR_UNKNOWN_EXTENSION,
                  "Unknown file type '%s'", file_type.c_str()) ;
    }

  return result ;
}



/*
 *              Internal routines.
 */

namespace // unnamed namespace
{

inline semaphore::semaphore(size_t n) : count{n} {}

inline void semaphore::notify() {
    std::lock_guard<std::mutex> lock{mutex};
    ++count;
    cv.notify_one();
}

inline void semaphore::wait() {
    std::unique_lock<std::mutex> lock{mutex};
    cv.wait(lock, [&]{ return count > 0; });
    --count;
}

inline bool semaphore::try_wait() {
    std::lock_guard<std::mutex> lock{mutex};

    if (count > 0) {
        --count;
        return true;
    }

    return false;
}

template<class Rep, class Period>
bool semaphore::wait_for(const std::chrono::duration<Rep, Period>& d) {
    std::unique_lock<std::mutex> lock{mutex};
    auto finished = cv.wait_for(lock, d, [&]{ return count > 0; });

    if (finished)
        --count;

    return finished;
}

template<class Clock, class Duration>
bool semaphore::wait_until(const std::chrono::time_point<Clock, Duration>& t) {
    std::unique_lock<std::mutex> lock{mutex};
    auto finished = cv.wait_until(lock, t, [&]{ return count > 0; });

    if (finished)
        --count;

    return finished;
}

inline semaphore::native_handle_type semaphore::native_handle() {
    return cv.native_handle();
}


BlatLibErrHandler::BlatLibErrHandler()
{
}

BlatLibErrHandler::~BlatLibErrHandler()
{
  if (err_catch_)
    {
      errCatchFree(&err_catch_) ;
      err_catch_ = NULL ;
    }
}

// Initialises the handler. Returns true if ok. Must be called before errCatch. There must be one
// call to errCatch for each call to errTry.
bool BlatLibErrHandler::errTry()
{
  bool result = false ;

  if (err_catch_)
    errCatchFree(&err_catch_) ;

  err_catch_ = errCatchNew() ;

  if (err_catch_)
    result = errCatchStart(err_catch_) ;

  return result ;
}

// Ends the handler. Returns true if there was an error. Must be called after errTry. There must
// be one call to errCatch for each call to errTry.
bool BlatLibErrHandler::errCatch()
{
  bool result = false ;

  if (err_catch_)
    {
      errCatchEnd(err_catch_) ;
      result = err_catch_->gotError ;
    }

  return result ;
}

// Returns the error message (empty string if no error)
string BlatLibErrHandler::errMsg()
{
  string err_msg ;

  if (err_catch_ && err_catch_->gotError && 
      err_catch_->message && err_catch_->message->string)
    {
      err_msg = err_catch_->message->string ;
    }

  return err_msg ;
}



// Utility to convert a std::string to lowercase
static string toLower(const string &s)
{
  string result(s) ;
  
  for (unsigned int i = 0; i < s.length(); ++i)
    result[i] = std::tolower(result[i]) ;

  return result ;
}


/* Determine the source type from the given file extension (e.g. "bigWig") */
static ZMapDataStreamType dataSourceTypeFromExtension(const string &file_ext, GError **error_out)
{
  ZMapDataStreamType type = ZMapDataStreamType::UNK ;

  static const map<string, ZMapDataStreamType, caseInsensitiveCmp> file_extensions = 
    {
      {"gff",     ZMapDataStreamType::GFF}
      ,{"gff3",   ZMapDataStreamType::GFF}
      ,{"bed",    ZMapDataStreamType::BED}
      ,{"bb",     ZMapDataStreamType::BIGBED}
      ,{"bigBed", ZMapDataStreamType::BIGBED}
      ,{"bw",     ZMapDataStreamType::BIGWIG}
      ,{"bigWig", ZMapDataStreamType::BIGWIG}
#ifdef USE_HTSLIB
      ,{"sam",    ZMapDataStreamType::HTS}
      ,{"bam",    ZMapDataStreamType::HTS}
      ,{"cram",   ZMapDataStreamType::HTS}
      ,{"vcf",    ZMapDataStreamType::BCF}
      ,{"bcf",    ZMapDataStreamType::BCF}
#endif
    };

  auto found_iter = file_extensions.find(file_ext) ;
      
  if (found_iter != file_extensions.end())
    {
      type = found_iter->second ;
    }
  else
    {
      string expected("");
      for (auto iter = file_extensions.begin(); iter != file_extensions.end(); ++iter)
        expected += " ." + iter->first ;

      g_set_error(error_out, ZMAP_SERVER_ERROR, ZMAPSERVER_ERROR_UNKNOWN_EXTENSION,
                  "Unrecognised file extension .'%s'. Expected one of:%s", 
                  file_ext.c_str(), expected.c_str()) ;
    }

  return type ;
}





} // unnamed namespace<|MERGE_RESOLUTION|>--- conflicted
+++ resolved
@@ -1351,14 +1351,9 @@
           if (name && *name == '.')
             name = NULL ;
 
-<<<<<<< HEAD
-
           // The first/deletion/insertion bit looks unimplemented as yet...EG
 
           /* Construct the ensembl_vartiation string for the attributes */
-=======
-          /* Construct the ensembl_variation string for the attributes */
->>>>>>> b3bdf065
           string var_str ;
           bool first = true ;
 
@@ -1419,13 +1414,7 @@
 #endif /* ED_G_NEVER_INCLUDE_THIS_CODE */
 
 
-<<<<<<< HEAD
-
-          cur_feature_data_ = ZMapDataStreamFeatureData(iStart, iEnd, 0.0, '.', '.', 
-                                                        name, 0, 0) ;
-=======
           cur_feature_data_ = ZMapDataStreamFeatureData(iStart, iEnd, 0.0, '.', '.', name, 0, 0) ;
->>>>>>> b3bdf065
 
           result = true ;
         }
