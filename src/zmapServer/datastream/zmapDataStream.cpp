/*  File: zmapDataStream.c
 *  Author: Steve Miller (sm23@sanger.ac.uk)
 *  Copyright (c) 2006-2015: Genome Research Ltd.
 *-------------------------------------------------------------------
 * ZMap is free software; you can redistribute it and/or
 * modify it under the terms of the GNU General Public License
 * as published by the Free Software Foundation; either version 2
 * of the License, or (at your option) any later version.
 *
 * This program is distributed in the hope that it will be useful,
 * but WITHOUT ANY WARRANTY; without even the implied warranty of
 * MERCHANTABILITY or FITNESS FOR A PARTICULAR PURPOSE.  See the
 * GNU General Public License for more details.
 *
 * You should have received a copy of the GNU General Public License
 * along with this program; if not, write to the Free Software
 * Foundation, Inc., 59 Temple Place - Suite 330, Boston, MA  02111-1307, USA.
 * or see the on-line version at http://www.gnu.org/copyleft/gpl.txt
 *-------------------------------------------------------------------
 * This file is part of the ZMap genome database package
 * originated by
 *      Ed Griffiths (Sanger Institute, UK) edgrif@sanger.ac.uk,
 *        Roy Storey (Sanger Institute, UK) rds@sanger.ac.uk,
 *   Malcolm Hinsley (Sanger Institute, UK) mh17@sanger.ac.uk
 *      Steve Miller (Sanger Institute, UK) sm23@sanger.ac.uk
 *
 * Description: Code for concrete data sources.
 *
 * Exported functions:
 *-------------------------------------------------------------------
 */
#include <ZMap/zmap.hpp>

#include <map>
#include <sstream>
#include <stdlib.h>
#include <string.h>
#include <glib.h>
#include <mutex>
#include <condition_variable>
#include <algorithm>
#include <cctype>
#include <string>

#include <ZMap/zmapUtils.hpp>
#include <ZMap/zmapGLibUtils.hpp>
#include <ZMap/zmapConfigIni.hpp>
#include <ZMap/zmapConfigStrings.hpp>
#include <ZMap/zmapGFF.hpp>
#include <ZMap/zmapGFFStringUtils.hpp>
#include <ZMap/zmapServerProtocol.hpp>

#include <zmapDataStream_P.hpp>

#ifdef __cplusplus
extern "C" {
#endif

#include <blatSrc/basicBed.h>
#include <blatSrc/bigBed.h>
#include <blatSrc/bigWig.h>
#include <blatSrc/errCatch.h>

#ifdef __cplusplus
}
#endif


using namespace std ;


namespace // unnamed namespace
{

/*
 * The SO terms that contain the string "read" are as follows:
 *
 * read_pair
 * read
 * contig_read
 * five_prime_open_reading_frame
 * gene_with_stop_codon_read_through
 * reading_frame
 * blocked_reading_frame
 * stop_codon_read_through
 * dye_terminator_read
 * pyrosequenced_read
 * ligation_based_read
 * polymerase_synthesis_read
 * mRNA_read
 * genomic_DNA_read
 * BAC_read_contig
 * mitochondrial_DNA_read
 * chloroplast_DNA_read
 *
 * so I have chosen the more general parent term "read" (SO:0000150) to
 * be found at:
 *
 * http://www.sequenceontology.org/browser/current_svn/term/SO:0000150
 *
 */
static const char * const ZMAP_BAM_SO_TERM  = "read" ;
static const char * const ZMAP_BCF_SO_TERM  = "snv" ;
static const char * const ZMAP_BED_SO_TERM  = "sequence_feature" ;
static const char * const ZMAP_BIGBED_SO_TERM  = "sequence_feature" ;
static const char * const ZMAP_BIGWIG_SO_TERM  = "score" ;
#define ZMAP_CIGARSTRING_MAXLENGTH 2048
#define READBUFFER_SIZE 2048
#define BED_DEFAULT_FIELDS 3       // min number of fields in a BED file
#define MAX_FILE_THREADS 10        // max number of file threads at any one time
#define SEQ_LIST_SEPARATOR "\n"    // used as separator in list of sequence names


/* 
 * Function declarations
 */
static string toLower(const string &s) ;
static ZMapDataStreamType dataSourceTypeFromExtension(const string &file_ext, GError **error_out) ;


/* 
 * Utility classes
 */

/* Need a semaphore to limit the number of threads.
 * From http://stackoverflow.com/questions/4792449/c0x-has-no-semaphores-how-to-synchronize-threads */

class semaphore {
public:
    using native_handle_type = std::condition_variable::native_handle_type;

    explicit semaphore(size_t n = 0);
    semaphore(const semaphore&) = delete;
    semaphore& operator=(const semaphore&) = delete;

    void notify();
    void wait();
    bool try_wait();
    template<class Rep, class Period>
    bool wait_for(const std::chrono::duration<Rep, Period>& d);
    template<class Clock, class Duration>
    bool wait_until(const std::chrono::time_point<Clock, Duration>& t);

    native_handle_type native_handle();

private:
    size_t                  count;
    std::mutex              mutex;
    std::condition_variable cv;
};


// Utility class to do error handling for blatSrc library.
// We must use this error handler for all calls to the library to make sure it doesn't abort.
class BlatLibErrHandler
{
public:
  BlatLibErrHandler() ;
  ~BlatLibErrHandler() ;

  bool errTry() ;
  bool errCatch() ;
  string errMsg() ;

private:
  struct errCatch *err_catch_ ;
} ;


/* Custom comparator for a map to make the key case-insensitive. This is a 'less' object,
 * i.e. operator() returns true if the first argument is less than the second. */
class caseInsensitiveCmp
{
public:
  bool operator()(const std::string& a_in, const std::string& b_in) const 
  {
    bool result = false ;

    string a = toLower(a_in) ;
    string b = toLower(b_in) ;
    
    result = (a < b) ;

    return result ;
  }
};


/* 
 * Globals
 */

/* Keep track of how many files we've opened in different threads */
static semaphore semaphore_G(MAX_FILE_THREADS) ;

/* Map of file types to a data-source types */
const map<string, ZMapDataStreamType> file_type_to_stream_type_G =
  {
    {"GFF",     ZMapDataStreamType::GIO}
    ,{"Bed",    ZMapDataStreamType::BED}
    ,{"bigBed", ZMapDataStreamType::BIGBED}
    ,{"bigWig", ZMapDataStreamType::BIGWIG}
    ,{"BAM",    ZMapDataStreamType::HTS}
    ,{"SAM",    ZMapDataStreamType::HTS}
    ,{"CRAM",   ZMapDataStreamType::HTS}
    ,{"BCF",    ZMapDataStreamType::BCF}
    ,{"VCF",    ZMapDataStreamType::BCF}
  } ;


} // unnamed namespace


/*
 * Constructors
 */

ZMapDataStreamStruct::ZMapDataStreamStruct(ZMapConfigSource source,
                                           const char *sequence,
                                           const int start,
                                           const int end)
  : type(ZMapDataStreamType::UNK), 
<<<<<<< HEAD
    source_name_(source_name),
=======
    source_(source),
>>>>>>> 36df63c5
    sequence_{nullptr},
    start_(start),
    end_(end),
    error_(NULL),
    parser_(NULL),
    feature_set_(NULL),
    num_features_(0),
    end_of_file_(false),
    featureset_2_column_(NULL),
    source_2_sourcedata_(NULL),
    styles_(NULL)
{
  semaphore_G.wait() ;

  if (sequence)
    sequence_ = g_strdup(sequence) ;

  return ;
}

ZMapDataStreamGIOStruct::ZMapDataStreamGIOStruct(ZMapConfigSource source, 
                                                 const char *file_name,
                                                 const char *open_mode,
                                                 const char *sequence,
                                                 const int start,
                                                 const int end)
  : ZMapDataStreamStruct(source, sequence, start, end),
    gff_version_(ZMAPGFF_VERSION_UNKNOWN),
    gff_version_set_(false)
{
  type = ZMapDataStreamType::GIO ;
  io_channel = g_io_channel_new_file(file_name, open_mode, &error_) ;

  gffVersion(&gff_version_) ;
  gff_version_set_ = true ;

  parser_ = zMapGFFCreateParser(gff_version_,
                                sequence,
                                start,
                                end,
                                source_) ;

  /* The caller may only want a small part of the features in the stream so we set the
   * feature start/end from the block, not the gff stream start/end. */
  if (parser_ && end)
    {
      zMapGFFSetFeatureClipCoords(parser_, start, end) ;
      zMapGFFSetFeatureClip(parser_, GFF_CLIP_ALL);
    }

  buffer_line_ = g_string_sized_new(READBUFFER_SIZE) ;
}



ZMapDataStreamBEDStruct::ZMapDataStreamBEDStruct(ZMapConfigSource source, 
                                                 const char *file_name,
                                                 const char *open_mode,
                                                 const char *sequence,
                                                 const int start,
                                                 const int end)
  : ZMapDataStreamStruct(source, sequence, start, end),
    cur_feature_(NULL),
    standard_fields_(BED_DEFAULT_FIELDS)
{
  zMapReturnIfFail(source && file_name) ;
  type = ZMapDataStreamType::BED ;

  if (source->numFields() > 0)
    standard_fields_ = source->numFields() ;

  BlatLibErrHandler err_handler ;
  string err_msg ;

  if (err_handler.errTry())
    {
      // Open the file
      char *file_name_copy = g_strdup(file_name) ; // to avoid casting away const
      bed_features_ = bedLoadAll(file_name_copy) ;
      g_free(file_name_copy) ;
    }

  bool is_err = err_handler.errCatch() ;

  if (is_err)
    {
      // Remember the original error message
      err_msg = err_handler.errMsg() ;

      if (strncasecmp(file_name, "http://", 7) == 0 && strlen(file_name) > 7 && err_handler.errTry())
        {
          char *file_name_copy = g_strdup_printf("https://%s", file_name + 7) ;
          bed_features_ = bedLoadAll(file_name_copy) ;
          g_free(file_name_copy) ;
        }

      is_err = err_handler.errCatch() ;
    }

  if (is_err)
    {
      zMapLogWarning("Failed to open file: %s", err_msg.c_str()) ;
      g_set_error(&error_, g_quark_from_string("ZMap"), 99, 
                  "Failed to open file: %s", err_msg.c_str()) ;
      bed_features_ = NULL ;
    }

  int gff_version = ZMAPGFF_VERSION_UNKNOWN ;
  gffVersion(&gff_version) ;

  parser_ = zMapGFFCreateParser(gff_version,
                                sequence,
                                start,
                                end,
                                source_) ;

  /* The caller may only want a small part of the features in the stream so we set the
   * feature start/end from the block, not the gff stream start/end. */
  if (parser_ && end)
    {
      zMapGFFSetFeatureClipCoords(parser_, start, end) ;
      zMapGFFSetFeatureClip(parser_, GFF_CLIP_ALL);
    }
}

ZMapDataStreamBIGBEDStruct::ZMapDataStreamBIGBEDStruct(ZMapConfigSource source, 
                                                       const char *file_name,
                                                       const char *open_mode,
                                                       const char *sequence,
                                                       const int start,
                                                       const int end)
  : ZMapDataStreamStruct(source, sequence, start, end),
    lm_(NULL),
    list_(NULL),
    cur_interval_(NULL),
    cur_feature_(NULL),
    standard_fields_(BED_DEFAULT_FIELDS)
{
  zMapReturnIfFail(file_name) ;
  type = ZMapDataStreamType::BIGBED ;

  if (source->numFields() > 0)
    standard_fields_ = source->numFields() ;

  BlatLibErrHandler err_handler ;
  string err_msg ;

  // Open the file
  if (err_handler.errTry())
    {
      char *file_name_copy = g_strdup(file_name) ; // to avoid casting away const
      bbi_file_ = bigBedFileOpen(file_name_copy);
      g_free(file_name_copy) ;
    }

  bool is_err = err_handler.errCatch() ;

  if (is_err)
    {
      err_msg = err_handler.errMsg() ;

      /* If it's http try again as https */
      if (strncasecmp(file_name, "http://", 7) == 0 && strlen(file_name) > 7 && err_handler.errTry())
        {
          char *file_name_copy = g_strdup_printf("https://%s", file_name + 7) ;
          bbi_file_ = bigBedFileOpen(file_name_copy) ;
          g_free(file_name_copy) ;
        }

      is_err = err_handler.errCatch() ;
    }

  if (is_err)
    {
      zMapLogWarning("Failed to open file: %s", err_msg.c_str()) ;
      g_set_error(&error_, g_quark_from_string("ZMap"), 99, 
                  "Failed to open file: %s", err_msg.c_str()) ;
      bbi_file_ = NULL ;
    }


  int gff_version = ZMAPGFF_VERSION_UNKNOWN ;
  gffVersion(&gff_version) ;

  parser_ = zMapGFFCreateParser(gff_version,
                                sequence,
                                start,
                                end,
                                source_) ;

  /* The caller may only want a small part of the features in the stream so we set the
   * feature start/end from the block, not the gff stream start/end. */
  if (parser_ && end)
    {
      zMapGFFSetFeatureClipCoords(parser_, start, end) ;
      zMapGFFSetFeatureClip(parser_, GFF_CLIP_ALL);
    }
}

ZMapDataStreamBIGWIGStruct::ZMapDataStreamBIGWIGStruct(ZMapConfigSource source, 
                                                       const char *file_name,
                                                       const char *open_mode,
                                                       const char *sequence,
                                                       const int start,
                                                       const int end)
  : ZMapDataStreamStruct(source, sequence, start, end),
    lm_(NULL),
    list_(NULL),
    cur_interval_(NULL)
{
  type = ZMapDataStreamType::BIGWIG ;

  BlatLibErrHandler err_handler ;
  string err_msg ;

  if (err_handler.errTry())
    {
      // Open the file
      char *file_name_copy = g_strdup(file_name) ; // to avoid casting away const
      bbi_file_ = bigWigFileOpen(file_name_copy);
      g_free(file_name_copy) ;
    }

  bool is_err = err_handler.errCatch() ;

  if (is_err)
    {
      err_msg = err_handler.errMsg() ;

      /* If it's http try again as https */
      if (strncasecmp(file_name, "http://", 7) == 0 && strlen(file_name) > 7 && err_handler.errTry())
        {
          char *file_name_copy = g_strdup_printf("https://%s", file_name + 7) ;
          bbi_file_ = bigWigFileOpen(file_name_copy) ;
          g_free(file_name_copy) ;
        }

      is_err = err_handler.errCatch() ;
    }

  if (is_err)
    {
      zMapLogWarning("Failed to open file: %s", err_msg.c_str()) ;
      g_set_error(&error_, g_quark_from_string("ZMap"), 99, 
                  "Failed to open file: %s", err_msg.c_str()) ;
      bbi_file_ = NULL ;
    }


  int gff_version = ZMAPGFF_VERSION_UNKNOWN ;
  gffVersion(&gff_version) ;

  parser_ = zMapGFFCreateParser(gff_version,
                                sequence,
                                start,
                                end,
                                source_) ;

  /* The caller may only want a small part of the features in the stream so we set the
   * feature start/end from the block, not the gff stream start/end. */
  if (parser_ && end)
    {
      zMapGFFSetFeatureClipCoords(parser_, start, end) ;
      zMapGFFSetFeatureClip(parser_, GFF_CLIP_ALL);
    }
}

#ifdef USE_HTSLIB
ZMapDataStreamHTSStruct::ZMapDataStreamHTSStruct(ZMapConfigSource source, 
                                                 const char *file_name, 
                                                 const char *open_mode,
                                                 const char *sequence,
                                                 const int start,
                                                 const int end)
  : ZMapDataStreamStruct(source, sequence, start, end),
    hts_file(NULL),
    hts_hdr(NULL),
    hts_idx(NULL),
    hts_iter(NULL),
    hts_rec(NULL),
    so_type(NULL)
{
  type = ZMapDataStreamType::HTS ;

  hts_file = hts_open(file_name, open_mode);

  if (hts_file)
    hts_hdr = sam_hdr_read(hts_file) ;

  if (hts_hdr)
    hts_idx = sam_index_load(hts_file, file_name) ;

  hts_rec = bam_init1() ;
  if (hts_file && hts_hdr && hts_rec)
    {
      so_type = g_strdup(ZMAP_BAM_SO_TERM) ;
    }
  else
    {
      zMapLogWarning("Failed to open file: %s", file_name) ;
      g_set_error(&error_, g_quark_from_string("ZMap"), 99, 
                  "Failed to open file: %s", file_name) ;
    }


  int gff_version = ZMAPGFF_VERSION_UNKNOWN ;
  gffVersion(&gff_version) ;

  parser_ = zMapGFFCreateParser(gff_version,
                                sequence,
                                start,
                                end,
                                source_) ;

  /* The caller may only want a small part of the features in the stream so we set the
   * feature start/end from the block, not the gff stream start/end. */
  if (parser_ && end)
    {
      zMapGFFSetFeatureClipCoords(parser_, start, end) ;
      zMapGFFSetFeatureClip(parser_, GFF_CLIP_ALL);
    }
}

ZMapDataStreamBCFStruct::ZMapDataStreamBCFStruct(ZMapConfigSource source, 
                                                 const char *file_name, 
                                                 const char *open_mode,
                                                 const char *sequence,
                                                 const int start,
                                                 const int end)
  : ZMapDataStreamStruct(source, sequence, start, end),
    hts_file(NULL),
    hts_hdr(NULL),
    hts_rec(NULL),
    so_type(NULL),
    rid_(0)
{
  type = ZMapDataStreamType::BCF ;

  hts_file = hts_open(file_name, open_mode);

  if (hts_file)
    hts_hdr = bcf_hdr_read(hts_file) ;

  hts_rec = bcf_init1() ;
  if (hts_file && hts_hdr && hts_rec)
    {
      so_type = g_strdup(ZMAP_BCF_SO_TERM) ;
    }
  else
    {
      zMapLogWarning("Failed to open file: %s", file_name) ;
      g_set_error(&error_, g_quark_from_string("ZMap"), 99, 
                  "Failed to open file: %s", file_name) ;
    }


  int gff_version = ZMAPGFF_VERSION_UNKNOWN ;
  gffVersion(&gff_version) ;

  parser_ = zMapGFFCreateParser(gff_version,
                                sequence,
                                start,
                                end,
                                source) ;

  /* The caller may only want a small part of the features in the stream so we set the
   * feature start/end from the block, not the gff stream start/end. */
  if (parser_ && end)
    {
      zMapGFFSetFeatureClipCoords(parser_, start, end) ;
      zMapGFFSetFeatureClip(parser_, GFF_CLIP_ALL);
    }
}
#endif

/*
 * Destructors
 */

ZMapDataStreamStruct::~ZMapDataStreamStruct()
{
  semaphore_G.notify() ;

  if (sequence_)
    g_free(sequence_) ;

  if (parser_)
    zMapGFFDestroyParser(parser_) ;
}

ZMapDataStreamGIOStruct::~ZMapDataStreamGIOStruct()
{
  GIOStatus gio_status = G_IO_STATUS_NORMAL ;
  GError *err = NULL ;

  gio_status = g_io_channel_shutdown( io_channel , FALSE, &err) ;
  
  if (gio_status != G_IO_STATUS_ERROR && gio_status != G_IO_STATUS_AGAIN)
    {
      g_io_channel_unref( io_channel ) ;
      io_channel = NULL ;
    }
  else
    {
      zMapLogCritical("Could not close GIOChannel in zMapDataStreamDestroy(), %s", "") ;
    }

  if (buffer_line_)
    g_string_free(buffer_line_, TRUE) ;
}

ZMapDataStreamBEDStruct::~ZMapDataStreamBEDStruct()
{
  if (bed_features_)
    {
      bedFreeList(&bed_features_) ;
      bed_features_ = NULL ;
    }
}

ZMapDataStreamBIGBEDStruct::~ZMapDataStreamBIGBEDStruct()
{
  if (bbi_file_)
    {
      bigBedFileClose(&bbi_file_) ;
      bbi_file_ = NULL ;
    }
}

ZMapDataStreamBIGWIGStruct::~ZMapDataStreamBIGWIGStruct()
{
  if (bbi_file_)
    {
      bigWigFileClose(&bbi_file_) ;
      bbi_file_ = NULL ;
    }
}


#ifdef USE_HTSLIB
ZMapDataStreamHTSStruct::~ZMapDataStreamHTSStruct()
{
  if (hts_file)
    hts_close(hts_file) ;
  if (hts_rec)
    bam_destroy1(hts_rec) ;
  if (hts_hdr)
    bam_hdr_destroy(hts_hdr) ;
  if (hts_idx)
    hts_idx_destroy(hts_idx) ;
  if (hts_iter)
    hts_itr_destroy(hts_iter) ;
  if (so_type)
    g_free(so_type) ;
}

ZMapDataStreamBCFStruct::~ZMapDataStreamBCFStruct()
{
  if (hts_file)
    hts_close(hts_file) ;
  if (hts_rec)
    bcf_destroy1(hts_rec) ;
  if (hts_hdr)
    bcf_hdr_destroy(hts_hdr) ;
  if (so_type)
    g_free(so_type) ;
}
#endif


/*
 * Class member access/query functions
 */

GError* ZMapDataStreamStruct::error()
{
  return error_ ;
}

bool ZMapDataStreamGIOStruct::isOpen()
{
  bool result = false ;

  // Check the io channel was opened ok and the parser was created
  if (io_channel && parser_)
    {
      result = true ;
    }

  return result ;
}

bool ZMapDataStreamBEDStruct::isOpen()
{
  bool result = false ;
  
  if (bed_features_)
    result = true ;

  return result ;
}

bool ZMapDataStreamBIGBEDStruct::isOpen()
{
  bool result = false ;

  if (bbi_file_)
    result = true ;

  return result ;
}

bool ZMapDataStreamBIGWIGStruct::isOpen()
{
  bool result = false ;

  if (bbi_file_)
    result = true ;

  return result ;
}

#ifdef USE_HTSLIB
bool ZMapDataStreamHTSStruct::isOpen()
{
  bool result = false ;

  if (hts_file)
    result = true ;
  
  return result ;
}

bool ZMapDataStreamBCFStruct::isOpen()
{
  bool result = false ;

  if (hts_file)
    result = true ;
  
  return result ;
}
#endif



/*
 * Get the GFF version. We must always return ZMAPGFF_VERSION_3 for any type 
 * where we are converting the input data to GFF later on.
 */
bool ZMapDataStreamStruct::gffVersion(int * const p_out_val)
{
  *p_out_val = ZMAPGFF_VERSION_3 ;
  return true ;
}

bool ZMapDataStreamGIOStruct::gffVersion(int * const p_out_val)
{
  if (gff_version_set_)
    {
      if (p_out_val)
        *p_out_val = gff_version_ ;

      return true ;
    }
  else
    {
      int out_val = ZMAPGFF_VERSION_UNKNOWN ;
      gboolean result = FALSE ;
      zMapReturnValIfFail(p_out_val, result) ;

      GString *pString = g_string_new(NULL) ;
      GIOStatus cIOStatus = G_IO_STATUS_NORMAL ;
      GError *pError = NULL ;

      result = zMapGFFGetVersionFromGIO(io_channel, pString,
                                        &out_val, &cIOStatus, &pError) ;

      *p_out_val = out_val ;

      if ( !result || (cIOStatus != G_IO_STATUS_NORMAL)  || pError ||
           ((out_val != ZMAPGFF_VERSION_2) && (out_val != ZMAPGFF_VERSION_3)) )
        {
          zMapLogCritical("Could not obtain GFF version from GIOChannel in gffVersion(), %s", "") ;
          /* This is set to make sure that the calling program notices the error. */
          result = FALSE ;
        }

      g_string_free(pString, TRUE) ;

      if (pError)
        g_error_free(pError) ;

      return result ;
    }
}


bool ZMapDataStreamGIOStruct::checkHeader(string &err_msg, bool &empty_or_eof, const bool sequence_server)
{
  bool result = false ;

  bool empty_file  = true ;  // set to true if file is completely empty
  bool more_data = true ;    // remains true while there is more unread data in the file
  boolean done_header = false ; // gets set to true if we successfully reach the end of the header

  ZMapGFFHeaderState header_state = GFF_HEADER_NONE ;
  GError *error = NULL ;

  empty_or_eof = false ;    // gets set to true if file is empty or we hit EOF while reading header

  /*
   * reset done flag for seq else skip the data
   */
  if (sequence_server)
    zMapGFFParserSetSequenceFlag(parser_);

  while ((more_data = readLine()))
    {
      empty_file = false ;
      result = true ;

      if (parseHeader(done_header, header_state, &error))
        {
          if (done_header)
            break ;
        }
      else
        {
          if (!done_header)
            {
              if (!error)
                {
                  stringstream err_ss ;
                  err_ss << "parseHeader() failed with no GError for line " << curLineNumber() << ": " << curLine() ;
                  err_msg = err_ss.str() ;
                }
              else
                {
                  /* If the error was serious we stop processing and return the error,
                   * otherwise we just log the error. */
                  if (terminated() && error->message)
                    {
                      err_msg = error->message ;
                    }
                  else
                    {
                      stringstream err_ss ;
                      err_ss << "parseHeader() failed for line " << curLineNumber() << ": " << curLine() ;
                      err_msg = err_ss.str() ;
                    }
                }
              
              result = false ;
            }

          break ;
        }
    } ;

  if (header_state == GFF_HEADER_ERROR || empty_file)
    {
      result = false ;
      
      if (!more_data)
        {
          empty_or_eof = true ;

          if (empty_file)
            {
              err_msg = "Empty file." ;
            }
          else
            {
              stringstream err_ss ;
              err_ss << "EOF reached while trying to read header, at line " << curLineNumber() ;
              err_msg = err_ss.str() ;
            }
        }
      else
        {
          stringstream err_ss ;
          err_ss << "Error in GFF header, at line " << curLineNumber() ;
          err_msg = err_ss.str() ;
        }
    }

  return result ;
}

bool ZMapDataStreamBEDStruct::checkHeader(std::string &err_msg, bool &empty_or_eof, const bool sequence_server)
{
  // We can't easily check in advance what sequences are in the file so just allow it and filter
  // when we come to parse the individual lines.
  return true ;
}

/* Read the header info from the bigBed file and return true if it contains the required sequence
 * name */
bool ZMapDataStreamBIGBEDStruct::checkHeader(std::string &err_msg, bool &empty_or_eof, const bool sequence_server)
{
  bool result = false ;
  zMapReturnValIfFail(isOpen(), result) ;

  BlatLibErrHandler err_handler ;
  
  if (err_handler.errTry())
    {
      // Get the list of sequences in the file and check whether our required sequence exists
      struct bbiChromInfo *chromList = bbiChromList(bbi_file_);
      stringstream available_seqs;

      for (bbiChromInfo *chrom = chromList; chrom != NULL; chrom = chrom->next)
        {
          if (strcmp(chrom->name, sequence_) == 0)
            {
              result = true ;
              break ;
            }

          available_seqs << chrom->name << SEQ_LIST_SEPARATOR ;
        }

      if (!result)
        {
          
          g_set_error(&error_, g_quark_from_string("ZMap"), 99,
                      "File header does not contain sequence '%s'. Available sequences in this file are:\n%s\n", 
                      sequence_, available_seqs.str().c_str()) ;
        }
    }

  if (err_handler.errCatch())
    {
      zMapLogWarning("Error checking header: %s", err_handler.errMsg().c_str());
    }

  if (error_ && error_->message)
    err_msg = error_->message ; 

  return result ;
}

/* Read the header info from the bigBed file and return true if it contains the required sequence
 * name */
bool ZMapDataStreamBIGWIGStruct::checkHeader(std::string &err_msg, bool &empty_or_eof, const bool sequence_server)
{
  bool result = false ;
  zMapReturnValIfFail(isOpen(), result) ;

  BlatLibErrHandler err_handler ;

  if (err_handler.errTry())
    {
      // Get the list of sequences in the file and check whether our required sequence exists
      struct bbiChromInfo *chromList = bbiChromList(bbi_file_);
      stringstream available_seqs;

      for (bbiChromInfo *chrom = chromList; chrom != NULL; chrom = chrom->next)
        {
          if (strcmp(chrom->name, sequence_) == 0)
            {
              result = true ;
              break ;
            }

          available_seqs << chrom->name << SEQ_LIST_SEPARATOR ;
        }

      if (!result)
        {
          g_set_error(&error_, g_quark_from_string("ZMap"), 99,
                      "File header does not contain sequence '%s'. Available sequences in this file are:\n%s\n", 
                      sequence_, available_seqs.str().c_str()) ;
        }
    }

  if (err_handler.errCatch())
    {
      zMapLogWarning("Error checking file header: %s", err_handler.errMsg().c_str());
    }

  if (error_ && error_->message)
    err_msg = error_->message ; 

  return result ;
}



#ifdef USE_HTSLIB
/* Read the HTS file header and look for the sequence name data.
 * This assumes that we have already opened the file and called
 * hts_hdr = sam_hdr_read() ;
 * Returns TRUE if reference sequence name found in BAM file header.
 */
bool ZMapDataStreamHTSStruct::checkHeader(std::string &err_msg, bool &empty_or_eof, const bool sequence_server)
{
  bool result = false ;
  zMapReturnValIfFail(isOpen(), result) ;

  // Read the HTS header and look a @SQ:<name> tag that matches the sequence
  // we are looking for.
  stringstream available_seqs;

  if (hts_hdr && hts_hdr->n_targets >= 1)
    {
      int i ;

      for (i = 0 ; i < hts_hdr->n_targets ; i++)
        {
          if (g_ascii_strcasecmp(sequence_, hts_hdr->target_name[i]) == 0)
            {
              result = true ;
              break ;
            }
          
          available_seqs << hts_hdr->target_name[i] << SEQ_LIST_SEPARATOR ;
        }
    }

  if (!result)
    {
      g_set_error(&error_, g_quark_from_string("ZMap"), 99,
                  "File header does not contain sequence '%s'. Available sequences in this file are:\n%s\n", 
                  sequence_, available_seqs.str().c_str()) ;
    }

  if (error_ && error_->message)
    err_msg = error_->message ; 

  return result ;
}

bool ZMapDataStreamBCFStruct::checkHeader(std::string &err_msg, bool &empty_or_eof, const bool sequence_server)
{
  bool result = false ;
  zMapReturnValIfFail(isOpen(), result) ;

  // Loop through all sequence names in the file and check for the one we want
  int nseqs = 0 ;
  const char **seqnames = bcf_hdr_seqnames(hts_hdr, &nseqs) ;
  stringstream available_seqs;

  for (int i = 0; i < nseqs; ++i)
    {
      if (strcmp(seqnames[i], sequence_) == 0)
        {
          // Found it. Remember its 0-based index. This is the rid that gets recorded
          // in the bcf parser.
          rid_ = i ;
          result = true ;
          break ;
        }

      available_seqs << seqnames[i] << SEQ_LIST_SEPARATOR ;
    }

  if (!result)
    {
      g_set_error(&error_, g_quark_from_string("ZMap"), 99,
                  "File header does not contain sequence '%s'. Available sequences in this file are:\n%s\n", 
                  sequence_, available_seqs.str().c_str()) ;
    }

  if (error_ && error_->message)
    err_msg = error_->message ; 

  return result ;
}
#endif


/*
 * Read a line from the GIO channel and remove the terminating
 * newline if present. That is,
 * "<string_data>\n" -> "<string_data>"
 * (It is still a NULL terminated c-string though.)
 */
bool ZMapDataStreamGIOStruct::readLine()
{
  bool result = false ;
  GError *pErr = NULL ;
  gsize pos = 0 ;
  GIOStatus cIOStatus = G_IO_STATUS_NORMAL;

  cIOStatus = g_io_channel_read_line_string(io_channel, buffer_line_, &pos, &pErr) ;
  if (cIOStatus == G_IO_STATUS_NORMAL && !pErr )
    {
      result = true ;
      buffer_line_->str[pos] = '\0';
    }

  if (!result)
    end_of_file_ = true ;

  return result ;
}


/*
 * Read a record from a BED file and turn it into GFFv3.
 */
bool ZMapDataStreamBEDStruct::readLine()
{
  bool result = false ;

  zMapReturnValIfFail(bed_features_, result) ;

  // Get the next feature in the list (or the first one if we haven't started yet)
  if (cur_feature_)
    cur_feature_ = cur_feature_->next ;
  else
    cur_feature_ = bed_features_ ;

  if (cur_feature_)
    {
      result = true ;
    }

  if (!result)
    end_of_file_ = true ;
  
  return result ;
}

/*
 * Read a record from a BIGBED file and turn it into GFFv3.
 */
bool ZMapDataStreamBIGBEDStruct::readLine()
{
  bool result = false ;

  BlatLibErrHandler err_handler ;

  // Get the next feature in the list (or the first one if we haven't started yet)
  if (cur_interval_)
    {
      cur_interval_ = cur_interval_->next ;
    }
  else
    {
      if (err_handler.errTry())
        {
          // First line. Initialise the query. 
          lm_ = lmInit(0); // Memory pool to hold returned list
          list_ = bigBedIntervalQuery(bbi_file_, sequence_, start_, end_, 0, lm_);

          cur_interval_ = list_ ;
        }

      if (err_handler.errCatch())
        {
          zMapLogWarning("Error initialising bigBed parser for '%s:%d-%d': %s",
                         sequence_, start_, end_, err_handler.errMsg().c_str());
        }
    }

  if (cur_interval_)
    {
      if (err_handler.errTry())
        {
          // Extract the bed contents out of the "rest" of the line
          char *line = g_strdup_printf("%s\t%d\t%d\t%s", 
                                       sequence_, cur_interval_->start, cur_interval_->end, cur_interval_->rest) ;
          char *row[bedKnownFields];
          int num_fields = chopByWhite(line, row, ArraySize(row)) ;

          // free previous feature, if there is one
          if (cur_feature_)
            bedFree(&cur_feature_) ;

          cur_feature_ = bedLoadN(row, num_fields) ;
        
          // Clean up
          g_free(line) ;
          result = true ;
        }

      if (err_handler.errCatch())
        {
          zMapLogWarning("Error processing line '%s': %s", 
                         cur_interval_->rest, err_handler.errMsg().c_str());
        }
    }
  else
    {
      if (err_handler.errTry())
        {
          // Got to the end of the list, so clean up the lm (typically do this 
          // after each query)
          lmCleanup(&lm_);
        }

      if (err_handler.errCatch())
        {
          zMapLogWarning("Error cleaning up bigBed parser: %s", err_handler.errMsg().c_str());
        }
    }
          
  if (!result)
    end_of_file_ = true ;

  return result ;
}

/*
 * Read a record from a BIGWIG file and turn it into GFFv3.
 */
bool ZMapDataStreamBIGWIGStruct::readLine()
{
  bool result = false ;

  BlatLibErrHandler err_handler ;

  // Get the next feature in the list (or the first one if we haven't started yet)
  if (cur_interval_)
    {
      cur_interval_ = cur_interval_->next ;
    }
  else
    {
      if (err_handler.errTry())
        {
          // First line. Initialise the query. 
          lm_ = lmInit(0); // Memory pool to hold returned list
          list_ = bigWigIntervalQuery(bbi_file_, sequence_, start_, end_, lm_);

          cur_interval_ = list_ ;
        }

      if (err_handler.errCatch())
        {
          zMapLogWarning("Error initialising bigWig parser for '%s:%d-%d': %s", 
                         sequence_, start_, end_, err_handler.errMsg().c_str());
        }
    }

  if (cur_interval_)
    {
      result = true ;
    }
  else
    {
      if (err_handler.errTry())
        {
          // Got to the end of the list, so clean up the lm (typically do this 
          // after each query)
          lmCleanup(&lm_);
        }

      if (err_handler.errCatch())
        zMapLogWarning("Error cleaning up bigWig parser: %s", err_handler.errMsg().c_str());
    }

  if (!result)
    end_of_file_ = true ;

  return result ;
}

#ifdef USE_HTSLIB
bool ZMapDataStreamHTSStruct::readLine()
{
  bool result = false ;

  if (hts_iter)
    {
      if (bam_itr_next(hts_file, hts_iter, hts_rec) >= 0)
        {
          result = processRead();
        }
    }
  else if (sam_read1(hts_file, hts_hdr, hts_rec) >= 0)
    {
      result = processRead();
    }

  if (!result)
    end_of_file_ = true ;

  return result ;
}

bool ZMapDataStreamBCFStruct::readLine()
{
  bool result = false ;

  int iStart = 0,
    iEnd = 0 ;

  /*
   * Initial error check.
   */
  zMapReturnValIfFail(hts_file && hts_hdr && hts_rec, result ) ;

  /*
   * Read line from HTS file and convert to GFF.
   */
  if ( bcf_read1(hts_file, hts_hdr, hts_rec) >= 0 )
    {
      bcf_unpack(hts_rec, BCF_UN_ALL) ;

      /* Get the ref sequence id and check it's the one we're looking for */
      if (hts_rec->rid == rid_)
        {
          iStart = hts_rec->pos + 1 ;
          iEnd   = iStart + hts_rec->rlen - 1 ;

          const char *name = hts_rec->d.id ;
          if (name && *name == '.')
            name = NULL ;

          /* Construct the ensembl_vartiation string for the attributes */
          string var_str ;
          bool first = true ;
          bool deletion = false ;
          bool insertion = false ;
          bool snv = true ;

          for (int i = 0; i < hts_rec->d.m_allele; ++i)
            {
              // Use '/' separators between the alleles
              if (!first)
                var_str += "/" ;

              // If it's a deletion (a dot), replace it with a dash
              const char *val = hts_rec->d.allele[i] ;

              if (val && *val == '.')
                {
                  val = "-" ;

                  if (first)
                    insertion = true ;
                  else 
                    deletion = true ;
                }
              else if (strlen(val) > 1)
                {
                  snv = false ;
                }

              var_str += val ;
              
              first = false ;
            }

          const char *so_term = "SNV" ;
          if (insertion)
            so_term = "insertion" ;
          else if (deletion)
            so_term = "deletion" ;
          else if (!snv)
            so_term = "substitution" ;

          cur_feature_data_ = ZMapDataStreamFeatureData(iStart, iEnd, 0.0, '.', '.', 
                                                        name, 0, 0) ;

          result = true ;
        }
    }

  if (!result)
    end_of_file_ = true ;

  return result ;
}

#endif


/*
 * Parse a header line from the source. Returns true if successful. Sets done_header if there are
 * no more header lines to read.
 */
bool ZMapDataStreamGIOStruct::parseHeader(gboolean &done_header,
                                          ZMapGFFHeaderState &header_state,
                                          GError **error)
{
  bool result = zMapGFFParseHeader(parser_, buffer_line_->str, &done_header, &header_state) ;

  if (!result && error)
    {
      *error = zMapGFFGetError(parser_) ;
    }

  return result ;
}


/*
 * Parse sequence data from the source. Returns true if successful. Sets sequence_finished if
 * there is no more sequence to read.
 */
bool ZMapDataStreamStruct::parseSequence(gboolean &sequence_finished, string &err_msg)
{
  // Base class does nothing
  bool result = true ;
  return result ;
}

bool ZMapDataStreamGIOStruct::parseSequence(gboolean &sequence_finished, string &err_msg)
{
  bool result = true ;

  bool more_data = true ;
  GError *error = NULL ;

  do
    {
      if (!zMapGFFParseSequence(parser_, buffer_line_->str, &sequence_finished) || sequence_finished)
        break ;

      more_data = readLine() ;

    } while (more_data) ;

  error = zMapGFFGetError(parser_) ;

  if (error)
    {
      /* If the error was serious we stop processing and return the error,
       * otherwise we just log the error. */
      if (terminated() && error->message)
        {
          err_msg = error->message ;
        }
     else
       {
         stringstream err_ss ;
         err_ss << "zMapGFFParseSequence() failed for line " 
                << curLineNumber() << ": " << curLine() << " - " << error->message ;
         err_msg = err_ss.str() ;
        }

      result = false ;
    }
  else if (!sequence_finished)
    {
      result = false ;
    }

  return result ;
}

/*
 * This sets some things up for the GFF parser and is required before calling parserBodyLine
 */
void ZMapDataStreamStruct::parserInit(GHashTable *featureset_2_column,
                                      GHashTable *source_2_sourcedata,
                                      ZMapStyleTree *styles)
{
  featureset_2_column_ = featureset_2_column ;
  source_2_sourcedata_ = source_2_sourcedata ;
  styles_ = styles ;
}

void ZMapDataStreamGIOStruct::parserInit(GHashTable *featureset_2_column,
                                         GHashTable *source_2_sourcedata,
                                         ZMapStyleTree *styles)
{
  featureset_2_column_ = featureset_2_column ;
  source_2_sourcedata_ = source_2_sourcedata ;
  styles_ = styles ;

  zMapGFFParseSetSourceHash(parser_, featureset_2_column, source_2_sourcedata) ;
  zMapGFFParserInitForFeatures(parser_, styles, FALSE) ;
  zMapGFFSetDefaultToBasic(parser_, TRUE);
}

ZMapFeatureSet ZMapDataStreamStruct::makeFeatureSet(const char *feature_name_id,
                                                    ZMapStyleMode feature_mode,
                                                    const bool is_seq)
{
  ZMapFeatureSet feature_set = NULL ;

  /*
   * Now deal with the source -> data mapping referred to in the parser.
   */
  GQuark source_id = zMapStyleCreateIDFromID(source_->name_) ;
  GQuark feature_style_id = 0 ;
  ZMapFeatureSource source_data = NULL ;

  if (source_2_sourcedata_)
    {
      if (!(source_data = (ZMapFeatureSource)g_hash_table_lookup(source_2_sourcedata_, GINT_TO_POINTER(source_id))))
        {
          source_data = g_new0(ZMapFeatureSourceStruct,1);
          source_data->source_id = source_id;
          source_data->source_text = source_->name_ ;
          source_data->is_seq = is_seq ;

          g_hash_table_insert(source_2_sourcedata_,GINT_TO_POINTER(source_id), source_data);

          //zMapLogMessage("Created source_data: %s", g_quark_to_string(source_id)) ;
        }

      if (source_data->style_id)
        feature_style_id = zMapStyleCreateID((char *) g_quark_to_string(source_data->style_id)) ;
      else
        feature_style_id = zMapStyleCreateID((char *) g_quark_to_string(source_data->source_id)) ;

      source_id = source_data->source_id ;
      source_data->style_id = feature_style_id;
      //zMapLogMessage("Style id = %s", g_quark_to_string(source_data->style_id)) ;
    }
  else
    {
      source_id = feature_style_id = zMapStyleCreateID((char*)g_quark_to_string(source_->name_)) ;
    }

  ZMapFeatureTypeStyle feature_style = NULL ;

  feature_style = zMapFindFeatureStyle(styles_, feature_style_id, feature_mode) ;

  if (feature_style)
    {
      if (source_data)
        source_data->style_id = feature_style_id;

      styles_->add_style(feature_style) ;

      if (source_data && feature_style->unique_id != feature_style_id)
        source_data->style_id = feature_style->unique_id;

      feature_set = zMapFeatureSetCreate((char*)g_quark_to_string(source_->name_) , NULL, source_) ;

      zMapLogMessage("Created feature set: %s", g_quark_to_string(source_->name_)) ;

      feature_set->style = feature_style;
    }
  else
    {
      zMapLogWarning("Error creating feature %s (%s); no feature style found for %s",
                     feature_name_id, g_quark_to_string(source_->name_), g_quark_to_string(feature_style_id)) ;
    }

  return feature_set ;
}


// Utility to create a feature from a BED struct
ZMapFeature ZMapDataStreamStruct::makeBEDFeature(struct bed *bed_feature, 
                                                 const int standard_fields,
                                                 const char *so_term,
                                                 GError **error)
{
  ZMapStyleMode style = ZMAPSTYLE_MODE_BASIC ;

  // BED files with 12 fields represent transcripts
  if (standard_fields == 12)
    {
      so_term = "transcript" ;
      style = ZMAPSTYLE_MODE_TRANSCRIPT ;
    }

  ZMapFeature feature = makeFeature(bed_feature->chrom,
                                    so_term,
                                    bed_feature->chromStart + 1, //0-based
                                    bed_feature->chromEnd,       //chromEnd is one past the last coord
                                    bed_feature->score,
                                    bed_feature->strand[0],
                                    bed_feature->name,
                                    true,
                                    1,
                                    bed_feature->chromEnd - bed_feature->chromStart + 1,
                                    '.',
                                    NULL,
                                    style,
                                    false,
                                    error) ;

  if (style == ZMAPSTYLE_MODE_TRANSCRIPT)
    {
      zMapFeatureTranscriptInit(feature);
      zMapFeatureAddTranscriptStartEnd(feature, FALSE, 0, FALSE);

      // If there is no CDS, the thickStart and thickEnd are usually set to chromStart
      if (bed_feature->thickEnd != bed_feature->thickStart)
        zMapFeatureAddTranscriptCDS(feature, TRUE, bed_feature->thickStart, bed_feature->thickEnd);

      for (int i = 0; i < bed_feature->blockCount; ++i)
        {
          const int exon_start = bed_feature->chromStarts[i] + bed_feature->chromStart ;
          const int exon_end = exon_start + bed_feature->blockSizes[i] ;
          ZMapSpanStruct span = {exon_start, exon_end} ;

          zMapFeatureAddTranscriptExonIntron(feature, &span, NULL) ;
        }

      zMapFeatureTranscriptRecreateIntrons(feature) ;
    }

  return feature ;
}


ZMapFeature ZMapDataStreamStruct::makeFeature(const char *sequence,
                                              const char *so_type,
                                              const int start,
                                              const int end,
                                              const double score,
                                              const char strand_c,
                                              const char *feature_name_in,
                                              const bool have_target,
                                              const int target_start,
                                              const int target_end,
                                              const char target_strand_c,
                                              const char *cigar_string,
                                              ZMapStyleMode feature_mode,
                                              const bool is_seq,
                                              GError **error)
{
  ZMapFeature feature = NULL ;
  zMapReturnValIfFail(sequence && so_type, feature) ;

  bool ok = true ;
  ZMapStrand strand = ZMAPSTRAND_NONE ;
  ZMapStrand target_strand = ZMAPSTRAND_NONE ;
  const char *feature_name = feature_name_in ;

  if (!feature_name)
    feature_name = sequence ;

  if (strand_c == '+')
    strand = ZMAPSTRAND_FORWARD ;
  else if (strand_c == '-')
    strand = ZMAPSTRAND_REVERSE ;

  if (target_strand_c == '+')
    target_strand = ZMAPSTRAND_FORWARD ;
  else if (strand_c == '-')
    target_strand = ZMAPSTRAND_REVERSE ;

  GQuark unique_id = zMapFeatureCreateID(feature_mode,
                                         feature_name,
                                         strand,
                                         start,
                                         end,
                                         target_start,
                                         target_end) ;

  // Create the feature set, if not already created
  if (ok && !feature_set_)
    {
      feature_set_ = makeFeatureSet(feature_name,
                                    feature_mode,
                                    is_seq) ;

      if (!feature_set_)
        ok = false ;
    }

  // Ok, go ahead and create the feature
  if (ok)
    {
      feature = zMapFeatureCreateEmpty(NULL) ;

      if (!feature)
        ok = false ;
    }

  if (ok)
    {
      ok = zMapFeatureAddStandardData(feature, g_quark_to_string(unique_id), feature_name, 
                                      sequence, so_type, feature_mode,
                                      NULL, start, end, true, score, strand);
    }

  GArray *gaps = NULL ;

  if (ok && cigar_string && *cigar_string)
    {
      ok = zMapFeatureAlignmentString2Gaps(ZMAPALIGN_FORMAT_CIGAR_BAM,
                                           strand, start, end,
                                           target_strand, target_start, target_end,
                                           (char*)cigar_string, &gaps) ;
    }

  if (ok && feature && feature->mode == ZMAPSTYLE_MODE_ALIGNMENT)
    {
      int length = (target_end - target_start + 1) ;

      ok = zMapFeatureAddAlignmentData(feature, g_quark_from_string(feature_name), score,
                                       target_start, target_end, ZMAPHOMOL_N_HOMOL, length, 
                                       target_strand, ZMAPPHASE_0, gaps, 
                                       zMapStyleGetWithinAlignError(feature_set_->style), 
                                       FALSE, NULL) ;

    }

  if (ok)
    {
      zMapFeatureSetAddFeature(feature_set_, feature);
    }


  if (ok)
    {          
      ++num_features_ ;
    }
  else
    {
      g_set_error(error, g_quark_from_string("ZMap"), 99, 
                  "Error creating feature: %s (%d %d) on sequence %s", 
                  feature_name, start, end, sequence) ;
    }

  return feature ;
}


/*
 * Parse a body line from the source. Returns true if successful.
 */
bool ZMapDataStreamGIOStruct::parseBodyLine(GError **error)
{
  // The buffer line has already been read by the functions that read the header etc. so parse it
  // first and then read the next line ready for next time.
  bool result = zMapGFFParseLine(parser_, buffer_line_->str) ;

  if (!result && error)
    *error = zMapGFFGetError(parser_) ;

  readLine() ;

  return result ;
}


bool ZMapDataStreamBEDStruct::parseBodyLine(GError **error)
{
  bool result = false ;

  if (readLine())
    {
      makeBEDFeature(cur_feature_, standard_fields_, ZMAP_BED_SO_TERM, error) ;
    }

  return result ;
}

bool ZMapDataStreamBIGBEDStruct::parseBodyLine(GError **error)
{
  bool result = false ;

  if (readLine())
    {
      makeBEDFeature(cur_feature_, standard_fields_, ZMAP_BIGBED_SO_TERM, error) ;
    }

  return result ;
}

bool ZMapDataStreamBIGWIGStruct::parseBodyLine(GError **error)
{
  bool result = false ;

  if (readLine())
    {
      makeFeature(sequence_,
                  ZMAP_BIGWIG_SO_TERM,
                  cur_interval_->start,
                  cur_interval_->end,
                  cur_interval_->val,
                  '.',
                  NULL,
                  false,
                  0,
                  0,
                  '.',
                  NULL,
                  ZMAPSTYLE_MODE_GRAPH,
                  true,
                  error) ;
    }

  return result ;
}

#ifdef USE_HTSLIB
bool ZMapDataStreamHTSStruct::parseBodyLine(GError **error)
{
  bool result = false ;

  if (readLine())
    {
      //bool ok = loadAlignString(parser_base, ZMAPALIGN_FORMAT_CIGAR_BAM,
      //                          gaps_onwards, &gaps,
      //                          strand, start, end,
      //                          query_strand, query_start, query_end) ;

      makeFeature(sequence_,
                  ZMAP_BAM_SO_TERM,
                  cur_feature_data_.start_,
                  cur_feature_data_.end_,
                  cur_feature_data_.score_,
                  cur_feature_data_.strand_c_,
                  cur_feature_data_.target_name_.c_str(),
                  !cur_feature_data_.target_name_.empty(),
                  cur_feature_data_.target_start_,
                  cur_feature_data_.target_end_,
                  cur_feature_data_.target_strand_c_,
                  cur_feature_data_.cigar_.c_str(),
                  ZMAPSTYLE_MODE_ALIGNMENT,
                  true,
                  error) ;
    }

  return result ;
}

bool ZMapDataStreamBCFStruct::parseBodyLine(GError **error)
{
  bool result = false ;

  if (readLine())
    {
      makeFeature(sequence_,
                  ZMAP_BCF_SO_TERM,
                  cur_feature_data_.start_,
                  cur_feature_data_.end_,
                  cur_feature_data_.score_,
                  cur_feature_data_.strand_c_,
                  cur_feature_data_.target_name_.c_str(),
                  !cur_feature_data_.target_name_.empty(),
                  cur_feature_data_.target_start_,
                  cur_feature_data_.target_end_,
                  cur_feature_data_.target_strand_c_,
                  cur_feature_data_.cigar_.c_str(), 
                  ZMAPSTYLE_MODE_ALIGNMENT,
                  false,
                  error) ;
    }

  return result ;
}
#endif // USE_HTSLIB



/*
 * This should be called after parsing is finished. It adds the features that were parsed
 * into the given block.
 */
bool ZMapDataStreamStruct::addFeaturesToBlock(ZMapFeatureBlock feature_block)
{
  if (feature_set_)
    zMapFeatureBlockAddFeatureSet(feature_block, feature_set_);

  return true ;
}

bool ZMapDataStreamGIOStruct::addFeaturesToBlock(ZMapFeatureBlock feature_block)
{
  bool result = zMapGFFGetFeatures(parser_, feature_block) ;

  /* Make sure parser does _not_ free our data ! */
  if (result)
    zMapGFFSetFreeOnDestroy(parser_, FALSE) ;

  return result ;
}


/*
 * This validates the number of features that were found and the length of sequence etc.
 */
bool ZMapDataStreamStruct::checkFeatureCount(bool &empty, 
                                             string &err_msg)
{
  bool result = true ;

  int num_features = zMapGFFParserGetNumFeatures(parser_) ;
  int n_lines_bod = zMapGFFGetLineBod(parser_) ;
  int n_lines_fas = zMapGFFGetLineFas(parser_) ;
  int n_lines_seq = zMapGFFGetLineSeq(parser_) ;

  if (!num_features)
    {
      err_msg = "No features found." ;
    }

  if (!num_features && !n_lines_bod && !n_lines_fas && !n_lines_seq)
    {
      // Return true to preserve old behaviour for calling function
      result = true ;
    }
  else if ((!num_features && n_lines_bod)
           || (n_lines_fas && !zMapGFFGetSequenceNum(parser_))
           || (n_lines_seq && !zMapGFFGetSequenceNum(parser_) && zMapGFFGetVersion(parser_) == ZMAPGFF_VERSION_2)  )
    {
      // Unexpected error
      result = false ;
    }

  return result ;
}


/*
 * This returns the list of featureset names that were found in the file.
 */
GList* ZMapDataStreamStruct::getFeaturesets()
{
  return zMapGFFGetFeaturesets(parser_) ;
}

/*
 * This returns the dna/peptide sequence that was parsed from the file, if it contained any
 */
ZMapSequence ZMapDataStreamStruct::getSequence(GQuark seq_id, 
                                               GError **error)
{
  ZMapSequence result = zMapGFFGetSequence(parser_, seq_id) ;

  if (!result && error)
    {
      *error = zMapGFFGetError(parser_);
    }

  return result ;
}

/*
 * Utility to return the current line number
 */
int ZMapDataStreamGIOStruct::curLineNumber()
{
  return zMapGFFGetLineNumber(parser_) ;
}


/*
 * Utility to return the current line string
 */
const char* ZMapDataStreamGIOStruct::curLine()
{
  return buffer_line_->str ;
}


/*
 * Returns true if the parser hit the end of the file
 */
bool ZMapDataStreamStruct::endOfFile()
{
  return end_of_file_ ;
}


/*
 * Returns true if the parser quit with a fatal error
 */
bool ZMapDataStreamStruct::terminated()
{
  return zMapGFFTerminated(parser_) ;
}


/* Functions to do any initialisation required at the start of each block of reads */
gboolean ZMapDataStreamStruct::init(const char *region_name, int start, int end)
{
  // base class does nothing
  return TRUE ;
}


#ifdef USE_HTSLIB
gboolean ZMapDataStreamHTSStruct::init(const char *region_name, int start, int end)
{
  gboolean result = FALSE;
  int begRange;
  int endRange;
  char region[128];
  int ref;

  ref = bam_name2id(hts_hdr, region_name);

  if (ref >= 0)
    {
      sprintf(region,"%s:%i-%i", region_name, start, end);
      if (hts_parse_reg(region, &begRange, &endRange) != NULL)
        {
          if (hts_iter)
            {
              if (ref != hts_iter->tid || begRange != hts_iter->beg || endRange != hts_iter->end)
                {
                  hts_itr_destroy(hts_iter);
                  hts_iter = NULL ;
                }
              else
                {
                  result = TRUE;
                }
            }

          if (!result && hts_idx)
            {
              hts_iter = sam_itr_queryi(hts_idx, ref, begRange, endRange);
              result = TRUE;
            }
        }
      else
        {
          fprintf(stderr, "Could not parse %s\n", region);
        }
    }
  else
    {
      fprintf(stderr, "Invalid region %s\n", region_name);
    }

  return result;
}


/*
 * Read a record from a HTS file and store it as the current_feature_data_
 */
bool ZMapDataStreamHTSStruct::processRead()
{
  gboolean result = FALSE ;
  gboolean bHasCigarAttribute = FALSE ;
  char cStrand = '\0',
    cPhase = '.',
    cTargetStrand = '.' ;
  int iStart = 0,
    iEnd = 0,
    iCigar = 0,
    nCigar = 0,
    iTargetStart = 0,
    iTargetEnd = 0;
  uint32_t *pCigar = NULL ;
  double dScore = 0.0 ;
  stringstream ssCigar ;
  const char *query_name = NULL ;

  /*
   * Initial error check.
   */
  zMapReturnValIfFail(hts_file && hts_hdr && hts_rec, result ) ;


  /*
   * Read line from HTS file and convert to GFF.
   */
  /*
   * start, end, score and strand
   */
  iStart = hts_rec->core.pos+1;
  iEnd   = iStart;
  dScore = (double) hts_rec->core.qual ;
  cStrand = '+' ;

  /*
   * "cigar_bam" attribute
   */
  nCigar = hts_rec->core.n_cigar ;
  if (nCigar)
    {
      bHasCigarAttribute = TRUE ;
      pCigar = bam_get_cigar(hts_rec) ;

      for (iCigar=0; iCigar<nCigar; ++iCigar)
        {
          ssCigar << bam_cigar_oplen(pCigar[iCigar]) << bam_cigar_opchr(pCigar[iCigar]) ;
          iEnd += bam_cigar_oplen(pCigar[iCigar]) ;
        }
    }

  if (iEnd == iStart)
    iEnd += hts_rec->core.l_qseq-1 ;

  /*
   * "Target" (and "Name") attribute
   */
  iTargetStart = 1 ;
  iTargetEnd = hts_rec->core.l_qseq ;
  query_name = bam_get_qname(hts_rec) ;

  if (query_name && strlen(query_name) > 0)
    {
      cTargetStrand = '+' ;
    }

  cur_feature_data_ = ZMapDataStreamFeatureData(iStart, iEnd, dScore, cStrand, cPhase, 
                                                query_name, iTargetStart, iTargetEnd, cTargetStrand,
                                                ssCigar.str().c_str(), ZMAPALIGN_FORMAT_CIGAR_BAM) ;

  /*
   * return value
   */
  result = TRUE ;

  return result ;
}

#endif //HTSLIB


/*
 * Create a ZMapDataStream object
 */
ZMapDataStream zMapDataStreamCreate(ZMapConfigSource source,
                                    const char * const file_name, 
                                    const char *sequence,
                                    const int start,
                                    const int end,
                                    GError **error_out)
{
  static const char * open_mode = "r" ;
  ZMapDataStream data_source = NULL ;
  ZMapDataStreamType stream_type = ZMapDataStreamType::UNK ;
  GError *error = NULL ;
  zMapReturnValIfFail(source && file_name && *file_name, data_source ) ;

  // If the file type is known for this source, use that for the stream_type. Otherwise, try to
  // determine the file type from the filename.
  if (!source->fileType().empty())
    stream_type = zMapDataStreamTypeFromFileType(source->fileType().c_str(), &error) ;
  else
    stream_type = zMapDataStreamTypeFromFilename(file_name, &error) ;

  if (!error && stream_type != ZMapDataStreamType::UNK)
    {
      switch (stream_type)
        {
        case ZMapDataStreamType::GIO:
          data_source = new ZMapDataStreamGIOStruct(source, file_name, open_mode, sequence, start, end) ;
          break ;
        case ZMapDataStreamType::BED:
          data_source = new ZMapDataStreamBEDStruct(source, file_name, open_mode, sequence, start, end) ;
          break ;
        case ZMapDataStreamType::BIGBED:
          data_source = new ZMapDataStreamBIGBEDStruct(source, file_name, open_mode, sequence, start, end) ;
          break ;
        case ZMapDataStreamType::BIGWIG:
          data_source = new ZMapDataStreamBIGWIGStruct(source, file_name, open_mode, sequence, start, end) ;
          break ;
#ifdef USE_HTSLIB
        case ZMapDataStreamType::HTS:
          data_source = new ZMapDataStreamHTSStruct(source, file_name, open_mode, sequence, start, end) ;
          break ;
        case ZMapDataStreamType::BCF:
          data_source = new ZMapDataStreamBCFStruct(source, file_name, open_mode, sequence, start, end) ;
          break ;
#endif
        default:
          zMapWarnIfReached() ;
          g_set_error(&error, g_quark_from_string("ZMap"), 99,
                      "Unexpected data source type for file '%s'", file_name) ;
          break ;
        }
    }
  else
    {
      g_set_error(&error, ZMAP_SERVER_ERROR, ZMAPSERVER_ERROR_UNKNOWN_TYPE,
                  "Invalid file type '%s' for file '%s'", source->fileType().c_str(), file_name) ;
    }

  if (data_source)
    {
      if (data_source->error() && !error)
        g_propagate_error(&error, data_source->error()) ;

      if (!data_source->isOpen())
        {
          delete data_source ;
          data_source = NULL ;
        }
    }

  if (error)
    g_propagate_error(error_out, error) ;

  return data_source ;
}


/*
 * Destroy the file object.
 */
bool zMapDataStreamDestroy( ZMapDataStream *p_data_source )
{
  bool result = false ;

  if (p_data_source && *p_data_source)
    {
      delete *p_data_source ;
      *p_data_source = NULL ;
      result = true ;
    }

  return result ;
}


/*
 * Checks that the data source is open.
 */
bool zMapDataStreamIsOpen(ZMapDataStream const source)
{
  gboolean result = false ;

  if (source)
    result = source->isOpen() ;

  return result ;
}


/*
 * Return the type of the object
 */
ZMapDataStreamType zMapDataStreamGetType(ZMapDataStream data_source )
{
  zMapReturnValIfFail(data_source, ZMapDataStreamType::UNK ) ;
  return data_source->type ;
}


/*
 * Inspect the filename string (might include the path on the front, but this is
 * (ignored) for the extension to determine type:
 *
 *       *.gff                            ZMapDataStreamType::GIO
 *       *.bed                            ZMapDataStreamType::BED
 *       *.[bb,bigBed]                    ZMapDataStreamType::BIGBED
 *       *.[bw,bigWig]                    ZMapDataStreamType::BIGWIG
 *       *.[sam,bam,cram]                 ZMapDataStreamType::HTS
 *       *.[bcf,vcf]                      ZMapDataStreamType::BCF
 *       *.<everything_else>              ZMapDataStreamType::UNK
 */
ZMapDataStreamType zMapDataStreamTypeFromFilename(const char * const file_name, GError **error_out)
{
  static const char dot = '.' ;
  ZMapDataStreamType type = ZMapDataStreamType::UNK ;
  GError *error = NULL ;
  char * pos = NULL ;
  char *tmp = (char*) file_name ;
  zMapReturnValIfFail( file_name && *file_name, type ) ;

  /*
   * Find last occurrance of 'dot' to get
   * file extension.
   */
  while ((tmp = strchr(tmp, dot)))
    {
      ++tmp ;
      pos = tmp ;
    }

  /*
   * Now inspect the file extension.
   */
  if (pos)
    {
      string file_ext(pos) ;
      type = dataSourceTypeFromExtension(file_ext, &error) ;
    }
  else
    {
      g_set_error(&error, ZMAP_SERVER_ERROR, ZMAPSERVER_ERROR_UNKNOWN_EXTENSION,
                  "File name does not have an extension so cannot determine type: '%s'",
                  file_name) ;
    }

  if (error)
    g_propagate_error(error_out, error) ;

  return type ;
}


/* Determine the file-type string from the given stream type. The file-type string is a list of
 * all file types for the data stream type, e.g. for HTS, the file-type is "BAM/SAM/CRAM" */
string zMapDataStreamTypeToFileType(ZMapDataStreamType &stream_type)
{
  string file_type ;

  // Find all file types for this source type
  for (auto &iter : file_type_to_stream_type_G)
    {
      string file_type = iter.first ;
      
      if (iter.second == stream_type)
        {
          // Append them as "/"-separated string
          if (!file_type.empty())
            file_type += "/" ;
          
          file_type += iter.first ;
        }
    }
  
  return file_type ;
}


/* Determine the source type from the given file-type string. This might be the inverse of
 * zMapDataStreamTypeToFileType (e.g. "BAM/SAM/CRAM"), or a file type string such as "SAM" or
 * "bigWig 9" that we need to find a match for. */
ZMapDataStreamType zMapDataStreamTypeFromFileType(const string &file_type, GError **error_out)
{
  ZMapDataStreamType result = ZMapDataStreamType::UNK ;

  int found_match_len = 0 ;

  // Loop through all file types
  for (auto &iter : file_type_to_stream_type_G)
    {
      string cur_file_type = iter.first ;
      ZMapDataStreamType cur_stream_type = iter.second ;

      // First, construct the composite file-type string for the current source, and see if it
      // matches the given file-type
      string cur_composite_file_type = zMapDataStreamTypeToFileType(cur_stream_type) ;

      if (cur_composite_file_type == file_type)
        {
          result = cur_stream_type ;
        }
      else
        {
          // Convert to lowercase for case-insensitive search
          string file_type_l = toLower(file_type) ;

          // See if the file-type string contains this file type e.g. a file-type string of "BAM/SAM/CRAM"
          // would contain the "SAM" file type
          string cur_file_type_l = toLower(cur_file_type) ;
          size_t found_pos = file_type_l.find(cur_file_type_l) ;

            if (found_pos != string::npos)
              {
                int cur_match_len = cur_file_type_l.length() ;

                // If there is more than one match, prefer the longest one, e.g. if we match "bed"
                // and "bigbed" then the result is "bigbed".
                if (result == ZMapDataStreamType::UNK || cur_match_len > found_match_len)
                  {
                    result = cur_stream_type ;
                    found_match_len = cur_match_len ;
                  }
              }
          }
      }

  if (result == ZMapDataStreamType::UNK)
    {
      g_set_error(error_out, ZMAP_SERVER_ERROR, ZMAPSERVER_ERROR_UNKNOWN_EXTENSION,
                  "Unknown file type '%s'", file_type.c_str()) ;
    }

  return result ;
}



/*
 *              Internal routines.
 */

namespace // unnamed namespace
{

inline semaphore::semaphore(size_t n) : count{n} {}

inline void semaphore::notify() {
    std::lock_guard<std::mutex> lock{mutex};
    ++count;
    cv.notify_one();
}

inline void semaphore::wait() {
    std::unique_lock<std::mutex> lock{mutex};
    cv.wait(lock, [&]{ return count > 0; });
    --count;
}

inline bool semaphore::try_wait() {
    std::lock_guard<std::mutex> lock{mutex};

    if (count > 0) {
        --count;
        return true;
    }

    return false;
}

template<class Rep, class Period>
bool semaphore::wait_for(const std::chrono::duration<Rep, Period>& d) {
    std::unique_lock<std::mutex> lock{mutex};
    auto finished = cv.wait_for(lock, d, [&]{ return count > 0; });

    if (finished)
        --count;

    return finished;
}

template<class Clock, class Duration>
bool semaphore::wait_until(const std::chrono::time_point<Clock, Duration>& t) {
    std::unique_lock<std::mutex> lock{mutex};
    auto finished = cv.wait_until(lock, t, [&]{ return count > 0; });

    if (finished)
        --count;

    return finished;
}

inline semaphore::native_handle_type semaphore::native_handle() {
    return cv.native_handle();
}


BlatLibErrHandler::BlatLibErrHandler()
  : err_catch_(NULL)
{
}

BlatLibErrHandler::~BlatLibErrHandler()
{
  if (err_catch_)
    {
      errCatchFree(&err_catch_) ;
      err_catch_ = NULL ;
    }
}

// Initialises the handler. Returns true if ok.
bool BlatLibErrHandler::errTry()
{
  bool result = false ;

  if (err_catch_)
    errCatchFree(&err_catch_) ;

  err_catch_ = errCatchNew() ;

  if (err_catch_)
    result = errCatchStart(err_catch_) ;

  return result ;
}

// Ends the handler. Returns true if there was an error.
bool BlatLibErrHandler::errCatch()
{
  bool result = false ;

  if (err_catch_)
    {
      errCatchEnd(err_catch_) ;
      result = err_catch_->gotError ;
    }

  return result ;
}

// Returns the error message (empty string if no error)
string BlatLibErrHandler::errMsg()
{
  string err_msg ;

  if (err_catch_ && err_catch_->gotError && 
      err_catch_->message && err_catch_->message->string)
    {
      err_msg = err_catch_->message->string ;
    }

  return err_msg ;
}



// Utility to convert a std::string to lowercase
static string toLower(const string &s)
{
  string result(s) ;
  
  for (int i = 0; i < s.length(); ++i)
    result[i] = std::tolower(result[i]) ;

  return result ;
}


/* Determine the source type from the given file extension (e.g. "bigWig") */
static ZMapDataStreamType dataSourceTypeFromExtension(const string &file_ext, GError **error_out)
{
  ZMapDataStreamType type = ZMapDataStreamType::UNK ;

  static const map<string, ZMapDataStreamType, caseInsensitiveCmp> file_extensions = 
    {
      {"gff",     ZMapDataStreamType::GIO}
      ,{"gff3",   ZMapDataStreamType::GIO}
      ,{"bed",    ZMapDataStreamType::BED}
      ,{"bb",     ZMapDataStreamType::BIGBED}
      ,{"bigBed", ZMapDataStreamType::BIGBED}
      ,{"bw",     ZMapDataStreamType::BIGWIG}
      ,{"bigWig", ZMapDataStreamType::BIGWIG}
#ifdef USE_HTSLIB
      ,{"sam",    ZMapDataStreamType::HTS}
      ,{"bam",    ZMapDataStreamType::HTS}
      ,{"cram",   ZMapDataStreamType::HTS}
      ,{"vcf",    ZMapDataStreamType::BCF}
      ,{"bcf",    ZMapDataStreamType::BCF}
#endif
    };

  auto found_iter = file_extensions.find(file_ext) ;
      
  if (found_iter != file_extensions.end())
    {
      type = found_iter->second ;
    }
  else
    {
      string expected("");
      for (auto iter = file_extensions.begin(); iter != file_extensions.end(); ++iter)
        expected += " ." + iter->first ;

      g_set_error(error_out, ZMAP_SERVER_ERROR, ZMAPSERVER_ERROR_UNKNOWN_EXTENSION,
                  "Unrecognised file extension .'%s'. Expected one of:%s", 
                  file_ext.c_str(), expected.c_str()) ;
    }

  return type ;
}


} // unnamed namespace<|MERGE_RESOLUTION|>--- conflicted
+++ resolved
@@ -220,11 +220,7 @@
                                            const int start,
                                            const int end)
   : type(ZMapDataStreamType::UNK), 
-<<<<<<< HEAD
-    source_name_(source_name),
-=======
     source_(source),
->>>>>>> 36df63c5
     sequence_{nullptr},
     start_(start),
     end_(end),
