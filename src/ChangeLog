<<<<<<< HEAD
2016-05-04  zmap  <zmap@sanger.ac.uk>
 ZMap version 2.7.1-58-ge5abded - Update RT and git commit reports
 src/ChangeLog                                  | 6 ++++++
 src/build/release_docs/RT_TICKETS_RESOLVED.txt | 2 +-
 2 files changed, 7 insertions(+), 1 deletion(-)

2016-05-03  zmap  <zmap@sanger.ac.uk>
 ZMap version 2.7.1-57-g8f9e30e - Update RT and git commit reports
 src/ChangeLog                                  | 7 +++++++
 src/build/release_docs/RT_TICKETS_RESOLVED.txt | 2 +-
 2 files changed, 8 insertions(+), 1 deletion(-)

2016-04-28  zmap  <zmap@sanger.ac.uk>
 ZMap version 2.7.1-56-g225750f - Update RT and git commit reports
 src/ChangeLog                                  | 12 ++++++++++++
 src/build/release_docs/GIT_COMMITS.txt         |  1 +
 src/build/release_docs/RT_TICKETS_RESOLVED.txt |  2 +-
 3 files changed, 14 insertions(+), 1 deletion(-)

2016-04-27  Ed Griffiths  <edgrif@sanger.ac.uk>
 Retrofit code to log blixem commandline, in develop already. - REGRESSION FIX
 src/zmapView/zmapViewCallBlixem.cpp | 29 ++++++++++++++++++++++++++++-
 1 file changed, 28 insertions(+), 1 deletion(-)

2016-04-26  zmap  <zmap@sanger.ac.uk>
 ZMap version 2.7.1-54-g14439d7 - Update RT and git commit reports
 src/ChangeLog                                  | 15 +++++++++++++++
 src/build/release_docs/GIT_COMMITS.txt         |  1 +
 src/build/release_docs/RT_TICKETS_RESOLVED.txt |  2 +-
 3 files changed, 17 insertions(+), 1 deletion(-)

2016-04-26  Ed Griffiths  <edgrif@sanger.ac.uk>
 Fix problem in runconfig with arg handling caused by my own changes in zmap_build. - BUILD
 src/runconfig | 15 ++++++++++-----
 1 file changed, 10 insertions(+), 5 deletions(-)

2016-04-25  Ed Griffiths  <edgrif@sanger.ac.uk>
 Fix but I unwittingly introduced into canvasFeature sorting. - REGRESSION FIX
 src/zmapWindow/canvas/zmapWindowCanvasFeature.cpp | 35 +++++++++++++++--------
 1 file changed, 23 insertions(+), 12 deletions(-)

2016-04-18  zmap  <zmap@sanger.ac.uk>
 ZMap version 2.7.1-51-g90d8a86 - Update RT and git commit reports
 src/ChangeLog | 6 ++++++
 1 file changed, 6 insertions(+)

2016-04-18  zmap  <zmap@sanger.ac.uk>
 ZMap version 2.7.1-50-gea5a1c7 - Update RT and git commit reports
=======
2016-05-20  Gemma Guest  <gb10@sanger.ac.uk>
 Merge branch 'production' into release/2.9.0
2016-05-20  zmap  <zmap@sanger.ac.uk>
 ZMap version 2.7.1-68-g615c847 - Update RT and git commit reports
 src/ChangeLog | 6 ++++++
 1 file changed, 6 insertions(+)

2016-05-20  zmap  <zmap@sanger.ac.uk>
 ZMap version 2.7.1-67-gc40a574 - Update RT and git commit reports
>>>>>>> 06e00c54
 src/ChangeLog                                  | 12 ++++++++++++
 src/build/release_docs/RT_TICKETS_RESOLVED.txt |  2 +-
 2 files changed, 13 insertions(+), 1 deletion(-)

<<<<<<< HEAD
2016-04-15  Steve Miller  <sm23@sanger.ac.uk>
 release notes editing
 docs/user/release_notes.shtml | 9 +++++++++
 1 file changed, 9 insertions(+)

2016-04-15  zmap  <zmap@sanger.ac.uk>
 ZMap version 2.7.1-48-g07111c7 - Update RT and git commit reports
 src/ChangeLog                                  | 524 ++++++++++++-------------
 src/build/release_docs/GIT_COMMITS.txt         |  37 +-
 src/build/release_docs/RT_TICKETS_RESOLVED.txt |  82 +---
 3 files changed, 290 insertions(+), 353 deletions(-)

2016-04-15  Gemma Guest  <gb10@sanger.ac.uk>
 Merge branch 'production' into develop
2016-04-14  Ed Griffiths  <edgrif@sanger.ac.uk>
 Change output for missing libs, document subdirs warning messages. - TRIVIAL
 src/configure.ac | 10 ++++++----
 1 file changed, 6 insertions(+), 4 deletions(-)

2016-04-12  Gemma Guest  <gb10@sanger.ac.uk>
 Fix type causing regression - REGRESSION FIX
 src/zmapAppServices/zmapAppSource.cpp | 8 +++++---
 1 file changed, 5 insertions(+), 3 deletions(-)

2016-04-12  Ed Griffiths  <edgrif@sanger.ac.uk>
 Various updates to title page, introduction and first section. - DEVELOP
 docs/user/manual/ZMap_User_Manual.pdf | Bin 5924964 -> 5927314 bytes
 docs/user/manual/ZMap_User_Manual.tex | 131 ++++++++++++++++++++++++++--------
 2 files changed, 101 insertions(+), 30 deletions(-)

2016-04-12  Ed Griffiths  <edgrif@sanger.ac.uk>
 Fix bugs in output. - REGRESSION FIX
 src/zmapWindow/zmapWindowItemDebug.cpp | 203 +++++++++++++++++++++++++--------
 1 file changed, 156 insertions(+), 47 deletions(-)

2016-04-12  Ed Griffiths  <edgrif@sanger.ac.uk>
 Disable y scrolling because scrolling to items only has meaning for columns now. - REGRESSION FIX
 src/zmapWindow/zmapWindowItem.cpp | 16 ++++++++++++++++
 1 file changed, 16 insertions(+)

2016-04-12  Ed Griffiths  <edgrif@sanger.ac.uk>
 Tidy up comments. - TRIVIAL
 src/zmapWindow/zmapWindow.cpp | 24 +++++-------------------
 1 file changed, 5 insertions(+), 19 deletions(-)

2016-04-12  Ed Griffiths  <edgrif@sanger.ac.uk>
 Add plain debug print with no func name/newline etc. - TRIVIAL
 src/include/ZMap/zmapUtilsDebug.hpp | 4 ++++
 1 file changed, 4 insertions(+)

2016-04-11  Ed Griffiths  <edgrif@sanger.ac.uk>
 Add function to store a cursor for moving along display index to fix moving through features. - REGRESSION FIX
 .../canvas/zmapWindowCanvasFeatureset.cpp          | 82 +++++++++++++++++++++-
 .../canvas/zmapWindowCanvasFeatureset.hpp          |  7 +-
 .../canvas/zmapWindowCanvasFeatureset_I.hpp        |  4 ++
 3 files changed, 90 insertions(+), 3 deletions(-)

2016-04-11  Ed Griffiths  <edgrif@sanger.ac.uk>
 Fix small buglet in sorting code for item features. - REGRESSION FIX
 src/zmapWindow/canvas/zmapWindowCanvasFeature.cpp | 73 ++++++++++++++++++++---
 src/zmapWindow/canvas/zmapWindowCanvasFeature.hpp |  2 +
 2 files changed, 68 insertions(+), 7 deletions(-)

2016-04-11  Ed Griffiths  <edgrif@sanger.ac.uk>
 Add code to call new delete display list call. - REGRESSION FIX
 src/zmapWindow/canvas/zmapWindowCanvasGraphItem.cpp | 9 ---------
 1 file changed, 9 deletions(-)

2016-04-11  Ed Griffiths  <edgrif@sanger.ac.uk>
 formatting + trivia - TRIVIAL
 src/zmapWindow/canvas/zmapWindowContainerFeatureSet.cpp | 5 +++--
 src/zmapWindow/canvas/zmapWindowContainerFeatureSet.hpp | 3 +++
 2 files changed, 6 insertions(+), 2 deletions(-)

2016-04-11  Ed Griffiths  <edgrif@sanger.ac.uk>
 formatting only. - FORMATTING ONLY
 src/zmapWindow/canvas/zmapWindowCanvasItem.hpp | 1 +
 1 file changed, 1 insertion(+)

2016-04-11  Ed Griffiths  <edgrif@sanger.ac.uk>
 Fix jump feature/column functions, completely broken. - REGRESSION FIX
 src/zmapWindow/zmapWindow.cpp | 172 +++++++++++++++++++++++++++++++-----------
 1 file changed, 128 insertions(+), 44 deletions(-)

2016-04-11  Ed Griffiths  <edgrif@sanger.ac.uk>
 Fix bug in setting hot feature in focus. - REGRESSION FIX
 src/zmapWindow/zmapWindowFocus.cpp | 13 ++++++-------
 1 file changed, 6 insertions(+), 7 deletions(-)

2016-04-11  Ed Griffiths  <edgrif@sanger.ac.uk>
 Fix scroll to feature/item code...seems utterly broken. - REGRESSION FIX
 src/zmapWindow/zmapWindowItem.cpp | 199 ++++++++++++++++++++++++++++----------
 1 file changed, 148 insertions(+), 51 deletions(-)

2016-04-11  Ed Griffiths  <edgrif@sanger.ac.uk>
 Add hot feature param for focus call. - REGRESSION FIX
 src/zmapWindow/zmapWindowMenus.cpp | 3 +--
 src/zmapWindow/zmapWindowState.cpp | 2 +-
 2 files changed, 2 insertions(+), 3 deletions(-)

2016-04-11  Ed Griffiths  <edgrif@sanger.ac.uk>
 Add new scroltofeature func, add hot feature param to set focus. - REGRESSION FIX
 src/zmapWindow/zmapWindow_P.hpp | 18 ++++++------------
 1 file changed, 6 insertions(+), 12 deletions(-)

2016-03-31  Ed Griffiths  <edgrif@sanger.ac.uk>
 Fix jump column to work. - BUG FIX
 src/zmapWindow/zmapWindow.cpp | 2 +-
 1 file changed, 1 insertion(+), 1 deletion(-)

2016-03-31  Ed Griffiths  <edgrif@sanger.ac.uk>
 Comment out some unused functions. - TRIVIAL
 src/zmapWindow/zmapWindowItem.cpp | 218 +++++++++++++++++++++++++++++---------
 1 file changed, 168 insertions(+), 50 deletions(-)

2016-03-31  Ed Griffiths  <edgrif@sanger.ac.uk>
 Make column to column cursoring work again. - BUG FIX
 src/zmapWindow/zmapWindow.cpp | 148 +++++++++++++++++++++++++-----------------
 1 file changed, 88 insertions(+), 60 deletions(-)

2016-03-31  Ed Griffiths  <edgrif@sanger.ac.uk>
 Add canvas positions to print out for items. - DEVELOP
 src/zmapWindow/zmapWindowItemDebug.cpp | 23 +++++++++++++++++++----
 1 file changed, 19 insertions(+), 4 deletions(-)

2016-03-31  Ed Griffiths  <edgrif@sanger.ac.uk>
 Add new getLastCol function and improve existing getFirstCol func. - DEVELOP
 src/zmapWindow/zmapWindowCanvas.cpp | 99 ++++++++++++++++++++++++++++---------
 src/zmapWindow/zmapWindow_P.hpp     |  1 +
 2 files changed, 76 insertions(+), 24 deletions(-)

2016-03-31  Ed Griffiths  <edgrif@sanger.ac.uk>
 Commenting, formatting. - TRIVIA
 src/zmapWindow/canvas/zmapWindowContainerBlock.hpp | 22 +++++++++++++++-------
 1 file changed, 15 insertions(+), 7 deletions(-)

2016-03-31  Ed Griffiths  <edgrif@sanger.ac.uk>
 Add debug flag to foocanvas build. - BUILD
 src/libzmapfoocanvas/Makefile.am | 3 ++-
 1 file changed, 2 insertions(+), 1 deletion(-)

2016-04-04  Ed Griffiths  <edgrif@sanger.ac.uk>
 Merge branch 'production' into develop
2016-04-04  Gemma Guest  <gb10@sanger.ac.uk>
 Fix a bug where editing an ftp source doesn't work - BUG FIX
 src/zmapAppServices/zmapAppSource.cpp      | 21 +++++++++++++++++++--
 src/zmapFeature/zmapFeatureLoadDisplay.cpp |  4 +++-
 2 files changed, 22 insertions(+), 3 deletions(-)

2016-04-04  Ed Griffiths  <edgrif@sanger.ac.uk>
 Merge branch 'production' into develop
2016-03-31  Gemma Guest  <gb10@sanger.ac.uk>
 Remove unused functions - FORMATTING ONLY
 src/zmapConfig/zmapConfigIni.cpp   | 8 --------
 src/zmapConfig/zmapConfigIni_P.hpp | 2 --
 2 files changed, 10 deletions(-)

2016-03-31  Gemma Guest  <gb10@sanger.ac.uk>
 Use unnamed namespace instead of static - FORMATTING ONLY
 src/zmapConfig/zmapConfigIni.cpp | 332 ++++++++++++++++++++-------------------
 1 file changed, 167 insertions(+), 165 deletions(-)

2016-03-31  Gemma Guest  <gb10@sanger.ac.uk>
 Remove lambda until we upgrade to gcc 4.5 - REGRESSION FIX
 src/zmapConfig/zmapConfigIni.cpp | 29 ++++++++++++++++++++++++-----
 1 file changed, 24 insertions(+), 5 deletions(-)

2016-03-31  Gemma Guest  <gb10@sanger.ac.uk>
 Fix missing include of header - WIP
 src/zmapConfig/zmapConfigIni.cpp | 10 ++++++----
 1 file changed, 6 insertions(+), 4 deletions(-)

2016-03-31  Gemma Guest  <gb10@sanger.ac.uk>
 Merge branch 'feature/column_order' into develop - NEW FEATURE 'column reordering'
2016-03-31  Gemma Guest  <gb10@sanger.ac.uk>
 Update case of saved columns from current session - WIP
 src/zmapConfig/zmapConfigIni.cpp | 6 ++++++
 1 file changed, 6 insertions(+)

2016-03-31  Gemma Guest  <gb10@sanger.ac.uk>
 Fix case sensitivity error excluding strand separator - WIP
 src/zmapFeature/zmapFeatureLoadDisplay.cpp | 11 +++++++----
 1 file changed, 7 insertions(+), 4 deletions(-)

2016-03-31  Gemma Guest  <gb10@sanger.ac.uk>
 Fix case of saved columns - WIP
 src/include/ZMap/zmapConfigIni.hpp         |  2 +-
 src/include/ZMap/zmapStyle.hpp             |  1 +
 src/zmapConfig/zmapConfigIni.cpp           | 32 +++++++++++++++++++++++++-----
 src/zmapFeature/zmapFeatureLoadDisplay.cpp |  2 +-
 src/zmapFeature/zmapStyleObj.cpp           | 11 ++++++++++
 5 files changed, 41 insertions(+), 7 deletions(-)

2016-03-31  Gemma Guest  <gb10@sanger.ac.uk>
 Don't save strand separator order - WIP
 src/zmapFeature/zmapFeatureLoadDisplay.cpp | 10 +++++++---
 1 file changed, 7 insertions(+), 3 deletions(-)

2016-03-31  Gemma Guest  <gb10@sanger.ac.uk>
 Merge new columns list with existing when saving - WIP
 src/include/ZMap/zmapFeatureLoadDisplay.hpp |  4 +--
 src/zmapFeature/zmapFeatureLoadDisplay.cpp  | 53 ++++++++++++++---------------
 src/zmapWindow/zmapWindowColConfig.cpp      |  8 +++--
 src/zmapWindow/zmapWindowColOrder.cpp       |  8 ++---
 4 files changed, 36 insertions(+), 37 deletions(-)

2016-03-31  Gemma Guest  <gb10@sanger.ac.uk>
 Merge new columns list with existing when saving - WIP
 src/include/ZMap/zmapConfigIni.hpp          |  2 +
 src/include/ZMap/zmapFeatureLoadDisplay.hpp |  4 +-
 src/zmapConfig/zmapConfigIni.cpp            | 58 +++++++++++++++++++++++++++++
 src/zmapConfig/zmapConfigLoader.cpp         | 55 +--------------------------
 src/zmapFeature/zmapFeatureLoadDisplay.cpp  | 53 ++++++++++++++++++++++----
 src/zmapView/zmapView.cpp                   |  2 +-
 src/zmapWindow/zmapWindowColConfig.cpp      |  5 +--
 7 files changed, 112 insertions(+), 67 deletions(-)

2016-03-30  Gemma Guest  <gb10@sanger.ac.uk>
 Present the columns window when pressing the button - WIP
 src/zmapWindow/zmapWindowColConfig.cpp | 17 +++++++++++++----
 1 file changed, 13 insertions(+), 4 deletions(-)

2016-03-30  Gemma Guest  <gb10@sanger.ac.uk>
 Merge columns fields from multiple config files - WIP
 src/include/ZMap/zmapConfigIni.hpp         |  10 +-
 src/zmapConfig/zmapConfigFile.cpp          |   8 +-
 src/zmapConfig/zmapConfigIni.cpp           |   2 +-
 src/zmapConfig/zmapConfigLoader.cpp        | 156 ++++++++++++++++++++++++-----
 src/zmapFeature/zmapFeatureLoadDisplay.cpp |   2 +-
 src/zmapFeature/zmapStyle.cpp              |   2 +-
 src/zmapView/zmapView.cpp                  |  10 +-
 src/zmapView/zmapViewCallBlixem.cpp        |   6 +-
 src/zmapWindow/zmapWindowColConfig.cpp     |   2 +-
 9 files changed, 152 insertions(+), 46 deletions(-)

2016-03-30  Gemma Guest  <gb10@sanger.ac.uk>
 Allow GFF files without a sequence-region comment - NEW FEATURE 'GFF sequence-region'
 src/include/ZMap/zmapGFF.hpp   |  1 +
 src/zmapApp/zmapAppmain_c.cpp  | 44 ++++++++++++++++--------------------------
 src/zmapGFF/zmapGFF3_P.hpp     |  1 +
 src/zmapGFF/zmapGFF3parser.cpp | 39 +++++++++++++++++++++++++++++++++++++
 src/zmapGFF/zmapGFFGeneral.cpp | 18 +++++++++++++++++
 5 files changed, 76 insertions(+), 27 deletions(-)

2016-03-14  Gemma Guest  <gb10@sanger.ac.uk>
 Use unnamed namespace instead of static - TRIVIAL
 src/zmapServer/ensembl/ensemblUtils.cpp | 135 +++++++++++++++-----------------
 1 file changed, 65 insertions(+), 70 deletions(-)

2016-03-29  Gemma Barson  <gb10@sanger.ac.uk>
 Add missing latex file - DOC
 docs/user/manual/ZMap_User_Manual.pdf |  Bin 5236740 -> 5924964 bytes
 docs/user/manual/ZMap_User_Manual.tex |    2 +-
 docs/user/manual/xcolor.sty           | 1449 +++++++++++++++++++++++++++++++++
 3 files changed, 1450 insertions(+), 1 deletion(-)

2016-03-23  Gemma Guest  <gb10@sanger.ac.uk>
 Merge branch 'release/2.7.0' into develop
2016-03-22  Gemma Guest  <gb10@sanger.ac.uk>
 Fix a bug calling blixem on bam columns - RT 521742
 src/zmapWindow/zmapWindowMenus.cpp | 6 ++++--
 1 file changed, 4 insertions(+), 2 deletions(-)

2016-03-22  Gemma Guest  <gb10@sanger.ac.uk>
 Revert "Fix a bug calling blixem on bam columns - RT 521742"
 src/include/ZMap/zmapFeatureLoadDisplay.hpp |  6 +---
 src/zmapFeature/zmapFeatureLoadDisplay.cpp  | 54 +++++------------------------
 src/zmapWindow/zmapWindowMenus.cpp          | 14 ++------
 3 files changed, 11 insertions(+), 63 deletions(-)

2016-03-22  Gemma Guest  <gb10@sanger.ac.uk>
 Fix a bug calling blixem on bam columns - RT 521742
 src/include/ZMap/zmapFeatureLoadDisplay.hpp |  6 +++-
 src/zmapFeature/zmapFeatureLoadDisplay.cpp  | 54 ++++++++++++++++++++++++-----
 src/zmapWindow/zmapWindowMenus.cpp          | 14 ++++++--
 3 files changed, 63 insertions(+), 11 deletions(-)
=======
2016-05-19  Gemma Guest  <gb10@sanger.ac.uk>
 Update release notes - DOC
 docs/user/release_notes.shtml | 15 +++++++++++++++
 1 file changed, 15 insertions(+)

2016-05-19  zmap  <zmap@sanger.ac.uk>
 ZMap version 2.7.1-65-gcb6aa17 - Update RT and git commit reports
 src/ChangeLog                                  | 376 ++++++-------------------
 src/build/release_docs/GIT_COMMITS.txt         |  17 +-
 src/build/release_docs/RT_TICKETS_RESOLVED.txt |  92 ++----
 3 files changed, 110 insertions(+), 375 deletions(-)

2016-05-18  Gemma Guest  <gb10@sanger.ac.uk>
 Revert "ensc-core now uses autoconf - WIP"
 src/autogen.sh   | 13 -------------
 src/configure.ac |  6 +-----
 2 files changed, 1 insertion(+), 18 deletions(-)

2016-05-18  Gemma Guest  <gb10@sanger.ac.uk>
 Revert "Fixes for ensc-core autoconf stuff - BUILD"
 src/Makefile.am  | 6 +-----
 src/configure.ac | 2 +-
 2 files changed, 2 insertions(+), 6 deletions(-)

2016-05-18  Gemma Guest  <gb10@sanger.ac.uk>
 Fixes for ensc-core autoconf stuff - BUILD
 src/Makefile.am  | 6 +++++-
 src/configure.ac | 2 +-
 2 files changed, 6 insertions(+), 2 deletions(-)

2016-05-17  Gemma Guest  <gb10@sanger.ac.uk>
 ensc-core now uses autoconf - WIP
 src/autogen.sh   | 13 +++++++++++++
 src/configure.ac |  6 +++++-
 2 files changed, 18 insertions(+), 1 deletion(-)

2016-05-17  Ed Griffiths  <edgrif@sanger.ac.uk>
 Fix  but in start/end_not_found handling. - RT523445
 src/zmapGFF/zmapGFF3parser.cpp | 29 +++++++++++++++--------------
 1 file changed, 15 insertions(+), 14 deletions(-)

2016-05-17  Ed Griffiths  <edgrif@sanger.ac.uk>
 Remove start/end_not_found, wrong place. - RT523445
 src/include/ZMap/zmapFeature.hpp          |  3 +--
 src/zmapFeature/zmapFeatureTranscript.cpp | 13 +------------
 2 files changed, 2 insertions(+), 14 deletions(-)

2016-05-12  Ed Griffiths  <edgrif@sanger.ac.uk>
 Make sure -std=c++0x is always set (for normal, full and dist builds) - BUILD
 src/Makefile.common | 2 +-
 src/runconfig       | 3 ++-
 2 files changed, 3 insertions(+), 2 deletions(-)

2016-05-12  Ed Griffiths  <edgrif@sanger.ac.uk>
 Small improvement to ignored files in ensc-core - BUILD
 src/.gitignore | 2 +-
 1 file changed, 1 insertion(+), 1 deletion(-)

2016-05-09  Ed Griffiths  <edgrif@sanger.ac.uk>
 Revert "Revert "Fix long standing irritation over compiledata file reported as missing on first compile. - BUILD""
 src/zmapUtils/Makefile.am | 25 ++++++++++++-------------
 1 file changed, 12 insertions(+), 13 deletions(-)

2016-05-06  Gemma Guest  <gb10@sanger.ac.uk>
 Revert "Fix long standing irritation over compiledata file reported as missing on first compile. - BUILD"
 src/zmapUtils/Makefile.am | 25 +++++++++++++------------
 1 file changed, 13 insertions(+), 12 deletions(-)

2016-04-28  Ed Griffiths  <edgrif@sanger.ac.uk>
 Fix long standing irritation over compiledata file reported as missing on first compile. - BUILD
 src/zmapUtils/Makefile.am | 25 ++++++++++++-------------
 1 file changed, 12 insertions(+), 13 deletions(-)

2016-04-27  Ed Griffiths  <edgrif@sanger.ac.uk>
 Add back in routine that logs the command line blixem was called with. - REGRESSION FIX
 src/zmapView/zmapViewCallBlixem.cpp | 29 ++++++++++++++++++++++++++++-
 1 file changed, 28 insertions(+), 1 deletion(-)

2016-04-21  Ed Griffiths  <edgrif@sanger.ac.uk>
 Add proper detection of unset build vars to handle our build_config.sh stuff. - BUILD
 src/runconfig | 121 +++++++++++++++++-----------------------------------------
 1 file changed, 34 insertions(+), 87 deletions(-)

2016-04-21  Ed Griffiths  <edgrif@sanger.ac.uk>
 Fix my bug but also a long standing duplication of the install dir in arg parsing. - BUILD
 src/runconfig | 24 ++++++++++++++++++------
 1 file changed, 18 insertions(+), 6 deletions(-)

2016-04-20  Ed Griffiths  <edgrif@sanger.ac.uk>
 Fix up install dir....need to add --prefix in this script now. - BUILD
 src/runconfig | 10 +++++++++-
 1 file changed, 9 insertions(+), 1 deletion(-)

2016-04-20  Ed Griffiths  <edgrif@sanger.ac.uk>
 Add code to support runconfig supplying optimising or debugging flags to configure. - BUILD
 src/Makefile.common |   9 ++-
 src/configure.ac    |   9 ++-
 src/runconfig       | 215 ++++++++++++++++++++++++++++++++++++++++++++++------
 3 files changed, 205 insertions(+), 28 deletions(-)

2016-04-20  Ed Griffiths  <edgrif@sanger.ac.uk>
 Add code to switch _off_ -Werror flag in zeromq build so we can turn on max. warnings. - BUILD
 src/autogen.sh | 35 ++++++++++++++++-------------------
 1 file changed, 16 insertions(+), 19 deletions(-)
>>>>>>> 06e00c54
<|MERGE_RESOLUTION|>--- conflicted
+++ resolved
@@ -1,53 +1,3 @@
-<<<<<<< HEAD
-2016-05-04  zmap  <zmap@sanger.ac.uk>
- ZMap version 2.7.1-58-ge5abded - Update RT and git commit reports
- src/ChangeLog                                  | 6 ++++++
- src/build/release_docs/RT_TICKETS_RESOLVED.txt | 2 +-
- 2 files changed, 7 insertions(+), 1 deletion(-)
-
-2016-05-03  zmap  <zmap@sanger.ac.uk>
- ZMap version 2.7.1-57-g8f9e30e - Update RT and git commit reports
- src/ChangeLog                                  | 7 +++++++
- src/build/release_docs/RT_TICKETS_RESOLVED.txt | 2 +-
- 2 files changed, 8 insertions(+), 1 deletion(-)
-
-2016-04-28  zmap  <zmap@sanger.ac.uk>
- ZMap version 2.7.1-56-g225750f - Update RT and git commit reports
- src/ChangeLog                                  | 12 ++++++++++++
- src/build/release_docs/GIT_COMMITS.txt         |  1 +
- src/build/release_docs/RT_TICKETS_RESOLVED.txt |  2 +-
- 3 files changed, 14 insertions(+), 1 deletion(-)
-
-2016-04-27  Ed Griffiths  <edgrif@sanger.ac.uk>
- Retrofit code to log blixem commandline, in develop already. - REGRESSION FIX
- src/zmapView/zmapViewCallBlixem.cpp | 29 ++++++++++++++++++++++++++++-
- 1 file changed, 28 insertions(+), 1 deletion(-)
-
-2016-04-26  zmap  <zmap@sanger.ac.uk>
- ZMap version 2.7.1-54-g14439d7 - Update RT and git commit reports
- src/ChangeLog                                  | 15 +++++++++++++++
- src/build/release_docs/GIT_COMMITS.txt         |  1 +
- src/build/release_docs/RT_TICKETS_RESOLVED.txt |  2 +-
- 3 files changed, 17 insertions(+), 1 deletion(-)
-
-2016-04-26  Ed Griffiths  <edgrif@sanger.ac.uk>
- Fix problem in runconfig with arg handling caused by my own changes in zmap_build. - BUILD
- src/runconfig | 15 ++++++++++-----
- 1 file changed, 10 insertions(+), 5 deletions(-)
-
-2016-04-25  Ed Griffiths  <edgrif@sanger.ac.uk>
- Fix but I unwittingly introduced into canvasFeature sorting. - REGRESSION FIX
- src/zmapWindow/canvas/zmapWindowCanvasFeature.cpp | 35 +++++++++++++++--------
- 1 file changed, 23 insertions(+), 12 deletions(-)
-
-2016-04-18  zmap  <zmap@sanger.ac.uk>
- ZMap version 2.7.1-51-g90d8a86 - Update RT and git commit reports
- src/ChangeLog | 6 ++++++
- 1 file changed, 6 insertions(+)
-
-2016-04-18  zmap  <zmap@sanger.ac.uk>
- ZMap version 2.7.1-50-gea5a1c7 - Update RT and git commit reports
-=======
 2016-05-20  Gemma Guest  <gb10@sanger.ac.uk>
  Merge branch 'production' into release/2.9.0
 2016-05-20  zmap  <zmap@sanger.ac.uk>
@@ -57,289 +7,10 @@
 
 2016-05-20  zmap  <zmap@sanger.ac.uk>
  ZMap version 2.7.1-67-gc40a574 - Update RT and git commit reports
->>>>>>> 06e00c54
  src/ChangeLog                                  | 12 ++++++++++++
  src/build/release_docs/RT_TICKETS_RESOLVED.txt |  2 +-
  2 files changed, 13 insertions(+), 1 deletion(-)
 
-<<<<<<< HEAD
-2016-04-15  Steve Miller  <sm23@sanger.ac.uk>
- release notes editing
- docs/user/release_notes.shtml | 9 +++++++++
- 1 file changed, 9 insertions(+)
-
-2016-04-15  zmap  <zmap@sanger.ac.uk>
- ZMap version 2.7.1-48-g07111c7 - Update RT and git commit reports
- src/ChangeLog                                  | 524 ++++++++++++-------------
- src/build/release_docs/GIT_COMMITS.txt         |  37 +-
- src/build/release_docs/RT_TICKETS_RESOLVED.txt |  82 +---
- 3 files changed, 290 insertions(+), 353 deletions(-)
-
-2016-04-15  Gemma Guest  <gb10@sanger.ac.uk>
- Merge branch 'production' into develop
-2016-04-14  Ed Griffiths  <edgrif@sanger.ac.uk>
- Change output for missing libs, document subdirs warning messages. - TRIVIAL
- src/configure.ac | 10 ++++++----
- 1 file changed, 6 insertions(+), 4 deletions(-)
-
-2016-04-12  Gemma Guest  <gb10@sanger.ac.uk>
- Fix type causing regression - REGRESSION FIX
- src/zmapAppServices/zmapAppSource.cpp | 8 +++++---
- 1 file changed, 5 insertions(+), 3 deletions(-)
-
-2016-04-12  Ed Griffiths  <edgrif@sanger.ac.uk>
- Various updates to title page, introduction and first section. - DEVELOP
- docs/user/manual/ZMap_User_Manual.pdf | Bin 5924964 -> 5927314 bytes
- docs/user/manual/ZMap_User_Manual.tex | 131 ++++++++++++++++++++++++++--------
- 2 files changed, 101 insertions(+), 30 deletions(-)
-
-2016-04-12  Ed Griffiths  <edgrif@sanger.ac.uk>
- Fix bugs in output. - REGRESSION FIX
- src/zmapWindow/zmapWindowItemDebug.cpp | 203 +++++++++++++++++++++++++--------
- 1 file changed, 156 insertions(+), 47 deletions(-)
-
-2016-04-12  Ed Griffiths  <edgrif@sanger.ac.uk>
- Disable y scrolling because scrolling to items only has meaning for columns now. - REGRESSION FIX
- src/zmapWindow/zmapWindowItem.cpp | 16 ++++++++++++++++
- 1 file changed, 16 insertions(+)
-
-2016-04-12  Ed Griffiths  <edgrif@sanger.ac.uk>
- Tidy up comments. - TRIVIAL
- src/zmapWindow/zmapWindow.cpp | 24 +++++-------------------
- 1 file changed, 5 insertions(+), 19 deletions(-)
-
-2016-04-12  Ed Griffiths  <edgrif@sanger.ac.uk>
- Add plain debug print with no func name/newline etc. - TRIVIAL
- src/include/ZMap/zmapUtilsDebug.hpp | 4 ++++
- 1 file changed, 4 insertions(+)
-
-2016-04-11  Ed Griffiths  <edgrif@sanger.ac.uk>
- Add function to store a cursor for moving along display index to fix moving through features. - REGRESSION FIX
- .../canvas/zmapWindowCanvasFeatureset.cpp          | 82 +++++++++++++++++++++-
- .../canvas/zmapWindowCanvasFeatureset.hpp          |  7 +-
- .../canvas/zmapWindowCanvasFeatureset_I.hpp        |  4 ++
- 3 files changed, 90 insertions(+), 3 deletions(-)
-
-2016-04-11  Ed Griffiths  <edgrif@sanger.ac.uk>
- Fix small buglet in sorting code for item features. - REGRESSION FIX
- src/zmapWindow/canvas/zmapWindowCanvasFeature.cpp | 73 ++++++++++++++++++++---
- src/zmapWindow/canvas/zmapWindowCanvasFeature.hpp |  2 +
- 2 files changed, 68 insertions(+), 7 deletions(-)
-
-2016-04-11  Ed Griffiths  <edgrif@sanger.ac.uk>
- Add code to call new delete display list call. - REGRESSION FIX
- src/zmapWindow/canvas/zmapWindowCanvasGraphItem.cpp | 9 ---------
- 1 file changed, 9 deletions(-)
-
-2016-04-11  Ed Griffiths  <edgrif@sanger.ac.uk>
- formatting + trivia - TRIVIAL
- src/zmapWindow/canvas/zmapWindowContainerFeatureSet.cpp | 5 +++--
- src/zmapWindow/canvas/zmapWindowContainerFeatureSet.hpp | 3 +++
- 2 files changed, 6 insertions(+), 2 deletions(-)
-
-2016-04-11  Ed Griffiths  <edgrif@sanger.ac.uk>
- formatting only. - FORMATTING ONLY
- src/zmapWindow/canvas/zmapWindowCanvasItem.hpp | 1 +
- 1 file changed, 1 insertion(+)
-
-2016-04-11  Ed Griffiths  <edgrif@sanger.ac.uk>
- Fix jump feature/column functions, completely broken. - REGRESSION FIX
- src/zmapWindow/zmapWindow.cpp | 172 +++++++++++++++++++++++++++++++-----------
- 1 file changed, 128 insertions(+), 44 deletions(-)
-
-2016-04-11  Ed Griffiths  <edgrif@sanger.ac.uk>
- Fix bug in setting hot feature in focus. - REGRESSION FIX
- src/zmapWindow/zmapWindowFocus.cpp | 13 ++++++-------
- 1 file changed, 6 insertions(+), 7 deletions(-)
-
-2016-04-11  Ed Griffiths  <edgrif@sanger.ac.uk>
- Fix scroll to feature/item code...seems utterly broken. - REGRESSION FIX
- src/zmapWindow/zmapWindowItem.cpp | 199 ++++++++++++++++++++++++++++----------
- 1 file changed, 148 insertions(+), 51 deletions(-)
-
-2016-04-11  Ed Griffiths  <edgrif@sanger.ac.uk>
- Add hot feature param for focus call. - REGRESSION FIX
- src/zmapWindow/zmapWindowMenus.cpp | 3 +--
- src/zmapWindow/zmapWindowState.cpp | 2 +-
- 2 files changed, 2 insertions(+), 3 deletions(-)
-
-2016-04-11  Ed Griffiths  <edgrif@sanger.ac.uk>
- Add new scroltofeature func, add hot feature param to set focus. - REGRESSION FIX
- src/zmapWindow/zmapWindow_P.hpp | 18 ++++++------------
- 1 file changed, 6 insertions(+), 12 deletions(-)
-
-2016-03-31  Ed Griffiths  <edgrif@sanger.ac.uk>
- Fix jump column to work. - BUG FIX
- src/zmapWindow/zmapWindow.cpp | 2 +-
- 1 file changed, 1 insertion(+), 1 deletion(-)
-
-2016-03-31  Ed Griffiths  <edgrif@sanger.ac.uk>
- Comment out some unused functions. - TRIVIAL
- src/zmapWindow/zmapWindowItem.cpp | 218 +++++++++++++++++++++++++++++---------
- 1 file changed, 168 insertions(+), 50 deletions(-)
-
-2016-03-31  Ed Griffiths  <edgrif@sanger.ac.uk>
- Make column to column cursoring work again. - BUG FIX
- src/zmapWindow/zmapWindow.cpp | 148 +++++++++++++++++++++++++-----------------
- 1 file changed, 88 insertions(+), 60 deletions(-)
-
-2016-03-31  Ed Griffiths  <edgrif@sanger.ac.uk>
- Add canvas positions to print out for items. - DEVELOP
- src/zmapWindow/zmapWindowItemDebug.cpp | 23 +++++++++++++++++++----
- 1 file changed, 19 insertions(+), 4 deletions(-)
-
-2016-03-31  Ed Griffiths  <edgrif@sanger.ac.uk>
- Add new getLastCol function and improve existing getFirstCol func. - DEVELOP
- src/zmapWindow/zmapWindowCanvas.cpp | 99 ++++++++++++++++++++++++++++---------
- src/zmapWindow/zmapWindow_P.hpp     |  1 +
- 2 files changed, 76 insertions(+), 24 deletions(-)
-
-2016-03-31  Ed Griffiths  <edgrif@sanger.ac.uk>
- Commenting, formatting. - TRIVIA
- src/zmapWindow/canvas/zmapWindowContainerBlock.hpp | 22 +++++++++++++++-------
- 1 file changed, 15 insertions(+), 7 deletions(-)
-
-2016-03-31  Ed Griffiths  <edgrif@sanger.ac.uk>
- Add debug flag to foocanvas build. - BUILD
- src/libzmapfoocanvas/Makefile.am | 3 ++-
- 1 file changed, 2 insertions(+), 1 deletion(-)
-
-2016-04-04  Ed Griffiths  <edgrif@sanger.ac.uk>
- Merge branch 'production' into develop
-2016-04-04  Gemma Guest  <gb10@sanger.ac.uk>
- Fix a bug where editing an ftp source doesn't work - BUG FIX
- src/zmapAppServices/zmapAppSource.cpp      | 21 +++++++++++++++++++--
- src/zmapFeature/zmapFeatureLoadDisplay.cpp |  4 +++-
- 2 files changed, 22 insertions(+), 3 deletions(-)
-
-2016-04-04  Ed Griffiths  <edgrif@sanger.ac.uk>
- Merge branch 'production' into develop
-2016-03-31  Gemma Guest  <gb10@sanger.ac.uk>
- Remove unused functions - FORMATTING ONLY
- src/zmapConfig/zmapConfigIni.cpp   | 8 --------
- src/zmapConfig/zmapConfigIni_P.hpp | 2 --
- 2 files changed, 10 deletions(-)
-
-2016-03-31  Gemma Guest  <gb10@sanger.ac.uk>
- Use unnamed namespace instead of static - FORMATTING ONLY
- src/zmapConfig/zmapConfigIni.cpp | 332 ++++++++++++++++++++-------------------
- 1 file changed, 167 insertions(+), 165 deletions(-)
-
-2016-03-31  Gemma Guest  <gb10@sanger.ac.uk>
- Remove lambda until we upgrade to gcc 4.5 - REGRESSION FIX
- src/zmapConfig/zmapConfigIni.cpp | 29 ++++++++++++++++++++++++-----
- 1 file changed, 24 insertions(+), 5 deletions(-)
-
-2016-03-31  Gemma Guest  <gb10@sanger.ac.uk>
- Fix missing include of header - WIP
- src/zmapConfig/zmapConfigIni.cpp | 10 ++++++----
- 1 file changed, 6 insertions(+), 4 deletions(-)
-
-2016-03-31  Gemma Guest  <gb10@sanger.ac.uk>
- Merge branch 'feature/column_order' into develop - NEW FEATURE 'column reordering'
-2016-03-31  Gemma Guest  <gb10@sanger.ac.uk>
- Update case of saved columns from current session - WIP
- src/zmapConfig/zmapConfigIni.cpp | 6 ++++++
- 1 file changed, 6 insertions(+)
-
-2016-03-31  Gemma Guest  <gb10@sanger.ac.uk>
- Fix case sensitivity error excluding strand separator - WIP
- src/zmapFeature/zmapFeatureLoadDisplay.cpp | 11 +++++++----
- 1 file changed, 7 insertions(+), 4 deletions(-)
-
-2016-03-31  Gemma Guest  <gb10@sanger.ac.uk>
- Fix case of saved columns - WIP
- src/include/ZMap/zmapConfigIni.hpp         |  2 +-
- src/include/ZMap/zmapStyle.hpp             |  1 +
- src/zmapConfig/zmapConfigIni.cpp           | 32 +++++++++++++++++++++++++-----
- src/zmapFeature/zmapFeatureLoadDisplay.cpp |  2 +-
- src/zmapFeature/zmapStyleObj.cpp           | 11 ++++++++++
- 5 files changed, 41 insertions(+), 7 deletions(-)
-
-2016-03-31  Gemma Guest  <gb10@sanger.ac.uk>
- Don't save strand separator order - WIP
- src/zmapFeature/zmapFeatureLoadDisplay.cpp | 10 +++++++---
- 1 file changed, 7 insertions(+), 3 deletions(-)
-
-2016-03-31  Gemma Guest  <gb10@sanger.ac.uk>
- Merge new columns list with existing when saving - WIP
- src/include/ZMap/zmapFeatureLoadDisplay.hpp |  4 +--
- src/zmapFeature/zmapFeatureLoadDisplay.cpp  | 53 ++++++++++++++---------------
- src/zmapWindow/zmapWindowColConfig.cpp      |  8 +++--
- src/zmapWindow/zmapWindowColOrder.cpp       |  8 ++---
- 4 files changed, 36 insertions(+), 37 deletions(-)
-
-2016-03-31  Gemma Guest  <gb10@sanger.ac.uk>
- Merge new columns list with existing when saving - WIP
- src/include/ZMap/zmapConfigIni.hpp          |  2 +
- src/include/ZMap/zmapFeatureLoadDisplay.hpp |  4 +-
- src/zmapConfig/zmapConfigIni.cpp            | 58 +++++++++++++++++++++++++++++
- src/zmapConfig/zmapConfigLoader.cpp         | 55 +--------------------------
- src/zmapFeature/zmapFeatureLoadDisplay.cpp  | 53 ++++++++++++++++++++++----
- src/zmapView/zmapView.cpp                   |  2 +-
- src/zmapWindow/zmapWindowColConfig.cpp      |  5 +--
- 7 files changed, 112 insertions(+), 67 deletions(-)
-
-2016-03-30  Gemma Guest  <gb10@sanger.ac.uk>
- Present the columns window when pressing the button - WIP
- src/zmapWindow/zmapWindowColConfig.cpp | 17 +++++++++++++----
- 1 file changed, 13 insertions(+), 4 deletions(-)
-
-2016-03-30  Gemma Guest  <gb10@sanger.ac.uk>
- Merge columns fields from multiple config files - WIP
- src/include/ZMap/zmapConfigIni.hpp         |  10 +-
- src/zmapConfig/zmapConfigFile.cpp          |   8 +-
- src/zmapConfig/zmapConfigIni.cpp           |   2 +-
- src/zmapConfig/zmapConfigLoader.cpp        | 156 ++++++++++++++++++++++++-----
- src/zmapFeature/zmapFeatureLoadDisplay.cpp |   2 +-
- src/zmapFeature/zmapStyle.cpp              |   2 +-
- src/zmapView/zmapView.cpp                  |  10 +-
- src/zmapView/zmapViewCallBlixem.cpp        |   6 +-
- src/zmapWindow/zmapWindowColConfig.cpp     |   2 +-
- 9 files changed, 152 insertions(+), 46 deletions(-)
-
-2016-03-30  Gemma Guest  <gb10@sanger.ac.uk>
- Allow GFF files without a sequence-region comment - NEW FEATURE 'GFF sequence-region'
- src/include/ZMap/zmapGFF.hpp   |  1 +
- src/zmapApp/zmapAppmain_c.cpp  | 44 ++++++++++++++++--------------------------
- src/zmapGFF/zmapGFF3_P.hpp     |  1 +
- src/zmapGFF/zmapGFF3parser.cpp | 39 +++++++++++++++++++++++++++++++++++++
- src/zmapGFF/zmapGFFGeneral.cpp | 18 +++++++++++++++++
- 5 files changed, 76 insertions(+), 27 deletions(-)
-
-2016-03-14  Gemma Guest  <gb10@sanger.ac.uk>
- Use unnamed namespace instead of static - TRIVIAL
- src/zmapServer/ensembl/ensemblUtils.cpp | 135 +++++++++++++++-----------------
- 1 file changed, 65 insertions(+), 70 deletions(-)
-
-2016-03-29  Gemma Barson  <gb10@sanger.ac.uk>
- Add missing latex file - DOC
- docs/user/manual/ZMap_User_Manual.pdf |  Bin 5236740 -> 5924964 bytes
- docs/user/manual/ZMap_User_Manual.tex |    2 +-
- docs/user/manual/xcolor.sty           | 1449 +++++++++++++++++++++++++++++++++
- 3 files changed, 1450 insertions(+), 1 deletion(-)
-
-2016-03-23  Gemma Guest  <gb10@sanger.ac.uk>
- Merge branch 'release/2.7.0' into develop
-2016-03-22  Gemma Guest  <gb10@sanger.ac.uk>
- Fix a bug calling blixem on bam columns - RT 521742
- src/zmapWindow/zmapWindowMenus.cpp | 6 ++++--
- 1 file changed, 4 insertions(+), 2 deletions(-)
-
-2016-03-22  Gemma Guest  <gb10@sanger.ac.uk>
- Revert "Fix a bug calling blixem on bam columns - RT 521742"
- src/include/ZMap/zmapFeatureLoadDisplay.hpp |  6 +---
- src/zmapFeature/zmapFeatureLoadDisplay.cpp  | 54 +++++------------------------
- src/zmapWindow/zmapWindowMenus.cpp          | 14 ++------
- 3 files changed, 11 insertions(+), 63 deletions(-)
-
-2016-03-22  Gemma Guest  <gb10@sanger.ac.uk>
- Fix a bug calling blixem on bam columns - RT 521742
- src/include/ZMap/zmapFeatureLoadDisplay.hpp |  6 +++-
- src/zmapFeature/zmapFeatureLoadDisplay.cpp  | 54 ++++++++++++++++++++++++-----
- src/zmapWindow/zmapWindowMenus.cpp          | 14 ++++++--
- 3 files changed, 63 insertions(+), 11 deletions(-)
-=======
 2016-05-19  Gemma Guest  <gb10@sanger.ac.uk>
  Update release notes - DOC
  docs/user/release_notes.shtml | 15 +++++++++++++++
@@ -443,5 +114,4 @@
 2016-04-20  Ed Griffiths  <edgrif@sanger.ac.uk>
  Add code to switch _off_ -Werror flag in zeromq build so we can turn on max. warnings. - BUILD
  src/autogen.sh | 35 ++++++++++++++++-------------------
- 1 file changed, 16 insertions(+), 19 deletions(-)
->>>>>>> 06e00c54
+ 1 file changed, 16 insertions(+), 19 deletions(-)