--- conflicted
+++ resolved
@@ -47,7 +47,16 @@
 AM_COND_IF([USE_ENSEMBL],
            [AC_SUBST([USE_ENSEMBL], [use_ensembl])])
 
-<<<<<<< HEAD
+# Only build ensembl if we have the ensembl subdirectory (otherwise we
+# expect to find it in the LDFLAGS path)
+#
+AM_CONDITIONAL([USE_ENSEMBL_SUBDIR], [ test -f "$srcdir/ensc-core/src/Makefile" ])
+AM_COND_IF([USE_ENSEMBL_SUBDIR],
+           [AC_DEFINE([USE_ENSEMBL_SUBDIR], [1], [Ensembl interface is built as a subdirectory of ZMap.])])
+AM_COND_IF([USE_ENSEMBL_SUBDIR],
+           [AC_SUBST([USE_ENSEMBL_SUBDIR], [use_ensembl_subdir])])
+
+
 # Check for htslib
 #
 AM_CONDITIONAL([USE_HTSLIB], [ test -f "$srcdir/htslib/configure.ac" ])
@@ -55,20 +64,6 @@
            [AC_DEFINE([USE_HTSLIB], [1], [Htslib interface is available.])])
 AM_COND_IF([USE_HTSLIB],
            [AC_SUBST([USE_HTSLIB], [use_htslib])])
-
-
-
-
-=======
-# Only build ensembl if we have the ensembl subdirectory (otherwise we
-# expect to find it in the LDFLAGS path)
-#
-AM_CONDITIONAL([USE_ENSEMBL_SUBDIR], [ test -f "$srcdir/ensc-core/src/Makefile" ])
-AM_COND_IF([USE_ENSEMBL_SUBDIR],
-           [AC_DEFINE([USE_ENSEMBL_SUBDIR], [1], [Ensembl interface is built as a subdirectory of ZMap.])])
-AM_COND_IF([USE_ENSEMBL_SUBDIR],
-           [AC_SUBST([USE_ENSEMBL_SUBDIR], [use_ensembl_subdir])])
->>>>>>> da427336
 
 
 # Set ZMap version number
