--- conflicted
+++ resolved
@@ -271,15 +271,8 @@
 if test "x$with_macosx_sdk_path" = "x$ZMAP_FALSE" ; then
     AC_CHECK_LIB(g2, [g2_attach],
     [ have_g2='true';
-<<<<<<< HEAD
-      AC_CHECK_LIB(g2, [g2_open_gd],
-        [ have_g2_gd='true' ],
-	[ have_g2_gd='false';
-          AC_MSG_ERROR(g2 must have GD compiled in) ], [-lgd] )],
-=======
       AC_CHECK_LIB(g2, [g2_open_gd], [ have_g2_gd='true' ], [ have_g2_gd='false';
-          AC_MSG_ERROR(g2 must have GD compiled in) ], [-lgd $X_LIBS] )], 
->>>>>>> 0fce42b8
+          AC_MSG_ERROR(g2 must have GD compiled in) ], [-lgd $X_LIBS] )],
 	[ have_g2=have_g2_gd='false';
 	    AC_MSG_ERROR(g2 package is required) ], [-lgd $X_LIBS])
 fi
