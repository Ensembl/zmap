--- conflicted
+++ resolved
@@ -21,28 +21,6 @@
 AC_CONFIG_MACRO_DIR([m4])
 
 
-<<<<<<< HEAD
-# External libraries
-#
-# Note that macros for external libraries define the same symbol as:
-#    - an automake variable via AM_CONDITIONAL
-#    - a macro available to the compiler via AC_DEFINE
-#    - a shell variable via AC_SUBST
-#
-
-
-# Check for aceconn
-#
-AM_CONDITIONAL([USE_ACECONN], [ test -f "$srcdir/AceConn/configure.ac" ])
-AM_COND_IF([USE_ACECONN],
-           [AC_DEFINE([USE_ACECONN], [1], [AceConn interface is available.])])
-AM_COND_IF([USE_ACECONN],
-           [AC_SUBST([USE_ACECONN], [use_aceconn])])
-
-# Only enable ensembl if we have mysql available 
-#
-AX_LIB_MYSQL()           # Standard macro to test for mysql
-=======
 
 # Check for programs.
 #
@@ -64,11 +42,26 @@
 
 
 
-
-
-# Check if we have mysql
-AX_LIB_MYSQL()
->>>>>>> f850c261
+# External libraries
+#
+# Note that macros for external libraries define the same symbol as:
+#    - an automake variable via AM_CONDITIONAL
+#    - a macro available to the compiler via AC_DEFINE
+#    - a shell variable via AC_SUBST
+#
+
+
+# Check for aceconn
+#
+AM_CONDITIONAL([USE_ACECONN], [ test -f "$srcdir/AceConn/configure.ac" ])
+AM_COND_IF([USE_ACECONN],
+           [AC_DEFINE([USE_ACECONN], [1], [AceConn interface is available.])])
+AM_COND_IF([USE_ACECONN],
+           [AC_SUBST([USE_ACECONN], [use_aceconn])])
+
+# Only enable ensembl if we have mysql available 
+#
+AX_LIB_MYSQL()           # Standard macro to test for mysql
 
 AM_CONDITIONAL([USE_ENSEMBL], [ test -n "$MYSQL_VERSION" ])
 AM_COND_IF([USE_ENSEMBL],
@@ -294,24 +287,6 @@
 
 ################################################################################
 ################################################################################
-<<<<<<< HEAD
-# Checks for programs.
-################################################################################
-################################################################################
-
-
-
-AC_PATH_PROGS(PERL, perl perl5)
-AC_PROG_LN_S
-
-AC_ARG_VAR(GLIB_GENMARSHAL, [The glib-genmarshal executable.])
-AC_CHECK_PROG(GLIB_GENMARSHAL, glib-genmarshal, glib-genmarshal)
-
-
-################################################################################
-################################################################################
-=======
->>>>>>> f850c261
 # Checks for libraries.
 ################################################################################
 ################################################################################
