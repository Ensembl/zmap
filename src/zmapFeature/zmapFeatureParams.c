--- conflicted
+++ resolved
@@ -352,10 +352,6 @@
   gboolean result = FALSE ;
   FeatureSubFeature feature_data = (FeatureSubFeature)user_data ;
   ZMapFeature feature ;
-<<<<<<< HEAD
-=======
-  ZMapFeatureSubPart sub_feature ;
->>>>>>> 901bb9f3
 
   feature = (ZMapFeature)feature_data->feature_any;
 
