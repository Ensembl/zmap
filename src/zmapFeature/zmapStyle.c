/*  File: zmapStyle.c
 *  Author: Malcolm Hinsley (mh17@sanger.ac.uk), Ed Griffiths (edgrif@sanger.ac.uk)
 *  Copyright (c) 2006-2012: Genome Research Ltd.
 *-------------------------------------------------------------------
 * ZMap is free software; you can redistribute it and/or
 * modify it under the terms of the GNU General Public License
 * as published by the Free Software Foundation; either version 2
 * of the License, or (at your option) any later version.
 *
 * This program is distributed in the hope that it will be useful,
 * but WITHOUT ANY WARRANTY; without even the implied warranty of
 * MERCHANTABILITY or FITNESS FOR A PARTICULAR PURPOSE.  See the
 * GNU General Public License for more details.
 *
 * You should have received a copy of the GNU General Public License
 * along with this program; if not, write to the Free Software
 * Foundation, Inc., 59 Temple Place - Suite 330, Boston, MA  02111-1307, USA.
 * or see the on-line version at http://www.gnu.org/copyleft/gpl.txt
 *-------------------------------------------------------------------
 * This file is part of the ZMap genome database package
 * originally written by:
 *
 *      Ed Griffiths (Sanger Institute, UK) edgrif@sanger.ac.uk,
 *        Roy Storey (Sanger Institute, UK) rds@sanger.ac.uk,
 *   Malcolm Hinsley (Sanger Institute, UK) mh17@sanger.ac.uk
 *
 * Description: Implements the zmapStyle GObject
 *
 * Exported functions: See ZMap/zmapStyle.h
 *
 *-------------------------------------------------------------------
 */

#include <ZMap/zmap.h>

#include <string.h>

#include <ZMap/zmapUtils.h>
#include <ZMap/zmapGLibUtils.h>
#include <ZMap/zmapConfigIni.h>   // for zMapConfigLegacyStyles() only can remove when system has moved on
#include <zmapStyle_I.h>



/*
 * Some notes on implementation by mh17
 *
 * There is a write up in ZMap/docs/Design_notes/modules/zmapFeature.shtml
 * (or wherever your source tree is)
 *
 * Styles are GObjects and implement the g_object_get/set interface
 * but internally (esp. in this file) the code uses the ZMapFeatureTypeStyleStruct directly
 *
 * We use a mechanical process of accesing data, using an array of ZMapStyleParamStruct
 * to define offsets to struct members, and an array of is_set flags is maintained auotmatically
 */


#define PARAM_ID_IS_VALID(PARAM_ID)             \
  ((PARAM_ID) > 0 && (PARAM_ID) < _STYLE_PROP_N_ITEMS)


static void zmap_feature_type_style_class_init(ZMapFeatureTypeStyleClass style_class);
static void zmap_feature_type_style_init      (ZMapFeatureTypeStyle      style);
static void zmap_feature_type_style_set_property(GObject *gobject,
                                     guint param_id,
                                     const GValue *value,
                                     GParamSpec *pspec);
#if 0
static void zmap_feature_type_style_copy_set_property(GObject *gobject,
                                     guint param_id,
                                     const GValue *value,
                                     GParamSpec *pspec);
#endif
static void zmap_feature_type_style_set_property_full(ZMapFeatureTypeStyle style,
                                     ZMapStyleParam param,
                                     const GValue *value,
                                     gboolean copy);
static void zmap_feature_type_style_get_property(GObject *gobject,
                                     guint param_id,
                                     GValue *value,
                                     GParamSpec *pspec);
static void zmap_feature_type_style_dispose (GObject *object);
static void zmap_feature_type_style_finalize(GObject *object);

static ZMapFeatureTypeStyle styleCreate(guint n_parameters, GParameter *parameters) ;

static gboolean setColours(ZMapStyleColour colour, char *border, char *draw, char *fill) ;
static gboolean parseColours(ZMapFeatureTypeStyle style, guint param_id, GValue *value) ;
//static gboolean isColourSet(ZMapFeatureTypeStyle style, int param_id, char *subpart) ;
static gboolean validSplit(char **strings,
                     ZMapStyleColourType *type_out, ZMapStyleDrawContext *context_out, char **colour_out) ;
static void formatColours(GString *colour_string, char *type, ZMapStyleColour colour) ;



static ZMapStyleFullColour zmapStyleFullColour(ZMapFeatureTypeStyle style, ZMapStyleParamId id);
static gchar *zmapStyleValueColour(ZMapStyleFullColour this_colour);
static gboolean parseSubFeatures(ZMapFeatureTypeStyle style,gchar *str);
static gchar *zmapStyleValueSubFeatures(GQuark *quarks);

static gboolean styleMergeParam( ZMapFeatureTypeStyle dest, ZMapFeatureTypeStyle src, ZMapStyleParamId id) ;




/* 
 *                    Globals
 */


/* all the parameters of a style, closely follows the style struct members
 * 
 * NB: this must be fully populated and IN THE SAME ORDER as the
 * ZMapStyleParamId enum defined in zmapStyle.h
 *
 * it would be even better if we assigned each one to an array
 * using the id as an index
 * 
 */
ZMapStyleParamStruct zmapStyleParams_G[_STYLE_PROP_N_ITEMS] =
{
  { STYLE_PROP_NONE, STYLE_PARAM_TYPE_INVALID,
    ZMAPSTYLE_PROPERTY_INVALID, "", "",
    0, ZMAPSTYLE_MODE_INVALID,
    0, 0, 0,
    NULL}, // (0 not used)

  { STYLE_PROP_IS_SET, STYLE_PARAM_TYPE_FLAGS,
    ZMAPSTYLE_PROPERTY_IS_SET, "isset", "parameter set flags",
    offsetof(zmapFeatureTypeStyleStruct,is_set),ZMAPSTYLE_MODE_INVALID, 0, 0, 0, NULL},          /* (internal/ automatic property) */

  { STYLE_PROP_NAME, STYLE_PARAM_TYPE_SQUARK, ZMAPSTYLE_PROPERTY_NAME,
    "name", "Name",
    offsetof(zmapFeatureTypeStyleStruct, original_id ),ZMAPSTYLE_MODE_INVALID, 0, 0, 0, NULL}, /* Name as text. */
  // review zMapStyleGetName() if you change this

  { STYLE_PROP_ORIGINAL_ID, STYLE_PARAM_TYPE_QUARK, ZMAPSTYLE_PROPERTY_ORIGINAL_ID,
    "original-id", "original id",
    offsetof(zmapFeatureTypeStyleStruct, original_id ),ZMAPSTYLE_MODE_INVALID, 0, 0, 0, NULL},

  { STYLE_PROP_UNIQUE_ID, STYLE_PARAM_TYPE_QUARK, ZMAPSTYLE_PROPERTY_UNIQUE_ID,
    "unique-id", "unique id",
    offsetof(zmapFeatureTypeStyleStruct, unique_id) ,ZMAPSTYLE_MODE_INVALID, 0, 0, 0, NULL},

  { STYLE_PROP_PARENT_STYLE, STYLE_PARAM_TYPE_QUARK, ZMAPSTYLE_PROPERTY_PARENT_STYLE,
    "parent-style", "parent style unique id",
    offsetof(zmapFeatureTypeStyleStruct, parent_id),ZMAPSTYLE_MODE_INVALID, 0, 0, 0, NULL},
  { STYLE_PROP_DESCRIPTION, STYLE_PARAM_TYPE_STRING, ZMAPSTYLE_PROPERTY_DESCRIPTION,
    "description", "Description",
    offsetof(zmapFeatureTypeStyleStruct, description) ,ZMAPSTYLE_MODE_INVALID, 0, 0, 0, NULL},
  { STYLE_PROP_MODE, STYLE_PARAM_TYPE_MODE, ZMAPSTYLE_PROPERTY_MODE,
    "mode", "Mode",
    offsetof(zmapFeatureTypeStyleStruct, mode) ,ZMAPSTYLE_MODE_INVALID, 0, 0, 0, NULL},

  { STYLE_PROP_COLOURS,        STYLE_PARAM_TYPE_COLOUR, ZMAPSTYLE_PROPERTY_COLOURS,
    "main colours", "Colours used for normal feature display.",
    offsetof(zmapFeatureTypeStyleStruct,colours ),ZMAPSTYLE_MODE_INVALID, 0, 0, 0, NULL},
  { STYLE_PROP_FRAME0_COLOURS, STYLE_PARAM_TYPE_COLOUR, ZMAPSTYLE_PROPERTY_FRAME0_COLOURS,
    "frame0-colour-normal", "Frame0 normal colour",
    offsetof(zmapFeatureTypeStyleStruct, frame0_colours),ZMAPSTYLE_MODE_INVALID, 0, 0, 0, NULL},
  { STYLE_PROP_FRAME1_COLOURS, STYLE_PARAM_TYPE_COLOUR, ZMAPSTYLE_PROPERTY_FRAME1_COLOURS,
    "frame1-colour-normal", "Frame1 normal colour",
    offsetof(zmapFeatureTypeStyleStruct,frame1_colours ),ZMAPSTYLE_MODE_INVALID, 0, 0, 0, NULL},
  { STYLE_PROP_FRAME2_COLOURS, STYLE_PARAM_TYPE_COLOUR, ZMAPSTYLE_PROPERTY_FRAME2_COLOURS,
    "frame2-colour-normal", "Frame2 normal colour",
    offsetof(zmapFeatureTypeStyleStruct,frame2_colours ) ,ZMAPSTYLE_MODE_INVALID, 0, 0, 0, NULL},
  { STYLE_PROP_REV_COLOURS,    STYLE_PARAM_TYPE_COLOUR, ZMAPSTYLE_PROPERTY_REV_COLOURS,
    "main-colour-normal", "Reverse Strand normal colour",
    offsetof(zmapFeatureTypeStyleStruct, strand_rev_colours) ,ZMAPSTYLE_MODE_INVALID, 0, 0, 0, NULL},

  { STYLE_PROP_COLUMN_DISPLAY_MODE, STYLE_PARAM_TYPE_COLDISP, ZMAPSTYLE_PROPERTY_DISPLAY_MODE,
    "display-mode", "Display mode",
    offsetof(zmapFeatureTypeStyleStruct, col_display_state ),ZMAPSTYLE_MODE_INVALID, 0, 0, 0, NULL},

  { STYLE_PROP_BUMP_DEFAULT, STYLE_PARAM_TYPE_BUMP, ZMAPSTYLE_PROPERTY_DEFAULT_BUMP_MODE,
    "bump-mode", "The Default Bump Mode",
    offsetof(zmapFeatureTypeStyleStruct, default_bump_mode),ZMAPSTYLE_MODE_INVALID, 0, 0, 0, NULL},
  { STYLE_PROP_BUMP_MODE, STYLE_PARAM_TYPE_BUMP, ZMAPSTYLE_PROPERTY_BUMP_MODE,
    "initial-bump_mode", "Current bump mode",
    offsetof(zmapFeatureTypeStyleStruct, initial_bump_mode),ZMAPSTYLE_MODE_INVALID, 0, 0, 0, NULL},
  { STYLE_PROP_BUMP_FIXED, STYLE_PARAM_TYPE_BOOLEAN, ZMAPSTYLE_PROPERTY_BUMP_FIXED,
    "bump-fixed", "Style cannot be changed once set.",
    offsetof(zmapFeatureTypeStyleStruct, bump_fixed) ,ZMAPSTYLE_MODE_INVALID, 0, 0, 0, NULL},
  { STYLE_PROP_BUMP_SPACING, STYLE_PARAM_TYPE_DOUBLE, ZMAPSTYLE_PROPERTY_BUMP_SPACING,
    "bump-spacing", "space between columns in bumped columns",
    offsetof(zmapFeatureTypeStyleStruct, bump_spacing) ,ZMAPSTYLE_MODE_INVALID, 0, 0, 0, NULL},
  { STYLE_PROP_BUMP_STYLE, STYLE_PARAM_TYPE_SQUARK, ZMAPSTYLE_PROPERTY_BUMP_STYLE,
    "bump to different style", "bump to different style",
    offsetof(zmapFeatureTypeStyleStruct, bump_style),ZMAPSTYLE_MODE_INVALID, 0, 0, 0, NULL},

  { STYLE_PROP_FRAME_MODE, STYLE_PARAM_TYPE_3FRAME, ZMAPSTYLE_PROPERTY_FRAME_MODE,
    "3 frame display mode", "Defines frame sensitive display in 3 frame mode.",
    offsetof(zmapFeatureTypeStyleStruct, frame_mode),ZMAPSTYLE_MODE_INVALID, 0, 0, 0, NULL},

  { STYLE_PROP_MIN_MAG, STYLE_PARAM_TYPE_DOUBLE, ZMAPSTYLE_PROPERTY_MIN_MAG,
    "min-mag", "minimum magnification",
    offsetof(zmapFeatureTypeStyleStruct, min_mag),ZMAPSTYLE_MODE_INVALID, 0, 0, 0, NULL},
  { STYLE_PROP_MAX_MAG, STYLE_PARAM_TYPE_DOUBLE, ZMAPSTYLE_PROPERTY_MAX_MAG,
    "max-mag", "maximum magnification",
    offsetof(zmapFeatureTypeStyleStruct, max_mag),ZMAPSTYLE_MODE_INVALID, 0, 0, 0, NULL},

  { STYLE_PROP_WIDTH, STYLE_PARAM_TYPE_DOUBLE, ZMAPSTYLE_PROPERTY_WIDTH,
    "width", "width",
    offsetof(zmapFeatureTypeStyleStruct, width),ZMAPSTYLE_MODE_INVALID, 0, 0, 0, NULL},

  { STYLE_PROP_SCORE_MODE, STYLE_PARAM_TYPE_SCORE, ZMAPSTYLE_PROPERTY_SCORE_MODE,
    "score-mode", "Score Mode",
    offsetof(zmapFeatureTypeStyleStruct, score_mode) ,ZMAPSTYLE_MODE_INVALID, 0, 0, 0, NULL},
  { STYLE_PROP_SCORE_SCALE, STYLE_PARAM_TYPE_SCALE, ZMAPSTYLE_PROPERTY_SCORE_SCALE,
    "score-scale", "Score scaling",
    offsetof(zmapFeatureTypeStyleStruct, score_scale) , ZMAPSTYLE_MODE_INVALID, 0, 0, 0, NULL},
  { STYLE_PROP_MIN_SCORE, STYLE_PARAM_TYPE_DOUBLE, ZMAPSTYLE_PROPERTY_MIN_SCORE,
    "min-score", "minimum-score",
    offsetof(zmapFeatureTypeStyleStruct, min_score),ZMAPSTYLE_MODE_INVALID, 0, 0, 0, NULL},
  { STYLE_PROP_MAX_SCORE, STYLE_PARAM_TYPE_DOUBLE, ZMAPSTYLE_PROPERTY_MAX_SCORE,
    "max-score", "maximum score",
    offsetof(zmapFeatureTypeStyleStruct, max_score),ZMAPSTYLE_MODE_INVALID, 0, 0, 0, NULL},

  { STYLE_PROP_SUMMARISE, STYLE_PARAM_TYPE_DOUBLE, ZMAPSTYLE_PROPERTY_SUMMARISE,
    "summarise featureset at low zoom", "summarise featureset at low zoom",
    offsetof(zmapFeatureTypeStyleStruct, summarise), ZMAPSTYLE_MODE_INVALID, 0, 0, 0, NULL},

  { STYLE_PROP_COLLAPSE, STYLE_PARAM_TYPE_BOOLEAN, ZMAPSTYLE_PROPERTY_COLLAPSE,
    "collapse identical features into one", "collapse identical features into one",
    offsetof(zmapFeatureTypeStyleStruct, collapse), ZMAPSTYLE_MODE_INVALID, 0, 0, 0, NULL},


  { STYLE_PROP_GFF_SOURCE, STYLE_PARAM_TYPE_SQUARK, ZMAPSTYLE_PROPERTY_GFF_SOURCE,
    "gff source", "GFF Source",
    offsetof(zmapFeatureTypeStyleStruct, gff_source) ,ZMAPSTYLE_MODE_INVALID, 0, 0, 0, NULL},
  { STYLE_PROP_GFF_FEATURE, STYLE_PARAM_TYPE_SQUARK, ZMAPSTYLE_PROPERTY_GFF_FEATURE,
    "gff feature", "GFF feature",
    offsetof(zmapFeatureTypeStyleStruct, gff_feature),ZMAPSTYLE_MODE_INVALID, 0, 0, 0, NULL},

  { STYLE_PROP_DISPLAYABLE, STYLE_PARAM_TYPE_BOOLEAN,ZMAPSTYLE_PROPERTY_DISPLAYABLE,
    "displayable", "Is the style Displayable",
    offsetof(zmapFeatureTypeStyleStruct, displayable),ZMAPSTYLE_MODE_INVALID, 0, 0, 0, NULL},
  { STYLE_PROP_SHOW_WHEN_EMPTY, STYLE_PARAM_TYPE_BOOLEAN, ZMAPSTYLE_PROPERTY_SHOW_WHEN_EMPTY,
    "show when empty", "Does the Style get shown when empty",
    offsetof(zmapFeatureTypeStyleStruct, show_when_empty ) ,ZMAPSTYLE_MODE_INVALID, 0, 0, 0, NULL},
  { STYLE_PROP_SHOW_TEXT, STYLE_PARAM_TYPE_BOOLEAN, ZMAPSTYLE_PROPERTY_SHOW_TEXT,
    "show-text",  "Show as Text",
    offsetof(zmapFeatureTypeStyleStruct, showText) ,ZMAPSTYLE_MODE_INVALID, 0, 0, 0, NULL},
  { STYLE_PROP_SUB_FEATURES, STYLE_PARAM_TYPE_SUB_FEATURES, ZMAPSTYLE_PROPERTY_SUB_FEATURES,
    "sub-features",  "Sub-features (glyphs)",
    offsetof(zmapFeatureTypeStyleStruct, sub_features) ,ZMAPSTYLE_MODE_INVALID, 0, 0, 0, NULL},

  { STYLE_PROP_STRAND_SPECIFIC, STYLE_PARAM_TYPE_BOOLEAN, ZMAPSTYLE_PROPERTY_STRAND_SPECIFIC,
    "strand specific", "Strand Specific ?",
    offsetof(zmapFeatureTypeStyleStruct, strand_specific) ,ZMAPSTYLE_MODE_INVALID, 0, 0, 0, NULL},
  { STYLE_PROP_SHOW_REV_STRAND, STYLE_PARAM_TYPE_BOOLEAN, ZMAPSTYLE_PROPERTY_SHOW_REVERSE_STRAND,
    "show-reverse-strand", "Show Rev Strand ?",
    offsetof(zmapFeatureTypeStyleStruct, show_rev_strand) ,ZMAPSTYLE_MODE_INVALID, 0, 0, 0, NULL},
  { STYLE_PROP_HIDE_FWD_STRAND, STYLE_PARAM_TYPE_BOOLEAN, ZMAPSTYLE_PROPERTY_HIDE_FORWARD_STRAND,
    "hide-forward-strand", "Hide Fwd Strand when RevComp'd?",
    offsetof(zmapFeatureTypeStyleStruct, hide_fwd_strand) ,ZMAPSTYLE_MODE_INVALID, 0, 0, 0, NULL},
  { STYLE_PROP_SHOW_ONLY_IN_SEPARATOR, STYLE_PARAM_TYPE_BOOLEAN, ZMAPSTYLE_PROPERTY_SHOW_ONLY_IN_SEPARATOR,
    "only in separator", "Show Only in Separator",
    offsetof(zmapFeatureTypeStyleStruct, show_only_in_separator),ZMAPSTYLE_MODE_INVALID, 0, 0, 0, NULL},
  { STYLE_PROP_DIRECTIONAL_ENDS, STYLE_PARAM_TYPE_BOOLEAN, ZMAPSTYLE_PROPERTY_DIRECTIONAL_ENDS,
    "directional-ends", "Display pointy \"short sides\"",
    offsetof(zmapFeatureTypeStyleStruct, directional_end),ZMAPSTYLE_MODE_INVALID, 0, 0, 0, NULL},

  { STYLE_PROP_FOO, STYLE_PARAM_TYPE_BOOLEAN, ZMAPSTYLE_PROPERTY_FOO,
    "as Foo Canvas Items", "use old technology",
    offsetof(zmapFeatureTypeStyleStruct, foo),ZMAPSTYLE_MODE_INVALID, 0, 0, 0, NULL},

  { STYLE_PROP_FILTER, STYLE_PARAM_TYPE_BOOLEAN, ZMAPSTYLE_PROPERTY_FILTER,
    "filter by score", "filter column by score",
    offsetof(zmapFeatureTypeStyleStruct, filter),ZMAPSTYLE_MODE_INVALID, 0, 0, 0, NULL},

  { STYLE_PROP_OFFSET, STYLE_PARAM_TYPE_DOUBLE, ZMAPSTYLE_PROPERTY_OFFSET,
    "offset contents by x pixels", "offset contents by x pixels",
    offsetof(zmapFeatureTypeStyleStruct, offset), ZMAPSTYLE_MODE_INVALID, 0, 0, 0, NULL},

  { STYLE_PROP_GLYPH_NAME, STYLE_PARAM_TYPE_QUARK, ZMAPSTYLE_PROPERTY_GLYPH_NAME,
    "glyph-name", "Glyph name used to reference glyphs config stanza",
    offsetof(zmapFeatureTypeStyleStruct, mode_data.glyph.glyph_name),ZMAPSTYLE_MODE_GLYPH, 0, 0, 0, NULL},

  { STYLE_PROP_GLYPH_SHAPE, STYLE_PARAM_TYPE_GLYPH_SHAPE, ZMAPSTYLE_PROPERTY_GLYPH_SHAPE,
    "glyph-type", "Type of glyph to show.",
    offsetof(zmapFeatureTypeStyleStruct, mode_data.glyph.glyph), ZMAPSTYLE_MODE_GLYPH, 0, 0, 0, NULL},

  { STYLE_PROP_GLYPH_NAME_5, STYLE_PARAM_TYPE_QUARK, ZMAPSTYLE_PROPERTY_GLYPH_NAME_5,
    "glyph-name for 5' end", "Glyph name used to reference glyphs config stanza",
    offsetof(zmapFeatureTypeStyleStruct, mode_data.glyph.glyph_name_5),ZMAPSTYLE_MODE_GLYPH, 0, 0, 0, NULL},

  { STYLE_PROP_GLYPH_SHAPE_5, STYLE_PARAM_TYPE_GLYPH_SHAPE, ZMAPSTYLE_PROPERTY_GLYPH_SHAPE_5,
    "glyph-type-5", "Type of glyph to show at 5' end.",
    offsetof(zmapFeatureTypeStyleStruct, mode_data.glyph.glyph5), ZMAPSTYLE_MODE_GLYPH, 0, 0, 0, NULL},

  { STYLE_PROP_GLYPH_NAME_5_REV, STYLE_PARAM_TYPE_QUARK, ZMAPSTYLE_PROPERTY_GLYPH_NAME_5_REV,
    "glyph-name for 5' end reverse strand", "Glyph name used to reference glyphs config stanza",
    offsetof(zmapFeatureTypeStyleStruct, mode_data.glyph.glyph_name_5_rev),ZMAPSTYLE_MODE_GLYPH, 0, 0, 0, NULL},

  { STYLE_PROP_GLYPH_SHAPE_5_REV, STYLE_PARAM_TYPE_GLYPH_SHAPE, ZMAPSTYLE_PROPERTY_GLYPH_SHAPE_5_REV,
    "glyph-type-5-rev", "Type of glyph to show at 5' end on reverse strand.",
    offsetof(zmapFeatureTypeStyleStruct, mode_data.glyph.glyph5rev), ZMAPSTYLE_MODE_GLYPH, 0, 0, 0, NULL},

  { STYLE_PROP_GLYPH_NAME_3, STYLE_PARAM_TYPE_QUARK, ZMAPSTYLE_PROPERTY_GLYPH_NAME_3,
    "glyph-name for 3' end", "Glyph name used to reference glyphs config stanza",
    offsetof(zmapFeatureTypeStyleStruct, mode_data.glyph.glyph_name_3),ZMAPSTYLE_MODE_GLYPH, 0, 0, 0, NULL},

  { STYLE_PROP_GLYPH_SHAPE_3, STYLE_PARAM_TYPE_GLYPH_SHAPE, ZMAPSTYLE_PROPERTY_GLYPH_SHAPE_3,
    "glyph-type-3", "Type of glyph to show at 3' end.",
    offsetof(zmapFeatureTypeStyleStruct, mode_data.glyph.glyph3), ZMAPSTYLE_MODE_GLYPH, 0, 0, 0, NULL},

  { STYLE_PROP_GLYPH_NAME_3_REV, STYLE_PARAM_TYPE_QUARK, ZMAPSTYLE_PROPERTY_GLYPH_NAME_3_REV,
    "glyph-name for 3' end reverse strand", "Glyph name used to reference glyphs config stanza",
    offsetof(zmapFeatureTypeStyleStruct, mode_data.glyph.glyph_name_3_rev),ZMAPSTYLE_MODE_GLYPH, 0, 0, 0, NULL},

  { STYLE_PROP_GLYPH_SHAPE_3_REV, STYLE_PARAM_TYPE_GLYPH_SHAPE, ZMAPSTYLE_PROPERTY_GLYPH_SHAPE_3_REV,
    "glyph-type-3-rev", "Type of glyph to show at 3' end on reverse strand.",
    offsetof(zmapFeatureTypeStyleStruct, mode_data.glyph.glyph3rev), ZMAPSTYLE_MODE_GLYPH, 0, 0, 0, NULL},

  { STYLE_PROP_GLYPH_ALT_COLOURS, STYLE_PARAM_TYPE_COLOUR,ZMAPSTYLE_PROPERTY_GLYPH_ALT_COLOURS,
    "alternate glyph colour", "Colours used to show glyphs when below thrashold.",
    offsetof(zmapFeatureTypeStyleStruct, mode_data.glyph.glyph_alt_colours), ZMAPSTYLE_MODE_GLYPH,
    0, 0, 0, NULL},

  { STYLE_PROP_GLYPH_THRESHOLD, STYLE_PARAM_TYPE_UINT, ZMAPSTYLE_PROPERTY_GLYPH_THRESHOLD,
    "glyph-threshold", "Glyph threshold for alternate coloura",
    offsetof(zmapFeatureTypeStyleStruct, mode_data.glyph.glyph_threshold) ,ZMAPSTYLE_MODE_GLYPH, 0, 0, 0, NULL},

  { STYLE_PROP_GLYPH_STRAND, STYLE_PARAM_TYPE_GLYPH_STRAND, ZMAPSTYLE_PROPERTY_GLYPH_STRAND,
    "glyph-strand", "What to do for the reverse strand",
    offsetof(zmapFeatureTypeStyleStruct, mode_data.glyph.glyph_strand) ,ZMAPSTYLE_MODE_GLYPH, 0, 0, 0, NULL},

  { STYLE_PROP_GLYPH_ALIGN, STYLE_PARAM_TYPE_GLYPH_ALIGN, ZMAPSTYLE_PROPERTY_GLYPH_ALIGN,
    "glyph-align", "where to centre the glyph",
    offsetof(zmapFeatureTypeStyleStruct, mode_data.glyph.glyph_align) ,ZMAPSTYLE_MODE_GLYPH, 0, 0, 0, NULL},



  // mode dependant data

  { STYLE_PROP_GRAPH_MODE, STYLE_PARAM_TYPE_GRAPH_MODE, ZMAPSTYLE_PROPERTY_GRAPH_MODE,
    "graph-mode", "Graph Mode",
    offsetof(zmapFeatureTypeStyleStruct, mode_data.graph.mode) ,ZMAPSTYLE_MODE_GRAPH, 0, 0, 0, NULL},
  { STYLE_PROP_GRAPH_BASELINE, STYLE_PARAM_TYPE_DOUBLE, ZMAPSTYLE_PROPERTY_GRAPH_BASELINE,
    "graph baseline", "Sets the baseline for graph values.",
    offsetof(zmapFeatureTypeStyleStruct, mode_data.graph.baseline),ZMAPSTYLE_MODE_GRAPH, 0, 0, 0, NULL},
  { STYLE_PROP_GRAPH_SCALE, STYLE_PARAM_TYPE_SCALE, ZMAPSTYLE_PROPERTY_GRAPH_SCALE,
    "graph-scale", "Graph Scaling",
    offsetof(zmapFeatureTypeStyleStruct, mode_data.graph.scale), ZMAPSTYLE_MODE_GRAPH, 0, 0, 0, NULL},
  { STYLE_PROP_GRAPH_FILL, STYLE_PARAM_TYPE_BOOLEAN, ZMAPSTYLE_PROPERTY_GRAPH_FILL,
    "graph-fill", "Graph fill mode",
    offsetof(zmapFeatureTypeStyleStruct, mode_data.graph.fill) ,ZMAPSTYLE_MODE_GRAPH, 0, 0, 0, NULL},
  { STYLE_PROP_GRAPH_DENSITY, STYLE_PARAM_TYPE_BOOLEAN, ZMAPSTYLE_PROPERTY_GRAPH_DENSITY,
    "graph-density", "Density plot",
    offsetof(zmapFeatureTypeStyleStruct, mode_data.graph.density) ,ZMAPSTYLE_MODE_GRAPH, 0, 0, 0, NULL},
  { STYLE_PROP_GRAPH_DENSITY_FIXED, STYLE_PARAM_TYPE_BOOLEAN, ZMAPSTYLE_PROPERTY_GRAPH_DENSITY_FIXED,
    "graph-density-fixed", "anchor bins to pixel boundaries",
    offsetof(zmapFeatureTypeStyleStruct, mode_data.graph.fixed) ,ZMAPSTYLE_MODE_GRAPH, 0, 0, 0, NULL},
  { STYLE_PROP_GRAPH_DENSITY_MIN_BIN, STYLE_PARAM_TYPE_UINT, ZMAPSTYLE_PROPERTY_GRAPH_DENSITY_MIN_BIN,
    "graph-density-min-bin", "min bin size in pixels",
    offsetof(zmapFeatureTypeStyleStruct, mode_data.graph.min_bin) ,ZMAPSTYLE_MODE_GRAPH, 0, 0, 0, NULL},
  { STYLE_PROP_GRAPH_DENSITY_STAGGER, STYLE_PARAM_TYPE_UINT, ZMAPSTYLE_PROPERTY_GRAPH_DENSITY_STAGGER,
    "graph-density-stagger", "featureset/ column offset",
    offsetof(zmapFeatureTypeStyleStruct, mode_data.graph.stagger) ,ZMAPSTYLE_MODE_GRAPH, 0, 0, 0, NULL},
  { STYLE_PROP_GRAPH_COLOURS, STYLE_PARAM_TYPE_COLOUR, ZMAPSTYLE_PROPERTY_GRAPH_COLOURS,
    "graph colours", "Colours used to show the various types of graph.",
    offsetof(zmapFeatureTypeStyleStruct, mode_data.graph.colours), ZMAPSTYLE_MODE_GRAPH, 0, 0, 0, NULL},

  { STYLE_PROP_ALIGNMENT_PARSE_GAPS, STYLE_PARAM_TYPE_BOOLEAN, ZMAPSTYLE_PROPERTY_ALIGNMENT_PARSE_GAPS,
    "parse gaps", "Parse Gaps ?",
    offsetof(zmapFeatureTypeStyleStruct, mode_data.alignment.parse_gaps) ,ZMAPSTYLE_MODE_ALIGNMENT, 0, 0, 0, NULL},
  { STYLE_PROP_ALIGNMENT_SHOW_GAPS, STYLE_PARAM_TYPE_BOOLEAN, ZMAPSTYLE_PROPERTY_ALIGNMENT_SHOW_GAPS,
    "show gaps", "Show Gaps ?",
    offsetof(zmapFeatureTypeStyleStruct, mode_data.alignment.show_gaps) ,ZMAPSTYLE_MODE_ALIGNMENT,
    0, 0, 0, NULL},
  { STYLE_PROP_ALIGNMENT_ALWAYS_GAPPED, STYLE_PARAM_TYPE_BOOLEAN, ZMAPSTYLE_PROPERTY_ALIGNMENT_ALWAYS_GAPPED,
    "always gapped", "Always Gapped ?",
    offsetof(zmapFeatureTypeStyleStruct, mode_data.alignment.always_gapped) ,ZMAPSTYLE_MODE_ALIGNMENT ,
    0, 0, 0, NULL},
  { STYLE_PROP_ALIGNMENT_UNIQUE, STYLE_PARAM_TYPE_BOOLEAN, ZMAPSTYLE_PROPERTY_ALIGNMENT_UNIQUE,
    "unique", "Don't display same name as joined up",
    offsetof(zmapFeatureTypeStyleStruct, mode_data.alignment.unique) ,ZMAPSTYLE_MODE_ALIGNMENT , 0, 0, 0, NULL},
  { STYLE_PROP_ALIGNMENT_BETWEEN_ERROR,STYLE_PARAM_TYPE_UINT, ZMAPSTYLE_PROPERTY_ALIGNMENT_JOIN_ALIGN,
    "alignment between error", "Allowable alignment error between HSP's",
    offsetof(zmapFeatureTypeStyleStruct, mode_data.alignment.between_align_error)  ,ZMAPSTYLE_MODE_ALIGNMENT,
    0, 0, 0, NULL},
  { STYLE_PROP_ALIGNMENT_ALLOW_MISALIGN, STYLE_PARAM_TYPE_BOOLEAN, ZMAPSTYLE_PROPERTY_ALIGNMENT_ALLOW_MISALIGN,
    "Allow misalign", "Allow match -> ref sequences to be different lengths.",
    offsetof(zmapFeatureTypeStyleStruct, mode_data.alignment.allow_misalign)  ,ZMAPSTYLE_MODE_ALIGNMENT,
    0, 0, 0, NULL},
  { STYLE_PROP_ALIGNMENT_PFETCHABLE, STYLE_PARAM_TYPE_BOOLEAN, ZMAPSTYLE_PROPERTY_ALIGNMENT_PFETCHABLE,
    "Pfetchable alignments", "Use pfetch proxy to get alignments ?",
    offsetof(zmapFeatureTypeStyleStruct, mode_data.alignment.pfetchable)  ,ZMAPSTYLE_MODE_ALIGNMENT,
    0, 0, 0, NULL},
  { STYLE_PROP_ALIGNMENT_BLIXEM, STYLE_PARAM_TYPE_BLIXEM, ZMAPSTYLE_PROPERTY_ALIGNMENT_BLIXEM,
    "Blixemable alignments","Use blixem to view sequence of alignments ?",
    offsetof(zmapFeatureTypeStyleStruct, mode_data.alignment.blixem_type)  ,ZMAPSTYLE_MODE_ALIGNMENT,
    0, 0, 0, NULL},
  { STYLE_PROP_ALIGNMENT_PERFECT_COLOURS, STYLE_PARAM_TYPE_COLOUR, ZMAPSTYLE_PROPERTY_ALIGNMENT_PERFECT_COLOURS,
    "perfect alignment indicator colour", "Colours used to show two alignments have exactly contiguous coords.",
    offsetof(zmapFeatureTypeStyleStruct, mode_data.alignment.perfect)  ,ZMAPSTYLE_MODE_ALIGNMENT,
    0, 0, 0, NULL},
  { STYLE_PROP_ALIGNMENT_COLINEAR_COLOURS, STYLE_PARAM_TYPE_COLOUR, ZMAPSTYLE_PROPERTY_ALIGNMENT_COLINEAR_COLOURS,
    "colinear alignment indicator colour", "Colours used to show two alignments have gapped contiguous coords.",
    offsetof(zmapFeatureTypeStyleStruct, mode_data.alignment.colinear)  ,ZMAPSTYLE_MODE_ALIGNMENT,
    0, 0, 0, NULL},
  { STYLE_PROP_ALIGNMENT_NONCOLINEAR_COLOURS, STYLE_PARAM_TYPE_COLOUR, ZMAPSTYLE_PROPERTY_ALIGNMENT_NONCOLINEAR_COLOURS,
    "noncolinear alignment indicator colour", "Colours used to show two alignments have overlapping coords.",
    offsetof(zmapFeatureTypeStyleStruct, mode_data.alignment.noncolinear)  ,ZMAPSTYLE_MODE_ALIGNMENT,
    0, 0, 0, NULL},
  { STYLE_PROP_ALIGNMENT_UNMARKED_COLINEAR, STYLE_PARAM_TYPE_COLDISP, ZMAPSTYLE_PROPERTY_ALIGNMENT_UNMARKED_COLINEAR,
    "paint colinear lines when unmarked", "paint colinear lines when unmarked ?",
    offsetof(zmapFeatureTypeStyleStruct, mode_data.alignment.unmarked_colinear), ZMAPSTYLE_MODE_ALIGNMENT,
    0, 0, 0, NULL},
  { STYLE_PROP_ALIGNMENT_GAP_COLOURS, STYLE_PARAM_TYPE_COLOUR, ZMAPSTYLE_PROPERTY_ALIGNMENT_GAP_COLOURS,
    "gap between spilt read", "Colours used to show gap between two parts of a split read.",
    offsetof(zmapFeatureTypeStyleStruct, mode_data.alignment.perfect)  ,ZMAPSTYLE_MODE_ALIGNMENT, 0, 0, 0, NULL},
  { STYLE_PROP_ALIGNMENT_COMMON_COLOURS, STYLE_PARAM_TYPE_COLOUR, ZMAPSTYLE_PROPERTY_ALIGNMENT_COMMON_COLOURS,
    "common part of squashed split read", "Colours used to show part of a squashed split read that is common to all source features.",
    offsetof(zmapFeatureTypeStyleStruct, mode_data.alignment.colinear)  ,ZMAPSTYLE_MODE_ALIGNMENT,
    0, 0, 0, NULL},
  { STYLE_PROP_ALIGNMENT_MIXED_COLOURS, STYLE_PARAM_TYPE_COLOUR, ZMAPSTYLE_PROPERTY_ALIGNMENT_MIXED_COLOURS,
    "mixed part of squashed split read that", "Colours used to show  part of a squashed split read that is not common to all source features.",
    offsetof(zmapFeatureTypeStyleStruct, mode_data.alignment.noncolinear)  ,ZMAPSTYLE_MODE_ALIGNMENT,
    0, 0, 0, NULL},
  { STYLE_PROP_ALIGNMENT_MASK_SETS, STYLE_PARAM_TYPE_QUARK_LIST_ID, ZMAPSTYLE_PROPERTY_ALIGNMENT_MASK_SETS,
    "mask featureset against others", "mask featureset against others",
    offsetof(zmapFeatureTypeStyleStruct, mode_data.alignment.mask_sets), ZMAPSTYLE_MODE_ALIGNMENT,
    0, 0, 0, NULL},
  { STYLE_PROP_ALIGNMENT_SQUASH, STYLE_PARAM_TYPE_BOOLEAN, ZMAPSTYLE_PROPERTY_ALIGNMENT_SQUASH,
    "squash overlapping split reads into one", "squash overlapping split reads into one",
    offsetof(zmapFeatureTypeStyleStruct, mode_data.alignment.squash),ZMAPSTYLE_MODE_ALIGNMENT, 0, 0, 0, NULL},
  { STYLE_PROP_ALIGNMENT_JOIN_OVERLAP, STYLE_PARAM_TYPE_UINT, ZMAPSTYLE_PROPERTY_ALIGNMENT_JOIN_OVERLAP,
    "join overlapping reads into one", "join overlapping reads into one",
    offsetof(zmapFeatureTypeStyleStruct, mode_data.alignment.join_overlap),ZMAPSTYLE_MODE_ALIGNMENT,
    0, 0, 0, NULL},
  { STYLE_PROP_ALIGNMENT_JOIN_THRESHOLD, STYLE_PARAM_TYPE_UINT, ZMAPSTYLE_PROPERTY_ALIGNMENT_JOIN_THRESHOLD,
    "allow bases around splice junction when joining", "allow bases around splice junction when joining",
    offsetof(zmapFeatureTypeStyleStruct, mode_data.alignment.join_overlap),ZMAPSTYLE_MODE_ALIGNMENT,
    0, 0, 0, NULL},
  { STYLE_PROP_ALIGNMENT_JOIN_MAX, STYLE_PARAM_TYPE_UINT, ZMAPSTYLE_PROPERTY_ALIGNMENT_JOIN_MAX,
    "join overlapping reads into one", "join overlapping reads into one",
    offsetof(zmapFeatureTypeStyleStruct, mode_data.alignment.join_max),ZMAPSTYLE_MODE_ALIGNMENT, 0, 0, 0, NULL},

  { STYLE_PROP_TRANSCRIPT_TRUNC_LEN, STYLE_PARAM_TYPE_DOUBLE, ZMAPSTYLE_PROPERTY_TRANSCRIPT_TRUNC_LEN,
    "show dotted intron at edge of partial trancript", "show dotted intron at edge of partial trancript",
    offsetof(zmapFeatureTypeStyleStruct, mode_data.transcript.truncated_intron_length),ZMAPSTYLE_MODE_TRANSCRIPT,
    0, 0, 0, NULL},


  { STYLE_PROP_SEQUENCE_NON_CODING_COLOURS, STYLE_PARAM_TYPE_COLOUR, ZMAPSTYLE_PROPERTY_SEQUENCE_NON_CODING_COLOURS,
    "non-coding exon region colour", "Colour used to highlight UTR section of an exon.",
    offsetof(zmapFeatureTypeStyleStruct, mode_data.sequence.non_coding), ZMAPSTYLE_MODE_SEQUENCE, 0, 0, 0, NULL},
  { STYLE_PROP_SEQUENCE_CODING_COLOURS, STYLE_PARAM_TYPE_COLOUR, ZMAPSTYLE_PROPERTY_SEQUENCE_CODING_COLOURS,
    "coding exon region colour", "Colour used to highlight coding section of an exon.",
    offsetof(zmapFeatureTypeStyleStruct, mode_data.sequence.coding), ZMAPSTYLE_MODE_SEQUENCE, 0, 0, 0, NULL},
  { STYLE_PROP_SEQUENCE_SPLIT_CODON_5_COLOURS, STYLE_PARAM_TYPE_COLOUR, ZMAPSTYLE_PROPERTY_SEQUENCE_SPLIT_CODON_5_COLOURS,
    "coding exon split codon colour", "Colour used to highlight split codon 5' coding section of an exon.",
    offsetof(zmapFeatureTypeStyleStruct, mode_data.sequence.split_codon_5), ZMAPSTYLE_MODE_SEQUENCE,
    0, 0, 0, NULL},
  { STYLE_PROP_SEQUENCE_SPLIT_CODON_3_COLOURS, STYLE_PARAM_TYPE_COLOUR, ZMAPSTYLE_PROPERTY_SEQUENCE_SPLIT_CODON_3_COLOURS,
    "coding exon split codon colour", "Colour used to highlight split codon 3' coding section of an exon.",
    offsetof(zmapFeatureTypeStyleStruct, mode_data.sequence.split_codon_3), ZMAPSTYLE_MODE_SEQUENCE,
    0, 0, 0, NULL},
  { STYLE_PROP_SEQUENCE_IN_FRAME_CODING_COLOURS, STYLE_PARAM_TYPE_COLOUR, ZMAPSTYLE_PROPERTY_SEQUENCE_IN_FRAME_CODING_COLOURS,
    "in-frame coding exon region colour", "Colour used to highlight coding section of an exon that is in frame.",
    offsetof(zmapFeatureTypeStyleStruct, mode_data.sequence.in_frame_coding), ZMAPSTYLE_MODE_SEQUENCE,
    0, 0, 0, NULL},
  { STYLE_PROP_SEQUENCE_START_CODON_COLOURS, STYLE_PARAM_TYPE_COLOUR, ZMAPSTYLE_PROPERTY_SEQUENCE_START_CODON_COLOURS,
    "start codon colour", "Colour used to highlight start codon.",
    offsetof(zmapFeatureTypeStyleStruct, mode_data.sequence.start_codon), ZMAPSTYLE_MODE_SEQUENCE,
    0, 0, 0, NULL},
  { STYLE_PROP_SEQUENCE_STOP_CODON_COLOURS, STYLE_PARAM_TYPE_COLOUR, ZMAPSTYLE_PROPERTY_SEQUENCE_STOP_CODON_COLOURS,
    "stop codon colour", "Colour used to highlight stop codon.",
    offsetof(zmapFeatureTypeStyleStruct, mode_data.sequence.stop_codon), ZMAPSTYLE_MODE_SEQUENCE, 0, 0, 0, NULL},

  { STYLE_PROP_TRANSCRIPT_CDS_COLOURS, STYLE_PARAM_TYPE_COLOUR, ZMAPSTYLE_PROPERTY_TRANSCRIPT_CDS_COLOURS,
    "CDS colours", "Colour used to CDS section of a transcript.",
    offsetof(zmapFeatureTypeStyleStruct, mode_data.transcript.CDS_colours), ZMAPSTYLE_MODE_TRANSCRIPT,
    0, 0, 0, NULL},

  { STYLE_PROP_ASSEMBLY_PATH_NON_COLOURS, STYLE_PARAM_TYPE_COLOUR, ZMAPSTYLE_PROPERTY_ASSEMBLY_PATH_NON_COLOURS,
    "non-path colours", "Colour used for unused part of an assembly path sequence.",
    offsetof(zmapFeatureTypeStyleStruct, mode_data.assembly_path.non_path_colours),
    ZMAPSTYLE_MODE_ASSEMBLY_PATH , 0, 0, 0, NULL},

  { STYLE_PROP_TEXT_FONT, STYLE_PARAM_TYPE_STRING, ZMAPSTYLE_PROPERTY_TEXT_FONT,
    "Text Font", "Font to draw text with.",
    offsetof(zmapFeatureTypeStyleStruct, mode_data.text.font)  ,ZMAPSTYLE_MODE_TEXT, 0, 0, 0, NULL}

  /* No guard entry ?? */

} ;




/* Class pointer for styles. */
static GObjectClass *style_parent_class_G ;

static GQuark splice_style_id_G = 0 ;






// G_BOXED data type for glyph styles
// defined here as glyphs include styles not versa vice
// can we do a G_OBJECT_TYPE() on these to check??

gpointer glyph_shape_copy(gpointer src)
{
  ZMapStyleGlyphShape dest = NULL;

  dest = g_new0(ZMapStyleGlyphShapeStruct,1);
  memcpy((void *) dest,(void *) src,sizeof(ZMapStyleGlyphShapeStruct));

  return(dest);
}

void glyph_shape_free(gpointer thing)
{
  g_free(thing);
}




/* 
 *                  External Interface Routines
 */



GType zMapStyleGlyphShapeGetType(void)
{
  static GType type = 0 ;

  if (!type)
    {
      type = g_boxed_type_register_static("glyph-shape",glyph_shape_copy,glyph_shape_free) ;
    }

  return type ;
}




/*!
 * The Style is now a GObject, this function returns the class "type" of the
 * style in the GObject sense.
 *
 * @return  GType         The Style GObject type.
 *  */
GType zMapFeatureTypeStyleGetType(void)
{
  static GType type = 0;

  if (type == 0)
    {
      static const GTypeInfo info =
	{
	  sizeof (zmapFeatureTypeStyleClass),
	  (GBaseInitFunc)      NULL,
	  (GBaseFinalizeFunc)  NULL,
	  (GClassInitFunc)     zmap_feature_type_style_class_init,
	  (GClassFinalizeFunc) NULL,
	  NULL /* class_data */,
	  sizeof (zmapFeatureTypeStyleStruct),
	  0 /* n_preallocs */,
	  (GInstanceInitFunc)  zmap_feature_type_style_init,
	  NULL
	};

      type = g_type_register_static (G_TYPE_OBJECT,
				     "ZMapFeatureTypeStyle",
				     &info, (GTypeFlags)0);

      /* try to avoid quarking this for every feature..... */
      splice_style_id_G = g_quark_from_string(ZMAPSTYLE_LEGACY_3FRAME);
    }

  return type;

}


ZMapFeatureTypeStyle zMapStyleCreate(char *name, char *description)
{
  ZMapFeatureTypeStyle style = NULL ;
  GParameter params[2] ;
  guint num_params ;

  if (!(name && *name && (!description || *description)) ) 
    return style ;

  /* Reset params memory.... */
  memset(&params, 0, sizeof(params)) ;
  num_params = 0 ;

  g_value_init(&(params[0].value), G_TYPE_STRING) ;
  params[0].name = "name" ;
  g_value_set_string(&(params[0].value), name) ;
  num_params++ ;

  if (description && *description)
    {
      g_value_init(&(params[1].value), G_TYPE_STRING) ;
      params[1].name = "description" ;
      g_value_set_string(&(params[1].value), description) ;
      num_params++ ;
    }

  style = styleCreate(num_params, params) ;

  return style ;
}



ZMapFeatureTypeStyle zMapStyleCreateV(guint n_parameters, GParameter *parameters)
{
  ZMapFeatureTypeStyle style = NULL;

  if ((style = styleCreate(n_parameters, parameters)))
    {

      /* should be in styleCreate function surely..... */
      if (style->mode ==ZMAPSTYLE_MODE_BASIC || style->mode == ZMAPSTYLE_MODE_ALIGNMENT)
	{
	  /* default summarise to 1000 to get round lack of configuration, can always set to zero if wanted */
	  if (!zMapStyleIsPropertySetId(style,STYLE_PROP_SUMMARISE))
	    {
	      zmapStyleSetIsSet(style,STYLE_PROP_SUMMARISE);
	      style->summarise = 1000.0 ;
	    }
	}
    }

  return style ;
}



/*
 * return a safe copy of src.
 * we could be dumb and memcpy the whole struct and then duplicate strings and other ref'd data
 * but this way is future proof as we do each param by data type
 * see also zMapStyleMerge()
 */
ZMapFeatureTypeStyle zMapFeatureStyleCopy(ZMapFeatureTypeStyle src)
{
  ZMapFeatureTypeStyle dest = NULL ;
  ZMapStyleParam param = zmapStyleParams_G ;
  int i ;
  gboolean status = TRUE ;


  zMapReturnValIfFailSafe((ZMAP_IS_FEATURE_STYLE(src)), dest) ;

  dest = g_object_new(ZMAP_TYPE_FEATURE_STYLE, NULL) ;

  for (i = 1 ; i < _STYLE_PROP_N_ITEMS ; i++, param++)
    {
      if (zMapStyleIsPropertySetId(src, param->id)
          && !(status = styleMergeParam(dest, src, param->id)))
        {
          zMapLogCritical("Copy of style %s failed.", g_quark_to_string(src->original_id)) ;

          break ;
        }
      
#ifdef ED_G_NEVER_INCLUDE_THIS_CODE
      /* Big change so leaving this code in until I've tested further..... */

      if (zMapStyleIsPropertySetId(src, param->id))      // something to copy?
        {

          switch(param->type)
            {
            case STYLE_PARAM_TYPE_STRING:
              {
                gchar **srcstr, **dststr;

                srcstr = (gchar **) (((void *) src) + param->offset);
                dststr = (gchar **) (((void *) dest) + param->offset);

                *dststr = g_strdup(*srcstr);

                break;
              }
            case STYLE_PARAM_TYPE_QUARK_LIST_ID:
              {
                GList **sl,**dl;

                sl = (GList **) (((void *) src) + param->offset);
                dl = (GList **) (((void *) dest) + param->offset);
                *dl = g_list_copy(*sl);   // ok as the list is shallow
                break;
              }

            case STYLE_PARAM_TYPE_COLOUR:
	      // included explicitly to flag up that it has internal is_set flags
	      // merge handles this differently but copy is ok
            case STYLE_PARAM_TYPE_FLAGS:
	      // copy this as normal, then we don't have to set the bits one by one
	    default:
              {
                void *srcval,*dstval;

                srcval = ((void *) src) + param->offset;
                dstval = ((void *) dest) + param->offset;

                memcpy(dstval,srcval,param->size);

                break;
              }
            }


          /* Um....does this not need doing ??....not sure.... */
	  //          zmapStyleSetIsSet(curr_style,param->id);
        }
#endif /* ED_G_NEVER_INCLUDE_THIS_CODE */

    }

  if (!status)
    {
      zMapStyleDestroy(dest) ;
      dest = NULL ;
    }

  return dest ;
}





void zMapStyleDestroy(ZMapFeatureTypeStyle style)
{
  g_object_unref(G_OBJECT(style));

  return ;
}




static void zmap_feature_type_style_dispose (GObject *object)
{
  GObjectClass *parent_class = G_OBJECT_CLASS(style_parent_class_G);
  ZMapFeatureTypeStyle style = ZMAP_FEATURE_STYLE(object);

  if(zMapStyleIsPropertySetId(style,STYLE_PROP_ALIGNMENT_MASK_SETS) && style->mode_data.alignment.mask_sets)
    {
      g_list_free(style->mode_data.alignment.mask_sets);
      style->mode_data.alignment.mask_sets = NULL;
    }

  if (parent_class->dispose)
    (*parent_class->dispose)(object);

  return ;
}

static void zmap_feature_type_style_finalize(GObject *object)
{
  ZMapFeatureTypeStyle style = ZMAP_FEATURE_STYLE(object);
  GObjectClass *parent_class = G_OBJECT_CLASS(style_parent_class_G);

  if (style->description)
    g_free(style->description);
  style->description = NULL;

  if (parent_class->finalize)
    (*parent_class->finalize)(object);

  return ;
}




/*!
 * This is just like g_object_get() except that it returns a boolean
 * to indicate success or failure. Note that if you supply several
 * properties you will need to look in the logs to see which one failed.
 *
 * @param   style          The style.
 * @param   first_property_name  The start of the property name/variable pointers list
 *                               (see g_object_get() for format of list).
 * @return  gboolean       TRUE if all properties retrieved, FALSE otherwise.
 *  */
gboolean zMapStyleGet(ZMapFeatureTypeStyle style, char *first_property_name, ...)
{
  gboolean result = FALSE ;
  va_list args1, args2 ;

  /* Our zmap_feature_type_style_get_property() function will return whether it's suceeded
   * in this variable BUT we must init it to FALSE because if g_object_get() detects an error
   * it will return _before_ our get function is run. */
  g_object_set_data(G_OBJECT(style), ZMAPSTYLE_OBJ_RC, GINT_TO_POINTER(result)) ;

  va_start(args1, first_property_name) ;
  G_VA_COPY(args2, args1) ;

  g_object_get_valist(G_OBJECT(style), first_property_name, args2) ;

  va_end(args1) ;
  va_end(args2) ;

  result = GPOINTER_TO_INT(g_object_get_data(G_OBJECT(style), ZMAPSTYLE_OBJ_RC)) ;

  return result ;
}


/* This is just like g_object_set() except that it returns a boolean
 * to indicate success or failure. Note that if you supply several
 * properties you will need to look in the logs to see which one failed.
 *
 * @param   style          The style.
 * @param   first_property_name  The start of the property name/variable list
 *                               (see g_object_set() for format of list).
 * @return  gboolean       TRUE if all properties set, FALSE otherwise.
 *  */
gboolean zMapStyleSet(ZMapFeatureTypeStyle style, char *first_property_name, ...)
{
  gboolean result = FALSE ;
  va_list args1, args2 ;

  /* Our zmap_feature_type_style_set_property() function will return whether it's suceeded
   * in this variable BUT we must init it to FALSE because if g_object_set() detects an error
   * it will return _before_ our set function is run. */
  g_object_set_data(G_OBJECT(style), ZMAPSTYLE_OBJ_RC, GINT_TO_POINTER(result)) ;

  va_start(args1, first_property_name) ;
  G_VA_COPY(args2, args1) ;

  g_object_set_valist(G_OBJECT(style), first_property_name, args2) ;

  va_end(args1) ;
  va_end(args2) ;

  result = GPOINTER_TO_INT(g_object_get_data(G_OBJECT(style), ZMAPSTYLE_OBJ_RC)) ;

  return result ;
}


/* Copy a single property from one style to the another. 
 * Returns TRUE if the property is set in src_style and could be merged in to dest_style, FALSE
 * otherwise.
 * Note, caller does not have to check whether the property is set in src_style as this function
 * does that anyway.
 */
gboolean zMapStyleMergeProperty(ZMapFeatureTypeStyle dest_style, ZMapFeatureTypeStyle src_style, ZMapStyleParamId id)
{
  gboolean result = FALSE ;
  ZMapStyleParam param ;

  zMapReturnValIfFailSafe((ZMAP_IS_FEATURE_STYLE(dest_style) && ZMAP_IS_FEATURE_STYLE(src_style)
                           && PARAM_ID_IS_VALID(id)
                           && zMapStyleIsPropertySetId(src_style, id)), result) ;

  param = &zmapStyleParams_G[id] ;

  result = styleMergeParam(dest_style, src_style, id) ;

  return result ;
}


gboolean zMapStyleIsPropertySet(ZMapFeatureTypeStyle style, char *property_name)
{
  gboolean is_set = FALSE ;
  GParamSpec *pspec ;
  ZMapStyleParam param;

  if (!(pspec = g_object_class_find_property(G_OBJECT_CLASS(ZMAP_FEATURE_STYLE_GET_CLASS(style)), property_name)))
    {
      zMapLogCritical("Style \"%s\", unknown property \"%s\"", zMapStyleGetName(style), property_name) ;
    }
  else
    {
      param = &zmapStyleParams_G [pspec->param_id];
      if((style->is_set[param->flag_ind] & param->flag_bit))
        is_set = TRUE;
    }
  return(is_set);
}


gboolean zMapStyleIsPropertySetId(ZMapFeatureTypeStyle style, ZMapStyleParamId id)
{
  gboolean is_set = FALSE ;
  ZMapStyleParam param;

  param = &zmapStyleParams_G [id];
  if(style && (style->is_set[param->flag_ind] & param->flag_bit))
    is_set = TRUE;

  return(is_set);
}


// this could be done as a macro and  the assignment included
// if we are brave enough to match up the param flag_ind/bit and macro


void zmapStyleSetIsSet(ZMapFeatureTypeStyle style, ZMapStyleParamId id)
{
  ZMapStyleParam param;

  param = &zmapStyleParams_G [id];
  style->is_set[param->flag_ind] |= param->flag_bit;
}

void zmapStyleUnsetIsSet(ZMapFeatureTypeStyle style, ZMapStyleParamId id)
{
  ZMapStyleParam param;

  param = &zmapStyleParams_G [id];
  style->is_set[param->flag_ind] &= ~param->flag_bit;
}

/* Converts a numerical paramid to it's corresponding string name. */
const char *zmapStyleParam2Name(ZMapStyleParamId id)
{
  char *param_name = NULL ;

  zMapReturnValIfFailSafe((PARAM_ID_IS_VALID(id)), param_name) ;

  param_name = zmapStyleParams_G[STYLE_PROP_MIN_SCORE].name ;

  return param_name ;
}



/*!
 * Does a case <i>insensitive</i> comparison of the style name and
 * the supplied name, return TRUE if they are the same.
 *
 * @param   style          The style.
 * @param   name           The name to be compared..
 * @return  gboolean       TRUE if the names are the same.
 *  */
gboolean zMapStyleNameCompare(ZMapFeatureTypeStyle style, char *name)
{
  gboolean result = FALSE ;

  if (!style || !name || !*name) 
    return result ;

  if (g_ascii_strcasecmp(g_quark_to_string(style->original_id), name) == 0)
    result = TRUE ;

  return result ;
}


/* Checks a style to see if it relates to a "real" feature, i.e. not a Meta or
 * or glyph like feature.
 *
 * Function returns FALSE if feature is not a real feature, TRUE otherwise.
 *  */
gboolean zMapStyleIsTrueFeature(ZMapFeatureTypeStyle style)
{
  gboolean valid = FALSE ;

  switch (style->mode)
    {
    case ZMAPSTYLE_MODE_BASIC:
    case ZMAPSTYLE_MODE_TRANSCRIPT:
    case ZMAPSTYLE_MODE_ALIGNMENT:

#ifdef ED_G_NEVER_INCLUDE_THIS_CODE
    case ZMAPSTYLE_MODE_RAW_SEQUENCE:
    case ZMAPSTYLE_MODE_PEP_SEQUENCE:
#endif /* ED_G_NEVER_INCLUDE_THIS_CODE */
    case ZMAPSTYLE_MODE_SEQUENCE:

    case ZMAPSTYLE_MODE_ASSEMBLY_PATH:
      {
	valid = TRUE ;
	break ;
      }
    default:
      {
	break ;
      }
    }

  return valid ;
}


/* Checks style mode to see if it is one of the drawable types. */
gboolean zMapStyleHasDrawableMode(ZMapFeatureTypeStyle style)
{
  gboolean is_drawable = FALSE ;

  if (style->mode > ZMAPSTYLE_MODE_INVALID && style->mode < ZMAPSTYLE_MODE_META)
    is_drawable = TRUE ;

  return is_drawable ;
}


/* Checks a style to see if it contains the minimum necessary to be drawn,
 * we need this function because we no longer allow defaults because we
 * we want to do inheritance.
 *
 * Function returns FALSE if there style is not valid and the GError says
 * what the problem was.
 *  */
/* (mh17) NOTE this function is only called from obscure places and is not run for the majority of drawing operations
 * so attempting to add style defaults here is doomed to failure
 */
gboolean zMapStyleIsDrawable(ZMapFeatureTypeStyle style, GError **error)
{
  gboolean valid = FALSE ; 
  GQuark domain ;
  gint code = 0 ;
  char *message ;

  if (!(style && error && !(*error)) ) 
    return valid ;

  valid = TRUE ; 

  domain = g_quark_from_string("ZmapStyle") ;

  /* These are the absolute basic requirements without which we can't display something.... */
  if (valid && (style->original_id == ZMAPSTYLE_NULLQUARK || style->unique_id == ZMAPSTYLE_NULLQUARK))
    {
      valid = FALSE ;
      code = 1 ;
      message = g_strdup_printf("Bad style ids, original: %d, unique: %d.",
				style->original_id, style->unique_id) ;
    }

  if (valid && !zMapStyleIsPropertySetId(style,STYLE_PROP_MODE))
    {
      valid = FALSE ;
      code = 2 ;
      message = g_strdup("Style mode not set.") ;
    }

  if (valid && !zMapStyleIsPropertySetId(style,STYLE_PROP_COLUMN_DISPLAY_MODE))
    {
      valid = FALSE ;
      code = 6 ;
      message = g_strdup("Style display_state not set.") ;
    }

  /* Check modes/sub modes. */
  if (valid)
    {
      switch (style->mode)
	{
	case ZMAPSTYLE_MODE_BASIC:
	case ZMAPSTYLE_MODE_TRANSCRIPT:
	case ZMAPSTYLE_MODE_ALIGNMENT:
	case ZMAPSTYLE_MODE_ASSEMBLY_PATH:

#ifdef ED_G_NEVER_INCLUDE_THIS_CODE
	case ZMAPSTYLE_MODE_RAW_SEQUENCE:
	case ZMAPSTYLE_MODE_PEP_SEQUENCE:
#endif /* ED_G_NEVER_INCLUDE_THIS_CODE */
	case ZMAPSTYLE_MODE_SEQUENCE:
	  {
	    break ;
	  }
	case ZMAPSTYLE_MODE_META:
	  {
	    /* We shouldn't be displaying meta styles.... */
	    valid = FALSE ;
	    code = 5 ;
	    message = g_strdup("Meta Styles cannot be displayed.") ;
	    break ;
	  }
	case ZMAPSTYLE_MODE_TEXT:
	case ZMAPSTYLE_MODE_GRAPH:
	  {
	    break ;
	  }
	case ZMAPSTYLE_MODE_GLYPH:
	  {
	    if (style->mode_data.glyph.glyph.n_coords < 2 &&
		style->mode_data.glyph.glyph5.n_coords < 2 &&
		style->mode_data.glyph.glyph3.n_coords < 2)
	      {
		valid = FALSE ;
		code = 10 ;
		message = g_strdup("No Glyph defined.") ;
	      }
	    break ;
	  }
	default:
	  {
            valid = FALSE ;
            message = g_strdup("Invalid style mode.") ;
            zMapWarnIfReached() ;
	  }
	}
    }
  if (valid && !zMapStyleIsPropertySetId(style,STYLE_PROP_BUMP_MODE))
    {
      valid = FALSE ;
      code = 3 ;
      message = g_strdup("Style initial bump mode not set.") ;
    }
  if (valid && !zMapStyleIsPropertySetId(style,STYLE_PROP_WIDTH))
    {
      valid = FALSE ;
      code = 4 ;
      message = g_strdup("Style width not set.") ;
    }

  /* What colours we need depends on the mode.at least a fill colour or a border colour (e.g. for transparent objects). */
  if (valid)
    {
      switch (style->mode)
	{
	case ZMAPSTYLE_MODE_BASIC:
	case ZMAPSTYLE_MODE_TRANSCRIPT:
	case ZMAPSTYLE_MODE_ALIGNMENT:
	case ZMAPSTYLE_MODE_ASSEMBLY_PATH:
	  {
	    if (!(style->colours.normal.fields_set.fill) && !(style->colours.normal.fields_set.border))
	      {
		valid = FALSE ;
		code = 5 ;
		message = g_strdup("Style does not have a fill or border colour.") ;
	      }
	    break ;
	  }


#ifdef ED_G_NEVER_INCLUDE_THIS_CODE
	case ZMAPSTYLE_MODE_RAW_SEQUENCE:
	case ZMAPSTYLE_MODE_PEP_SEQUENCE:
#endif /* ED_G_NEVER_INCLUDE_THIS_CODE */
	case ZMAPSTYLE_MODE_SEQUENCE:

	case ZMAPSTYLE_MODE_TEXT:
	  {
	    if (!(style->colours.normal.fields_set.fill) || !(style->colours.normal.fields_set.draw))
	      {
		valid = FALSE ;
		code = 5 ;
		message = g_strdup("Text style requires fill and draw colours.") ;
	      }
	    break ;
	  }
	case ZMAPSTYLE_MODE_GRAPH:
	  {
	    break ;
	  }
	case ZMAPSTYLE_MODE_GLYPH:
	  {
	    //#if 0
	    //          if (style->glyph_mode == ZMAPSTYLE_GLYPH_3FRAME_SPLICE
	    if(style->frame_mode > ZMAPSTYLE_3_FRAME_NEVER
	       && (!(style->frame0_colours.normal.fields_set.fill)
		   || !(style->frame1_colours.normal.fields_set.fill)
		   || !(style->frame2_colours.normal.fields_set.fill)))
	      {
		valid = FALSE ;
		code = 11 ;
		message = g_strdup_printf("Splice mode requires all frame colours to be set unset frames are:%s%s%s",
					  (style->frame0_colours.normal.fields_set.fill ? "" : " frame0"),
					  (style->frame1_colours.normal.fields_set.fill ? "" : " frame1"),
					  (style->frame2_colours.normal.fields_set.fill ? "" : " frame2")) ;
	      }
            else
	      {
		valid = FALSE ;
		code = 13 ;
	      }
	    //#endif
	    break ;
	  }
	default:
	  {
            valid = FALSE ;
            message = g_strdup("Invalid style mode.") ;
            zMapWarnIfReached() ;
	  }
	}
    }

#if 0 // see comment at the top of this function
  /* Now do some mode specific stuff.... */
  if (valid)
    {
      switch (style->mode)
	{
	case ZMAPSTYLE_MODE_META:
	  {
	    break ;
	  }
	case ZMAPSTYLE_MODE_BASIC:
	case ZMAPSTYLE_MODE_ALIGNMENT:
	  {
	    /* default summarise to 1000 to get round lack of configuration */
	    if(!zMapStyleIsPropertySetId(style,STYLE_PROP_SUMMARISE))
	      {
		zmapStyleSetIsSet(style,STYLE_PROP_SUMMARISE);
		style->summarise = 1000.0 ;
	      }
	    break;
	  }

	case ZMAPSTYLE_MODE_TRANSCRIPT:
	  {
	    break ;
	  }
	case ZMAPSTYLE_MODE_TEXT:
	  {
	    break ;
	  }
	case ZMAPSTYLE_MODE_GRAPH:
	  {
	    break ;
	  }
	default:
	  {
            valid = FALSE ;
            message = g_strdup("Invalid style mode.") ;
            zMapWarnIfReached() ;
	  }
	}
    }
#endif

  /* Construct the error if there was one. */
  if (!valid)
    *error = g_error_new_literal(domain, code, message) ;


  return valid ;
}



/* Takes a style and defaults enough properties for the style to be used to
 * draw features (albeit boringly), returns FALSE if style is set to non-displayable (e.g. for meta-styles). */
gboolean zMapStyleMakeDrawable(char *config_file, ZMapFeatureTypeStyle style)
{
  gboolean result = FALSE ;
  if (!style) 
    return result ;

  if (style->displayable)
    {
      /* These are the absolute basic requirements without which we can't display something.... */
      if (!zMapStyleIsPropertySetId(style,STYLE_PROP_MODE))
	{
	  zmapStyleSetIsSet(style,STYLE_PROP_MODE);
	  style->mode = ZMAPSTYLE_MODE_BASIC ;
	}

      if (!zMapStyleIsPropertySetId(style,STYLE_PROP_COLUMN_DISPLAY_MODE))
	{
	  zmapStyleSetIsSet(style,STYLE_PROP_COLUMN_DISPLAY_MODE);
	  style->col_display_state = ZMAPSTYLE_COLDISPLAY_SHOW_HIDE ;
	}
      if (!zMapStyleIsPropertySetId(style,STYLE_PROP_BUMP_MODE))
	{
	  zmapStyleSetIsSet(style,STYLE_PROP_BUMP_MODE);
	  style->initial_bump_mode = ZMAPBUMP_UNBUMP ;
	}
      if (!zMapStyleIsPropertySetId(style,STYLE_PROP_BUMP_DEFAULT) && style->mode != ZMAPSTYLE_MODE_GLYPH)
	{
	  /* MH17: as glyphs are sub-features we can't bump
	   * this would break 'column default bump mode'
	   * feature type glyphs can have default-bump-mode' set explicitly in the style
	   */
	  zmapStyleSetIsSet(style,STYLE_PROP_BUMP_DEFAULT);
	  style->default_bump_mode = ZMAPBUMP_UNBUMP ;
	}

      if (!zMapStyleIsPropertySetId(style,STYLE_PROP_WIDTH))
	{
	  zmapStyleSetIsSet(style,STYLE_PROP_WIDTH);
	  style->width = 1.0 ;
	}

      /* hash table lookup of styles from a container featureset is random and the first non zero is chosen
       * so a glyph attached to a pep-align can set the main style be not 3 frame
       */
      if (!zMapStyleIsPropertySetId(style,STYLE_PROP_FRAME_MODE) && style->mode != ZMAPSTYLE_MODE_GLYPH)
	{
	  zmapStyleSetIsSet(style,STYLE_PROP_FRAME_MODE);
	  style->frame_mode = ZMAPSTYLE_3_FRAME_NEVER ;
	}


      switch (style->mode)
	{
	case ZMAPSTYLE_MODE_ASSEMBLY_PATH:
	case ZMAPSTYLE_MODE_SEQUENCE:
	case ZMAPSTYLE_MODE_TEXT:
	  {
	    if (!(style->colours.normal.fields_set.fill))
	      zMapStyleSetColoursStr(style, STYLE_PROP_COLOURS, ZMAPSTYLE_COLOURTYPE_NORMAL,
                                     "white", NULL, NULL) ;

	    if (!(style->colours.normal.fields_set.draw))
	      zMapStyleSetColoursStr(style, STYLE_PROP_COLOURS, ZMAPSTYLE_COLOURTYPE_NORMAL,
                                     NULL, "black", NULL) ;

	    break ;
	  }
	case ZMAPSTYLE_MODE_GLYPH:
	  {
            // originally we had glyph_mode = 3frame_splice
            // and there were no others
            // now we have glyph shapes as configured
            // see zmapFeature.c/addFeatureModeCB() which patches up the style if it's not good enough
            // or rather it doesn't
            // So for backwards compatability if [ZMap] legacy_styles=true
            // we add in glyphs to the style

	    if (zMapStyleIsSpliceStyle(style))
	      {
		if(!zMapStyleIsPropertySetId(style,STYLE_PROP_GLYPH_SHAPE) &&
		   (!zMapStyleIsPropertySetId(style,STYLE_PROP_GLYPH_SHAPE_3) ||
		    !zMapStyleIsPropertySetId(style,STYLE_PROP_GLYPH_SHAPE_5))
		   )
		  {
		    ZMapFeatureTypeStyle s_3frame;

		    s_3frame = zMapStyleLegacyStyle(config_file, ZMAPSTYLE_LEGACY_3FRAME) ;
		    if(s_3frame)
		      zMapStyleMerge(style,s_3frame);
		  }
	      }

	    break;
	  }
	default:
	  {
	    if (!(style->colours.normal.fields_set.fill) && !(style->colours.normal.fields_set.border))
	      {
		zMapStyleSetColoursStr(style, STYLE_PROP_COLOURS, ZMAPSTYLE_COLOURTYPE_NORMAL,
                                       NULL, NULL, "black") ;
	      }

	    break ;
	  }
	}

      result = TRUE ;
    }

  return result ;
}



/* Does style represent the splice style used in acedb to represent gene finder output. */
gboolean zMapStyleIsSpliceStyle(ZMapFeatureTypeStyle style)
{
#if 0
  // calling this several times for every feature has got to be quite slow

  gboolean is_splice = FALSE ;

  is_splice = (style->unique_id == g_quark_from_string(ZMAPSTYLE_LEGACY_3FRAME)) ;

  return is_splice ;
#else
  return style->unique_id == splice_style_id_G;
#endif
}



ZMapStyleFullColour zmapStyleFullColour(ZMapFeatureTypeStyle style, ZMapStyleParamId id)
{
  ZMapStyleFullColour full_colour = NULL ;

  switch (id)
    {
    case STYLE_PROP_COLOURS:
      full_colour = &(style->colours) ;
      break;
    case STYLE_PROP_FRAME0_COLOURS:
      full_colour = &(style->frame0_colours) ;
      break;
    case STYLE_PROP_FRAME1_COLOURS:
      full_colour = &(style->frame1_colours) ;
      break;
    case STYLE_PROP_FRAME2_COLOURS:
      full_colour = &(style->frame2_colours) ;
      break;
    case STYLE_PROP_REV_COLOURS:
      full_colour = &(style->strand_rev_colours) ;
      break;

    case STYLE_PROP_GLYPH_ALT_COLOURS:
      full_colour = &(style->mode_data.glyph.glyph_alt_colours) ;
      break;

    case STYLE_PROP_GRAPH_COLOURS:
      full_colour = &(style->mode_data.graph.colours) ;
      break;

    case STYLE_PROP_ALIGNMENT_PERFECT_COLOURS:
    case STYLE_PROP_ALIGNMENT_GAP_COLOURS:
      full_colour = &(style->mode_data.alignment.perfect) ;
      break;
    case STYLE_PROP_ALIGNMENT_COLINEAR_COLOURS:
    case STYLE_PROP_ALIGNMENT_COMMON_COLOURS:
      full_colour = &(style->mode_data.alignment.colinear) ;
      break;
    case STYLE_PROP_ALIGNMENT_NONCOLINEAR_COLOURS:
    case STYLE_PROP_ALIGNMENT_MIXED_COLOURS:
      full_colour = &(style->mode_data.alignment.noncolinear) ;
      break;

    case STYLE_PROP_SEQUENCE_NON_CODING_COLOURS:
      full_colour = &(style->mode_data.sequence.non_coding) ;
      break;
    case STYLE_PROP_SEQUENCE_CODING_COLOURS:
      full_colour = &(style->mode_data.sequence.coding) ;
      break;
    case STYLE_PROP_SEQUENCE_SPLIT_CODON_5_COLOURS:
      full_colour = &(style->mode_data.sequence.split_codon_5) ;
      break;
    case STYLE_PROP_SEQUENCE_SPLIT_CODON_3_COLOURS:
      full_colour = &(style->mode_data.sequence.split_codon_3) ;
      break;
    case STYLE_PROP_SEQUENCE_IN_FRAME_CODING_COLOURS:
      full_colour = &(style->mode_data.sequence.in_frame_coding) ;
      break;
    case STYLE_PROP_SEQUENCE_START_CODON_COLOURS:
      full_colour = &(style->mode_data.sequence.start_codon) ;
      break;
    case STYLE_PROP_SEQUENCE_STOP_CODON_COLOURS:
      full_colour = &(style->mode_data.sequence.stop_codon) ;
      break;

    case STYLE_PROP_TRANSCRIPT_CDS_COLOURS:
      full_colour = &(style->mode_data.transcript.CDS_colours) ;
      break;

    case STYLE_PROP_ASSEMBLY_PATH_NON_COLOURS:
      full_colour = &(style->mode_data.assembly_path.non_path_colours) ;
      break;

    default:
      zMapWarnIfReached() ;
      break;
    }
  return(full_colour);
}




ZMapStyleColour zmapStyleColour(ZMapStyleFullColour full_colour,ZMapStyleColourType type)
{
  ZMapStyleColour colour = NULL ;

  switch (type)
    {
    case ZMAPSTYLE_COLOURTYPE_NORMAL:
      colour = &(full_colour->normal) ;
      break ;
    case ZMAPSTYLE_COLOURTYPE_SELECTED:
      colour = &(full_colour->selected) ;
      break ;
    default:
      zMapWarnIfReached() ;
      break ;
    }
  return(colour);
}


/* I'm going to try these more generalised functions.... */

gboolean zMapStyleSetColoursStr(ZMapFeatureTypeStyle style, ZMapStyleParamId target, ZMapStyleColourType type,
                                char *fill, char *draw, char *border)
{
  gboolean result = FALSE ;
  ZMapStyleFullColour full_colour = NULL ;
  ZMapStyleColour colour = NULL ;

  if (!style) 
    return result ;

  full_colour = zmapStyleFullColour(style, target);
  colour = zmapStyleColour(full_colour, type);

  if (!(result = setColours(colour, border, draw, fill)))
    {
      zMapLogCritical("Style \"%s\", bad colours specified:%s\"%s\"%s\"%s\"%s\"%s\"",
		      zMapStyleGetName(style),
		      border ? "  border " : "",
		      border ? border : "",
		      draw ? "  draw " : "",
		      draw ? draw : "",
		      fill ? "  fill " : "",
		      fill ? fill : "") ;
    }
  else
    {
      zmapStyleSetIsSet(style,target);
    }

  return result ;
}


gboolean zMapStyleSetColours(ZMapFeatureTypeStyle style, ZMapStyleParamId target, ZMapStyleColourType type,
                             GdkColor *fill, GdkColor *draw, GdkColor *border)
{
  gboolean result = FALSE ;
  ZMapStyleFullColour full_colour = NULL ;
  ZMapStyleColour colour = NULL ;


  full_colour = zmapStyleFullColour(style, target);
  colour = zmapStyleColour(full_colour, type);

  if (fill)
    {
      colour->fields_set.fill = TRUE ;
      colour->fill = *fill ;
    }

  if (draw)
    {
      colour->fields_set.draw = TRUE ;
      colour->draw = *draw ;
    }

  if (border)
    {
      colour->fields_set.border = TRUE ;
      colour->border = *border ;
    }

  zmapStyleSetIsSet(style, target) ;

  return result ;
}


gboolean zMapStyleGetColours(ZMapFeatureTypeStyle style, ZMapStyleParamId target, ZMapStyleColourType type,
			     GdkColor **fill, GdkColor **draw, GdkColor **border)
{
  gboolean result = FALSE ;
  ZMapStyleFullColour full_colour = NULL ;
  ZMapStyleColour colour = NULL ;

  if (!(style && (fill || draw || border)) ) 
    return result ;

  if (! zMapStyleIsPropertySetId(style,target))
    return(result);

  full_colour = zmapStyleFullColour(style,target);
  colour = zmapStyleColour(full_colour,type);

  if (fill)
    {
      if (colour->fields_set.fill)
	{
	  *fill = &(colour->fill) ;
	  result = TRUE ;
	}
    }

  if (draw)
    {
      if (colour->fields_set.draw)
	{
	  *draw = &(colour->draw) ;
	  result = TRUE ;
	}
    }

  if (border)
    {
      if (colour->fields_set.border)
	{
	  *border = &(colour->border) ;
	  result = TRUE ;
	}
    }

  return result ;
}


gboolean zMapStyleColourByStrand(ZMapFeatureTypeStyle style)
{
  gboolean colour_by_strand = FALSE;

  if(style->strand_rev_colours.normal.fields_set.fill ||
     style->strand_rev_colours.normal.fields_set.draw ||
     style->strand_rev_colours.normal.fields_set.border)
    colour_by_strand = TRUE;

  return colour_by_strand;
}



gboolean zMapStyleIsColour(ZMapFeatureTypeStyle style, ZMapStyleDrawContext colour_context)
{
  gboolean is_colour = FALSE ;

  if (!style) 
    return is_colour ;

  switch(colour_context)
    {
    case ZMAPSTYLE_DRAW_FILL:
      is_colour = style->colours.normal.fields_set.fill ;
      break ;
    case ZMAPSTYLE_DRAW_DRAW:
      is_colour = style->colours.normal.fields_set.draw ;
      break ;
    case ZMAPSTYLE_DRAW_BORDER:
      is_colour = style->colours.normal.fields_set.border ;
      break ;
    default:
      zMapWarnIfReached() ;
    }

  return is_colour ;
}

GdkColor *zMapStyleGetColour(ZMapFeatureTypeStyle style, ZMapStyleDrawContext colour_context)
{
  GdkColor *colour = NULL ;

  if (!style) 
    return colour ;

  if (zMapStyleIsColour(style, colour_context))
    {
      switch(colour_context)
	{
	case ZMAPSTYLE_DRAW_FILL:
	  colour = &(style->colours.normal.fill) ;
	  break ;
	case ZMAPSTYLE_DRAW_DRAW:
	  colour = &(style->colours.normal.draw) ;
	  break ;
	case ZMAPSTYLE_DRAW_BORDER:
	  colour = &(style->colours.normal.fill) ;
	  break ;
	default:
          zMapWarnIfReached() ;
	}
    }

  return colour ;
}





/*
 *                    ZMapStyle package only functions.
 */


gboolean zmapStyleIsValid(ZMapFeatureTypeStyle style)
{
  gboolean valid = FALSE ;

  if (style->original_id && style->unique_id)
    valid = TRUE ;

  return valid ;
}






/*
 *                    Internal functions.
 */


/* Copy a style param from one style to another. Takes no action unless the param is
 * set in src. */
static gboolean styleMergeParam( ZMapFeatureTypeStyle dest, ZMapFeatureTypeStyle src, ZMapStyleParamId id)
{
  gboolean result = FALSE ;

  if (zMapStyleIsPropertySetId(src, id))
    {
      ZMapStyleParam param = &(zmapStyleParams_G[id]) ; 

      switch(param->type)
        {
        case STYLE_PARAM_TYPE_STRING:
          {
            gchar **srcstr, **dststr;

            srcstr = (gchar **) (((void *)src) + param->offset);
            dststr = (gchar **) (((void *)dest) + param->offset);

            *dststr = g_strdup(*srcstr);

            break;
          }
        case STYLE_PARAM_TYPE_QUARK_LIST_ID:
          {
            GList **sl,**dl;

            sl = (GList **) (((void *) src) + param->offset);
            dl = (GList **) (((void *) dest) + param->offset);

            *dl = g_list_copy(*sl);   // ok as the list is shallow

            break;
          }

        case STYLE_PARAM_TYPE_COLOUR:
          // included explicitly to flag up that it has internal is_set flags
          // merge handles this differently but copy is ok
        case STYLE_PARAM_TYPE_FLAGS:
          // copy this as normal, then we don't have to set the bits one by one
        default:
          {
            void *srcval,*dstval;

            srcval = ((void *)src) + param->offset ;
            dstval = ((void *)dest) + param->offset ;

            memcpy(dstval, srcval, param->size) ;

            break;
          }
        }

      zmapStyleSetIsSet(dest, param->id) ;

      result = TRUE ;
    }

  return result ;
}



static gboolean setColours(ZMapStyleColour colour, char *border, char *draw, char *fill)
{
  gboolean status = FALSE ;
  ZMapStyleColourStruct tmp_colour = {{0}} ;

<<<<<<< HEAD
  if (!colour) 
    return status ;

  status = TRUE ; 
=======
  zMapAssert(colour) ;
>>>>>>> 894bf634

  if (status && border && *border)
    {
      if ((status = gdk_color_parse(border, &(tmp_colour.border))))
	{
	  colour->fields_set.border = TRUE ;
	  colour->border = tmp_colour.border ;

	}
    }
  if (status && draw && *draw)
    {
      if ((status = gdk_color_parse(draw, &(tmp_colour.draw))))
	{
	  colour->fields_set.draw = TRUE ;
	  colour->draw = tmp_colour.draw ;
	}
    }
  if (status && fill && *fill)
    {
      if ((status = gdk_color_parse(fill, &(tmp_colour.fill))))
	{
	  colour->fields_set.fill = TRUE ;
	  colour->fill = tmp_colour.fill ;
	}
    }

  return status ;
}



// store coordinate pairs in the struct and work out type
ZMapStyleGlyphShape zMapStyleGetGlyphShape(gchar *shape, GQuark id)
{
  gchar **spec,**segments,**s,**points,**p,*q;
  gboolean syntax = FALSE;
  gint x,y,n;
  gint *cp;
  ZMapStyleGlyphShape glyph_shape = g_new0(ZMapStyleGlyphShapeStruct,1);

  while(*shape && *shape <= ' ')
    shape++;

  spec = g_strsplit_set(shape,">)",2);   // strip trailing text including terminator

  if(*shape == '<')
    glyph_shape->type = GLYPH_DRAW_LINES;
  else if(*shape == '(')
    glyph_shape->type = GLYPH_DRAW_ARC;
  else
    syntax = TRUE;

  glyph_shape->id = id;
  glyph_shape->n_coords = 0;
  cp = glyph_shape->coords;

  if(!syntax)
    {
      segments = g_strsplit(shape+1,"/",0);      // get line breaks this way, then they don't have to be space delimited

      for(s = segments;*s;s++)
        {
	  if(glyph_shape->n_coords)
	    {
	      glyph_shape->n_coords++;
	      *cp++ = GLYPH_COORD_INVALID;
	      *cp++ = GLYPH_COORD_INVALID;
	      glyph_shape->type = GLYPH_DRAW_BROKEN;
	    }

	  points = g_strsplit_set(*s,";",0);

	  for(p = points;*p;p++)
            {
              q = *p;
              if(!*q)
                continue; // multiple whitespace

              if((n = sscanf(q," %d , %d ",&x,&y)) == 2)  // should handle whitespace combinations
                {
                  glyph_shape->n_coords++;
                  *cp++ = x;
                  *cp++ = y;
                }
              else
                {
                  syntax = TRUE;
                  break;
                }
            }
        }
    }
  if(glyph_shape->type == GLYPH_DRAW_ARC)
    {
      // coords are TL and BR of bounding box, 0,0 = anchor point
      if(glyph_shape->n_coords == 2)
        {
          // NB: GDK angles are in 1/64 of a degree
          *cp++ = 0;          // whole circle
          *cp++ = 360;
          glyph_shape->n_coords = 3;
        }
      if(glyph_shape->n_coords != 3)
        {
          syntax = TRUE;
        }
    }
  if(spec)
    g_strfreev(spec);
  if(segments)
    g_strfreev(segments);
  if(points)
    g_strfreev(points);

  if(!syntax)
    {
      int minx = 0, maxx = 0, miny = 0,maxy = 0;	/* anchor size to origin */
      int i,coord;

      for(i = 0; i < glyph_shape->n_coords * 2;i++)
	{
	  coord = glyph_shape->coords[i];

	  if(coord == GLYPH_COORD_INVALID)
	    coord = (int) GLYPH_CANVAS_COORD_INVALID; // zero, will be ignored

	  if(i & 1)			/* Y coord */
	    {
	      if(miny > coord)
		miny = coord;
	      if(maxy < coord)
		maxy = coord;
	    }
	  else        		// X coord
	    {
	      if(minx > coord)
		minx = coord;
	      if(maxx < coord)
		maxx = coord;
	    }
	}
      glyph_shape->width  = maxx - minx + 1;
      glyph_shape->height = maxy - miny + 1;

      if(glyph_shape->type == GLYPH_DRAW_LINES && x == glyph_shape->coords[0] && y == glyph_shape->coords[1])
        {
          glyph_shape->type = GLYPH_DRAW_POLYGON;
        }
      return(glyph_shape);
    }

  g_free(glyph_shape);
  return(NULL);
}


// allow old ACEDB interface to use new configurable glyph styles
// we invent two styles pre3viosuly hard coded in bits
// only do this if [ZMap] legacy_styles=TRUE
ZMapFeatureTypeStyle zMapStyleLegacyStyle(char *config_file, char *name)
{
  static ZMapFeatureTypeStyle s_homology = NULL;
  static ZMapFeatureTypeStyle s_3frame = NULL;
  static int got = 0;
  char *hn;

  hn = (char *) zmapStyleSubFeature2ExactStr(ZMAPSTYLE_SUB_FEATURE_HOMOLOGY);

  if (!got)
    {
      got = 1;

      if (zMapConfigLegacyStyles(config_file))  // called here as we want to do it only once
	{
	  /* Triangle markers at start/end of incomplete homology features. */
	  s_homology = zMapStyleCreate(hn, "homology - legacy style");

	  g_object_set(G_OBJECT(s_homology),
		       ZMAPSTYLE_PROPERTY_MODE, ZMAPSTYLE_MODE_GLYPH,

		       ZMAPSTYLE_PROPERTY_GLYPH_NAME_5, "up-tri",
		       ZMAPSTYLE_PROPERTY_GLYPH_SHAPE_5,
		       zMapStyleGetGlyphShape("<0,-4 ;-4,0 ;4,0 ;0,-4>", g_quark_from_string("up-tri")),
		       ZMAPSTYLE_PROPERTY_GLYPH_NAME_3, "dn-tri",
		       ZMAPSTYLE_PROPERTY_GLYPH_SHAPE_3,
		       zMapStyleGetGlyphShape("<0,4; -4,0 ;4,0; 0,4>", g_quark_from_string("dn-tri")),
		       ZMAPSTYLE_PROPERTY_SCORE_MODE, ZMAPSTYLE_SCORE_ALT,
		       ZMAPSTYLE_PROPERTY_GLYPH_THRESHOLD, 5,
		       ZMAPSTYLE_PROPERTY_COLOURS, "normal fill red; normal border black",
		       ZMAPSTYLE_PROPERTY_GLYPH_ALT_COLOURS, "normal fill green; normal border black",
		       NULL);

	  /* Markers for splice features, produced by genefinders.
	   * The default shapes are |_ and same thing upside down, the arms are 10 pixels long.
	   * The horizontal line is drawn between the two bases that flank the splice. */
	  s_3frame = zMapStyleCreate(ZMAPSTYLE_LEGACY_3FRAME,"Splice Markers - legacy style for gene finder features");

	  g_object_set(G_OBJECT(s_3frame),
		       ZMAPSTYLE_PROPERTY_MODE, ZMAPSTYLE_MODE_GLYPH,

		       ZMAPSTYLE_PROPERTY_GLYPH_NAME_3, "up-hook",
		       ZMAPSTYLE_PROPERTY_GLYPH_SHAPE_3,
		       zMapStyleGetGlyphShape(ZMAPSTYLE_SPLICE_GLYPH_3, g_quark_from_string("up-hook")),

		       ZMAPSTYLE_PROPERTY_GLYPH_NAME_5, "dn-hook",
		       ZMAPSTYLE_PROPERTY_GLYPH_SHAPE_5,
		       zMapStyleGetGlyphShape(ZMAPSTYLE_SPLICE_GLYPH_5, g_quark_from_string("dn-hook")),

		       ZMAPSTYLE_PROPERTY_FRAME_MODE, ZMAPSTYLE_3_FRAME_ONLY_1,
		       ZMAPSTYLE_PROPERTY_SCORE_MODE, ZMAPSCORE_WIDTH,
		       ZMAPSTYLE_PROPERTY_SHOW_REVERSE_STRAND,FALSE,
		       ZMAPSTYLE_PROPERTY_HIDE_FORWARD_STRAND,TRUE,
                       ZMAPSTYLE_PROPERTY_STRAND_SPECIFIC,TRUE,

		       /* sets horizontal scale of splices. */
		       ZMAPSTYLE_PROPERTY_WIDTH, 100.0,
		       ZMAPSTYLE_PROPERTY_MIN_SCORE, -2.0,
		       ZMAPSTYLE_PROPERTY_MAX_SCORE, 4.0,

		       /* Frame specific colouring and default fill colour on selection. */
		       ZMAPSTYLE_PROPERTY_COLOURS, "normal fill grey",
		       ZMAPSTYLE_PROPERTY_FRAME0_COLOURS,
		       "normal fill blue; normal border blue; selected fill pink",
		       ZMAPSTYLE_PROPERTY_FRAME1_COLOURS,
		       "normal fill green; normal border green; selected fill pink",
		       ZMAPSTYLE_PROPERTY_FRAME2_COLOURS,
		       "normal fill red; normal border red; selected fill pink",
		       NULL) ;
	}
    }

  if(!strcmp(name,hn))
    return(s_homology);

  if(!strcmp(name,ZMAPSTYLE_LEGACY_3FRAME))
    return(s_3frame);

  return(NULL);
}


/* In the end this is called by the external StyleCreateNNN() functions. */
static ZMapFeatureTypeStyle styleCreate(guint n_parameters, GParameter *parameters)
{
  ZMapFeatureTypeStyle style = NULL ;

  if ((style = g_object_newv(ZMAP_TYPE_FEATURE_STYLE, n_parameters, parameters)))
    {
      /* We need to check that the style has a name etc because the newv call can create
       * the object but fail on setting properties. */
      if (!zmapStyleIsValid(style))
	{
	  zMapStyleDestroy(style) ;
	  style = NULL ;
	}
      else
	{
	  /* I think we have to say that styles are displayable by default otherwise other bits of code
	   * become impossible... */
	  if (!zMapStyleIsPropertySetId(style,STYLE_PROP_DISPLAYABLE))
	    {
	      style->displayable = TRUE;
	      zmapStyleSetIsSet(style,STYLE_PROP_DISPLAYABLE);
	    }
	}
    }

  return style ;
}


// NOTE: this should contain _ALL_ ParamTypes

guint zmapStyleParamSize(ZMapStyleParamType type)
{
  switch(type)
    {

    case STYLE_PARAM_TYPE_FLAGS:       return(STYLE_IS_SET_SIZE); break;     // bitmap of is_set flags (array of uchar)
    case STYLE_PARAM_TYPE_QUARK:       return(sizeof(GQuark));    break;     // strings turned into integers by config file code
    case STYLE_PARAM_TYPE_BOOLEAN:     return(sizeof(gboolean));  break;
    case STYLE_PARAM_TYPE_UINT:        return(sizeof(guint));     break;     // we don't use INT !!
    case STYLE_PARAM_TYPE_DOUBLE:      return(sizeof(double));    break;
    case STYLE_PARAM_TYPE_STRING:      return(sizeof(gchar *));   break;     // but needs a strdup for copy
    case STYLE_PARAM_TYPE_COLOUR:      return(sizeof(ZMapStyleFullColourStruct)); break;      // a real structure
    case STYLE_PARAM_TYPE_SQUARK:      return(sizeof(GQuark));    break;     // gchar * stored as a quark eg name

      // enums: size not defined by ansi C
    case STYLE_PARAM_TYPE_MODE:        return(sizeof(ZMapStyleMode));       break;
    case STYLE_PARAM_TYPE_COLDISP:     return(sizeof(ZMapStyleColumnDisplayState)); break;
    case STYLE_PARAM_TYPE_BUMP:        return(sizeof(ZMapStyleBumpMode));   break;
    case STYLE_PARAM_TYPE_3FRAME:      return(sizeof(ZMapStyle3FrameMode)); break;
    case STYLE_PARAM_TYPE_SCORE:       return(sizeof(ZMapStyleScoreMode));  break;
    case STYLE_PARAM_TYPE_GRAPH_MODE:  return(sizeof(ZMapStyleGraphMode));  break;
    case STYLE_PARAM_TYPE_SCALE:       return(sizeof(ZMapStyleScale));  break;
    case STYLE_PARAM_TYPE_BLIXEM:      return(sizeof(ZMapStyleBlixemType)); break;
    case STYLE_PARAM_TYPE_GLYPH_STRAND:return(sizeof(ZMapStyleGlyphStrand)); break;
    case STYLE_PARAM_TYPE_GLYPH_ALIGN: return(sizeof(ZMapStyleGlyphAlign)); break;

    case STYLE_PARAM_TYPE_GLYPH_SHAPE: return(sizeof(ZMapStyleGlyphShapeStruct)); break;
    case STYLE_PARAM_TYPE_SUB_FEATURES:return(sizeof(GQuark) * ZMAPSTYLE_SUB_FEATURE_MAX); break;

    case STYLE_PARAM_TYPE_QUARK_LIST_ID: return(sizeof (GList *)); break;

    case STYLE_PARAM_TYPE_INVALID:
    default:
      zMapWarnIfReached();
      break;
    }
  return(0);
}


// called once
void zmap_param_spec_init(ZMapStyleParam param)
{
  GParamSpec *gps = NULL;

  switch(param->type)
    {
    case STYLE_PARAM_TYPE_BOOLEAN:

      gps = g_param_spec_boolean(param->name, param->nick,param->blurb,
				 FALSE, ZMAP_PARAM_STATIC_RW);
      break;

    case STYLE_PARAM_TYPE_DOUBLE:

      gps = g_param_spec_double(param->name, param->nick,param->blurb,
				-G_MAXDOUBLE, G_MAXDOUBLE, 0.0,
				ZMAP_PARAM_STATIC_RW);
      param->size = sizeof(double);
      break;

    case STYLE_PARAM_TYPE_QUARK:              // quark is a string turned into a number but we handle the number internally
                                              // config file feeds this data in as a number due to old interface
      gps = g_param_spec_uint(param->name, param->nick,param->blurb,
			      0, G_MAXUINT, 0, ZMAP_PARAM_STATIC_RW);
      param->size = sizeof(GQuark);
      break;

    case STYLE_PARAM_TYPE_STRING:              // gchar *
    case STYLE_PARAM_TYPE_SQUARK:              // gchar * stored as a quark
    case STYLE_PARAM_TYPE_FLAGS:               // bitmap of is_set flags (array of uchar)

      gps = g_param_spec_string(param->name, param->nick,param->blurb,
				"", ZMAP_PARAM_STATIC_RW);
      break;

    case STYLE_PARAM_TYPE_COLOUR:              // ZMapStyleFullColourStruct
    case STYLE_PARAM_TYPE_SUB_FEATURES:        // GQuark[]
    case STYLE_PARAM_TYPE_QUARK_LIST_ID:       // GList * of GQuark
      gps = g_param_spec_string(param->name, param->nick,param->blurb,
				"", ZMAP_PARAM_STATIC_RW);
      break;

    case STYLE_PARAM_TYPE_GLYPH_SHAPE:         // ZMapStyleGlyphShapeStruct

      gps = g_param_spec_boxed (param->name, param->nick,param->blurb,
				zMapStyleGlyphShapeGetType(), G_PARAM_READWRITE);
      break;


      // enums treated as uint, but beware: ANSI C leave the size unspecifies
      // so it's compiler dependant and could be changed via optimisation flags

    case STYLE_PARAM_TYPE_MODE:                // ZMapStyleMode
    case STYLE_PARAM_TYPE_COLDISP:             // ZMapStyleColumnDisplayState
    case STYLE_PARAM_TYPE_BUMP:                // ZMapStyleBumpMode
    case STYLE_PARAM_TYPE_3FRAME:              // ZMapStyle3FrameMode
    case STYLE_PARAM_TYPE_SCORE:               // ZMapStyleScoreMode
    case STYLE_PARAM_TYPE_SCALE:               // ZMapStyleScale
    case STYLE_PARAM_TYPE_GRAPH_MODE:          // ZMapStyleGraphMode
    case STYLE_PARAM_TYPE_BLIXEM:              // ZMapStyleBlixemType
    case STYLE_PARAM_TYPE_GLYPH_STRAND:        // ZMapStyleGlyphStrand
    case STYLE_PARAM_TYPE_GLYPH_ALIGN:         // ZMapStyleGlyphAlign

    case STYLE_PARAM_TYPE_UINT:

      gps = g_param_spec_uint(param->name, param->nick,param->blurb,
			      0, G_MAXUINT, 0,        // we don't use these, but if we wanted to we could do it in ....object_set()
			      ZMAP_PARAM_STATIC_RW); // RO is available but we don't use it
      break;

    default:
      zMapWarnIfReached();
      break;
    }

  // point this param at its is_set bit
  param->flag_ind = param->id / 8;
  param->flag_bit = 1 << (param->id % 8);

  param->size = zmapStyleParamSize(param->type);
  param->spec = gps;

  return ;
}

/* When adding new properties be sure to have only "[a-z]-" in the name and make sure
 * to add set/get property entries in those functions.
 *  */
static void zmap_feature_type_style_class_init(ZMapFeatureTypeStyleClass style_class)
{
  GObjectClass *gobject_class;
  ZMapStyleParam param;
  int i;

  gobject_class = (GObjectClass *)style_class;

  gobject_class->set_property = zmap_feature_type_style_set_property;
  gobject_class->get_property = zmap_feature_type_style_get_property;

  // may need to tweak the GValueTable for this ?? ref to zmapBase.c
  // gobject_class->copy_set_proprty = zmap_feature_type_style_copy_set_property;

  style_parent_class_G = g_type_class_peek_parent(style_class);

  for (i = 1, param = &zmapStyleParams_G[i] ; i < _STYLE_PROP_N_ITEMS ; i++, param++)
    {
      zmap_param_spec_init(param) ;

      g_object_class_install_property(gobject_class, param->id, param->spec) ;
    }

  gobject_class->dispose = zmap_feature_type_style_dispose ;
  gobject_class->finalize = zmap_feature_type_style_finalize ;


  return ;
}


static void zmap_feature_type_style_init(ZMapFeatureTypeStyle style)
{
  zmapStyleSetIsSet(style,STYLE_PROP_IS_SET);

  // default values, they don't count as being set for inheritance
  // but will be returned if a paramter is not set
  // ** only need to set if non zero **


  return ;
}




/* This function is called both for straight SETTING of object properties and for COPYING
 * of objects. During a copy, the "get_property" routine of one object is called to retrieve
 * a value and the "set_property" routine of the new object is called to set that value.
 *
 * For copies, the original style is stored on the style so we can retrieve it and do
 * a "deep" copy because bizarrely gobjects interface does not give you access to the
 * original style !
 *
 * We return a status code in the property ZMAPSTYLE_OBJ_RC so that callers can detect
 * whether this function succeeded or not.
 *  */

static void zmap_feature_type_style_set_property(GObject *gobject,
						 guint param_id,
						 const GValue *value,
						 GParamSpec *pspec)
{
  ZMapFeatureTypeStyle style;
  ZMapStyleParam param;

  g_return_if_fail(ZMAP_IS_FEATURE_STYLE(gobject));
  style = ZMAP_FEATURE_STYLE(gobject);
  param = &zmapStyleParams_G[param_id];

  zmap_feature_type_style_set_property_full(style,param,value,FALSE);

  return ;
}






// is_set flags are stored as bits in a char array
// for g_object we extract this as a string of hex digits in upper case
static void zmap_hex_to_bin(guchar *dest, gchar *src, int len)
{
  gchar hex[] = "0123456789ABCDEF";
  guchar val;
  gint digit;
  int i;

  for(i = 0; i < len; i++)
    {
      digit = '0';
      if(*src)
        digit = *src++;

      digit &= 0x5f;    // uppercase
      val = digit - hex[digit];
      val <<= 4;

      digit = '0';
      if(*src)
        digit = *src++;

      digit &= 0x5f;    // uppercase
      val += digit - hex[digit];
    }
}


static void zmap_bin_to_hex(gchar *dest,guchar *src, int len)
{
  gchar hex[] = "0123456789ABCDEF";
  guchar val;
  gchar msd,lsd;
  int i;

  for(i = 0; i < len; i++)
    {
      val = *src++;

      lsd = hex[(val & 0xf)];
      val >>= 4;
      msd = hex[(val &0xf)];

      *dest++ = msd;
      *dest++ = lsd;
    }
  *dest = 0;
}



/* OH GOSH....THIS ISN'T THOUGHT THROUGH...IT ALLOWS THE CALLER TO SET
 * NON-SENSICAL STATE IN THE STYLE, e.g. min_score > max_score AND SO ON....
 * 
 * bother......WHOEVER DID THIS SHOULD HAVE THOUGHT IT THROUGH MORE.....
 *  */
static void zmap_feature_type_style_set_property_full(ZMapFeatureTypeStyle style,
						      ZMapStyleParam param,
						      const GValue *value,
						      gboolean copy)
{
  gboolean result = TRUE ;

  /* if we are in a copy constructor then only set properties that have been set in the source
   * (except for the is_set array of course, which must be copied first) */ 

  /* will we ever be in a copy constructor?
   * we use zMapStyleCopy() rather than a g_object(big_complex_value)
   * if someone programmed a GObject copy function what would happen?
   * ... an exercise for the reader
   */
  if (copy && param->id != STYLE_PROP_IS_SET)
    {
      /* if not we are in deep doo doo
       * This relies on STYLE_PROP_IS_SET being the first installed or
       * lowest numbered one and therefore the first one copied
       * if GLib changes such that we get an Assert here then we need to
       * implement a copy constructor that forces this
       */

      /* only copy paramters that have been set in the source
       * as we copied the is_set array we can read our own copy of it */ 
      if(!(style->is_set[param->flag_ind] & param->flag_bit))
        return;
    }

  /* if the property is mode specific and invalid don't set it
   * ideally all styles should have a mode set
   * but if the mode is set in a parent style it may not be set
   * explicitly in this style
   * So we imply the mode here and if it does not match a parent
   * The we log a warning in the merge
   */
  if(param->mode && !style->mode)   // ie not set, could test the is_set bit but this is equivalent
    {
      style->mode = param->mode;
      zmapStyleSetIsSet(style,STYLE_PROP_MODE);
    }

  if (param->mode && style->mode != param->mode)
    {
      zMapLogWarning("Style %s: set style mode specific paramter %s ignored as mode is %s",
		     g_quark_to_string(style->original_id),
		     param->name, zMapStyleMode2ExactStr(style->mode)) ;

      return;
    }


  /* I'M GUESSING FROM THE COMMENT STYLE THAT THIS IS MALCOLM'S CODE....WHAT'S WRONG
   * WITH THIS IS THAT IT SETS THE STYLE WITHOUT CHECKING THAT THE VALUE IS RATIONAL,
   * SANE, ALLOWED....ETC ETC......
   *  */
  // set the value
  switch(param->type)
    {
    case STYLE_PARAM_TYPE_BOOLEAN:
      * (gboolean *) (((void *) style) + param->offset) = g_value_get_boolean(value);
      break;

    case STYLE_PARAM_TYPE_UINT:
      * (guint *) (((void *) style) + param->offset) = g_value_get_uint(value);
      break;

    case STYLE_PARAM_TYPE_DOUBLE:
      * (double *) (((void *) style) + param->offset)   = g_value_get_double(value);
      break;

    case STYLE_PARAM_TYPE_STRING:              // gchar *
      * (gchar **) (((void *) style) + param->offset)    = g_strdup( g_value_get_string(value));
      break;

    case STYLE_PARAM_TYPE_QUARK:
      * (GQuark *) (((void *) style) + param->offset)   =  g_value_get_uint(value);
      break;

    case STYLE_PARAM_TYPE_SQUARK:              // gchar * stored as a quark
      * (GQuark *) (((void *) style) + param->offset)   = g_quark_from_string(g_value_get_string(value));
      break;

    case STYLE_PARAM_TYPE_FLAGS:               // bitmap of is_set flags (array of uchar)
      zmap_hex_to_bin((((void *) style) + param->offset), (gchar *) g_value_get_string(value), STYLE_IS_SET_SIZE);
      break;

    case STYLE_PARAM_TYPE_COLOUR:              // ZMapStyleFullColourStruct
      result = parseColours(style, param->id, (GValue *) value) ;
      break;

    case STYLE_PARAM_TYPE_SUB_FEATURES:        // GQuark[]
      result = parseSubFeatures(style, (gchar *) g_value_get_string(value) );
      break;

    case STYLE_PARAM_TYPE_QUARK_LIST_ID:
      * (GList **) (((void *) style) + param->offset)   = zMapConfigString2QuarkList( (gchar *) g_value_get_string(value) ,TRUE);
      break;

    case STYLE_PARAM_TYPE_GLYPH_SHAPE:          // copy structure into ours
      memcpy((((void *) style) + param->offset),g_value_get_boxed(value),sizeof(ZMapStyleGlyphShapeStruct));
      break;

      // enums treated as uint. This is a pain: can we know how big an enum is?
      // Some pretty choice code but it's not safe to do it the easy way
#define STYLE_SET_PROP(s_param, s_type)					\
      case s_param : *(s_type *)  (((void *) style) + param->offset) = (s_type) g_value_get_uint(value); \
      break

      STYLE_SET_PROP (STYLE_PARAM_TYPE_MODE,            ZMapStyleMode);

      STYLE_SET_PROP (STYLE_PARAM_TYPE_COLDISP,         ZMapStyleColumnDisplayState);

      STYLE_SET_PROP (STYLE_PARAM_TYPE_BUMP,            ZMapStyleBumpMode);

      STYLE_SET_PROP (STYLE_PARAM_TYPE_3FRAME,          ZMapStyle3FrameMode);

      STYLE_SET_PROP (STYLE_PARAM_TYPE_SCORE,           ZMapStyleScoreMode);

      STYLE_SET_PROP (STYLE_PARAM_TYPE_GRAPH_MODE,      ZMapStyleGraphMode);

      STYLE_SET_PROP (STYLE_PARAM_TYPE_SCALE,           ZMapStyleScale);

      STYLE_SET_PROP (STYLE_PARAM_TYPE_BLIXEM,          ZMapStyleBlixemType);

      STYLE_SET_PROP (STYLE_PARAM_TYPE_GLYPH_STRAND,    ZMapStyleGlyphStrand);

      STYLE_SET_PROP (STYLE_PARAM_TYPE_GLYPH_ALIGN,     ZMapStyleGlyphAlign);

    default:
      break;
    }

  // now set the is_set bit
  style->is_set[param->flag_ind] |= param->flag_bit;


  // do the param specific stuff
  {
    ZMapStyleParam p2;

    switch(param->id)
      {
      case STYLE_PROP_NAME:
        p2 = &zmapStyleParams_G[STYLE_PROP_ORIGINAL_ID];    // sourced from same data
        style->is_set[p2->flag_ind] |= p2->flag_bit;

        /* strictly speaking, shoould we regenerate the unique id as well?
         * previous code did not, we always create a style with a name, so this should be safe
         */
        style->unique_id   = zMapStyleCreateID((char *)g_quark_to_string(style->original_id));
        p2 = &zmapStyleParams_G[STYLE_PROP_UNIQUE_ID];
        style->is_set[p2->flag_ind] |= p2->flag_bit;

        break;

      case STYLE_PROP_ORIGINAL_ID:
        p2 = &zmapStyleParams_G[STYLE_PROP_NAME];           // sourced from same data
        style->is_set[p2->flag_ind] |= p2->flag_bit;
        break;

      case STYLE_PROP_BUMP_MODE:
#if CAUSES_NON_INHERITANCE
	// make Drawable will set this after inheritance
        p2 = &zmapStyleParams_G[STYLE_PROP_BUMP_DEFAULT];
        if(!(style->is_set[p2->flag_ind] & p2->flag_bit))
          {
            style->default_bump_mode = style->initial_bump_mode;
            style->is_set[p2->flag_ind] |= p2->flag_bit;
          }
#endif
        break;

      case STYLE_PROP_MODE:
	// set non zero default vaues for mode data
        if(style->mode == ZMAPSTYLE_MODE_ALIGNMENT)
	  {
            style->mode_data.alignment.unmarked_colinear = TRUE;
	  }
        break;
      default:
        break;
      }
  }

  /* Now set the result so we can return it to the user. */
  g_object_set_data(G_OBJECT(style), ZMAPSTYLE_OBJ_RC, GINT_TO_POINTER(result)) ;


  return ;
}



/* Called for all "get" calls to retrieve style properties.
 *
 * Note that the get might be called as part of a style copy in which case the gobject
 * code will try to set _all_ properties so we have to deal with this for the mode
 * specific properties by ignoring inappropriate ones.
 *
 * We return a status code in the property ZMAPSTYLE_OBJ_RC so that callers can detect
 * whether this function succeeded or not.
 *
 * this function pays no attention to the field_set data...is this correct ???? */
static void zmap_feature_type_style_get_property(GObject *gobject, guint param_id, GValue *value, GParamSpec *pspec)
{
  zMapReturnIfFail(ZMAP_IS_FEATURE_STYLE(gobject));

  ZMapFeatureTypeStyle style;
  gboolean result = TRUE ;
  gchar *colour = NULL;
  gchar *subs = NULL;
  gchar * flags;
  ZMapStyleParam param = &zmapStyleParams_G[param_id];
  gchar *shape = NULL;

  style = ZMAP_FEATURE_STYLE(gobject);


  /* if the property has not been set just return
   * by implication mode dependant data has not been set
   * if not related to the styles mode so we have nothing to do
   * we could test param->mode and style->mode but is_set cover all possibilities
   */
  if(!(style->is_set[param->flag_ind] & param->flag_bit))
    return ;

  if (param->mode && param->mode != style->mode)
    {
      zMapLogWarning("Get style mode specific parameter %s ignored as mode is %s",
                     param->name, zMapStyleMode2ExactStr(style->mode)) ;

      return ;
    }

  // get the value
  switch(param->type)
    {
    case STYLE_PARAM_TYPE_BOOLEAN:
      g_value_set_boolean(value, * (gboolean *) (((void *) style) + param->offset));
      break;
    case STYLE_PARAM_TYPE_DOUBLE:
      g_value_set_double(value, * (double *) (((void *) style) + param->offset));
      break;

    case STYLE_PARAM_TYPE_STRING:              // gchar *
      g_value_set_string(value, (gchar *) (((void *) style) + param->offset));
      break;

    case STYLE_PARAM_TYPE_QUARK:
      g_value_set_uint(value, (guint) (* (GQuark *) (((void *) style) + param->offset)));
      break;

    case STYLE_PARAM_TYPE_SQUARK:              // gchar * stored as a quark
      g_value_set_string(value, g_quark_to_string(* (GQuark *) (((void *) style) + param->offset)));
      break;

    case STYLE_PARAM_TYPE_FLAGS:               // bitmap of is_set flags (array of uchar)
      flags = g_malloc(STYLE_IS_SET_SIZE * 2 + 1);

      zmap_bin_to_hex(flags,(((void *) style) + param->offset), STYLE_IS_SET_SIZE);

      g_value_set_string(value,flags);
      g_free(flags);
      break;

    case STYLE_PARAM_TYPE_COLOUR:              // ZMapStyleFullColourStruct
      colour = zmapStyleValueColour((ZMapStyleFullColour) (((void *) style) + param->offset));
      if(colour)
        {
	  //           g_value_set_string(value, strdup(colour));
	  g_value_set_string(value, colour);
	  g_free(colour);
        }
      else
        {
	  result = FALSE;
        }
      break;

    case STYLE_PARAM_TYPE_SUB_FEATURES:        // GQuark[]
      subs = zmapStyleValueSubFeatures((GQuark *)(((void *) style) + param->offset));
      if(subs)
        {
	  //           g_value_set_string(value, strdup(subs));
	  g_value_set_string(value, subs);
	  g_free(colour);
        }
      else
        {
	  result = FALSE;
        }
      break;

    case STYLE_PARAM_TYPE_QUARK_LIST_ID:
      {
        gchar *str;
        str = zMap_g_list_quark_to_string(*(GList **)(((void *) style) + param->offset), NULL);
        g_value_set_string(value, str);
        g_free(str);
      }
      break;

    case STYLE_PARAM_TYPE_GLYPH_SHAPE:
      g_value_set_boxed(value, shape);
      break;


      // enums treated as uint. This is a pain: can we know how big an enum is? (NO)
      // Some pretty choice code but it's not safe to do it the easy way
#define STYLE_GET_PROP(s_param,s_type)					\
      case s_param : g_value_set_uint(value, (guint) (* (s_type *) (((void *) style) + param->offset))); \
      break

      STYLE_GET_PROP (STYLE_PARAM_TYPE_MODE            , ZMapStyleMode);
      STYLE_GET_PROP (STYLE_PARAM_TYPE_COLDISP         , ZMapStyleColumnDisplayState);
      STYLE_GET_PROP (STYLE_PARAM_TYPE_BUMP            , ZMapStyleBumpMode);
      STYLE_GET_PROP (STYLE_PARAM_TYPE_3FRAME          , ZMapStyle3FrameMode);
      STYLE_GET_PROP (STYLE_PARAM_TYPE_SCORE           , ZMapStyleScoreMode);
      STYLE_GET_PROP (STYLE_PARAM_TYPE_GRAPH_MODE      , ZMapStyleGraphMode);
      STYLE_GET_PROP (STYLE_PARAM_TYPE_SCALE           , ZMapStyleScale);
      STYLE_GET_PROP (STYLE_PARAM_TYPE_BLIXEM          , ZMapStyleBlixemType);
      STYLE_GET_PROP (STYLE_PARAM_TYPE_GLYPH_STRAND    , ZMapStyleGlyphStrand);
      STYLE_GET_PROP (STYLE_PARAM_TYPE_GLYPH_ALIGN     , ZMapStyleGlyphAlign);

    case STYLE_PARAM_TYPE_UINT:
      g_value_set_uint(value, * (guint *) (((void *) style) + param->offset));
      break;

    default:
      result = FALSE ;
      zMapWarnIfReached() ;
      break;
    }


  /* Now set the result so we can return it to the user. */
  g_object_set_data(G_OBJECT(style), ZMAPSTYLE_OBJ_RC, GINT_TO_POINTER(result)) ;

  return;
}


gchar *zmapStyleValueColour(ZMapStyleFullColour this_colour)
{
  /* We allocate memory here to hold the colour string, it's g_object_get caller's
   * responsibility to g_free the string... */

  GString *colour_string = NULL ;
  gchar *colour = NULL;

  colour_string = g_string_sized_new(500) ;

  formatColours(colour_string, "normal", &(this_colour->normal)) ;
  formatColours(colour_string, "selected", &(this_colour->selected)) ;

  if (colour_string->len)
    colour = g_string_free(colour_string, FALSE) ;

  return(colour);
}


static gchar *zmapStyleValueSubFeatures(GQuark *quarks)
{

  GString *subs_string = NULL ;
  gchar *subs = NULL;
  int i;

  subs_string = g_string_sized_new(500) ;

  for(i = 1;i < ZMAPSTYLE_SUB_FEATURE_MAX;i++)
    {
      if(quarks[i])
	{
	  g_string_append_printf(subs_string, "%s:%s ; ",
				 zmapStyleSubFeature2ExactStr(i),
				 g_quark_to_string(quarks[i]));
	}
    }
  if (subs_string->len)
    subs = g_string_free(subs_string, FALSE) ;

  return(subs);
}

static gboolean parseSubFeatures(ZMapFeatureTypeStyle style,gchar *str)
{
  gchar ** sub_strings,**ss;
  gchar **sub_feature;
  ZMapStyleSubFeature sf_id;
  gchar *name,*value;
  gboolean result = FALSE;

  sub_strings = g_strsplit(str,";",-1);
  if(sub_strings)
    {
      for(ss = sub_strings;*ss;ss++)
	{
	  if(!**ss)
            continue;
	  sub_feature = g_strsplit(*ss,":",3);
	  if(sub_feature)
	    {
	      name = sub_feature[0];
	      if(name)
		{
		  name = g_strstrip(name);
		  value = sub_feature[1];
		  if(value)
		    {
		      sf_id = zMapStyleStr2SubFeature(name);
		      if(sf_id)
			{
			  value = g_strstrip(value);
			  style->sub_features[sf_id] = g_quark_from_string(value);
			  result = TRUE;
			}
		    }
		}
	      g_strfreev(sub_feature);
	    }
	}

      g_strfreev(sub_strings);
    }
  return(result);
}

/* Parse out colour triplets from a colour keyword-value line.
 *
 * The line format is:
 *
 * NNN_colours = <normal | selected> <fill | draw | border> <colour> ;
 *
 * the colour spec may be repeated up to 6 times to specify fill, draw or border colours
 * for normal or selected features. Each triplet is separated by a ";".
 *
 * NOTE that in the triplet, the colour specifier may consist of more than one word
 * (e.g. "dark slate gray") so the g_strsplit_set() is done into just three fields
 * and all text in the last field is stored as the colour specifier.
 *
 *  */
static gboolean parseColours(ZMapFeatureTypeStyle style, guint param_id, GValue *value)
{
  gboolean result = TRUE ;
  char *string = NULL ;
  char **colour_strings = NULL ;

  if ((string = (char *)g_value_get_string(value))
      && (colour_strings = g_strsplit(string, ";", -1)))
    {
      char **curr_str ;
      int num_specs = 0 ;

      curr_str = colour_strings ;

      /* Parse up to 6 colour specs.  */
      while (num_specs < ZMAPSTYLE_MAX_COLOUR_SPECS && *curr_str && **curr_str)
	{
	  char **col_spec = NULL ;
	  ZMapStyleColourType type = ZMAPSTYLE_COLOURTYPE_INVALID ;
	  ZMapStyleDrawContext context = ZMAPSTYLE_DRAW_INVALID ;
	  char *colour = NULL ;

	  /* Chops leading/trailing blanks off colour triplet, splits and then validates the
	   * triplet. If all is ok then try and parse the colour into the appropriate style
	   * field. */
	  if ((*curr_str = g_strstrip(*curr_str)) && **curr_str
	      && (col_spec = g_strsplit_set(*curr_str, " \t", 3))
	      && validSplit(col_spec, &type, &context, &colour))
	    {
	      ZMapStyleFullColour full_colour = NULL;
	      ZMapStyleColour type_colour = NULL;

	      full_colour = zmapStyleFullColour(style,param_id);
	      type_colour = zmapStyleColour(full_colour,type);

	      switch (context)
		{
		case ZMAPSTYLE_DRAW_FILL:
		  if (!(type_colour->fields_set.fill = gdk_color_parse(colour, &(type_colour->fill))))
		    result = FALSE ;
		  break ;
		case ZMAPSTYLE_DRAW_DRAW:
		  if (!(type_colour->fields_set.draw = gdk_color_parse(colour, &(type_colour->draw))))
		    result = FALSE ;
		  break ;
		case ZMAPSTYLE_DRAW_BORDER:
		  if (!(type_colour->fields_set.border = gdk_color_parse(colour, &(type_colour->border))))
		    result = FALSE ;
		  break ;
		default:
                  result = FALSE ;
                  zMapWarnIfReached() ;
		  break;
		}
	    }
	  else
	    {
	      result = FALSE ;
	    }

	  if (col_spec)
	    g_strfreev(col_spec)  ;

	  curr_str++ ;
	  num_specs++ ;
	}
    }

  if (colour_strings)
    g_strfreev(colour_strings)  ;

  return result ;
}


#ifdef MH17_NOT_USED
static gboolean isColourSet(ZMapFeatureTypeStyle style, int param_id, char *subpart)
{
  gboolean is_set = FALSE ;
  char *full_colour ;
  char **col_spec = NULL ;
  ZMapStyleColourType type = ZMAPSTYLE_COLOURTYPE_INVALID ;
  ZMapStyleDrawContext context = ZMAPSTYLE_DRAW_INVALID ;
  char *dummy_colour = NULL ;

  full_colour = g_strdup_printf("%s dummy_colour", subpart) ;

  if ((full_colour = g_strstrip(full_colour))
      && (col_spec = g_strsplit_set(full_colour, " \t", 3))
      && validSplit(col_spec, &type, &context, &dummy_colour))
    {
      ZMapStyleFullColour this_colour = NULL ;
      ZMapStyleColour type_colour = NULL ;

      this_colour = zmapStyleFullColour(style,param_id);
      type_colour = zmapStyleColour(this_colour,type);

      switch (context)
	{
	case ZMAPSTYLE_DRAW_FILL:
	  is_set = type_colour->fields_set.fill ;
	  break ;
	case ZMAPSTYLE_DRAW_DRAW:
	  is_set = type_colour->fields_set.draw ;
	  break ;
	case ZMAPSTYLE_DRAW_BORDER:
	  is_set = type_colour->fields_set.border ;
	  break ;
	default:
          zMapWarnIfReached() ;
	  break;
	}
    }

  return is_set ;
}
#endif

/* strings should be a NULL terminated array of three string pointers, the
 * contents of the three strings must be:
 *
 *  first string:     "normal" or "selected"
 *
 * second string:     "fill" or "draw" or "border"
 *
 *  third string:     A colour spec in X11 rgb format (not validated by this routine)
 *
 */
static gboolean validSplit(char **strings,
			   ZMapStyleColourType *type_out, ZMapStyleDrawContext *context_out, char **colour_out)
{
  gboolean valid = TRUE ;
  ZMapStyleColourType type = ZMAPSTYLE_COLOURTYPE_INVALID ;
  ZMapStyleDrawContext context = ZMAPSTYLE_DRAW_INVALID ;
  char *colour = NULL ;
  char **curr ;
  int num ;

  num = 0 ;
  curr = strings ;
  while (valid && curr && *curr)
    {
      switch (num)
	{
	case 0:
	  {
	    if ((type = zMapStyleStr2ColourType(*curr)))
	      num++ ;
	    else
	      valid = FALSE ;
	    break ;
	  }
	case 1:
	  {
	    if ((context = zMapStyleStr2DrawContext(*curr)))
	      num++ ;
	    else
	      valid = FALSE ;
	    break ;
	  }
	case 2:
	  {
	    colour = *curr ;
	    num++ ;
	    break ;
	  }
	default:
	  {
            valid = FALSE ;
            zMapWarnIfReached() ;
	    break ;
	  }
	}

      if (valid)
	curr++ ;
    }


  if (valid && num == 3)
    {
      *type_out = type ;
      *context_out = context ;
      *colour_out = colour ;
    }

  return valid ;
}


/* Format colours into standard triplet format. */
static void formatColours(GString *colour_string, char *type, ZMapStyleColour colour)
{
  if (colour->fields_set.fill)
    g_string_append_printf(colour_string, "%s %s #%04X%04X%04X ; ",
			   type, "fill",
			   colour->fill.red, colour->fill.green, colour->fill.blue) ;

  if (colour->fields_set.draw)
    g_string_append_printf(colour_string, "%s %s #%04X%04X%04X ; ",
			   type, "draw",
			   colour->draw.red, colour->draw.green, colour->draw.blue) ;

  if (colour->fields_set.border)
    g_string_append_printf(colour_string, "%s %s #%04X%04X%04X ; ",
			   type, "border",
			   colour->border.red, colour->border.green, colour->border.blue) ;

  return ;
}

<|MERGE_RESOLUTION|>--- conflicted
+++ resolved
@@ -1765,14 +1765,10 @@
   gboolean status = FALSE ;
   ZMapStyleColourStruct tmp_colour = {{0}} ;
 
-<<<<<<< HEAD
   if (!colour) 
     return status ;
 
   status = TRUE ; 
-=======
-  zMapAssert(colour) ;
->>>>>>> 894bf634
 
   if (status && border && *border)
     {
