--- conflicted
+++ resolved
@@ -638,19 +638,11 @@
  */
 gboolean zMapFeatureTranscriptMergeCoord(ZMapFeature transcript, 
                                          const int x,
-<<<<<<< HEAD
-                                         const ZMapBoundaryType boundary_in,
-=======
                                          ZMapBoundaryType *boundary_inout,
->>>>>>> f017fab1
                                          GError **error)
 {
   gboolean merged = FALSE;
   GError *tmp_error = NULL;
-<<<<<<< HEAD
-  ZMapBoundaryType boundary = boundary_in;
-=======
->>>>>>> f017fab1
   
   /* Check if this is a valid transcript and has exons */
   if (!transcript)
@@ -662,123 +654,6 @@
   if (!transcript->feature.transcript.exons)
     g_set_error(&tmp_error, g_quark_from_string("ZMap"), 99, "Transcript has no exons");
 
-<<<<<<< HEAD
-  if (tmp_error)
-    {
-      g_propagate_error(error, tmp_error);
-      return merged;
-    }
-
-  GArray *array = transcript->feature.transcript.exons;
-  ZMapSpan exon = NULL;
-  ZMapSpan prev_exon = NULL;
-  int i = 0;
-
-  for ( ; i < array->len; ++i, prev_exon = exon)
-    {
-      exon = &(g_array_index(array, ZMapSpanStruct, i));
-      
-      if (!prev_exon && i == array->len && x >= exon->x1 && x <= exon->x2)
-        {
-          /* special case: we only have one exon and x lies inside it */
-          if (boundary == ZMAPBOUNDARY_NONE)
-            boundary = showTrimStartEndConfirmation();
-          
-          if (boundary == ZMAPBOUNDARY_5_SPLICE)
-            {
-              /* extend the start of the next intron i.e. trim the end of this exon */
-              exon->x2 = x;
-              merged = TRUE;
-            }
-          else if (boundary == ZMAPBOUNDARY_3_SPLICE)
-            {
-              /* extend the end of prev intron i.e. trim the start of this exon */
-              exon->x1 = x;
-              merged = TRUE;
-            }
-          
-          break;
-        }
-      else if (!prev_exon && x <= exon->x2)
-        {
-          /* x lies inside or before the first exon: trim/extend its start
-           * check that the boundary type matches (i.e. modify 3' end of adjacent intron) */
-          if (boundary == ZMAPBOUNDARY_NONE || boundary == ZMAPBOUNDARY_3_SPLICE)
-            {
-              exon->x1 = x;
-              transcript->x1 = x;
-              merged = TRUE;
-            }
-          else
-            {
-              g_set_error(&tmp_error, g_quark_from_string("ZMap"), 99, "Invalid boundary type for this operation");
-            }
- 
-          break;
-        }
-      else if (i == array->len - 1 && x >= exon->x1)
-        {
-          /* x lies inside or after the last exon: trim/extend its end */
-          if (boundary == ZMAPBOUNDARY_NONE || boundary == ZMAPBOUNDARY_5_SPLICE)
-            {
-              exon->x2 = x;
-              transcript->x2 = x;
-              merged = TRUE;
-            }
-          else 
-            {
-              g_set_error(&tmp_error, g_quark_from_string("ZMap"), 99, "Invalid boundary type for this operation");
-            }
-          
-          break;
-        }
-      else if (x < exon->x1)
-        {
-          /* x lies in the intron before this exon: ask whether 
-           * to trim the start or end of the intron */
-          if (boundary == ZMAPBOUNDARY_NONE)
-            boundary = showTrimStartEndConfirmation();
-
-          if (boundary == ZMAPBOUNDARY_5_SPLICE)
-            {
-              /* to trim the intron start, we extend the prev exon end */
-              prev_exon->x2 = x;
-              merged = TRUE;
-            }
-          else if (boundary == ZMAPBOUNDARY_3_SPLICE)
-            {
-              /* to trim the intron end, extend the current exon start */
-              exon->x1 = x;
-              merged = TRUE;
-            }
-
-          break;
-        }
-      else if (x <= exon->x2)
-        {
-          /* x lies in this exon: ask whether to trim the start or end*/
-          if (boundary == ZMAPBOUNDARY_NONE)
-            boundary = showTrimStartEndConfirmation();  
-
-          if (boundary == ZMAPBOUNDARY_5_SPLICE)
-            {
-              /* extend the start of the next intron i.e. trim the end of this exon */
-              exon->x2 = x;
-              merged = TRUE;
-            }
-          else if (boundary == ZMAPBOUNDARY_3_SPLICE)
-            {
-              /* extend the end of prev intron i.e. trim the start of this exon */
-              exon->x1 = x;
-              merged = TRUE;
-            }
-
-          break;
-        }
-    }
-  
-  g_propagate_error(error, tmp_error);
-=======
   if (!tmp_error)
     {
       GArray *array = transcript->feature.transcript.exons;
@@ -893,7 +768,6 @@
   if (tmp_error)
     g_propagate_error(error, tmp_error);
   
->>>>>>> f017fab1
   return merged;
 }
 
