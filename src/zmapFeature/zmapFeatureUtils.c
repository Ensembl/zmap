/*  File: zmapFeature.c
 *  Author: Ed Griffiths (edgrif@sanger.ac.uk)
 *  Copyright (c) 2006-2012: Genome Research Ltd.
 *-------------------------------------------------------------------
 * ZMap is free software; you can redistribute it and/or
 * modify it under the terms of the GNU General Public License
 * as published by the Free Software Foundation; either version 2
 * of the License, or (at your option) any later version.
 *
 * This program is distributed in the hope that it will be useful,
 * but WITHOUT ANY WARRANTY; without even the implied warranty of
 * MERCHANTABILITY or FITNESS FOR A PARTICULAR PURPOSE.  See the
 * GNU General Public License for more details.
 *
 * You should have received a copy of the GNU General Public License
 * along with this program; if not, write to the Free Software
 * Foundation, Inc., 59 Temple Place - Suite 330, Boston, MA  02111-1307, USA.
 * or see the on-line version at http://www.gnu.org/copyleft/gpl.txt
 *-------------------------------------------------------------------
 * This file is part of the ZMap genome database package
 * originated by
 *      Ed Griffiths (Sanger Institute, UK) edgrif@sanger.ac.uk
 *        Roy Storey (Sanger Institute, UK) rds@sanger.ac.uk
 *   Malcolm Hinsley (Sanger Institute, UK) mh17@sanger.ac.uk
 *
 * Description: Utility routines for handling features/sets/blocks etc.
 *
 * Exported functions: See ZMap/zmapFeature.h
 *-------------------------------------------------------------------
 */

#include <ZMap/zmap.h>

#include <string.h>
#include <unistd.h>

#include <zmapFeature_P.h>
#include <ZMap/zmapPeptide.h>
#include <ZMap/zmapUtils.h>
#include <ZMap/zmapGLibUtils.h>


typedef struct
{
  ZMapMapBlock map;
  int limit_start;
  int limit_end;
  int counter;
} SimpleParent2ChildDataStruct, *SimpleParent2ChildData;

static ZMapFrame feature_frame(ZMapFeature feature, int start_coord);
static ZMapFrame feature_frame_coords(int start_coord, int offset);

static void get_feature_list_extent(gpointer list_data, gpointer span_data);

static gint findStyleName(gconstpointer list_data, gconstpointer user_data) ;
static void addTypeQuark(gpointer style_id, gpointer data, gpointer user_data) ;

static void map_parent2child(gpointer exon_data, gpointer user_data);
static int sortGapsByTarget(gconstpointer a, gconstpointer b) ;

static int span_compare (gconstpointer a, gconstpointer b) ;

static int findExon(ZMapFeature feature, int exon_start, int exon_end) ;
static gboolean calcExonPhase(ZMapFeature feature, int exon_index,
			      int *exon_cds_start, int *exon_cds_end, int *phase_out) ;

static void printChildCB(gpointer key, gpointer value, gpointer user_data_unused) ;


/*!
 * Function to do some validity checking on a ZMapFeatureAny struct. Always more you
 * could do but this is better than nothing.
 *
 * Returns TRUE if the struct is OK, FALSE otherwise.
 *
 * @param   any_feature    The feature to validate.
 * @return  gboolean       TRUE if feature is valid, FALSE otherwise.
 *  */
gboolean zMapFeatureIsValid(ZMapFeatureAny any_feature)
{
  gboolean result = FALSE ;

  if (any_feature
      && zMapFeatureTypeIsValid(any_feature->struct_type)
      && any_feature->unique_id != ZMAPFEATURE_NULLQUARK
      && any_feature->original_id != ZMAPFEATURE_NULLQUARK)
    {
      switch (any_feature->struct_type)
	{
	case ZMAPFEATURE_STRUCT_CONTEXT:
	case ZMAPFEATURE_STRUCT_ALIGN:
	case ZMAPFEATURE_STRUCT_BLOCK:
	case ZMAPFEATURE_STRUCT_FEATURESET:
	  result = TRUE ;
	  break ;
	case ZMAPFEATURE_STRUCT_FEATURE:
	  if (any_feature->children == NULL)
	    result = TRUE ;
	  break ;
	default:
	  zMapAssertNotReached() ;
	}
    }

  return result ;
}
#ifdef NOT_YET
static int get_feature_allowed_types(ZMapStyleMode mode)
{
  int allowed = 0;

  switch(mode)
    {
    case ZMAPSTYLE_MODE_RAW_TEXT:
    case ZMAPSTYLE_MODE_RAW_SEQUENCE:
    case ZMAPSTYLE_MODE_PEP_SEQUENCE:
      allowed = (ZMAPFEATURE_TYPE_BASIC | ZMAPFEATURE_TYPE_TEXT);
      break;
    case ZMAPSTYLE_MODE_TRANSCRIPT:
      allowed = (ZMAPFEATURE_TYPE_BASIC | ZMAPFEATURE_TYPE_TRANSCRIPT);
      break;
    case ZMAPSTYLE_MODE_ALIGNMENT:
      allowed = (ZMAPFEATURE_TYPE_BASIC | ZMAPFEATURE_TYPE_ALIGNMENT);
      break;
    case ZMAPSTYLE_MODE_GRAPH:
    case ZMAPSTYLE_MODE_GLYPH:
      allowed = (ZMAPFEATURE_TYPE_BASIC);
      break;
    case ZMAPSTYLE_MODE_BASIC:
      allowed = (ZMAPFEATURE_TYPE_BASIC);
      break;
    case ZMAPSTYLE_MODE_META:
    case ZMAPSTYLE_MODE_INVALID:
    default:
      break;
    }

  return allowed;
}

gboolean zMapFeatureIsDrawable(ZMapFeatureAny any_feature)
{
  gboolean result = FALSE;

  switch(any_feature->struct_type)
    {
    case ZMAPFEATURE_STRUCT_FEATURE:
      {
	ZMapFeature feature;
	int allowed = ZMAPFEATURE_TYPE_INVALID;

	feature = (ZMapFeature)any_feature;

	if(*feature->style)
	  allowed = get_feature_allowed_types();

	if(allowed & feature->type)
	  result = TRUE;
      }
      break;
    default:
      break;
    }

  return result;
}
#endif /* NOT_YET */


/*!
 * Function to do some validity checking on a ZMapFeatureAny struct that in addition
 * checks to see if it is of the requested type.
 *
 * Returns TRUE if the struct is OK, FALSE otherwise.
 *
 * @param   any_feature    The feature to validate.
 * @param   type           The type that the feature must be.
 * @return  gboolean       TRUE if feature is valid, FALSE otherwise.
 *  */
gboolean zMapFeatureIsValidFull(ZMapFeatureAny any_feature, ZMapFeatureStructType type)
{
  gboolean result = FALSE ;

  if (zMapFeatureIsValid(any_feature) && any_feature->struct_type == type)
    result = TRUE ;

  return result ;
}

gboolean zMapFeatureTypeIsValid(ZMapFeatureStructType group_type)
{
  gboolean result = FALSE ;

  if (group_type >= ZMAPFEATURE_STRUCT_CONTEXT
      && group_type <= ZMAPFEATURE_STRUCT_FEATURE)
    result = TRUE ;

  return result ;
}

gboolean zMapFeatureIsSane(ZMapFeature feature, char **insanity_explained)
{
  gboolean sane = TRUE ;
  char *insanity = NULL ;

  if (sane)
    {
      if (feature->type <= ZMAPSTYLE_MODE_INVALID ||
	  feature->type >  ZMAPSTYLE_MODE_META) /* Keep in step with zmapStyle.h */
        {
          insanity = g_strdup_printf("Feature '%s' [%s] has invalid type.", /* keep in step with zmapStyle.h */
                                     (char *)g_quark_to_string(feature->original_id),
                                     (char *)g_quark_to_string(feature->unique_id));
          sane = FALSE;
        }
    }

  if (sane)
    {
      if (feature->x1 > feature->x2)
        {
          insanity = g_strdup_printf("Feature '%s' [%s] has start > end.",
                                     (char *)g_quark_to_string(feature->original_id),
                                     (char *)g_quark_to_string(feature->unique_id));
          sane = FALSE;
        }
    }

  if(sane)
    {
      switch(feature->type)
        {
        case ZMAPSTYLE_MODE_TRANSCRIPT:
          {
            GArray *array;
            ZMapSpan span;
            int i = 0;

            if(sane && (array = feature->feature.transcript.exons))
              {
                for(i = 0; sane && i < array->len; i++)
                  {
                    span = &(g_array_index(array, ZMapSpanStruct, i));
                    if(span->x1 > span->x2)
                      {
                        insanity = g_strdup_printf("Exon %d in feature '%s' has start > end.",
                                                   i + 1,
                                                   (char *)g_quark_to_string(feature->original_id));
                        sane = FALSE;
                      }
                  }
              }

            if(sane && (array = feature->feature.transcript.introns))
              {
                for(i = 0; sane && i < array->len; i++)
                  {
                    span = &(g_array_index(array, ZMapSpanStruct, i));
                    if(span->x1 > span->x2)
                      {
                        insanity = g_strdup_printf("Intron %d in feature '%s' has start > end.",
                                                   i + 1,
                                                   (char *)g_quark_to_string(feature->original_id));
                        sane = FALSE;
                      }
                  }
              }
            if(sane && feature->feature.transcript.flags.cds)
              {
                if(feature->feature.transcript.cds_start > feature->feature.transcript.cds_end)
                  {
                    insanity = g_strdup_printf("CDS for feature '%s' has start > end.",
                                               (char *)g_quark_to_string(feature->original_id));
                    sane = FALSE;
                  }
              }
          }
          break;

        case ZMAPSTYLE_MODE_ALIGNMENT:
        case ZMAPSTYLE_MODE_BASIC:
        case ZMAPSTYLE_MODE_SEQUENCE:
	case ZMAPSTYLE_MODE_TEXT:
	case ZMAPSTYLE_MODE_GRAPH:
	case ZMAPSTYLE_MODE_GLYPH:
          zMapLogWarning("%s", "This part of zMapFeatureIsSane() needs writing!");
          break;
	case ZMAPSTYLE_MODE_META:
	  break;
        default:
          zMapAssertNotReached();
          break;
        }
    }

  if(insanity_explained)
    *insanity_explained = insanity;

  return sane;
}


/* we might get off with insanity. */
gboolean zMapFeatureAnyIsSane(ZMapFeatureAny feature, char **insanity_explained)
{
  gboolean sane = TRUE ;
  char *insanity = NULL ;

  if (sane && !zMapFeatureIsValid(feature))
    {
      if (feature->original_id == ZMAPFEATURE_NULLQUARK)
        insanity = "Feature has bad name.";
      else if (feature->unique_id == ZMAPFEATURE_NULLQUARK)
        insanity = "Feature has bad identifier.";
      else
	insanity = g_strdup_printf("Feature '%s' [%s] has bad type.",
				   (char *)g_quark_to_string(feature->original_id),
				   (char *)g_quark_to_string(feature->unique_id));

      sane = FALSE ;
    }

  if (sane)
    {
      switch(feature->struct_type)
        {
        case ZMAPFEATURE_STRUCT_FEATURE:
          {
            ZMapFeature real_feature = (ZMapFeature)feature;

            sane = zMapFeatureIsSane(real_feature, &insanity);

	    break;
          }
        case ZMAPFEATURE_STRUCT_CONTEXT:
          zMapLogWarning("%s", "This part of zMapFeatureAnyIsSane() needs writing!");
          break;
        case ZMAPFEATURE_STRUCT_ALIGN:
        case ZMAPFEATURE_STRUCT_BLOCK:
        case ZMAPFEATURE_STRUCT_FEATURESET:
          /* Nothing to check beyond ZMapFeatureAny basics */
          break;
        default:
          zMapAssertNotReached();
          break;
        }
    }

  if (insanity)
    {
      if (insanity_explained)
	*insanity_explained = g_strdup(insanity);

      g_free(insanity);
    }

  return sane;
}




void zMapFeatureRevComp(int seq_start, int seq_end, int *coord_1, int *coord_2)
{
  zmapFeatureRevComp(Coord, seq_start, seq_end, *coord_1, *coord_2) ;

  return ;
}





/*!
 * Returns the original name of any feature type. The returned string belongs
 * to the feature and must _NOT_ be free'd. This function can never return
 * NULL as all features must have valid names.
 *
 * @param   any_feature    The feature.
 * @return  char *         The name of the feature.
 *  */
char *zMapFeatureName(ZMapFeatureAny any_feature)
{
  char *feature_name = NULL ;

  zMapAssert(zMapFeatureIsValid(any_feature)) ;

  feature_name = (char *)g_quark_to_string(any_feature->original_id) ;

  return feature_name ;
}


/*!
 * Does a case <i>insensitive</i> comparison of the features name and
 * the supplied name, return TRUE if they are the same.
 *
 * @param   any_feature    The feature.
 * @param   name           The name to be compared..
 * @return  gboolean       TRUE if the names are the same.
 *  */
gboolean zMapFeatureNameCompare(ZMapFeatureAny any_feature, char *name)
{
  gboolean result = FALSE ;

  zMapAssert(zMapFeatureIsValid(any_feature) && name && *name) ;

  if (g_ascii_strcasecmp(g_quark_to_string(any_feature->original_id), name) == 0)
    result = TRUE ;

  return result ;
}


/*!
 * Function to return the _parent_ group of group_type of the feature any_feature.
 * This is a generalised function to stop all the poking about through the context
 * hierachy that is otherwise required. Note you can only go _UP_ the tree with
 * this function because going down is a one-to-many mapping.
 *
 * Returns the feature group or NULL if there is no parent group or there is some problem
 * with the arguments like asking for a group at or below the level of any_feature.
 *
 * @param   any_feature    The feature for which you wish to find the parent group.
 * @param   group_type     The type/level of the parent group you want to find.
 * @return  ZMapFeatureAny The parent group or NULL.
 *  */
ZMapFeatureAny zMapFeatureGetParentGroup(ZMapFeatureAny any_feature, ZMapFeatureStructType group_type)
{
  ZMapFeatureAny result = NULL ;

  if (zMapFeatureIsValid(any_feature) &&
      group_type >= ZMAPFEATURE_STRUCT_CONTEXT &&
      group_type <= ZMAPFEATURE_STRUCT_FEATURE &&
      any_feature->struct_type >= group_type)
    {
      ZMapFeatureAny group = any_feature ;

      while (group && group->struct_type > group_type)
	{
	  group = group->parent ;
	}

      result = group ;
    }
  else
    {
      g_warn_if_fail(zMapFeatureIsValid(any_feature));
      g_warn_if_fail(group_type >= ZMAPFEATURE_STRUCT_CONTEXT && group_type <= ZMAPFEATURE_STRUCT_FEATURE);
    }

  return result ;
}




/* Given a feature name produce the canonicalised name as used that is used in producing
 * unique feature names.
 *
 * NOTE that the name is canonicalised in place so caller must provide a string for this
 * to be done in.
 *  */
char *zMapFeatureCanonName(char *feature_name)
{
  char *ptr ;
  int len ;

  zMapAssert(feature_name && *feature_name) ;

  len = strlen(feature_name);

  /* lower case the feature name, only the feature part though,
   * numbers don't matter. Here we do as g_strdown does, but in place
   * rather than a g_strdup first. */
  for(ptr = feature_name; ptr <= feature_name + len; ptr++)
    {
      *ptr = g_ascii_tolower(*ptr);
    }

  return feature_name ;
}



/* This function creates a unique id for a feature. This is essential if we are to use the
 * g_hash_table package to hold and reference features. Code should _ALWAYS_ use this function
 * to produce these IDs.
 *
 * Caller must g_free() returned string when finished with.
 *
 * OK, I THINK THERE IS A PROBLEM HERE...WE COULD HAVE FEATURES WITH SAME COORDS ON
 * OPPOSITE STRAND WHILE AN ANNOTATOR IS EDITING FEATURES....DOH.....
 *
 */
char *zMapFeatureCreateName(ZMapStyleMode feature_type,
			    char *feature,
			    ZMapStrand strand, int start, int end, int query_start, int query_end)
{
  char *feature_unique_name = NULL ;
  char *strand_str, *ptr ;
  int len ;

  /* Turn this into a if() and return null if things not supplied.... */
  zMapAssert(feature_type) ;
  zMapAssert(feature && *feature) ;

  strand_str = zMapFeatureStrand2Str(strand) ;

  if (feature_type == ZMAPSTYLE_MODE_ALIGNMENT)
    feature_unique_name = g_strdup_printf("%s_'%s'_%d.%d_%d.%d", feature,
					  strand_str, start, end, query_start, query_end) ;
  else
    feature_unique_name = g_strdup_printf("%s_'%s'_%d.%d", feature, strand_str, start, end) ;

  /* lower case the feature name, only the feature part though,
   * numbers don't matter. Here we do as g_strdown does, but in place
   * rather than a g_strdup first. */
  len = strlen(feature) ;
  for (ptr = feature_unique_name ; ptr <= feature_unique_name + len ; ptr++)
    {
      *ptr = g_ascii_tolower(*ptr) ;
    }

  return feature_unique_name ;
}


/* Like zMapFeatureCreateName() but returns a quark representing the feature name. */
GQuark zMapFeatureCreateID(ZMapStyleMode feature_type,
			   char *feature,
			   ZMapStrand strand, int start, int end,
			   int query_start, int query_end)
{
  GQuark feature_id = 0 ;
  char *feature_name ;

  if ((feature_name = zMapFeatureCreateName(feature_type, feature, strand, start, end,
					    query_start, query_end)))
    {
      feature_id = g_quark_from_string(feature_name) ;
      g_free(feature_name) ;
    }

  return feature_id ;
}


GQuark zMapFeatureBlockCreateID(int ref_start, int ref_end, ZMapStrand ref_strand,
                                int non_start, int non_end, ZMapStrand non_strand)
{
  GQuark block_id = 0;
  char *id_base ;

  id_base = g_strdup_printf("%d.%d.%s_%d.%d.%s",
			    ref_start, ref_end,
			    (ref_strand == ZMAPSTRAND_FORWARD ? "+" : "-"),
			    non_start, non_end,
			    (non_strand == ZMAPSTRAND_FORWARD ? "+" : "-")) ;
  block_id = g_quark_from_string(id_base) ;
  g_free(id_base) ;

  return block_id;
}

gboolean zMapFeatureBlockDecodeID(GQuark id,
                                  int *ref_start, int *ref_end, ZMapStrand *ref_strand,
                                  int *non_start, int *non_end, ZMapStrand *non_strand)
{
  gboolean valid = FALSE ;
  char *block_id ;
  char *format_str = "%d.%d.%1c_%d.%d.%1c" ;
  char ref_strand_str[2] = {'\0'}, non_strand_str[2] = {'\0'} ;
  int fields ;
  enum {EXPECTED_FIELDS = 6} ;

  block_id = (char *)g_quark_to_string(id) ;

  if ((fields = sscanf(block_id, format_str,
		       ref_start, ref_end, &ref_strand_str[0],
		       non_start, non_end, &non_strand_str[0])) != EXPECTED_FIELDS)
    {
      *ref_start = 0 ;
      *ref_end   = 0 ;
      *non_start = 0 ;
      *non_end   = 0 ;
    }
  else
    {
      zMapFeatureFormatStrand(&ref_strand_str[0], ref_strand) ;
      zMapFeatureFormatStrand(&non_strand_str[0], non_strand) ;
      valid = TRUE ;
    }

  return valid ;
}

GQuark zMapFeatureSetCreateID(char *set_name)
{
  return zMapStyleCreateID(set_name);
}


void zMapFeatureSortGaps(GArray *gaps)
{
  zMapAssert(gaps) ;

  /* Sort the array of gaps. performance hit? */
  g_array_sort(gaps, sortGapsByTarget);

  return ;
}



/* In zmap we hold coords in the forward orientation always and get strand from the strand
 * member of the feature struct. This function looks at the supplied strand and sets the
 * coords accordingly. */
/* ACTUALLY I REALISE I'M NOT QUITE SURE WHAT I WANT THIS FUNCTION TO DO.... */
gboolean zMapFeatureSetCoords(ZMapStrand strand, int *start, int *end, int *query_start, int *query_end)
{
  gboolean result = FALSE ;

  zMapAssert(start && end && query_start && query_end) ;

  if (strand == ZMAPSTRAND_REVERSE)
    {
      if ((start && end) && start > end)
	{
	  int tmp ;

	  tmp = *start ;
	  *start = *end ;
	  *end = tmp ;

	  if (query_start && query_end)
	    {
	      tmp = *query_start ;
	      *query_start = *query_end ;
	      *query_end = tmp ;
	    }

	  result = TRUE ;
	}
    }
  else
    result = TRUE ;


  return result ;
}


char *zMapFeatureSetGetName(ZMapFeatureSet feature_set)
{
  char *set_name ;

  set_name = (char *)g_quark_to_string(feature_set->original_id) ;

  return set_name ;
}



/* Retrieve a style struct for the given style id. */
ZMapFeatureTypeStyle zMapFindStyle(GHashTable *styles, GQuark style_id)
{
  ZMapFeatureTypeStyle style = NULL ;

  style = (ZMapFeatureTypeStyle) g_hash_table_lookup(styles, GUINT_TO_POINTER(style_id));

  return style ;
}


ZMapFeatureTypeStyle zMapFindFeatureStyle(GHashTable *styles, GQuark style_id, ZMapStyleMode feature_type)
{
  ZMapFeatureTypeStyle feature_style = NULL ;
  char *type;

  if(!(feature_style = zMapFindStyle(styles, style_id)))
  {
	/* feature_style_id is as configured or defaults to the same name as the featureset
	   * if not defined try a style with the same name as the feature type
	   */

	   type = (char *) zMapStyleMode2ExactStr(feature_type);
	   style_id = zMapStyleCreateID(type);
	   feature_style = zMapFindStyle(styles, style_id);
  }
  return feature_style;
}


/* Check that a style name exists in a list of styles. */
gboolean zMapStyleNameExists(GList *style_name_list, char *style_name)
{
  gboolean result = FALSE ;
  GList *list ;
  GQuark style_id ;

  style_id = zMapStyleCreateID(style_name) ;

  if ((list = g_list_find_custom(style_name_list, GUINT_TO_POINTER(style_id), findStyleName)))
    result = TRUE ;

  return result ;
}



/* Retrieve a Glist of the names of all the styles... */
GList *zMapStylesGetNames(GHashTable *styles)
{
  GList *quark_list = NULL ;

  zMapAssert(styles) ;

  g_hash_table_foreach(styles, addTypeQuark, (void *)&quark_list) ;

  return quark_list ;
}

/* GFunc() callback function, appends style names to a string, its called for lists
 * of either style name GQuarks or lists of style structs. */
static void addTypeQuark(gpointer key, gpointer data, gpointer user_data)
{
  ZMapFeatureTypeStyle style = (ZMapFeatureTypeStyle)data ;
  GList **quarks_out = (GList **)user_data ;
  GList *quark_list = *quarks_out ;

  quark_list = g_list_append(quark_list, GUINT_TO_POINTER(zMapStyleGetUniqueID(style)));

  *quarks_out = quark_list ;

  return ;
}


/* from column_id return whether if is configured from seq-data= featuresets (coverage side) */
gboolean zMapFeatureIsCoverageColumn(ZMapFeatureContextMap map,GQuark column_id)
{
	ZMapFeatureSource src;
      GList *fsets;

      fsets = zMapFeatureGetColumnFeatureSets(map, column_id, TRUE);

	for (; fsets ; fsets = fsets->next)
	{
		src = g_hash_table_lookup(map->source_2_sourcedata,fsets->data);
		if(src && src->related_column)
			return TRUE;
	}

	return FALSE;
}

/* from column_id return whether it is configured from seq-data= featuresets (data side) */
gboolean zMapFeatureIsSeqColumn(ZMapFeatureContextMap map,GQuark column_id)
{
	ZMapFeatureSource src;
      GList *fsets;

      fsets = zMapFeatureGetColumnFeatureSets(map, column_id, TRUE);

	for (; fsets ; fsets = fsets->next)
	{
		src = g_hash_table_lookup(map->source_2_sourcedata,fsets->data);
		if(src && src->is_seq)
			return TRUE;
	}

	return FALSE;
}

gboolean zMapFeatureIsSeqFeatureSet(ZMapFeatureContextMap map,GQuark fset_id)
{
	ZMapFeatureSource src = g_hash_table_lookup(map->source_2_sourcedata,GUINT_TO_POINTER(fset_id));
	//zMapLogWarning("feature is_seq: %s -> %p", g_quark_to_string(fset_id),src);

	if(src && src->is_seq)
		return TRUE;
	return FALSE;

}


/*
 *	for new columns that appear out of nowhere put them on the right
 *	this does not get reset on a new view, but with 100 columns it will take a very long time to wrap round
 */
int zMapFeatureColumnOrderNext(void)
{
	static int which = 0;
	return ++which;		/* 0 is invalid */
}



/* get the column struct for a featureset */
ZMapFeatureColumn zMapFeatureGetSetColumn(ZMapFeatureContextMap map,GQuark set_id)
{
      ZMapFeatureColumn column = NULL;
      ZMapFeatureSetDesc gff;

      char *name = (char *) g_quark_to_string(set_id);

	if(!map->featureset_2_column)
	{
		/* so that we can use autoconfigured servers */
		map->featureset_2_column = g_hash_table_new(NULL,NULL);
	}

      /* get the column the featureset goes in */
      gff = g_hash_table_lookup(map->featureset_2_column,GUINT_TO_POINTER(set_id));
      if(!gff)
      {
//            zMapLogWarning("creating featureset_2_column for %s",name);
            /* recover from un-configured error
             * NOTE this occurs for seperator features eg DNA search
             * the style is predefined but the featureset and column are created
             * blindly with no reference to config
             * NOTE ideally these should be done along with getAllPredefined() styles
             */

             /* instant fix for a bug: DNA search fails to display seperator features */
             gff = g_new0(ZMapFeatureSetDescStruct,1);
             gff->column_id =
             gff->column_ID =
             gff->feature_src_ID = set_id;
             gff->feature_set_text = name;
             g_hash_table_insert(map->featureset_2_column,GUINT_TO_POINTER(set_id),gff);
      }
/*      else*/
      {
            column = g_hash_table_lookup(map->columns,GUINT_TO_POINTER(gff->column_id));
            if(!column)
            {
	            ZMapFeatureSource gff_source;

//                  zMapLogWarning("creating column  %s for featureset %s (%s)", g_quark_to_string(gff->column_id), g_quark_to_string(set_id), g_quark_to_string(gff->column_ID));

                  column = g_new0(ZMapFeatureColumnStruct,1);

// don-t set this from featureset data it's column specific style from config only
//                  column->style_id =
                  column->unique_id =
                  column->column_id = set_id;

			column->order = zMapFeatureColumnOrderNext();

                  gff_source = g_hash_table_lookup(map->source_2_sourcedata,GUINT_TO_POINTER(set_id));
// don-t set this from featureset data it's column specific style from config only
//			if(gff_source)
//				column->style_id = gff_source->style_id;
                  column->column_desc = name;

                  column->featuresets_unique_ids = g_list_append(column->featuresets_unique_ids,GUINT_TO_POINTER(set_id));
//printf("window adding %s to column %s\n", g_quark_to_string(GPOINTER_TO_UINT(set_id)), g_quark_to_string(column->unique_id));

                  g_hash_table_insert(map->columns,GUINT_TO_POINTER(set_id),column);
            }
      }
      return column;
}




GList *zMapFeatureGetColumnFeatureSets(ZMapFeatureContextMap map,GQuark column_id, gboolean unique_id)
{
      GList *list = NULL;
      ZMapFeatureSetDesc fset;
      ZMapFeatureColumn column;
      gpointer key;
      GList *iter;

	/*
	This is hopelessly inefficient if we do this for every featureset, as ext_curated has about 1000
	so we cache the list when we first create it.
	can't always do it on startup as acedb provides the mapping later on

	NOTE see zmapWindowColConfig.c/column_is_loaded_in_range() for a comment about static or dynamic lists
	also need to scan for all calls to this func since caching the data
	*/

      column = g_hash_table_lookup(map->columns,GUINT_TO_POINTER(column_id));

//      zMapAssert(column);	// would crash in a mis-config
	if(!column)
		return list;

	if(unique_id)
     	{
     		if(column->featuresets_unique_ids)
           	 	list = column->featuresets_unique_ids;
      }
      else
     	{
     		if(column->featuresets_names)
           	 	list = column->featuresets_names;
      }

	if(!list)
	{
		zMap_g_hash_table_iter_init(&iter,map->featureset_2_column);
		while(zMap_g_hash_table_iter_next(&iter,&key,(gpointer) &fset))
		{
			if(fset->column_id == column_id)
				list = g_list_prepend(list,unique_id ? key : GUINT_TO_POINTER(fset->feature_src_ID));
		}
		if(unique_id)
			column->featuresets_unique_ids = list;
		else
			column->featuresets_names = list;
	}
      return list;
}




/* For blocks within alignments other than the master alignment, it is not possible to simply
 * use the x1,x2 positions in the feature struct as these are the positions in the original
 * feature. We need to know the coordinates in the master alignment. (ie as in the parent span) */
void zMapFeature2MasterCoords(ZMapFeature feature, double *feature_x1, double *feature_x2)
{
  double master_x1 = 0.0, master_x2 = 0.0 ;
  ZMapFeatureBlock block ;
  double feature_offset = 0.0 ;

  zMapAssert(feature->parent && feature->parent->parent) ;

  block = (ZMapFeatureBlock)feature->parent->parent ;

  feature_offset = block->block_to_sequence.parent.x1 - block->block_to_sequence.block.x1;

  master_x1 = feature->x1 + feature_offset ;
  master_x2 = feature->x2 + feature_offset ;

  *feature_x1 = master_x1 ;
  *feature_x2 = master_x2 ;

  return ;
}



void zMapFeature2BlockCoords(ZMapFeatureBlock block, int *x1_inout, int *x2_inout)
{
  int offset ;

  offset = block->block_to_sequence.block.x1 ;

  if (x1_inout)
    *x1_inout = (*x1_inout - offset) + 1 ;

  if (x2_inout)
    *x2_inout = (*x2_inout - offset) + 1 ;

  return ;
}



void zMapBlock2FeatureCoords(ZMapFeatureBlock block, int *x1_inout, int *x2_inout)
{
  int offset ;

  offset = block->block_to_sequence.block.x1 ;

  if (x1_inout)
    *x1_inout = (*x1_inout + offset) - 1 ;

  if (x2_inout)
    *x2_inout = (*x2_inout + offset) - 1 ;

  return ;
}





gboolean zMapFeatureGetFeatureListExtent(GList *feature_list, int *start_out, int *end_out)
{
  gboolean done = FALSE;
  ZMapSpanStruct span = {0};
  ZMapFeature feature;

  if(feature_list && (feature = (ZMapFeature)(g_list_nth_data(feature_list, 0))))
    {
      span.x1 = feature->x1;
      span.x2 = feature->x2;

      g_list_foreach(feature_list, get_feature_list_extent, &span);

      if(start_out)
        *start_out = span.x1;

      if(end_out)
        *end_out = span.x2;

      done = TRUE;
    }

  return done;
}



GArray *zMapFeatureWorld2TranscriptArray(ZMapFeature feature)
{
  GArray *t_array = NULL, *exon_array;

  if(ZMAPFEATURE_HAS_EXONS(feature))
    {
      ZMapSpanStruct span;
      int i;

      t_array    = g_array_sized_new(FALSE, FALSE, sizeof(ZMapSpanStruct), 128);
      exon_array = feature->feature.transcript.exons;

      for(i = 0; i < exon_array->len; i++)
	{
	  span = g_array_index(exon_array, ZMapSpanStruct, i);
	  zMapFeatureWorld2Transcript(feature, span.x1, span.x2, &(span.x1), &(span.x2));
	  t_array = g_array_append_val(t_array, span);
	}
    }

  return t_array;
}


gboolean zMapFeatureWorld2Transcript(ZMapFeature feature,
				     int w1, int w2,
				     int *t1, int *t2)
{
  gboolean is_transcript = FALSE;

  if(feature->type == ZMAPSTYLE_MODE_TRANSCRIPT)
    {
      if(feature->x1 > w2 || feature->x2 < w1)
	is_transcript = FALSE;
      else
	{
	  SimpleParent2ChildDataStruct parent_data = { NULL };
	  ZMapMapBlockStruct map_data = { {0,0}, {0,0}, FALSE };
	  map_data.parent.x1 = w1;
	  map_data.parent.x2 = w2;

	  parent_data.map         = &map_data;
	  parent_data.limit_start = feature->x1;
	  parent_data.limit_end   = feature->x2;
	  parent_data.counter     = 0;

	  zMapFeatureTranscriptExonForeach(feature, map_parent2child,
					   &parent_data);
	  if(t1)
	    *t1 = map_data.block.x1;
	  if(t2)
	    *t2 = map_data.block.x2;

	  is_transcript = TRUE;
	}
    }
  else
    is_transcript = FALSE;

  return is_transcript;
}


/* Sort introns/exons in ascending order. */
gboolean zMapFeatureTranscriptSortExons(ZMapFeature feature)
{
  gboolean result = FALSE ;

  zMapAssert(zMapFeatureIsValid((ZMapFeatureAny)feature)) ;

  if (ZMAPFEATURE_IS_TRANSCRIPT(feature)
      && (ZMAPFEATURE_HAS_EXONS(feature) || ZMAPFEATURE_HAS_INTRONS(feature)))
    {
      if (ZMAPFEATURE_HAS_EXONS(feature))
	g_array_sort(feature->feature.transcript.exons, span_compare) ;

      if (ZMAPFEATURE_HAS_INTRONS(feature))
	g_array_sort(feature->feature.transcript.introns, span_compare) ;

      result = TRUE ;
    }

  return result ;
}




/* Returns FALSE if not a transcript feature or no exons, TRUE otherwise. */
gboolean zMapFeatureTranscriptExonForeach(ZMapFeature feature, GFunc function, gpointer user_data)
{
  gboolean result = FALSE ;

  result = zMapFeatureTranscriptChildForeach(feature, ZMAPFEATURE_SUBPART_EXON,
					     function, user_data) ;

  return result ;
}


/* Returns FALSE if not a transcript feature or no exons/introns, TRUE otherwise. */
gboolean zMapFeatureTranscriptChildForeach(ZMapFeature feature, ZMapFeatureSubpartType child_type,
					   GFunc function, gpointer user_data)
{
  gboolean result = FALSE ;

  zMapAssert(zMapFeatureIsValid((ZMapFeatureAny)feature)) ;
  zMapAssert(function) ;

  if (ZMAPFEATURE_IS_TRANSCRIPT(feature)
      && ((child_type == ZMAPFEATURE_SUBPART_EXON && ZMAPFEATURE_HAS_EXONS(feature))
	  || (child_type == ZMAPFEATURE_SUBPART_INTRON && ZMAPFEATURE_HAS_INTRONS(feature))))
    {
      GArray *children ;
      unsigned index ;
      int multiplier = 1, start = 0, end, i ;
      gboolean forward = TRUE ;

      if (child_type == ZMAPFEATURE_SUBPART_EXON)
	children = feature->feature.transcript.exons ;
      else
	children = feature->feature.transcript.introns ;


      /* Sort this out...should be a much simpler way of doing this..... */
      if (children->len > 1)
	{
	  ZMapSpan first, last ;

	  first = &(g_array_index(children, ZMapSpanStruct, 0));
	  last  = &(g_array_index(children, ZMapSpanStruct, children->len - 1));

	  if (first->x1 > last->x1)
	    forward = FALSE ;
	}

      if (forward)
	{
	  end = children->len ;
	}
      else
	{
	  multiplier = -1 ;
	  start = (children->len * multiplier) + 1 ;
	  end = 1 ;
	}

      for (i = start; i < end; i++)
	{
	  ZMapSpan child_span ;

	  index = i * multiplier ;

	  child_span = &(g_array_index(children, ZMapSpanStruct, index)) ;

	  (function)(child_span, user_data) ;
	}

      result = TRUE ;
    }

  return result ;
}



GArray *zMapFeatureWorld2CDSArray(ZMapFeature feature)
{
  GArray *cds_array = NULL ;

  if (ZMAPFEATURE_HAS_CDS(feature) && ZMAPFEATURE_HAS_EXONS(feature))
    {
      GArray *exon_array ;
      ZMapSpanStruct span;
      int i;

      cds_array  = g_array_sized_new(FALSE, FALSE, sizeof(ZMapSpanStruct), 128);
      exon_array = feature->feature.transcript.exons;

      for(i = 0; i < exon_array->len; i++)
	{
	  span = g_array_index(exon_array, ZMapSpanStruct, i);
	  zMapFeatureWorld2CDS(feature, span.x1, span.x2, &(span.x1), &(span.x2));
	  cds_array = g_array_append_val(cds_array, span);
	}
    }

  return cds_array ;
}



gboolean zMapFeatureWorld2CDS(ZMapFeature feature,
			      int exon1, int exon2, int *cds1, int *cds2)
{
  gboolean cds_exon = FALSE;

  if (feature->type == ZMAPSTYLE_MODE_TRANSCRIPT && feature->feature.transcript.flags.cds)
    {
      int cds_start, cds_end;

      cds_start = feature->feature.transcript.cds_start;
      cds_end   = feature->feature.transcript.cds_end;

      if (cds_start > exon2 || cds_end < exon1)
	{
	  cds_exon = FALSE;
	}
      else
	{
	  SimpleParent2ChildDataStruct exon_cds_data = { NULL };
	  ZMapMapBlockStruct map_data = { {0,0}, {0,0}, FALSE } ;

	  map_data.parent.x1 = exon1;
	  map_data.parent.x2 = exon2;

	  exon_cds_data.map         = &map_data;
	  exon_cds_data.limit_start = cds_start;
	  exon_cds_data.limit_end   = cds_end;
	  exon_cds_data.counter     = 0;

	  zMapFeatureTranscriptExonForeach(feature, map_parent2child,
					   &exon_cds_data);
	  if (cds1)
	    *cds1 = map_data.block.x1;
	  if (cds2)
	    *cds2 = map_data.block.x2;

	  cds_exon = TRUE;
	}
    }

  return cds_exon;
}


/* Given a transcript feature and the start/end of an exon within that transcript feature,
 * returns TRUE and gives the coords (in reference sequence space) of the CDS section
 * of the exon and also it's phase. Returns FALSE if the exon is not in the transcript
 * or if the exon has no cds section. */
gboolean zMapFeatureExon2CDS(ZMapFeature feature,
			     int exon_start, int exon_end, int *exon_cds_start, int *exon_cds_end, int *phase_out)
{
  gboolean is_cds_exon = FALSE ;
  int exon_index ;

  if (feature->type == ZMAPSTYLE_MODE_TRANSCRIPT && feature->feature.transcript.flags.cds
      && (exon_index = findExon(feature, exon_start, exon_end)) > -1)
    {
      int cds_start, cds_end ;

      cds_start = feature->feature.transcript.cds_start ;
      cds_end = feature->feature.transcript.cds_end ;

      if (!(cds_start > exon_end || cds_end < exon_start))
	{
	  /* Exon has a cds section so calculate it and find the exons phase. */
	  int start, end, phase ;

	  if (calcExonPhase(feature, exon_index, &start, &end, &phase))
	    {
	      *exon_cds_start = start ;
	      *exon_cds_end = end ;
	      *phase_out = phase ;

	      is_cds_exon = TRUE ;
	    }
	}
    }

  return is_cds_exon ;
}




ZMapFrame zMapFeatureFrame(ZMapFeature feature)
{
  ZMapFrame frame = ZMAPFRAME_NONE ;

  frame = feature_frame(feature, feature->x1);

  return frame ;
}

ZMapFrame zMapFeatureFrameFromCoords(int block, int feature)
{
	return feature_frame_coords(block, feature);
}




ZMapFrame zMapFeatureSubPartFrame(ZMapFeature feature, int coord)
{
  ZMapFrame frame = ZMAPFRAME_NONE ;

  if(coord >= feature->x1 && coord <= feature->x2)
    frame = feature_frame(feature, coord);

  return frame ;
}

/* Returns ZMAPFRAME_NONE if not a transcript */
ZMapFrame zMapFeatureTranscriptFrame(ZMapFeature feature)
{
  ZMapFrame frame = ZMAPFRAME_NONE;

  if(feature->type == ZMAPSTYLE_MODE_TRANSCRIPT)
    {
      int start;
      if(feature->feature.transcript.flags.cds)
	start = feature->feature.transcript.cds_start;
      else
	start = feature->x1;

      frame = feature_frame(feature, start);
    }
  else
    {
      zMapLogWarning("Feature %s is not a Transcript.", g_quark_to_string(feature->unique_id));
    }

  return frame;
}



char *zMapFeatureTranscriptTranslation(ZMapFeature feature, int *length)
{
  char *pep_str = NULL ;
  ZMapFeatureContext context ;
  ZMapPeptide peptide ;
  char *dna_str, *name, *free_me ;

  context = (ZMapFeatureContext)(zMapFeatureGetParentGroup((ZMapFeatureAny)feature,
							   ZMAPFEATURE_STRUCT_CONTEXT));

  if ((dna_str = zMapFeatureGetTranscriptDNA(feature, TRUE, feature->feature.transcript.flags.cds)))
    {
      free_me = dna_str;					    /* as we potentially move ptr. */
      name    = (char *)g_quark_to_string(feature->original_id);

      if (feature->feature.transcript.flags.start_not_found)
	dna_str += (feature->feature.transcript.start_not_found - 1) ;

      peptide = zMapPeptideCreate(name, NULL, dna_str, NULL, TRUE);

      if(length)
	{
	  *length = zMapPeptideLength(peptide);
	  if (zMapPeptideHasStopCodon(peptide))
	    *length = *length - 1;
	}

      pep_str = zMapPeptideSequence(peptide);
      pep_str = g_strdup(pep_str);

      zMapPeptideDestroy(peptide);
      g_free(free_me);
    }

  return pep_str ;
}

char *zMapFeatureTranslation(ZMapFeature feature, int *length)
{
  char *seq;

  if(feature->type == ZMAPSTYLE_MODE_TRANSCRIPT)
    {
      seq = zMapFeatureTranscriptTranslation(feature, length);
    }
  else
    {
      GArray *rubbish;
      int i, l;
      char c = '.';

      l = feature->x2 - feature->x1 + 1;

      rubbish = g_array_sized_new(TRUE, TRUE, sizeof(char), l);

      for(i = 0; i < l; i++)
	{
	  g_array_append_val(rubbish, c);
	}

      seq = rubbish->data;

      if(length)
	*length = l;

      g_array_free(rubbish, FALSE);
    }

  return seq;
}


gboolean zMapFeaturePrintChildNames(ZMapFeatureAny feature_any)
{
  gboolean result = FALSE ;

  if (zMapFeatureIsValid(feature_any) && (feature_any->children))
    {
      g_hash_table_foreach(feature_any->children, printChildCB, NULL) ;

      result = TRUE ;
    }

  return result ;
}








/*
 *              Internal routines.
 */




/* Encapulates the rules about which frame a feature is in and what enum to return.
 *
 * For ZMap this amounts to:
 *
 * ((coord mod 3) + 1) gives the enum....
 *
 * Using the offset of 1 is almost certainly wrong for the reverse strand and
 * possibly wrong for forward.  Need to think about this one ;)
 *  */

/*
 * using block offset gives frame 1,2,3 in order on display
 * the downside is that if we extend the block upwards we need to recalc translation columns
 */

static ZMapFrame feature_frame(ZMapFeature feature, int start_coord)
{
  ZMapFrame frame;
  int offset;
  ZMapFeatureBlock block;

  zMapAssert(zMapFeatureIsValid((ZMapFeatureAny)feature)) ;
  zMapAssert(feature->parent && feature->parent->parent);

  block = (ZMapFeatureBlock)(feature->parent->parent);
  offset = block->block_to_sequence.block.x1;   /* start of block in sequence/parent */

  frame = feature_frame_coords(offset, start_coord);

  return frame;
}

static ZMapFrame feature_frame_coords( int offset, int start_coord)
{
  int fval;
  ZMapFrame frame;

  fval = ((start_coord - offset) % 3) + ZMAPFRAME_0 ;
  if(fval < ZMAPFRAME_0) 	/* eg feature starts before the block */
	  fval += 3;
  frame  = (ZMapFrame) fval;

  return frame;
}


static void get_feature_list_extent(gpointer list_data, gpointer span_data)
{
  ZMapFeature feature = (ZMapFeature)list_data;
  ZMapSpan span = (ZMapSpan)span_data;

  if(feature->x1 < span->x1)
    span->x1 = feature->x1;
  if(feature->x2 > span->x2)
    span->x2 = feature->x2;

  return ;
}


#ifdef ED_G_NEVER_INCLUDE_THIS_CODE
/* GCompareFunc function, called for each member of a list of styles to see if the supplied
 * style id matches the that in the style. */
static gint findStyle(gconstpointer list_data, gconstpointer user_data)
{
  gint result = -1 ;
  ZMapFeatureTypeStyle style = (ZMapFeatureTypeStyle)list_data ;
  GQuark style_quark =  GPOINTER_TO_UINT(user_data) ;

  if (style_quark == style->unique_id)
    result = 0 ;

#ifdef ED_G_NEVER_INCLUDE_THIS_CODE
  printf("Looking for: %s   Found: %s\n",
	 g_quark_to_string(style_quark), g_quark_to_string(style->unique_id)) ;
#endif /* ED_G_NEVER_INCLUDE_THIS_CODE */

  return result ;
}
#endif /* ED_G_NEVER_INCLUDE_THIS_CODE */



/* GCompareFunc function, called for each member of a list of styles ids to see if the supplied
 * style id matches one in the style list. */
static gint findStyleName(gconstpointer list_data, gconstpointer user_data)
{
  gint result = -1 ;
  GQuark style_list_id = GPOINTER_TO_UINT(list_data) ;
  GQuark style_quark =  GPOINTER_TO_UINT(user_data) ;

  if (style_quark == style_list_id)
    result = 0 ;

  return result ;
}


static void map_parent2child(gpointer exon_data, gpointer user_data)
{
  ZMapSpan exon_span = (ZMapSpan)exon_data;
  SimpleParent2ChildData p2c_data = (SimpleParent2ChildData)user_data;

  if(!(p2c_data->limit_start > exon_span->x2 ||
       p2c_data->limit_end   < exon_span->x1))
    {
      if(exon_span->x1 <= p2c_data->map->parent.x1 &&
	 exon_span->x2 >= p2c_data->map->parent.x1)
	{
	  /* update the c1 coord*/
	  p2c_data->map->block.x1  = (p2c_data->map->parent.x1 - p2c_data->limit_start + 1);
	  p2c_data->map->block.x1 += p2c_data->counter;
	}

      if(exon_span->x1 <= p2c_data->map->parent.x2 &&
	 exon_span->x2 >= p2c_data->map->parent.x2)
	{
	  /* update the c2 coord */
	  p2c_data->map->block.x2  = (p2c_data->map->parent.x2 - p2c_data->limit_start + 1);
	  p2c_data->map->block.x2 += p2c_data->counter;
	}

      p2c_data->counter += (exon_span->x2 - exon_span->x1 + 1);
    }

  return ;
}


/* *************************************************************
 * Not entirely sure of the wisdom of this (mainly performance
 * concerns), but everywhere else we have start < end!.  previously
 * loadGaps didn't even fill in the strand or apply the start < end
 * idiom and gaps array required a test when iterating through
 * it (the GArray). The GArray will now be ordered as it almost
 * certainly should be to fit with the start < end idiom.  RDS
 */
static int sortGapsByTarget(gconstpointer a, gconstpointer b)
{
  ZMapAlignBlock alignA = (ZMapAlignBlock)a,
    alignB = (ZMapAlignBlock)b;
  return (alignA->t1 == alignB->t1 ? 0 : (alignA->t1 > alignB->t1 ? 1 : -1));
}


/* Find an exon in a features list given it's start/end coords, returns -1
 * if exon not found, otherwise returns index of exon in exon array. */
static int findExon(ZMapFeature feature, int exon_start, int exon_end)
{
  int exon_index = -1 ;
  GArray *exons ;
  int i ;

  exons = feature->feature.transcript.exons ;

  for (i = 0 ; i < exons->len ; i++)
    {
      ZMapSpan next_exon ;

      next_exon = &(g_array_index(exons, ZMapSpanStruct, i)) ;

      if (next_exon->x1 == exon_start && next_exon->x2 == exon_end)
	{
	  exon_index = i ;
	  break ;
	}
    }

  return exon_index ;
}


/* Returns the coords (in reference sequence coords) of the cds section of the given exon
 * and also it's phase. */
static gboolean calcExonPhase(ZMapFeature feature, int exon_index,
			      int *exon_cds_start_out, int *exon_cds_end_out, int *phase_out)
{
  gboolean result = FALSE ;
  int cds_start, cds_end ;
  GArray *exons ;
  int i, incr, end ;
  int cds_bases ;
  gboolean first_exon ;

  cds_start = feature->feature.transcript.cds_start ;
  cds_end = feature->feature.transcript.cds_end ;
  cds_bases = 0 ;

  exons = feature->feature.transcript.exons ;
  first_exon = FALSE ;


  /* Go forwards through exons for forward strand genes and backwards for
   * reverse strand genes. */
  if (feature->strand == ZMAPSTRAND_FORWARD)
    {
      i = 0 ;
      end = feature->feature.transcript.exons->len ;
      incr = 1 ;
    }
  else
    {
      i = exons->len - 1 ;
      end = -1 ;
      incr = -1 ;
    }

  for ( ; i != end ; i += incr)
    {
      ZMapSpan next_exon ;

      next_exon = &(g_array_index(exons, ZMapSpanStruct, i)) ;

      if (cds_start > next_exon->x2 || cds_end < next_exon->x1)
	{
	  continue ;
	}
      else
	{
	  int start, end, phase ;

	  start = next_exon->x1 ;
	  end = next_exon->x2 ;

	  if (cds_start >= start && cds_start <= end)
	    {
	      start = cds_start ;

	      if (feature->strand == ZMAPSTRAND_FORWARD)
		first_exon = TRUE ;
	    }

	  if (cds_end >= start && cds_end <= end)
	    {
	      end = cds_end ;

	      if (feature->strand == ZMAPSTRAND_REVERSE)
		first_exon = TRUE ;
	    }

	  if (i == exon_index)
	    {
	      /* The first exon must have phase 0 unless it has been annotated as
	       * starting with a different phase, all others are calculated from
	       * CDS bases so far. */

	      if (first_exon)
		{
		  if (feature->feature.transcript.flags.start_not_found)
		    phase = feature->feature.transcript.start_not_found ;
		  else
		    phase = 0 ;
		}
	      else
		{
		  phase = (3 - (cds_bases % 3)) % 3 ;
		}

	      *exon_cds_start_out = start ;
	      *exon_cds_end_out = end ;
	      *phase_out = phase ;

	      result = TRUE ;

	      break ;
	    }

	  /* Keep a running count of bases so far, caculate phase of next exon from this. */
	  cds_bases += (end - start) + 1 ;

	  first_exon = FALSE ;
	}

    }

  return result ;
}



<<<<<<< HEAD
/* Compares span objects (e.g. introns or exons) and returns whether
 * they are before or after each other according to their coords. */
static int span_compare (gconstpointer a, gconstpointer b)
{
  int result = 0 ;
  ZMapSpan sa = (ZMapSpan)a ;
  ZMapSpan sb = (ZMapSpan)b ;

  if (sa->x1 < sb->x1)
    result = -1 ;
  else if (sa->x1 > sb->x1)
    result = 1 ;
  else
    result = 0 ;

  return result ;
}


=======

/* A GHFunc() */
static void printChildCB(gpointer key, gpointer value, gpointer user_data_unused)
{
  gboolean debug = TRUE ;
  ZMapFeatureAny feature_any = (ZMapFeatureAny)value ;

  zMapDebugPrint(debug, "Feature %s - %s (%s)",
		 zMapFeatureStructType2Str(feature_any->struct_type),
		 zMapFeatureName(feature_any),
		 g_quark_to_string(feature_any->unique_id)) ;

  return ;
}
>>>>>>> 700dcddc
<|MERGE_RESOLUTION|>--- conflicted
+++ resolved
@@ -1717,8 +1717,6 @@
 }
 
 
-
-<<<<<<< HEAD
 /* Compares span objects (e.g. introns or exons) and returns whether
  * they are before or after each other according to their coords. */
 static int span_compare (gconstpointer a, gconstpointer b)
@@ -1738,8 +1736,6 @@
 }
 
 
-=======
-
 /* A GHFunc() */
 static void printChildCB(gpointer key, gpointer value, gpointer user_data_unused)
 {
@@ -1753,4 +1749,4 @@
 
   return ;
 }
->>>>>>> 700dcddc
+
