--- conflicted
+++ resolved
@@ -387,16 +387,6 @@
     }
 
   if (!encode_count && !decode_count)
-<<<<<<< HEAD
-    /* The string is good as it is. */
-    return (char *)s;/* C const model sucks. */
-
-  oldlen = p1 - s;
-  /* Each encoding adds two characters (hex digits), while each
-     decoding removes two characters.  */
-  newlen = oldlen + 2 * (encode_count - decode_count);
-  newstr = (char *)xmalloc(newlen + 1);
-=======
     {
       /* The string is good as it is. */
       newstr = xstrdup(s);
@@ -408,7 +398,6 @@
          decoding removes two characters.  */
       newlen = oldlen + 2 * (encode_count - decode_count);
       newstr = xmalloc (newlen + 1);
->>>>>>> 34e8ff3c
 
       p1 = s;
       p2 = newstr;
