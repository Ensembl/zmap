--- conflicted
+++ resolved
@@ -217,7 +217,6 @@
 
 
 
-<<<<<<< HEAD
 /* Given a gdkEventAny, return a string name for the event.
  * 
  * NOTE, the other event masks need filling in, I've only done the ones I'm interested in...
@@ -371,9 +370,6 @@
 
 
 /*! For use with custom built dialogs.
-=======
-/* For use with custom built dialogs.
->>>>>>> 1bdda757
  *
  * Gtk provides a function called  gtk_dialog_run() which blocks until the user presses
  * a button on the dialog, the function returns an int indicating which button was
