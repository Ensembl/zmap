/*  File: zmapGUIutils.c
 *  Author: Ed Griffiths (edgrif@sanger.ac.uk)
 *  Copyright (c) 2006-2012: Genome Research Ltd.
 *-------------------------------------------------------------------
 * ZMap is free software; you can redistribute it and/or
 * modify it under the terms of the GNU General Public License
 * as published by the Free Software Foundation; either version 2
 * of the License, or (at your option) any later version.
 *
 * This program is distributed in the hope that it will be useful,
 * but WITHOUT ANY WARRANTY; without even the implied warranty of
 * MERCHANTABILITY or FITNESS FOR A PARTICULAR PURPOSE.  See the
 * GNU General Public License for more details.
 *
 * You should have received a copy of the GNU General Public License
 * along with this program; if not, write to the Free Software
 * Foundation, Inc., 59 Temple Place - Suite 330, Boston, MA  02111-1307, USA.
 * or see the on-line version at http://www.gnu.org/copyleft/gpl.txt
 *-------------------------------------------------------------------
 * This file is part of the ZMap genome database package
 * and was written by
 *        Ed Griffiths (Sanger Institute, UK) edgrif@sanger.ac.uk and,
 *          Roy Storey (Sanger Institute, UK) rds@sanger.ac.uk,
 *     Malcolm Hinsley (Sanger Institute, UK) mh17@sanger.ac.uk
 *
 * Description: Various GUI convenience functions for messages, text,
 *              notebook creation and so on.
 *
 * Exported functions: See ZMap/zmapUtilsGUI.h
 *-------------------------------------------------------------------
 */

#include <ZMap/zmap.h>

#include <X11/Xatom.h>
#include <string.h>
<<<<<<< HEAD
#include <gdk/gdkx.h>
#include <gtk/gtk.h>
=======
>>>>>>> c32e5bc2
#include <math.h>

#include <ZMap/zmapUtilsGUI.h>
#include <ZMap/zmapWebPages.h>
#include <zmapUtils_P.h>


/* When we guess max window size we allow this much space for desktop toolbars on the screen. */
#define TOOLBAR_ALLOWANCE 0.90

/* Because we need to cast to the function type to call it without debugger complaints... */
typedef void (*g_object_notify_callback)(GObject *pane, GParamSpec *scroll, gpointer user_data);

/* data for our proxying */
typedef struct
{
  g_object_notify_callback callback;
  gpointer user_data;
  gulong handler_id;
} PaneMaxPositionStruct, *PaneMaxPosition;



typedef struct
{
  int value;
  int *output;
  ZMapGUIRadioButtonCBFunc callback;
  gpointer user_data;
}RadioButtonCBDataStruct, *RadioButtonCBData;

typedef struct
{
  GtkWidget *original_parent;
  GtkWidget *popout_child;
  GtkWidget *popout_toplevel;
  gulong     original_parent_signal_id;
} PopOutDataStruct, *PopOutData;


typedef struct CursorNameStructName
{
  GdkCursorType cursor_id ;
  char *cursor_name ;
} CursorNameStruct, *CursorName ;


typedef struct TextAttrsStructName
{
  GtkTextBuffer *buffer ;
} TextAttrsStruct, *TextAttrs ;



/*
 * For printing out events.
 */

/* Irritatingly the 'time' field is in different places in different events or even completely
 * absent, these structs deal with getting hold of it....obviously they need to be kept in step
 * with the gdk event structs but they won't be changing much ! */
typedef enum {EVENT_NO_TIME, EVENT_COMMON_TIME,
	      EVENT_CROSSING_TIME, EVENT_ATOM_TIME,
	      EVENT_SELECTION_TIME, EVENT_DND_TIME, EVENT_OWNER_TIME} TimeStuctType ;

typedef struct EventCommonTimeStructName
{
  GdkEventType type;
  GdkWindow *window;
  gint8 send_event;
  guint32 time;
} EventCommonTimeStruct, *EventCommonTime ;


/* Descriptor struct for handling producing text description of events. */
typedef struct eventTxtStructName
{
  char* text ;
  GdkEventMask mask ;
  TimeStuctType time_struct_type ;
} eventTxtStruct, *eventTxt ;




/* Used in detecting X windows call errors... */
static Bool window_error_G = False ;
static char *trap_txt_G = NULL ;
static char *zmapXRemoteRawErrorText = NULL ;
static char *zmapXRemoteErrorText = NULL;


static gboolean modalFromMsgType(ZMapMsgType msg_type) ;
static GtkResponseType messageFull(GtkWindow *parent, char *title_in, char *msg,
				   gboolean modal, int display_timeout, gboolean close_button,
				   ZMapMsgType msg_type, GtkJustification justify,
				   ZMapGUIMsgUserData user_data) ;
static void printMessage(ZMapMsgType msg_type, char *message) ;
static void butClick(GtkButton *button, gpointer user_data) ;
static gboolean timeoutHandlerModal(gpointer data) ;
static gboolean timeoutHandler(gpointer data) ;

static void responseCB(GtkDialog *toplevel, gint arg1, gpointer user_data) ;

static void pane_max_position_callback(GObject *pane, GParamSpec *scroll, gpointer user_data);
static void pane_max_position_destroy_notify(gpointer pane_max_pos_data, GClosure *unused_closure);

static void handle_popout_destroy_cb(GtkWidget *toplevel, gpointer cb_data) ;
static void handle_original_parent_destroy_cb(GtkWidget *widget, gpointer cb_data) ;

static void radioButtonCB(GtkWidget *button, gpointer radio_data) ;
static void radioButtonCBDataDestroy(gpointer data) ;

static GdkCursor *makeCustomCursor(char *cursor_name) ;
static GdkCursor *makeStandardCursor(char *cursor_name) ;

static void setTextAttrs(gpointer data, gpointer user_data) ;

static void aboutLinkOldCB(GtkAboutDialog *about, const gchar *link, gpointer data) ;
static gboolean aboutLinkNewCB(GtkAboutDialog *label, gchar *uri, gpointer user_data_unused) ;

static int zmapXErrorHandler(Display *dpy, XErrorEvent *e ) ;



/* Holds an alternative URL for help pages if set by the application. */
static char *help_URL_base_G = NULL ;


/* If TRUE then window title prefix is abbreviated. */
static gboolean abbreviated_title_prefix_G = FALSE ;






/*! @defgroup zmapguiutils   zMapGUI: set of utility functions for use in a GUI.
 * @{
 *
 * \brief  GUI utility functions.
 *
 * zMapGUI routines provide some basic GUI functions many of which encapsulate
 * tricky bits of coding in GTK. The functions do things like display messages
 * (modal and not modal), text in a text widget, find fonts and font sizes etc.
 *
 *  */



/*!
 * Raises a toplevel widget to top.
 *
 * @param widget     The widget to raise.
 * @return           nothing
 */
void zMapGUIRaiseToTop(GtkWidget *widget)
{
  GdkWindow *window;

  if(((GTK_WIDGET_NO_WINDOW(widget)) &&
      (window = gtk_widget_get_parent_window(widget))) ||
     (window = widget->window))
    {
      gdk_window_raise(window);
      gdk_window_set_keep_above(window, FALSE);
    }

  return ;
}



/*
 * If store == TRUE, store e unless stored != NULL or e == zmapXErrorHandler
 * If clear == TRUE, reset stored to NULL
 */
static XErrorHandler stored_xerror_handler(XErrorHandler e, gboolean store, gboolean clear)
{
  static XErrorHandler stored = NULL;

  if(e == zmapXErrorHandler)
    store = FALSE;              /* We mustn't store this */

  if(clear)
    stored = NULL;

  if(store)
    {
      if(stored == NULL)
        stored = e;
      else
        {
          zMapLogWarning("I'm not forgetting %p, but not storing %p either!", stored, e);

	  zMapLogWarning("I'm not forgetting %p, but not storing %p either!", stored, e);
        }
    }

  return stored;
}



/*!
 * \brief Set the XErrorHandler to be zmapXErrorHandler, saving whichever is the current one.
 *
 * It should be noted that nested calls to this and untrap will _not_ function correctly!
 */
static void zmapXTrapErrors(char *where, char *what, char *text)
{
  XErrorHandler current = NULL ;

  window_error_G = False ;

  trap_txt_G = g_strdup_printf("X Error in \"%s\" calling \"%s\"() with \"%s\"",
			       where, what, text) ;

  if ((current = XSetErrorHandler(zmapXErrorHandler)))
    {
      stored_xerror_handler(current, TRUE, FALSE) ;
    }

  return ;
}


static int zmapXErrorHandler(Display *dpy, XErrorEvent *e )
{
  char errorText[1024] ;

  window_error_G = True ;

  XGetErrorText(dpy, e->error_code, errorText, sizeof(errorText)) ;

  zmapXRemoteErrorText = g_strdup_printf("Error %s  Reason: %s", errorText, trap_txt_G) ;

  /* This is due to some non-ideal coding that means we sometimes (1 case)
   * double process the error with the meta and error format strings. If
   * there is ever more than one case (see zmapXRemoteGetPropertyFullString)
   * find a better solution.
   */
  if(zmapXRemoteRawErrorText != NULL)
    g_free(zmapXRemoteRawErrorText);

  zmapXRemoteRawErrorText = g_strdup(errorText) ;

  zMapLogWarning("**** X11 Error: %s **** Reason: %s", errorText, trap_txt_G) ;

  return 1 ;						    /* This seems to be ignored by the server (!) */
}


static void zmapXUntrapErrors(void)
{
  XErrorHandler restore = NULL;

  restore = stored_xerror_handler(NULL, FALSE, FALSE) ;
  XSetErrorHandler(restore) ;

  stored_xerror_handler(NULL, TRUE, TRUE) ;

  g_free(trap_txt_G) ;
  trap_txt_G = NULL ;

  return ;
}


/* Set the given property on the given x window */
gboolean zMapGUIXWindowChangeProperty(Display *x_display, Window x_window, char *property, char *change_to)
{
  gboolean success = FALSE;

  char *err_txt = NULL ;
  Atom xproperty = XInternAtom(x_display, property, False);  
  
  zmapXTrapErrors((char *)__PRETTY_FUNCTION__, "XChangeProperty", err_txt) ;

  XChangeProperty(x_display, x_window,
		  xproperty, XA_STRING, 8,
		  PropModeReplace, (unsigned char *)change_to,
		  strlen(change_to));

  XSync(x_display, False) ;

  zmapXUntrapErrors() ;

  if (window_error_G)
    {
      success = FALSE;

      zMapLogCritical("Failed sending to window '0x%lx': '%s'", x_window, change_to) ;
    }
  else
    {
      success = TRUE;
      zMapLogMessage("Finished sending to window '0x%lx': '%s'", x_window, change_to) ;
    }

  if (err_txt)
    g_free(err_txt) ;

  return success ;
}


/* Check whether the given X Window is valid. It should have a property
 * named for the clipboard. If this property doesn't exist then
 * this is not the correct window. (This extra check is necessary because even
 * if a window with the correct xid exists, the xid might have been 
 * re-used.) */
static gboolean zmapGUIXWindowValid(Display *x_display, Window x_window, char *clipboard_name, char **err_msg_out)
{
  gboolean success = FALSE;
  
  gulong req_offset = 0, req_length = 0;
  gboolean atomic_delete = FALSE;
  Atom xtype = XA_STRING;
  Atom xtype_return;
  gint result, format_return;
  gulong nitems_return, bytes_after;
  gchar *property_data;
  char *atom_id ;
  int i = 0, attempts = 2;
  Atom xproperty = XInternAtom(x_display, clipboard_name, False);
  GString *output = g_string_sized_new(1 << 8); /* 1 << 8 = 256 */

  /* We need to go through at least once, i controls a second time */
  do
    {
      atom_id = g_strdup_printf("Atom = %x", (unsigned int)xproperty) ;
      zmapXTrapErrors((char *)__PRETTY_FUNCTION__, "XGetWindowProperty", atom_id) ;
      g_free(atom_id) ;
      
      result = XGetWindowProperty(x_display, x_window,
                                  xproperty, /* requested property */
                                  req_offset, req_length, /* offset and length */
                                  atomic_delete, xtype,
                                  &xtype_return, &format_return,
                                  &nitems_return, &bytes_after,
                                  (guchar **)&property_data) ;
      zmapXUntrapErrors() ;
      
      /* First test for an X Error */
      if(window_error_G)
        {
          *err_msg_out = g_strdup_printf("XError %s", zmapXRemoteRawErrorText);
          success = FALSE;
          i += attempts; /* no more attempts */
        }
      else if (result != Success || !xtype_return)	    /* make sure we use "Success" from the X11 definition for success... */
        {
          /* The property doesn't exist, so this isn't the correct window */
          success = FALSE ;
          
          if (err_msg_out)
            *err_msg_out = g_strdup_printf("Property does not exist on window") ;
        }
      else if ((xtype != AnyPropertyType) && (xtype_return != xtype))
        {
          /* Property found but type is not as expected */
          success = FALSE ;

          if (err_msg_out)
            *err_msg_out = g_strdup_printf("Property type mismatch when trying to validate peer window") ;
        }
      else if (i == 0)
        {
          /* First time just update offset and length... */
          req_offset = 0;
          req_length = bytes_after;
        }
      else if(property_data && *property_data && nitems_return && format_return)
        {
          success = TRUE ;
          
          switch(format_return)
            {
            case 8:
              g_string_append_len(output, property_data, nitems_return) ;
              zMapLogMessage("Property '%s' has value: %s", clipboard_name, output->str ? output->str : "null") ;
              g_string_free(output, TRUE) ;
              break;
              
            case 16:
            case 32:
            default:
              if (err_msg_out)
                *err_msg_out = g_strdup_printf("Unexpected format size %d for string", format_return);
        
              success = FALSE;
              i += attempts; /* no more attempts */

              break;
            }
        }
      else
        {
          zMapAssertNotReached();
        }

      if (property_data)
        XFree(property_data) ;

      ++i;
    } while (i < attempts);
  
  return success ;
}


/* Check whether the given X Window exists on the given display.
 * 
 * Returns TRUE if the window is still there, FALSE otherwise. If FALSE is returned 
 * the x error is returned in err_msg_out, should be g_free'd when finished with. 
 */
gboolean zMapGUIXWindowExists(Display *x_display, Window x_window, char *clipboard_name, char **err_msg_out)
{
  gboolean result = TRUE ;				    /* default to window ok. */
  Status status ;
  XWindowAttributes x_attributes ;
  int x_error_code ;

  /* The gdk way of trapping an X error, seems to work ok. */
  gdk_error_trap_push() ;

  status = XGetWindowAttributes(x_display, x_window, &x_attributes) ;  

  gdk_flush() ;

  if (!status)
    {
      /* If there was an error then check what sort. */
      if ((x_error_code = gdk_error_trap_pop()))
	{
	  enum {TEXT_BUF_SIZE = 1024} ;
	  char *error_text ;

	  error_text = g_malloc(TEXT_BUF_SIZE) ;

	  XGetErrorText(x_display, x_error_code, error_text, TEXT_BUF_SIZE) ;

	  *err_msg_out = error_text ;

	  result = FALSE ;
	}
      else
	{
	  *err_msg_out = g_strdup("XGetWindowAttributes() failed but there was no X error code.") ;
	}
    }
  else
    {
      result = zmapGUIXWindowValid(x_display, x_window, clipboard_name, err_msg_out);
    }

  return result ;
}


/* Find GtkWindow (i.e. ultimate) parent of given widget.
 * Can return NULL if widget is not part of a proper widget tree.
 *
 * @param widget     The child widget.
 * @return           The window parent or NULL.
 */
GtkWidget *zMapGUIFindTopLevel(GtkWidget *widget)
{
  GtkWidget *toplevel = widget ;

  zMapAssert(toplevel && GTK_IS_WIDGET(toplevel)) ;

  while (toplevel && !GTK_IS_WINDOW(toplevel))
    {
      toplevel = gtk_widget_get_parent(toplevel) ;
    }

  return toplevel ;
}



<<<<<<< HEAD
/* Returns the maximum size that a toplevel window can be to fit on a users screen.
 * 
 * Horizontally this is usually the actual screen width but vertically is likely to 
 * have to accomodate tool bars and other desktop like stuff.
 *
 * If the window manager supports _NET_WORKAREA then we get that property and use it to
 * set the height/width.
 *
 * Otherwise we are back to guessing some kind of size.
 * If someone displays a really short piece of dna this will make the window
 * too big so really we should readjust the window size to fit the sequence
 * but this will be rare.
 *
 */
void zMapGUIGetMaxWindowSize(GtkWidget *toplevel, gint *width_out, gint *height_out)
{
  GdkAtom geometry_atom, workarea_atom, max_atom_horz, max_atom_vert ;
  GdkScreen *screen ;
  int window_width_guess, window_height_guess ;

  /* Get the atoms for _NET_* properties. */
  geometry_atom = gdk_atom_intern("_NET_DESKTOP_GEOMETRY", FALSE) ;
  workarea_atom = gdk_atom_intern("_NET_WORKAREA", FALSE) ;
  max_atom_horz = gdk_atom_intern("_NET_WM_STATE_MAXIMIZED_HORZ", FALSE) ;
  max_atom_vert = gdk_atom_intern("_NET_WM_STATE_MAXIMIZED_VERT", FALSE) ;

  screen = gtk_widget_get_screen(toplevel) ;

  if (gdk_x11_screen_supports_net_wm_hint(screen, geometry_atom)
      && gdk_x11_screen_supports_net_wm_hint(screen, workarea_atom))
    {
      /* We want to get these properties....
       *   _NET_DESKTOP_GEOMETRY(CARDINAL) = 1600, 1200
       *   _NET_WORKAREA(CARDINAL) = 0, 0, 1600, 1154, 0, 0, 1600, 1154,...repeated for all workspaces.
       *
       * In fact we don't use the geometry (i.e. screen size) but its useful
       * to see it.
       *
       * When retrieving 32 bit items, these items will be stored in _longs_, this means
       * that on a 32 bit machine they come back in 32 bits BUT on 64 bit machines they
       * come back in 64 bits.
       *
       *  */
      gboolean result ;
      GdkWindow *root_window ;
      gulong offset, length ;
      gint pdelete = FALSE ;				    /* Never delete the property data. */
      GdkAtom actual_property_type ;
      gint actual_format, actual_length, field_size, num_fields ;
      guchar *data, *curr ;
      guint width, height, left, top, right, bottom ;

      field_size = sizeof(glong) ;			    /* see comment above re. 32 vs. 64 bits. */

      root_window = gdk_screen_get_root_window(screen) ;

      offset = 0 ;
      num_fields = 2 ;
      length = num_fields * 4 ;				    /* Get two unsigned ints worth of data. */
      actual_format = actual_length = 0 ;
      data = NULL ;
      result = gdk_property_get(root_window,
				geometry_atom,
				GDK_NONE,
				offset,
				length,
				pdelete,
				&actual_property_type,
				&actual_format,
				&actual_length,
				&data) ;

      if (num_fields == actual_length/sizeof(glong))
	{
	  curr = data ;
	  memcpy(&width, curr, field_size) ;
	  memcpy(&height, (curr += field_size), field_size) ;
	  g_free(data) ;
	}

      offset = 0 ;
      num_fields = 4 ;
      length = num_fields * 4 ;				    /* Get four unsigned ints worth of data. */
      actual_format = actual_length = 0 ;
      data = NULL ;
      result = gdk_property_get(root_window,
				workarea_atom,
				GDK_NONE,
				offset,
				length,
				pdelete,
				&actual_property_type,
				&actual_format,
				&actual_length,
				&data) ;

      if (num_fields == actual_length/sizeof(glong))
	{
	  curr = data ;
	  memcpy(&left, curr, field_size) ;
	  memcpy(&top, (curr += field_size), field_size) ;
	  memcpy(&right, (curr += field_size), field_size) ;
	  memcpy(&bottom, (curr += field_size), field_size) ;
	  g_free(data) ;
	}

      window_width_guess = right - left ;
      window_height_guess = bottom - top ;
    }
  else
    {
      /* OK, here we just guess some appropriate size, and knock off a bit to allow for
       * tool bars etc., need to do this for the mac currently. */
      float toolbar_allowance = TOOLBAR_ALLOWANCE ;

      window_width_guess = (int)((float)(gdk_screen_get_width(screen)) * toolbar_allowance) ;
      window_height_guess = (int)((float)(gdk_screen_get_height(screen)) * toolbar_allowance) ;
    }

  /* Return our best guesses. */
  *width_out = window_width_guess ;
  *height_out = window_height_guess ;

  return ;
}


/* Should rationalise with the above routine..... */
/* Sets the supplied toplevel window to the maximum size that it can be to fit on a users screen.
 * 
 * Horizontally this is usually the actual screen width but vertically is likely to 
 * have to accomodate tool bars and other desktop like stuff.
 *
 * If the window manager supports _NET_WORKAREA then we get that property and use it to
 * set the height/width.
 *
 * Otherwise if the window manager supports the _NET_WM_ stuff then we use that to set the window max
 * as it will automatically take into account any menubars etc. created by the window manager.
 * But it doesn't work that reliably....under KDE it does the right thing, but _not_ under GNOME
 * where the window is maximised in both directions which is very annoying. Later versions of
 * GNOME do work correctly though.
 *
 * Otherwise we are back to guessing some kind of size.
 * If someone displays a really short piece of dna this will make the window
 * too big so really we should readjust the window size to fit the sequence
 * but this will be rare.
 *
 */
void zMapGUIMaximiseWindow(GtkWidget *toplevel)
{
  GdkAtom geometry_atom, workarea_atom, max_atom_vert ;
  GdkScreen *screen ;

  /* Get the atoms for _NET_* properties. */
  geometry_atom = gdk_atom_intern("_NET_DESKTOP_GEOMETRY", FALSE) ;
  workarea_atom = gdk_atom_intern("_NET_WORKAREA", FALSE) ;
  max_atom_vert = gdk_atom_intern("_NET_WM_STATE_MAXIMIZED_VERT", FALSE) ;

  screen = gtk_widget_get_screen(toplevel) ;

  if (gdk_x11_screen_supports_net_wm_hint(screen, geometry_atom)
      && gdk_x11_screen_supports_net_wm_hint(screen, workarea_atom))
    {
      /* We want to get these properties....
       *   _NET_DESKTOP_GEOMETRY(CARDINAL) = 1600, 1200
       *   _NET_WORKAREA(CARDINAL) = 0, 0, 1600, 1154, 0, 0, 1600, 1154,...repeated for all workspaces.
       *
       * In fact we don't use the geometry (i.e. screen size) but its useful
       * to see it.
       *
       * When retrieving 32 bit items, these items will be stored in _longs_, this means
       * that on a 32 bit machine they come back in 32 bits BUT on 64 bit machines they
       * come back in 64 bits.
       *
       *  */
      int window_width_guess = 300, window_height_guess ;
      gboolean result ;
      GdkWindow *root_window ;
      gulong offset, length ;
      gint pdelete = FALSE ;				    /* Never delete the property data. */
      GdkAtom actual_property_type ;
      gint actual_format, actual_length, field_size, num_fields ;
      guchar *data, *curr ;
      guint width, height, left, top, right, bottom ;

      field_size = sizeof(glong) ;			    /* see comment above re. 32 vs. 64 bits. */

      root_window = gdk_screen_get_root_window(screen) ;

      offset = 0 ;
      num_fields = 2 ;
      length = num_fields * 4 ;				    /* Get two unsigned ints worth of data. */
      actual_format = actual_length = 0 ;
      data = NULL ;
      result = gdk_property_get(root_window,
				geometry_atom,
				GDK_NONE,
				offset,
				length,
				pdelete,
				&actual_property_type,
				&actual_format,
				&actual_length,
				&data) ;

      if (num_fields == actual_length/sizeof(glong))
	{
	  curr = data ;
	  memcpy(&width, curr, field_size) ;
	  memcpy(&height, (curr += field_size), field_size) ;
	  g_free(data) ;
	}

      offset = 0 ;
      num_fields = 4 ;
      length = num_fields * 4 ;				    /* Get four unsigned ints worth of data. */
      actual_format = actual_length = 0 ;
      data = NULL ;
      result = gdk_property_get(root_window,
				workarea_atom,
				GDK_NONE,
				offset,
				length,
				pdelete,
				&actual_property_type,
				&actual_format,
				&actual_length,
				&data) ;

      if (num_fields == actual_length/sizeof(glong))
	{
	  curr = data ;
	  memcpy(&left, curr, field_size) ;
	  memcpy(&top, (curr += field_size), field_size) ;
	  memcpy(&right, (curr += field_size), field_size) ;
	  memcpy(&bottom, (curr += field_size), field_size) ;
	  g_free(data) ;
	}

      window_height_guess = bottom - top ;

      /* We now know the screen size and the work area size so we can set the window accordingly,
       * note how we set the width small knowing that gtk will make it only as big as it needs
       * to be. */
      gtk_window_resize(GTK_WINDOW(toplevel), window_width_guess, window_height_guess) ;
    }
  else if (gdk_x11_screen_supports_net_wm_hint(screen, max_atom_vert))
    {
      /* This code was taken from following the code through in gtk_maximise_window()
       * to gdk_window_maximise() etc.
       * We construct an event that the window manager will see that will cause it to correctly
       * maximise the window. */
      GtkWindow *gtk_window = GTK_WINDOW(toplevel) ;
      GdkDisplay *display = gtk_widget_get_display(toplevel) ;
      GdkWindow *window = toplevel->window ;
      GdkWindow *root_window = gtk_widget_get_root_window(toplevel) ;
      XEvent xev ;

      if (gtk_window->frame)
	window = gtk_window->frame;
      else
	window = toplevel->window ;

      xev.xclient.type = ClientMessage;
      xev.xclient.serial = 0;
      xev.xclient.send_event = True;
      xev.xclient.window = GDK_WINDOW_XID (window);
      xev.xclient.message_type = gdk_x11_get_xatom_by_name_for_display (display, "_NET_WM_STATE");
      xev.xclient.format = 32 ;
      xev.xclient.data.l[0] = TRUE ;
      xev.xclient.data.l[1] = gdk_x11_atom_to_xatom_for_display(display, max_atom_vert) ;
#ifdef ED_G_NEVER_INCLUDE_THIS_CODE
      /* undefine for a window maximised in both directions.... */
      xev.xclient.data.l[2] = gdk_x11_atom_to_xatom_for_display(display, max_atom_horz) ;
#endif /* ED_G_NEVER_INCLUDE_THIS_CODE */
      xev.xclient.data.l[2] = 0 ;
      xev.xclient.data.l[3] = 0;
      xev.xclient.data.l[4] = 0;

      XSendEvent(GDK_WINDOW_XDISPLAY(window),
		 GDK_WINDOW_XID(root_window),
		 False,
		 SubstructureRedirectMask | SubstructureNotifyMask,
		 &xev) ;
    }
  else
    {
      /* OK, here we just guess some appropriate size, note that the window width is kind
       * of irrelevant, we just set it to be a bit less than it will finally be and the
       * widgets will resize it to the correct width. We don't use gtk_window_set_default_size()
       * because it doesn't seem to work. */
      int window_width_guess = 300, window_height_guess ;
      float toolbar_allowance = TOOLBAR_ALLOWANCE ;

      window_height_guess = (int)((float)(gdk_screen_get_height(screen)) * toolbar_allowance) ;

      gtk_window_resize(GTK_WINDOW(toplevel), window_width_guess, window_height_guess) ;
    }

  return ;
}


/* For use with custom built dialogs.
=======
/* Given a gdkEventAny, return a string name for the event.
 * 
 * NOTE, the other event masks need filling in, I've only done the ones I'm interested in...
 * 
 * If exclude_mask is zero all events are processed, otherwise events to be excluded should
 * be specified like this:
 *
 * static GdkEventMask msg_exclude_mask_G = (GDK_POINTER_MOTION_MASK | GDK_EXPOSURE_MASK
 *                                           | GDK_FOCUS_CHANGE_MASK | GDK_VISIBILITY_NOTIFY_MASK
 *					     | GDK_ENTER_NOTIFY_MASK | GDK_LEAVE_NOTIFY_MASK) ;
 *
 */
char *zMapGUIGetEventAsText(GdkEventMask exclude_mask, GdkEventAny *any_event)
{
  char *event_as_text = NULL ;
  int true_index ;
  eventTxtStruct event_txt[] =
    {
      {"GDK_NOTHING", 0, EVENT_COMMON_TIME},				    /* = -1 */
      {"GDK_DELETE", 0, EVENT_COMMON_TIME},				    /* = 0 */
      {"GDK_DESTROY", 0, EVENT_COMMON_TIME},				    /* = 1 */
      {"GDK_EXPOSE", GDK_EXPOSURE_MASK, EVENT_NO_TIME},		    /* = 2 */

      {"GDK_MOTION_NOTIFY", GDK_POINTER_MOTION_MASK, EVENT_COMMON_TIME},	    /* = 3 */
      {"GDK_BUTTON_PRESS", 0, EVENT_COMMON_TIME},				    /* = 4 */
      {"GDK_2BUTTON_PRESS", 0, EVENT_COMMON_TIME},				    /* = 5 */
      {"GDK_3BUTTON_PRESS", 0, EVENT_COMMON_TIME},				    /* = 6 */
      {"GDK_BUTTON_RELEASE", 0, EVENT_COMMON_TIME},			    /* = 7 */

      {"GDK_KEY_PRESS", 0, EVENT_COMMON_TIME},				    /* = 8 */
      {"GDK_KEY_RELEASE", 0, EVENT_COMMON_TIME},				    /* = 9 */

      {"GDK_ENTER_NOTIFY", GDK_ENTER_NOTIFY_MASK, EVENT_CROSSING_TIME},	    /* = 10 */
      {"GDK_LEAVE_NOTIFY", GDK_LEAVE_NOTIFY_MASK, EVENT_CROSSING_TIME},	    /* = 11 */

      {"GDK_FOCUS_CHANGE", GDK_FOCUS_CHANGE_MASK, EVENT_NO_TIME},	    /* = 12 */
      {"GDK_CONFIGURE", 0, EVENT_NO_TIME},				    /* = 13 */

      {"GDK_MAP", 0, EVENT_COMMON_TIME},					    /* = 14 */
      {"GDK_UNMAP", 0, EVENT_COMMON_TIME},					    /* = 15 */

      {"GDK_PROPERTY_NOTIFY", 0, EVENT_ATOM_TIME},			    /* = 16 */

      {"GDK_SELECTION_CLEAR", 0, EVENT_SELECTION_TIME},			    /* = 17 */
      {"GDK_SELECTION_REQUEST", 0, EVENT_SELECTION_TIME},			    /* = 18 */
      {"GDK_SELECTION_NOTIFY", 0, EVENT_SELECTION_TIME},			    /* = 19 */

      {"GDK_PROXIMITY_IN", 0, EVENT_COMMON_TIME},				    /* = 20 */
      {"GDK_PROXIMITY_OUT", 0, EVENT_COMMON_TIME},				    /* = 21 */

      {"GDK_DRAG_ENTER", 0, EVENT_DND_TIME},				    /* = 22 */
      {"GDK_DRAG_LEAVE", 0, EVENT_DND_TIME},				    /* = 23 */
      {"GDK_DRAG_MOTION", 0, EVENT_DND_TIME},				    /* = 24 */
      {"GDK_DRAG_STATUS", 0, EVENT_DND_TIME},				    /* = 25 */
      {"GDK_DROP_START", 0, EVENT_DND_TIME},				    /* = 26 */
      {"GDK_DROP_FINISHED", 0, EVENT_DND_TIME},				    /* = 27 */

      {"GDK_CLIENT_EVENT", 0, EVENT_NO_TIME},				    /* = 28 */

      {"GDK_VISIBILITY_NOTIFY", GDK_VISIBILITY_NOTIFY_MASK, EVENT_NO_TIME}, /* = 29 */
      {"GDK_NO_EXPOSE", 0, EVENT_NO_TIME},				    /* = 30 */
      {"GDK_SCROLL", 0, EVENT_COMMON_TIME},				    /* = 31 */
      {"GDK_WINDOW_STATE", 0, EVENT_NO_TIME},				    /* = 32 */
      {"GDK_SETTING", 0, EVENT_NO_TIME},				    /* = 33 */
      {"GDK_OWNER_CHANGE", 0, EVENT_OWNER_TIME},				    /* = 34 */
      {"GDK_GRAB_BROKEN", 0, EVENT_NO_TIME},				    /* = 35 */
      {"GDK_DAMAGE", 0, EVENT_NO_TIME},				    /* = 36 */
      {"GDK_EVENT_LAST", 0, EVENT_NO_TIME}				    /* helper variable for decls */
    } ;


  true_index = any_event->type + 1 ;			    /* yuch, see enum values in comments above. */

  if (!exclude_mask || !(event_txt[true_index].mask & exclude_mask))
    {
      guint32 time ;

      switch (event_txt[true_index].time_struct_type)
	{
	case EVENT_COMMON_TIME:
	  {
	    EventCommonTime common = (EventCommonTime)any_event ;

	    time = common->time ;

	    break ;
	  }

	case EVENT_CROSSING_TIME:
	  {
	    GdkEventCrossing *crossing = (GdkEventCrossing *)any_event ;

	    time = crossing->time ;

	    break ;
	  }

	case EVENT_ATOM_TIME:
	  {
	    GdkEventProperty *atom_time = (GdkEventProperty *)any_event ;

	    time = atom_time->time ;

	    break ;
	  }

	case EVENT_SELECTION_TIME:
	  {
	    GdkEventSelection *select_time = (GdkEventSelection *)any_event ;

	    time = select_time->time ;

	    break ;
	  }

	case EVENT_DND_TIME:
	  {
	    GdkEventDND *dnd_time = (GdkEventDND *)any_event ;

	    time = dnd_time->time ;

	    break ;
	  }

	case EVENT_OWNER_TIME:
	  {
	    GdkEventOwnerChange *owner_time = (GdkEventOwnerChange *)any_event ;

	    time = owner_time->time ;

	    break ;
	  }

	case EVENT_NO_TIME:
	default:
	  {
	    time = 0 ;
	    break ;
	  }
	}

      event_as_text = g_strdup_printf("Event: \"%s\"\tXWindow: %x\tTime: %u.",
				      event_txt[true_index].text,
				      (unsigned int)GDK_WINDOW_XWINDOW(any_event->window),
				      time) ;
    }

  return event_as_text ;
}



/*! For use with custom built dialogs.
>>>>>>> c32e5bc2
 *
 * Gtk provides a function called  gtk_dialog_run() which blocks until the user presses
 * a button on the dialog, the function returns an int indicating which button was
 * pressed. The problem is though that this function blocks any user interaction with
 * the rest of the application. This function is an attempt to get round this by
 * continuing to service events while waiting for a response.
 *
 * The code _relies_ on the response never being zero, no GTK predefined responses
 * have this value and you should not use this value either (see gtk web page for dialogs).
 *
 * toplevel     This must be the dialog widget itself.
 *
 * returns an integer which corresponds to the button pressed.
 *  */
gint my_gtk_run_dialog_nonmodal(GtkWidget *toplevel)
{
  gint result = 0 ;
  int *response_ptr ;

  zMapAssert(GTK_IS_DIALOG(toplevel)) ;

  response_ptr = g_new0(gint, 1) ;
  *response_ptr = 0 ;

  g_signal_connect(GTK_OBJECT(toplevel), "response",
		   GTK_SIGNAL_FUNC(responseCB), (gpointer)response_ptr) ;

  while (*response_ptr == 0)
    gtk_main_iteration() ;

  result = *response_ptr ;

  g_free(response_ptr) ;

  return result ;
}



/* Sets/gets abbreviated style for window title prefix, if TRUE then
 * instead of"ZMap (version)" just "Z" is displayed, if FALSE
 * then full prefix is restored. */
void zMapGUISetAbbrevTitlePrefix(gboolean abbrev_prefix)
{
  abbreviated_title_prefix_G = abbrev_prefix ;

  return ;
}

gboolean zMapGUIGetAbbrevTitlePrefix(void)
{
  return abbreviated_title_prefix_G ;
}





/* Returns a title string in standard form to be used for the window manager title
 * bar in zmap windows.
 *
 * Currently the format is:
 *
 *             "ZMap (version) <window_type> - <text>"
 *
 * Both window_type and text can be NULL.
 *
 * The returned string should be free'd by the caller using g_free() when no longer required.
 *
 * If abbreviated style has been set then prefix is just "Z",
 * see zMapGUISetAbbrevTitlePrefix().
 *
 * window_type  The sort of window it is, e.g. "feature editor"
 * message      Very short text, e.g. "Please Reply" or a feature name or....
 * returns      the title string.
 *  */
char *zMapGUIMakeTitleString(char *window_type, char *message)
{
  char *title = NULL ;

  title = g_strdup_printf("%s%s%s%s%s%s%s%s",
			  (abbreviated_title_prefix_G ? "Z" : "ZMap"),
			  (abbreviated_title_prefix_G ? "" : " ("),
			  (abbreviated_title_prefix_G ? "" : zMapGetAppVersionString()),
			  (abbreviated_title_prefix_G ? "" : ")"),
			  (window_type ? " " : ""),
			  (window_type ? window_type : ""),
			  (message ? " - " : ""),
			  (message ? message : "")) ;

  return title ;
}

/* Trivial cover function for setting toplevel title
 * as per zMapGUIMakeTitleString above.
 *
 * window_type  The sort of window it is, e.g. "feature editor"
 * message      Very short text, e.g. "Please Reply" or a feature name or....
 * returns      nothing.
 */
void zMapGUISetToplevelTitle(GtkWidget *toplevel, char *zmap_win_type, char *zmap_win_text)
{
  char *title ;

  title = zMapGUIMakeTitleString(zmap_win_type, zmap_win_text) ;
  gtk_window_set_title(GTK_WINDOW(toplevel), title) ;
  g_free(title) ;

  return ;
}

/* Trivial cover function for creating a new toplevel window complete
 * with the title set as per zMapGUIMakeTitleString above.
 *
 * window_type  The sort of window it is, e.g. "feature editor"
 * message      Very short text, e.g. "Please Reply" or a feature name or....
 * returns      the toplevel widget.
 */
GtkWidget *zMapGUIToplevelNew(char *zmap_win_type, char *zmap_win_text)
{
  GtkWidget *toplevel = NULL ;

  toplevel = gtk_window_new(GTK_WINDOW_TOPLEVEL) ;
  zMapGUISetToplevelTitle(toplevel, zmap_win_type, zmap_win_text) ;

  return toplevel ;
}

/*! zMapGUIPopOutWidget
 *
 * \brief Simple function to reparent a widget to a new toplevel,
 * complete with handlers to reparent back to original and handle
 * original parent destruction.
 *
 * @param popout   The widget to reparent
 * @param title    The title for the new toplevel
 * @return GtkWidget *toplevel or NULL if already a direct child of a toplevel
 *
 */
GtkWidget *zMapGUIPopOutWidget(GtkWidget *popout, char *title)
{
  GtkWidget *new_toplevel = NULL;
  GtkWidget *curr_toplevel, *curr_parent;

  curr_parent = gtk_widget_get_parent(popout);
  curr_toplevel = zMapGUIFindTopLevel(popout);

  if ((curr_toplevel != curr_parent)
      && (new_toplevel = zMapGUIToplevelNew(title, "close to return to original position")))
    {
      PopOutData popout_data;

      if((popout_data = g_new0(PopOutDataStruct, 1)))
	{
	  popout_data->original_parent   = curr_parent;
	  popout_data->popout_toplevel = new_toplevel;
	  popout_data->popout_child    = popout;

	  gtk_widget_reparent(popout, new_toplevel);

	  popout_data->original_parent_signal_id =
	    g_signal_connect(G_OBJECT(curr_parent), "destroy",
			     G_CALLBACK(handle_original_parent_destroy_cb),
			     popout_data);

	  g_signal_connect(G_OBJECT(new_toplevel), "destroy",
			   G_CALLBACK(handle_popout_destroy_cb),
			   popout_data);
	}
    }

  return new_toplevel;
}


/*!
 * Shows the usual "About" window.
 *
 *
 * @param window_type  The sort of window it is, e.g. "feature editor"
 * @param message      Very short text, e.g. "Please Reply" or a feature name or....
 * @return             nothing
 *  */
void zMapGUIShowAbout(void)
{
  const gchar *authors[] = {"Ed Griffiths, Sanger Institute, UK <edgrif@sanger.ac.uk>",
			    "Roy Storey Sanger Institute, UK <rds@sanger.ac.uk>",
			    "Malcolm Hinsley, Sanger Institute, UK <mh17@sanger.ac.uk>",
			    NULL} ;
  char *comment_str ;

  comment_str = g_strdup_printf("%s\n\n%s\n", zMapGetCompileString(), zMapGetCommentsString()) ;

#if MAC_VERSION_HAS_BUG
  if (gtk_major_version == 2 && gtk_minor_version < 24)
#endif
    {
      gtk_about_dialog_set_url_hook(aboutLinkOldCB, NULL, NULL) ;

      gtk_show_about_dialog(NULL,
			    "authors", authors,
			    "comments", comment_str,
			    "copyright", zMapGetCopyrightString(),
			    "license", zMapGetLicenseString(),
			    "program-name", zMapGetAppName(),
			    "version", zMapGetAppVersionString(),
			    "website", zMapGetWebSiteString(),
			    "title", zMapGUIMakeTitleString(NULL, "About the program"),
			    NULL) ;
    }
#if MAC_VERSION_HAS_BUG
  else
    {
      GtkAboutDialog *about_dialog ;

      about_dialog = (GtkAboutDialog *)gtk_about_dialog_new() ;

      gtk_about_dialog_set_program_name(about_dialog, zMapGetAppName()) ;
      gtk_about_dialog_set_version(about_dialog, zMapGetAppVersionString()) ;
      gtk_about_dialog_set_copyright(about_dialog, zMapGetCopyrightString()) ;
      gtk_about_dialog_set_comments(about_dialog, comment_str) ;
      gtk_about_dialog_set_license(about_dialog, zMapGetLicenseString()) ;
      gtk_about_dialog_set_website(about_dialog, zMapGetWebSiteString()) ;
      gtk_about_dialog_set_authors(about_dialog, authors) ;

      g_signal_connect(GTK_OBJECT(about_dialog), "activate-link",
		       GTK_SIGNAL_FUNC(aboutLinkNewCB),
		       NULL) ;

      zMapGUISetToplevelTitle((GtkWidget)about_dialog, NULL, "About the program") ;

      gtk_widget_show_all(GTK_WIDGET(about_dialog)) ;
    }
#endif

  g_free(comment_str) ;

  return ;
}



/*!
 * Sets the URL where all the help pages for zmap can be found e.g. a local directory
 * of help pages. No URL checking is done, we just trust it's correct.
 * A copy is taken of the string.
 *
 * @param     URL_base  string specifying base URL for all help files.
 * @return              nothing
 *  */
void zMapGUISetHelpURL(char *URL_base)
{
  zMapAssert(URL_base && *URL_base) ;

  if (help_URL_base_G)
    g_free(help_URL_base_G) ;

  help_URL_base_G = g_strdup(URL_base) ;

  return ;
}



/*!
 * Displays the requested help, currently this is done by making a request to the users
 * web browser.
 *
 * @param help_content  One of an expanding set, controls which page is shown to the user.
 * @return              nothing
 *  */
void zMapGUIShowHelp(ZMapHelpType help_contents)
{
  char *web_page = NULL ;
  GError *error = NULL ;

  if (!help_URL_base_G)
    help_URL_base_G = ZMAPWEB_DOC_URL ;

  switch(help_contents)
    {
    case ZMAPGUI_HELP_GENERAL:
      web_page = g_strdup_printf("%s/%s", help_URL_base_G, ZMAPWEB_HELP_DOC) ;
      break ;

    case ZMAPGUI_HELP_ALIGNMENT_DISPLAY:
      web_page = g_strdup_printf("%s/%s#%s", help_URL_base_G, ZMAPWEB_HELP_DOC, ZMAPWEB_HELP_ALIGNMENT_SECTION) ;
      break ;

    case ZMAPGUI_HELP_KEYBOARD:
      web_page = g_strdup_printf("%s/%s", help_URL_base_G, ZMAPWEB_KEYBOARD_DOC) ;
      break ;

    case ZMAPGUI_HELP_RELEASE_NOTES:
      web_page = g_strdup_printf("%s/%s/%s", help_URL_base_G, ZMAPWEB_RELEASE_NOTES_DIR, ZMAPWEB_RELEASE_NOTES) ;
      break ;

    case ZMAPGUI_HELP_WHATS_NEW:
      web_page = g_strdup_printf("%s",ZMAP_INTERNAL_WEB_WHATSNEW);	/* a temporary fix via the internal wiki */
	break;

    default:
      zMapWarning("menu choice (%d) temporarily unavailable",help_contents);
      /* this used to assert: why crash? */
      /* NOTE gcc flags up switches with enums not handled, so doubly useless */
      break ;

    }

  if (zMapLaunchWebBrowser(web_page, &error))
    {
      zMapGUIShowMsgFull(NULL, "Please wait, help page will be shown in your browser in a few seconds.",
			 ZMAP_MSG_INFORMATION,
			 GTK_JUSTIFY_CENTER, 5, TRUE) ;
    }
  else
    {
      zMapWarning("Error: %s\n", error->message) ;

      g_error_free(error) ;
    }

  g_free(web_page) ;

  return ;
}




/*! Message Display System.
 *
 * Display a short message in a pop-up dialog box, if user data is required the dialog
 * will be modal and blocking otherwise the behaviour of the dialog depends on
 * the message type:
 *
 *               ZMAP_MSG_INFORMATION, ZMAP_MSG_WARNING - non-blocking, non-modal
 *     ZMAP_MSG_CRITICAL, ZMAP_MSG_EXIT, ZMAP_MSG_CRASH - blocking and modal
 *
 * If parent is non-NULL then the dialog will be kept on top of that window, essential for
 * modal dialogs in particular. I think parent should be the application window that the message
 * applies to probably, or perhaps the application main window.
 *
 * If user_data is non-NULL it gives the type of data to be returned. The dialog will be
 * constructed so the user can return the correct sort of data.
 *
 * The following parameters are supported (not that not all parameters are available for all
 * functions):
 *
 * @param parent       Widget that message should be kept on top of or NULL.
 * @param title_in     Alternative dialog window title.
 * @param msg          Message to be displayed in dialog.
 * @param msg_type     ZMAP_MSG_INFORMATION | ZMAP_MSG_WARNING | ZMAP_MSG_CRITICAL | ZMAP_MSG_EXIT | ZMAP_MSG_CRASH
 * @param justify      Alignment of text in msg.
 * @param display_timeout  Time in seconds after which message is automatically removed (ignored for
 *                     modal dialogs).
 * @param user_data    struct giving type of data that should be returned.
 *
 * Some of the message functions return a boolean, if they do the meaning is this:
 *
 * @return             TRUE if user data not required or if user data returned, FALSE otherwise.
 *  */


/*!
 * Formats and displays a message, note that the message may be displayed in a window
 * or at the terminal depending on how the message system has been initialised.
 *
 * @param msg_type      The type of message: information, warning etc.
 * @param format        A printf() style format string.
 * @param ...           The parameters matching the format string.
 * @return              nothing
 *  */
void zMapShowMsg(ZMapMsgType msg_type, char *format, ...)
{
  va_list args ;
  char *msg_string ;

  va_start(args, format) ;
  msg_string = g_strdup_vprintf(format, args) ;
  va_end(args) ;

  /* print the message to stdout/stderr */
  printMessage(msg_type, msg_string);

  /* show the dialog */
  zMapGUIShowMsg(msg_type, msg_string) ;

  g_free(msg_string) ;

  return ;
}


/*!
 * Show a message in a simple pop-up window.
 *
 * See zMapGUIMsgFull() for complete documentation of parameters.
 *
 * @return  void
 *  */
void zMapGUIShowMsg(ZMapMsgType msg_type, char *msg)
{
  gboolean modal ;

  modal = modalFromMsgType(msg_type) ;

  messageFull(NULL, NULL, msg, modal, 0, TRUE, msg_type, GTK_JUSTIFY_CENTER, NULL) ;

  return ;
}


/*!
 * Show a message in a simple pop-up window with timeout and justify options.
 *
 * See zMapGUIMsgFull() for complete documentation of parameters.
 *
 * @return  void
 */
void zMapGUIShowMsgFull(GtkWindow *parent, char *msg,
			ZMapMsgType msg_type,
			GtkJustification justify, int display_timeout, gboolean close_button)
{
  gboolean modal ;

  modal = modalFromMsgType(msg_type) ;

  messageFull(parent, NULL, msg, modal, display_timeout, close_button, msg_type, justify, NULL) ;

  return ;
}


/*!
 * Show a message where user must select "ok" or "cancel".
 *
 * Works differently from zMapGUIMsgGetText(), can only return
 * TRUE or FALSE, these are only choices for user.
 *
 * See zMapGUIMsgFull() for complete documentation of parameters.
 *
 * @return  gboolean, TRUE if user selected "ok", FALSE otherwise.
 */
gboolean zMapGUIMsgGetBool(GtkWindow *parent, ZMapMsgType msg_type, char *msg)
{
  gboolean result = FALSE ;
  ZMapGUIMsgUserDataStruct user_data = {ZMAPGUI_USERDATA_BOOL, FALSE, {FALSE}} ;
  gboolean modal ;

  modal = modalFromMsgType(msg_type) ;

  /* We ignore the return value, it's not needed, just pick up the boolean. */
  messageFull(parent, NULL, msg, modal, 0, TRUE, msg_type, GTK_JUSTIFY_CENTER, &user_data) ;

  result = user_data.data.bool ;

  return result ;
}



/*!
 * Show a message where user must enter some text, caller should use
 * g_free() to release text when finished with.
 *
 * See zMapGUIMsgFull() for complete documentation of parameters.
 *
 * @return  char *, users text or NULL if no text.
 */
GtkResponseType zMapGUIMsgGetText(GtkWindow *parent, ZMapMsgType msg_type, char *msg, gboolean hide_text,
				  char **text_out)
{
  GtkResponseType result = GTK_RESPONSE_CANCEL ;
  ZMapGUIMsgUserDataStruct user_data = {ZMAPGUI_USERDATA_TEXT, FALSE, {FALSE}} ;
  gboolean modal ;

  modal = modalFromMsgType(msg_type) ;

  user_data.hide_input = hide_text ;

  if ((result = messageFull(parent, NULL, msg, modal, 0, TRUE, msg_type, GTK_JUSTIFY_CENTER, &user_data))
      == GTK_RESPONSE_OK)
    *text_out = user_data.data.text ;

  return result ;
}




/*!
 * Display longer text in a text widget. The code attempts to display the window
 * as 80 chars wide. Currently both title and text must be provided. This function
 * is intended for displaying multi-line text, to ask the user for passwords or
 * other single line text use zMapGUIGetText()
 *
 * NOTE that while text can be edittable this isn't very useful as there is no
 * mechanism for saving the text although it can be cut/pasted.
 *
 * @param title        Window title
 * @param text         Text to display in window.
 * @param edittable    Can the text be editted ?
 * @return             nothing
 *  */
void zMapGUIShowText(char *title, char *text, gboolean edittable)
{
  GtkWidget *dialog ;

  dialog = zMapGUIShowTextFull(title, text, edittable, NULL, NULL) ;

  return ;
}

/*!
 * The full version of zMapGUIShowText which returns the dialog widget
 * and fills in the pointer to point to the text buffer.
 *
 * @param title        Window title
 * @param text         Text to display in window.
 * @param edittable    Can the text be editted ?
 * @param buffer_out   location to return the text buffer to.
 * @return             the GtkWidget *dialog
 */
GtkWidget *zMapGUIShowTextFull(char *title, char *text, gboolean edittable, GList *text_attributes,
			       GtkTextBuffer **buffer_out)
{
  enum {TEXT_X_BORDERS = 32, TEXT_Y_BORDERS = 50} ;
  char *full_title ;
  GtkWidget *dialog, *scrwin, *view ;
  GtkTextBuffer *buffer ;
  GList *fixed_font_list = NULL ;
  GtkDialogFlags flags = GTK_DIALOG_DESTROY_WITH_PARENT ;
  PangoFont *font ;
  PangoFontDescription *font_desc ;
  int width ;
  double x, y ;
  int text_width, text_height ;


  zMapAssert(title && *title && text && *text) ;

  full_title = zMapGUIMakeTitleString(NULL, title) ;
  dialog = gtk_dialog_new_with_buttons(full_title, NULL, flags,
				       "Close", GTK_RESPONSE_NONE,
				       NULL) ;
  g_free(full_title) ;

  gtk_container_set_border_width(GTK_CONTAINER(dialog), 5) ;

  /* Ensure that the dialog box is destroyed when the user responds. */
  g_signal_connect_swapped(dialog,
			   "response",
			   G_CALLBACK(gtk_widget_destroy),
			   dialog) ;

  scrwin = gtk_scrolled_window_new(NULL, NULL) ;
  gtk_box_pack_start(GTK_BOX(GTK_DIALOG(dialog)->vbox), scrwin, TRUE, TRUE, 0) ;

  view = gtk_text_view_new() ;
  gtk_container_add(GTK_CONTAINER(scrwin), view) ;
  gtk_text_view_set_editable(GTK_TEXT_VIEW(view), edittable) ;
  buffer = gtk_text_view_get_buffer(GTK_TEXT_VIEW(view)) ;
  gtk_text_buffer_set_text(buffer, text, -1) ;

  if (buffer_out)
    *buffer_out = buffer ;

  /* Construct a list of possible fonts to use, they must be fixed width but take care
   * altering this list as some fixed width fonts seem to come back as variable width ! */

  fixed_font_list = g_list_append(fixed_font_list, ZMAP_ZOOM_FONT_FAMILY) ;
  fixed_font_list = g_list_append(fixed_font_list, "fixed") ;


  /* Here we try to set a fixed width font in the text widget and set the size of the dialog
   * so that a sensible amount of text is displayed. */
  if (!zMapGUIGetFixedWidthFont(view,
				fixed_font_list, ZMAP_ZOOM_FONT_SIZE, PANGO_WEIGHT_NORMAL,
				&font, &font_desc))
    {
      zMapGUIShowMsg(ZMAP_MSG_WARNING, "Could not get fixed width font, "
		     "message window may be a strange size") ;
    }
  else
    {
      /* code attempts to get font size and then set window size accordingly, it now appears
       * to get this wrong so I have hacked this for now... */
      TextAttrsStruct text_attrs_data = {buffer} ;


      zMapGUIGetFontWidth(font, &width) ;

      zMapGUIGetPixelsPerUnit(ZMAPGUI_PIXELS_PER_POINT, dialog, &x, &y) ;

      text_width = (int)(((double)(80 * width)) / x) ;
      text_height = text_width / 2 ;

      /* This is all a bit hacky but basically the borders around the window take up quite a lot of
       * size and its not easy to calculate how big to make the window so the text shows....sigh... */
      text_width += TEXT_X_BORDERS ;
      text_height += TEXT_Y_BORDERS ;

      /* Big hack here...see comment above.... */
      if (text_width < 700)
	text_width = 700 ;

      gtk_widget_modify_font(view, font_desc) ;


      /* Set any specified text attributes. */
      g_list_foreach(text_attributes, setTextAttrs, &text_attrs_data) ;



      gtk_window_set_default_size(GTK_WINDOW(dialog), text_width, text_height) ;
    }

  g_list_free(fixed_font_list) ;

  gtk_widget_show_all(dialog) ;

  return dialog;
}


/* Returns path of file chosen by user which can be used directly to open the file,
 * it is the callers responsibility to free the filepath using g_free().
 * Caller can optionally specify a default directory. */
char *zmapGUIFileChooserFull(GtkWidget *toplevel, char *title, char *directory_in, char *file_suffix,
			     ZMapFileChooserContentAreaCB content_func, gpointer content_data)
{
  char *full_title ;
  char *file_path = NULL ;
  GtkWidget *dialog ;

  zMapAssert(toplevel) ;

  if (!title)
    title = "Please give a file name:" ;

  full_title = zMapGUIMakeTitleString(title, NULL) ;

  /* Set up the dialog. */
  dialog = gtk_file_chooser_dialog_new(full_title,
				       GTK_WINDOW(toplevel),
				       GTK_FILE_CHOOSER_ACTION_SAVE,
				       GTK_STOCK_CANCEL, GTK_RESPONSE_CANCEL,
				       GTK_STOCK_SAVE, GTK_RESPONSE_ACCEPT,
				       NULL) ;

  g_free(full_title) ;

  gtk_file_chooser_set_do_overwrite_confirmation(GTK_FILE_CHOOSER(dialog), TRUE) ;

  if (directory_in)
    gtk_file_chooser_set_current_folder(GTK_FILE_CHOOSER(dialog), directory_in) ;

  if (file_suffix)
    gtk_file_chooser_set_current_name(GTK_FILE_CHOOSER (dialog), file_suffix) ;

  if(content_func)
    {
      GtkWidget *content_vbox;
      //content_vbox = gtk_dialog_get_content_area (GTK_DIALOG(dialog));
      content_vbox = GTK_WIDGET(GTK_DIALOG(dialog)->vbox);
      if (content_vbox)
	{
	  (content_func)(content_vbox, content_data);
	  gtk_widget_show_all(content_vbox);
	}
    }

  /* Wait for a response, we don't have to do anything with this new dialog....yipeeeee.... */
  if (gtk_dialog_run (GTK_DIALOG (dialog)) == GTK_RESPONSE_ACCEPT)
    file_path = gtk_file_chooser_get_filename(GTK_FILE_CHOOSER (dialog)) ;

  gtk_widget_destroy (dialog);

  return file_path ;
}

char *zmapGUIFileChooser(GtkWidget *toplevel,  char *title, char *directory_in, char *file_suffix)
{
  char *file = NULL;

  file = zmapGUIFileChooserFull(toplevel, title, directory_in, file_suffix, NULL, NULL);

  return file;
}



/* Takes a colour spec in the standard string form given for X11 in the file rgb.txt, parses it
 * and allocates it in the colormap returning the colour description in colour_inout
 * (the contents of which are overwritten).
 *
 * Returns TRUE if all worked, FALSE otherwise. */
gboolean zMapGUIGetColour(GtkWidget *widget, char *colour_spec, GdkColor *colour_inout)
{
  gboolean result = FALSE ;
  GdkColormap *colourmap ;

  if ((result = gdk_color_parse(colour_spec, colour_inout)))
    {
      colourmap = gtk_widget_get_colormap(widget) ;

      gdk_rgb_find_color(colourmap, colour_inout) ;
    }

  return result ;
}





/*!
 * Tries to return a fixed font from the list given in pref_families, returns
 * TRUE if it succeeded in finding a matching font, FALSE otherwise.
 * The list of preferred fonts is treated with most preferred first and least
 * preferred last.  The function will attempt to return the most preferred font
 * it finds.
 *
 * @param widget         Needed to get a context, ideally should be the widget you want to
 *                       either set a font in or find out about a font for.
 * @param pref_families  List of font families (as text strings).
 * @param points         Size of font in points.
 * @param weight         Weight of font (e.g. PANGO_WEIGHT_NORMAL)
 * @param font_out       If non-NULL, the font is returned.
 * @param desc_out       If non-NULL, the font description is returned.
 * @return               TRUE if font found, FALSE otherwise.
 */
gboolean zMapGUIGetFixedWidthFont(GtkWidget *widget,
				  GList *pref_families, gint points, PangoWeight weight,
				  PangoFont **font_out, PangoFontDescription **desc_out)
{
  gboolean found = FALSE, found_most_preferred = FALSE ;
  PangoContext *context ;
  PangoFontFamily **families;
  gint n_families, i, most_preferred, current ;
  PangoFontFamily *match_family = NULL ;
  PangoFont *font = NULL;

  context = gtk_widget_get_pango_context(widget) ;

  pango_context_list_families(context, &families, &n_families) ;

  most_preferred = g_list_length(pref_families);

  for (i = 0 ; (i < n_families && !found_most_preferred) ; i++)
    {
      const gchar *name ;
      GList *pref ;

      name = pango_font_family_get_name(families[i]) ;
      current = 0;

      pref = g_list_first(pref_families) ;
      while(pref && ++current)
	{
	  char *pref_font = (char *)pref->data ;

	  if (g_ascii_strncasecmp(name, pref_font, strlen(pref_font)) == 0
#if GLIB_MAJOR_VERSION == 2 && GLIB_MINOR_VERSION >= 6
	      && pango_font_family_is_monospace(families[i])
#endif
	      )
	    {
	      found = TRUE ;
              if(current <= most_preferred)
                {
                  if((most_preferred = current) == 1)
                    found_most_preferred = TRUE;
                  match_family   = families[i] ;
                }
              match_family = families[i] ;
	      break ;
	    }

	  pref = g_list_next(pref) ;
	}
    }

  if(families)
    {
      g_free(families);
      families = NULL ;
    }

  if (found)
    {
      PangoFontDescription *desc ;
      const gchar *name ;

      name = pango_font_family_get_name (match_family) ;

      desc = pango_font_description_from_string(name) ;
      pango_font_description_set_family(desc, name) ;
      pango_font_description_set_size  (desc, points * PANGO_SCALE) ;
      pango_font_description_set_weight(desc, weight) ;

      font = pango_context_load_font(context, desc) ;
      zMapAssert(font) ;

      if (font_out)
	*font_out = font ;
      if (desc_out)
	*desc_out = desc ;

      found = TRUE ;
    }

  return found ;
}


/*!
 * Returns approx/average width in _point_ units (i.e. 1/72 of an inch).
 * NOTE that we try to do this for english fonts only....
 *
 * @param font           The font for which the width is needed.
 * @param width_out      The font width is returned here.
 * @return               nothing
 */
void zMapGUIGetFontWidth(PangoFont *font, int *width_out)
{
  PangoLanguage *language ;
  PangoFontMetrics*  metrics ;
  int width ;

  language = pango_language_from_string("en-UK") ; /* Does not need to be free'd. */

  metrics = pango_font_get_metrics(font, language) ;
  zMapAssert(metrics) ;

  width = pango_font_metrics_get_approximate_char_width(metrics) ;
  width = PANGO_PIXELS(width) ;				    /* PANGO_PIXELS confusingly converts
							       to points not pixels...sigh... */

  pango_font_metrics_unref(metrics) ;

  *width_out = width ;

  return ;
}


/*!
 * Returns x and y _screen_ pixels for various absolute measures.
 * NOTE that x and y may differ as some screens report different pixel densities
 * for the x and y directions even though they display as if the pixels are square...
 *
 * @param conv_type      ZMAPGUI_PIXELS_PER_CM | ZMAPGUI_PIXELS_PER_INCH | ZMAPGUI_PIXELS_PER_POINT
 * @param widget         Used to get the screen where display is happening.
 * @param x_out          X pixels
 * @param y_out          Y pixels
 * @return               nothing
 */
void zMapGUIGetPixelsPerUnit(ZMapGUIPixelConvType conv_type, GtkWidget *widget, double *x_out, double *y_out)
{
  GdkScreen *screen ;
  double width, height, width_mm, height_mm ;
  double multiplier ;
  /* double mm_2_inches = 25.4 ; */
  double x, y ;

  screen = gtk_widget_get_screen(widget) ;

  /* Get the raw measurements for the screen. */
  width = (double)(gdk_screen_get_width(screen)) ;
  height = (double)(gdk_screen_get_height(screen)) ;
  width_mm = ((double)(gdk_screen_get_width_mm(screen))) ;
  height_mm = ((double)(gdk_screen_get_height_mm(screen))) ;

  x = width / width_mm ;
  y = height / height_mm ;

  switch(conv_type)
    {
    case ZMAPGUI_PIXELS_PER_CM:
      multiplier = 10.0 ;
      break ;
    case ZMAPGUI_PIXELS_PER_INCH:
      multiplier = 25.4 ;
      break ;
    case ZMAPGUI_PIXELS_PER_POINT:
      multiplier = (25.4 / 72.0) ;
      break ;
    }

  x = x * multiplier ;
  y = y * multiplier ;

  if (x_out)
    *x_out = x ;

  if (y_out)
    *y_out = y ;

  return ;
}


/* Possibly sensible to make value_out point to a member of clickedData if you are setting clickedCB. */
void zMapGUICreateRadioGroup(GtkWidget *gtkbox,
                             ZMapGUIRadioButton all_buttons,
                             int default_button, int *value_out,
                             ZMapGUIRadioButtonCBFunc clickedCB, gpointer clickedData)
{
  GtkWidget *radio = NULL;
  GSList    *group = NULL;
  ZMapGUIRadioButton buttons = NULL;

  buttons = all_buttons;

  while(buttons->name)
    {
      RadioButtonCBData data = NULL;

      radio = NULL;
      data  = g_new0(RadioButtonCBDataStruct, 1);
      data->value     = buttons->value;
      data->output    = value_out;
      data->callback  = clickedCB;
      data->user_data = clickedData;

      buttons->widget =
        radio = gtk_radio_button_new_with_label(group, buttons->name);

      g_signal_connect_data(G_OBJECT(radio), "clicked",
                            G_CALLBACK(radioButtonCB), (gpointer)data,
                            (GClosureNotify)radioButtonCBDataDestroy, 0);

      /* If value == default set it so */
      if(buttons->value == default_button)
        {
          gtk_toggle_button_set_active(GTK_TOGGLE_BUTTON(radio), TRUE);
          *(data->output) = data->value; /* In case we're never clicked */
        }

      /* pack into the box */
      gtk_box_pack_start(GTK_BOX(gtkbox), radio, TRUE, TRUE, 0);

      /* Get the group it's in */
      group = gtk_radio_button_get_group(GTK_RADIO_BUTTON(radio));

      /* move to the next input */
      buttons++;
    }

  return ;
}




ZMapGUIClampType zMapGUICoordsClampToLimits(double  top_limit, double  bot_limit,
                                            double *top_inout, double *bot_inout)
{
  ZMapGUIClampType ct = ZMAPGUI_CLAMP_INIT;
  double top, bot;

  top = *top_inout;
  bot = *bot_inout;

  if (top < top_limit)
    {
      top = top_limit;
      ct |= ZMAPGUI_CLAMP_START;
    }
  else if (floor(top) == top_limit)
    ct |= ZMAPGUI_CLAMP_START;

  if (bot > bot_limit)
    {
      bot = bot_limit;
      ct |= ZMAPGUI_CLAMP_END;
    }
  else if(ceil(bot) == bot_limit)
    ct |= ZMAPGUI_CLAMP_END;

  *top_inout = top;
  *bot_inout = bot;

  return ct;
}

ZMapGUIClampType zMapGUICoordsClampSpanWithLimits(double  top_limit, double  bot_limit,
                                                  double *top_inout, double *bot_inout)
{
  ZMapGUIClampType ct = ZMAPGUI_CLAMP_INIT;
  double top, bot;

  top = *top_inout;
  bot = *bot_inout;

  if (top < top_limit)
    {
      if ((bot = bot + (top_limit - top)) > bot_limit)
        {
          bot = bot_limit ;
          ct |= ZMAPGUI_CLAMP_END;
        }
      ct |= ZMAPGUI_CLAMP_START;
      top = top_limit;
    }
  else if (bot > bot_limit)
    {
      if ((top = top - (bot - bot_limit)) < top_limit)
        {
          ct |= ZMAPGUI_CLAMP_START;
          top = top_limit;
        }
      ct |= ZMAPGUI_CLAMP_END;
      bot = bot_limit;
    }

  *top_inout = top;
  *bot_inout = bot;

  return ct;
}


void zMapGUISetClipboard(GtkWidget *widget, char *text)
{
  if(text)
    {
      GtkClipboard* clip = NULL;
      if((clip = gtk_widget_get_clipboard(GTK_WIDGET(widget),
                                          GDK_SELECTION_PRIMARY)) != NULL)
        {
          //printf("Setting clipboard to: '%s'\n", text);
          gtk_clipboard_set_text(clip, text, -1);
        }
      else
        zMapLogWarning("%s", "Failed to get clipboard (GDK_SELECTION_PRIMARY)");
    }


  return ;
}



/* GtkPaned Widget helper functions... */

/*!
 * \brief To safely set a maximum position of a paned handle from the
 * GtkPaned:position notify signal handler.
 *
 * Without this doing a gtk_paned_set_position in the handler results
 * in another call to the handler and it's very easy to get into a
 * loop... So instead of doing
 * g_signal_connect(widget, "notify::position", cb, data);
 * use this function.
 *
 * \param               GtkWidget * should be GtkPaned *
 * \param               Your GCallback
 * \param               Your data (this is never freed)
 * \return              void
 ************************************************** */
void zMapGUIPanedSetMaxPositionHandler(GtkWidget *widget, GCallback callback, gpointer user_data)
{
  PaneMaxPosition pane_data = NULL;

  if(GTK_IS_PANED(widget))
    {
      pane_data = g_new0(PaneMaxPositionStruct, 1);

      pane_data->callback   = (g_object_notify_callback)callback;
      pane_data->user_data  = user_data;
      pane_data->handler_id = g_signal_connect_data(G_OBJECT(widget),
                                                    "notify::position",
                                                    G_CALLBACK(pane_max_position_callback),
                                                    (gpointer)pane_data,
                                                    pane_max_position_destroy_notify, 0);
    }

  return ;
}



/* Return a GdkCursor which can be used to set the mouse pointer
 * for a window.
 *
 * If cursor name begins with "zmap_" then look in list of custom cursors
 * otherwise look in list of standard X Windows cursors.
 */
GdkCursor *zMapGUIGetCursor(char *cursor_name)
{
  GdkCursor *cursor = NULL ;

  if (g_ascii_strncasecmp(cursor_name, ZMAPGUI_CURSOR_PREFIX, strlen(ZMAPGUI_CURSOR_PREFIX)) == 0)
    {
      cursor = makeCustomCursor(cursor_name) ;
    }
  else
    {
      cursor = makeStandardCursor(cursor_name) ;
    }

  return cursor ;
}




/*
 *                      Internal functions
 */


static void pane_max_position_callback(GObject *pane, GParamSpec *scroll, gpointer user_data)
{
  PaneMaxPosition pane_data = (PaneMaxPosition)user_data;

  if(pane_data->callback)
    {
      g_signal_handlers_block_by_func(G_OBJECT(pane),
				      G_CALLBACK(pane_max_position_callback),
				      pane_data);

      (pane_data->callback)(pane, scroll, pane_data->user_data);

      g_signal_handlers_unblock_by_func(G_OBJECT(pane),
					G_CALLBACK(pane_max_position_callback),
					pane_data);
    }

  return;
}

static void pane_max_position_destroy_notify(gpointer pane_max_pos_data, GClosure *unused_closure)
{
  PaneMaxPosition pane_data = (PaneMaxPosition)pane_max_pos_data;

  g_free(pane_data);

  return ;
}


/* Callback for my_gtk_run_dialog_nonmodal(). Records the response from
 * the dialog so we can detect it in our event handling loop. */
static void responseCB(GtkDialog *toplevel, gint arg1, gpointer user_data)
{
  int *response_ptr = (int *)user_data ;

  zMapAssert(arg1 != 0) ;				    /* It will never exit if this is true... */

  *response_ptr = arg1 ;

  return ;
}


static gboolean modalFromMsgType(ZMapMsgType msg_type)
{
  gboolean modal = FALSE ;

  if (msg_type == ZMAP_MSG_CRITICAL || msg_type == ZMAP_MSG_EXIT || msg_type == ZMAP_MSG_CRASH)
    modal = TRUE ;

  return modal ;
}



/* Called by all the zmap gui message functions to print a message to stdout 
 * or stderr (depending on its type) */
static void printMessage(ZMapMsgType msg_type, char *message)
{
  switch (msg_type)
    {
      case ZMAP_MSG_WARNING:
      case ZMAP_MSG_CRITICAL: /* fall through */
      case ZMAP_MSG_CRASH:    /* fall through */
        fprintf(stderr, "%s", message) ;
        break ;

      case ZMAP_MSG_INFORMATION:
      case ZMAP_MSG_EXIT:
        printf("%s", message) ;
        break ;
        
      default:
        break ;
    } ;
}


/* Called by all the zmap gui message functions to display a short message in
 * a pop-up dialog box. Note that parameters are not independently variable,
 * e.g. if user_data is required the dialog will have buttons including a
 * "close" button, the close_button parameter is ignored.
 *
 * If parent is non-NULL then the dialog will be kept on top of that window, essential for
 * modal dialogs in particular. I think parent should be the application window that the message
 * applies to probably, or perhaps the application main window.
 *
 * If user_data is non-NULL it gives the type of data to be returned. The dialog will be
 * constructed so the user can return the correct sort of data.
 *
 * parent       Widget that message should be kept on top of or NULL.
 * title_in     Alternative dialog window title.
 * msg          Message to be displayed in dialog.
 * msg_type     ZMAP_MSG_INFORMATION | ZMAP_MSG_WARNING | ZMAP_MSG_CRITICAL | ZMAP_MSG_EXIT | ZMAP_MSG_CRASH
 * justify      Alignment of text in msg.
 * display_timeout  Time in seconds after which message is automatically removed (ignored for
 *                     modal dialogs).
 * user_data    struct giving type of data that should be returned.
 *
 * returns TRUE if user data not required or if user data returned, FALSE otherwise.
 *  */
static GtkResponseType messageFull(GtkWindow *parent, char *title_in, char *msg,
				   gboolean modal, int display_timeout, gboolean close_button,
				   ZMapMsgType msg_type, GtkJustification justify,
				   ZMapGUIMsgUserData user_data)
{
  GtkResponseType result = GTK_RESPONSE_CANCEL ;
  GtkWidget *dialog, *button, *label ;
  GtkWidget *entry = NULL ;
  char *title = NULL, *full_title ;
  GtkDialogFlags flags = GTK_DIALOG_DESTROY_WITH_PARENT ;
  guint timeout_func_id ;
  int interval = display_timeout * 1000 ;		    /* glib needs time in milliseconds. */

  /* relies on order of ZMapMsgType enum.... */
  zMapAssert((msg_type >= ZMAP_MSG_INFORMATION || msg_type <= ZMAP_MSG_CRASH)
	     && (msg && *msg)
	     && (!user_data
		 || (user_data
		     && (user_data->type > ZMAPGUI_USERDATA_INVALID && user_data->type <= ZMAPGUI_USERDATA_TEXT)))) ;

  /* Set up title. */
  if (title_in && *title_in)
    {
      title = title_in ;
    }
  else
    {
      switch(msg_type)
	{
	case ZMAP_MSG_INFORMATION:
	  title = "Information" ;
	  break ;
	case ZMAP_MSG_WARNING:
	  title = "Warning !" ;
	  break;
	case ZMAP_MSG_CRITICAL:
	  title = "CRITICAL !" ;
	  break;
	case ZMAP_MSG_EXIT:
	  title = "EXIT !" ;
	  break;
	case ZMAP_MSG_CRASH:
	  title = "CRASH !" ;
	  break;
	}
    }

  full_title = zMapGUIMakeTitleString(NULL, title) ;

  /* Set up the dialog, if user data is required we need all the buttons, otherwise
   * there will be a "close" or perhaps no buttons for messages that time out. */
  if (modal)
    flags |= GTK_DIALOG_MODAL ;

  if (user_data)
    dialog = gtk_dialog_new_with_buttons(full_title, parent, flags,
					 GTK_STOCK_OK,
					 GTK_RESPONSE_OK,
					 GTK_STOCK_CANCEL,
					 GTK_RESPONSE_CANCEL,
					 NULL) ;
  else if (close_button)
    dialog = gtk_dialog_new_with_buttons(full_title, parent, flags,
					 "Close", GTK_RESPONSE_NONE,
					 NULL) ;
  else
    dialog = gtk_dialog_new_with_buttons(full_title, parent, flags,
					 NULL) ;

  g_free(full_title) ;


  gtk_container_set_border_width(GTK_CONTAINER(dialog), 5) ;


  /* Set up the message text in a button widget so that it can put in the primary
   * selection buffer for cut/paste when user clicks on it. */
  button = gtk_button_new_with_label(msg) ;
  gtk_box_pack_start(GTK_BOX(GTK_DIALOG(dialog)->vbox), button, TRUE, TRUE, 20);
  gtk_button_set_relief(GTK_BUTTON(button), GTK_RELIEF_NONE) ;
  label = gtk_bin_get_child(GTK_BIN(button)) ;		    /* Center + wrap long lines. */
  gtk_label_set_justify(GTK_LABEL(label), justify) ;
  gtk_label_set_line_wrap(GTK_LABEL(label), TRUE) ;

  gtk_signal_connect(GTK_OBJECT(button), "clicked",
		     GTK_SIGNAL_FUNC(butClick), button) ;


  /* For text set up a an entry widget, optionally with hidden text entry. */
  if (user_data && user_data->type == ZMAPGUI_USERDATA_TEXT)
    {
      entry = gtk_entry_new() ;
      gtk_box_pack_start(GTK_BOX(GTK_DIALOG(dialog)->vbox), entry, TRUE, TRUE, 0) ;

      if (user_data->hide_input)
	gtk_entry_set_visibility(GTK_ENTRY(entry), FALSE) ;
    }


  /* Different handlers are required for modal vs. non-modal. */
  if (interval > 0)
    {
      if (modal)
	timeout_func_id = g_timeout_add(interval, timeoutHandlerModal, (gpointer)dialog) ;
      else
	timeout_func_id = g_timeout_add(interval, timeoutHandler, (gpointer)dialog) ;
    }


  gtk_widget_show_all(dialog) ;


  /* Note flow of control here: for non-modal/no-data-returned messages simply connect gtk destroy
   * to ensure dialog gets cleaned up and return, for modal/data messages we _block_ waiting
   * for a response which we then return from this routine. */
  if (!modal && !user_data)
    {
      g_signal_connect_swapped(dialog,
			       "response",
			       G_CALLBACK(gtk_widget_destroy),
			       dialog) ;
    }
  else
    {
      /* block waiting for user to answer dialog, for modal we can use straight gtk call,
       * for non-modal must use our home-grown (and probably buggy) version. */
      if (modal)
	result = gtk_dialog_run(GTK_DIALOG(dialog)) ;
      else
	result = my_gtk_run_dialog_nonmodal(dialog) ;

      /* Return any data that was requested by caller according to which button they click. */
      if (user_data)
	{
	  switch (result)
	    {
	    case GTK_RESPONSE_OK:
	      {
		switch (user_data->type)
		  {
		  case ZMAPGUI_USERDATA_BOOL:
		    {
		      user_data->data.bool = TRUE ;
		      break ;
		    }
		  case ZMAPGUI_USERDATA_TEXT:
		    {
		      char *text ;

		      /* entry returns "" for no string so check there is some text. */
		      if ((text = (char *)gtk_entry_get_text(GTK_ENTRY(entry))) && *text)
			user_data->data.text = g_strdup(text) ;

		      break ;
		    }
		  default:
		    {
		      zMapAssertNotReached() ;

		      break ;
		    }
		  }

		break ;
	      }
	    default:
	      {
		switch (user_data->type)
		  {
		  case ZMAPGUI_USERDATA_BOOL:
		    {
		      user_data->data.bool = FALSE ;
		      break ;
		    }
		  default:
		    {
		      /* No need to do anything, just return CANCEL. */

		      break ;
		    }
		  }

		break ;
	      }
	    }
	}

      gtk_widget_destroy(dialog) ;
    }


  return result ;
}



/* When user clicks on the message itself, we put the message text in the cut buffer. */
static void butClick(GtkButton *button, gpointer user_data)
{
  const char *label_text ;
  GtkClipboard* clip_board ;

  label_text = gtk_button_get_label(button) ;

  clip_board = gtk_clipboard_get(GDK_SELECTION_PRIMARY) ;

  gtk_clipboard_set_text(clip_board, label_text, -1) ;

  return ;
}



/* A GSourceFunc, called to send a message to gtk_dialog_run() code to terminate.
 * We return GTK_RESPONSE_NONE to indicate that we have signalled that the dialog
 * should be destroyed. */
static gboolean timeoutHandlerModal(gpointer data)
{
  GtkDialog *dialog = (GtkDialog *)data ;

  gtk_dialog_response(dialog, GTK_RESPONSE_NONE) ;

  return FALSE ;
}

/* A GSourceFunc, called to pop down a message after a certain time. */
static gboolean timeoutHandler(gpointer data)
{
  GtkWidget *dialog = (GtkWidget *)data ;

  gtk_widget_destroy(dialog) ;

  return FALSE ;
}




static void handle_popout_destroy_cb(GtkWidget *toplevel, gpointer cb_data)
{
  PopOutData popout_data = (PopOutData)cb_data;

  if(toplevel == popout_data->popout_toplevel)
    {
      if(popout_data->original_parent)
	{
	  g_signal_handler_disconnect(popout_data->original_parent,
				      popout_data->original_parent_signal_id);
	  gtk_widget_reparent(popout_data->popout_child,
			      popout_data->original_parent);
	}
      else			/* just free the data */
	{
	  popout_data->popout_child = NULL;
	  popout_data->popout_toplevel = NULL;
	  g_free(popout_data);
	}
    }

  return ;
}

static void handle_original_parent_destroy_cb(GtkWidget *widget, gpointer cb_data)
{
  PopOutData popout_data = (PopOutData)cb_data;

  popout_data->original_parent = NULL;

  gtk_widget_destroy(popout_data->popout_toplevel);

  return ;
}




/* Handle creating a radio group.
 * pass in a vbox or hbox and the buttons will get packed in order.
 */

/* Callback to set the value and call any user specified callback */
static void radioButtonCB(GtkWidget *button, gpointer radio_data)
{
  RadioButtonCBData data = (RadioButtonCBData)radio_data;
  gboolean active;

  if((active = gtk_toggle_button_get_active(GTK_TOGGLE_BUTTON(button)))
     && data->output)
    *(data->output) = data->value;

  if(data->callback)
    (data->callback)(button, data->user_data, active);

  return ;
}

/* GDestroyNotify for the RadioButtonCBData attached to radio buttons
 * for "clicked" signal */
static void radioButtonCBDataDestroy(gpointer data)
{
  RadioButtonCBData button_data = (RadioButtonCBData)data;

  /* clear pointers */
  button_data->output    = NULL;
  button_data->callback  = NULL;
  button_data->user_data = NULL;
  /* and free .. */
  g_free(button_data);

  return ;
}


/* Constructs custom shaped cursors, just add more as required but
 * make sure their text names begin with "zmap_" to distinguish
 * them from standard X cursors.
 *
 * The sample X windows utility program "bitmap" was used to construct
 * files containing definitions for the shape, mask, size and hotspots
 * in a format suitable for the GDK calls that create cursors (i.e. X bitmaps).
 *
 * If you ever need to edit any of the below cursors simply cut/paste the
 * the bitmap data into a normal text file with format as follows and then
 * use the bitmap program to edit them:
 *
 * #define zmap_cursor_shape_width 16
 * #define zmap_cursor_shape_height 16
 * #define zmap_cursor_shape_x_hot 7
 * #define zmap_cursor_shape_y_hot 7
 * static unsigned char zmap_cursor_shape_bits[] = {
 *    0x00, 0x00, 0xe0, 0x03, 0x10, 0x04, 0x08, 0x08, 0x04, 0x10, 0x02, 0x20,
 *    0x02, 0x20, 0x02, 0x20, 0x02, 0x20, 0x02, 0x20, 0x04, 0x10, 0x08, 0x08,
 *    0x10, 0x04, 0xe0, 0x03, 0x00, 0x00, 0x00, 0x00};
 *
 * Once you've done that you can just extract the hot spot and bits data and
 * insert it below as for the other cursors.
 *
 *  */
static GdkCursor *makeCustomCursor(char *cursor_name)
{
  GdkCursor *cursor = NULL ;

#define zmap_cursor_width 16
#define zmap_cursor_height 16

  /* My thick cross cursor. */
#define zmap_cross_shape_x_hot 7
#define zmap_cross_shape_y_hot 7
static unsigned char zmap_cross_shape_bits[] = {
   0xc0, 0x01, 0xc0, 0x01, 0xc0, 0x01, 0xc0, 0x01, 0xc0, 0x01, 0xc0, 0x01,
   0xff, 0x7f, 0xff, 0x7f, 0xff, 0x7f, 0xc0, 0x01, 0xc0, 0x01, 0xc0, 0x01,
   0xc0, 0x01, 0xc0, 0x01, 0xc0, 0x01, 0xc0, 0x01};
static unsigned char zmap_cross_mask_bits[] = {
   0xe0, 0x03, 0xe0, 0x03, 0xe0, 0x03, 0xe0, 0x03, 0xe0, 0x03, 0xff, 0x7f,
   0xff, 0x7f, 0xff, 0x7f, 0xff, 0x7f, 0xff, 0x7f, 0xe0, 0x03, 0xe0, 0x03,
   0xe0, 0x03, 0xe0, 0x03, 0xe0, 0x03, 0xe0, 0x03};

/* Thin cross. */
#define zmap_thincross_shape_x_hot 7
#define zmap_thincross_shape_y_hot 7
static unsigned char zmap_thincross_shape_bits[] = {
   0x80, 0x01, 0x80, 0x01, 0x80, 0x01, 0x80, 0x01, 0x80, 0x01, 0x80, 0x01,
   0x80, 0x01, 0x7f, 0xfe, 0x7f, 0xfe, 0x80, 0x01, 0x80, 0x01, 0x80, 0x01,
   0x80, 0x01, 0x80, 0x01, 0x80, 0x01, 0x80, 0x01};
static unsigned char zmap_thincross_mask_bits[] = {
   0xc0, 0x03, 0xc0, 0x03, 0xc0, 0x03, 0xc0, 0x03, 0xc0, 0x03, 0xc0, 0x03,
   0xff, 0xff, 0x7f, 0xfe, 0x7f, 0xfe, 0xff, 0xff, 0xc0, 0x03, 0xc0, 0x03,
   0xc0, 0x03, 0xc0, 0x03, 0xc0, 0x03, 0xc0, 0x03};

  /* My crosshair cursor. */
#define zmap_crosshair_shape_x_hot 7
#define zmap_crosshair_shape_y_hot 7
static unsigned char zmap_crosshair_shape_bits[] = {
   0x80, 0x00, 0x80, 0x00, 0x80, 0x00, 0x80, 0x00, 0x00, 0x00, 0x00, 0x00,
   0x00, 0x00, 0x0f, 0x78, 0x00, 0x00, 0x00, 0x00, 0x00, 0x00, 0x80, 0x00,
   0x80, 0x00, 0x80, 0x00, 0x80, 0x00, 0x00, 0x00};
static unsigned char zmap_crosshair_mask_bits[] = {
   0x80, 0x00, 0x80, 0x00, 0x80, 0x00, 0x80, 0x00, 0x00, 0x00, 0x00, 0x00,
   0x00, 0x00, 0x0f, 0x78, 0x00, 0x00, 0x00, 0x00, 0x00, 0x00, 0x80, 0x00,
   0x80, 0x00, 0x80, 0x00, 0x80, 0x00, 0x00, 0x00};

  /* My colour cross cursor. */
#define zmap_colour_cross_shape_x_hot 7
#define zmap_colour_cross_shape_y_hot 7
static unsigned char zmap_colour_cross_shape_bits[] = {
   0x80, 0x01, 0x80, 0x01, 0x80, 0x01, 0x80, 0x01, 0x80, 0x01, 0x80, 0x01,
   0x80, 0x01, 0xff, 0xff, 0xff, 0xff, 0x80, 0x01, 0x80, 0x01, 0x80, 0x01,
   0x80, 0x01, 0x80, 0x01, 0x80, 0x01, 0x80, 0x01};
static unsigned char zmap_colour_cross_mask_bits[] = {
   0x40, 0x02, 0x40, 0x02, 0x40, 0x02, 0x40, 0x02, 0x40, 0x02, 0x40, 0x02,
   0x7f, 0xfe, 0x00, 0x00, 0x00, 0x00, 0x7f, 0xfe, 0x40, 0x02, 0x40, 0x02,
   0x40, 0x02, 0x40, 0x02, 0x40, 0x02, 0x40, 0x02};

/* My circle cursor. */
#define zmap_circle_shape_x_hot 7
#define zmap_circle_shape_y_hot 7
 static unsigned char zmap_circle_shape_bits[] = {
   0x00, 0x00, 0xe0, 0x03, 0x10, 0x04, 0x08, 0x08, 0x04, 0x10, 0x02, 0x20,
   0x02, 0x20, 0x02, 0x20, 0x02, 0x20, 0x02, 0x20, 0x04, 0x10, 0x08, 0x08,
   0x10, 0x04, 0xe0, 0x03, 0x00, 0x00, 0x00, 0x00};
 static unsigned char zmap_circle_mask_bits[] = {
   0xc0, 0x01, 0xf0, 0x07, 0x18, 0x0c, 0x0c, 0x18, 0x06, 0x30, 0x02, 0x20,
   0x03, 0x60, 0x03, 0x60, 0x03, 0x60, 0x02, 0x20, 0x06, 0x30, 0x0c, 0x18,
   0x18, 0x0c, 0xf0, 0x07, 0xc0, 0x01, 0x00, 0x00};

 /* My No Entry cursor. */
#define zmap_noentry_shape_x_hot 7
#define zmap_noentry_shape_y_hot 7
static unsigned char zmap_noentry_shape_bits[] = {
   0xc0, 0x01, 0x30, 0x06, 0x0c, 0x18, 0x1c, 0x10, 0x3a, 0x20, 0x72, 0x20,
   0xe1, 0x40, 0xc1, 0x41, 0x81, 0x43, 0x02, 0x27, 0x02, 0x2e, 0x04, 0x1c,
   0x0c, 0x18, 0x30, 0x06, 0xc0, 0x01, 0x00, 0x00};
static unsigned char zmap_noentry_mask_bits[] = {
   0xc0, 0x01, 0x30, 0x06, 0x0c, 0x18, 0x1c, 0x10, 0x3a, 0x20, 0x72, 0x20,
   0xe1, 0x40, 0xc1, 0x41, 0x81, 0x43, 0x02, 0x27, 0x02, 0x2e, 0x04, 0x1c,
   0x0c, 0x18, 0x30, 0x06, 0xc0, 0x01, 0x00, 0x00};


 gchar *shape_data, *mask_data ;
 gint hot_x, hot_y ;
 gboolean found_cursor = FALSE ;
 GdkPixmap *source, *mask;
 GdkColor red = { 0, 65535, 0, 0 };			    /* Red. */
 GdkColor blue = { 0, 0, 0, 65535 };			    /* Blue. */
 GdkColor black = { 0, 0, 0, 0 };			    /* Black. */
 GdkColor white = { 0, 65535, 65535, 65535 };		    /* White. */
 GdkColor *fg, *bg ;


 if (g_ascii_strcasecmp(cursor_name, ZMAPGUI_CURSOR_COLOUR_CROSS) == 0)
   {
     shape_data = (gchar *)zmap_colour_cross_shape_bits ;
     mask_data = (gchar *)zmap_colour_cross_mask_bits ;
     hot_x = zmap_colour_cross_shape_x_hot ;
     hot_y = zmap_colour_cross_shape_y_hot ;
     fg = &red ;
     bg = &blue ;

     found_cursor = TRUE ;
   }
 else if (g_ascii_strcasecmp(cursor_name, ZMAPGUI_CURSOR_CROSS) == 0)
   {
     shape_data = (gchar *)zmap_cross_shape_bits ;
     mask_data = (gchar *)zmap_cross_mask_bits ;
     hot_x = zmap_cross_shape_x_hot ;
     hot_y = zmap_cross_shape_y_hot ;
     fg = &black ;
     bg = &white ;
     found_cursor = TRUE ;
   }
 else if (g_ascii_strcasecmp(cursor_name, ZMAPGUI_THINCURSOR_CROSS) == 0)
   {
     shape_data = (gchar *)zmap_thincross_shape_bits ;
     mask_data = (gchar *)zmap_thincross_mask_bits ;
     hot_x = zmap_thincross_shape_x_hot ;
     hot_y = zmap_thincross_shape_y_hot ;
     fg = &black ;
     bg = &white ;
     found_cursor = TRUE ;
   }
 else if (g_ascii_strcasecmp(cursor_name, ZMAPGUI_CURSOR_CROSSHAIR) == 0)
   {
     shape_data = (gchar *)zmap_crosshair_shape_bits ;
     mask_data = (gchar *)zmap_crosshair_mask_bits ;
     hot_x = zmap_crosshair_shape_x_hot ;
     hot_y = zmap_crosshair_shape_y_hot ;
     fg = bg = &black ;

     found_cursor = TRUE ;
   }
 else if (g_ascii_strcasecmp(cursor_name, ZMAPGUI_CURSOR_CIRCLE) == 0)
   {
     shape_data = (gchar *)zmap_circle_shape_bits ;
     mask_data = (gchar *)zmap_circle_mask_bits ;
     hot_x = zmap_circle_shape_x_hot ;
     hot_y = zmap_circle_shape_y_hot ;
     fg = &red ;
     bg = &blue ;

     found_cursor = TRUE ;
   }
 else if (g_ascii_strcasecmp(cursor_name, ZMAPGUI_CURSOR_NOENTRY) == 0)
   {
     shape_data = (gchar *)zmap_noentry_shape_bits ;
     mask_data = (gchar *)zmap_noentry_mask_bits ;
     hot_x = zmap_noentry_shape_x_hot ;
     hot_y = zmap_noentry_shape_y_hot ;
     fg = &black ;
     bg = &white ;

     found_cursor = TRUE ;
   }

 if (found_cursor)
   {
     source = gdk_bitmap_create_from_data(NULL, shape_data,
					  zmap_cursor_width, zmap_cursor_height) ;
     mask = gdk_bitmap_create_from_data(NULL, mask_data,
					zmap_cursor_width, zmap_cursor_height);

     cursor = gdk_cursor_new_from_pixmap (source, mask, fg, bg, hot_x, hot_y) ;

     g_object_unref (source);
     g_object_unref (mask);
   }


  return cursor ;
}


GdkCursor *makeStandardCursor(char *cursor_name)
{
  GdkCursor *cursor = NULL ;
  CursorNameStruct cursors[] =
    {
      {GDK_X_CURSOR, "X_CURSOR"},
      {GDK_ARROW, "ARROW"},
      {GDK_BASED_ARROW_DOWN, "BASED_ARROW_DOWN"},
      {GDK_BASED_ARROW_UP, "BASED_ARROW_UP"},
      {GDK_BOAT, "BOAT"},
      {GDK_BOGOSITY, "BOGOSITY"},
      {GDK_BOTTOM_LEFT_CORNER, "BOTTOM_LEFT_CORNER"},
      {GDK_BOTTOM_RIGHT_CORNER, "BOTTOM_RIGHT_CORNER"},
      {GDK_BOTTOM_SIDE, "BOTTOM_SIDE"},
      {GDK_BOTTOM_TEE, "BOTTOM_TEE"},
      {GDK_BOX_SPIRAL, "BOX_SPIRAL"},
      {GDK_CENTER_PTR, "CENTER_PTR"},
      {GDK_CIRCLE, "CIRCLE"},
      {GDK_CLOCK, "CLOCK"},
      {GDK_COFFEE_MUG, "COFFEE_MUG"},
      {GDK_CROSS, "CROSS"},
      {GDK_CROSS_REVERSE, "CROSS_REVERSE"},
      {GDK_CROSSHAIR, "CROSSHAIR"},
      {GDK_DIAMOND_CROSS, "DIAMOND_CROSS"},
      {GDK_DOT, "DOT"},
      {GDK_DOTBOX, "DOTBOX"},
      {GDK_DOUBLE_ARROW, "DOUBLE_ARROW"},
      {GDK_DRAFT_LARGE, "DRAFT_LARGE"},
      {GDK_DRAFT_SMALL, "DRAFT_SMALL"},
      {GDK_DRAPED_BOX, "DRAPED_BOX"},
      {GDK_EXCHANGE, "EXCHANGE"},
      {GDK_FLEUR, "FLEUR"},
      {GDK_GOBBLER, "GOBBLER"},
      {GDK_GUMBY, "GUMBY"},
      {GDK_HAND1, "HAND1"},
      {GDK_HAND2, "HAND2"},
      {GDK_HEART, "HEART"},
      {GDK_ICON, "ICON"},
      {GDK_IRON_CROSS, "IRON_CROSS"},
      {GDK_LEFT_PTR, "LEFT_PTR"},
      {GDK_LEFT_SIDE, "LEFT_SIDE"},
      {GDK_LEFT_TEE, "LEFT_TEE"},
      {GDK_LEFTBUTTON, "LEFTBUTTON"},
      {GDK_LL_ANGLE, "LL_ANGLE"},
      {GDK_LR_ANGLE, "LR_ANGLE"},
      {GDK_MAN, "MAN"},
      {GDK_MIDDLEBUTTON, "MIDDLEBUTTON"},
      {GDK_MOUSE, "MOUSE"},
      {GDK_PENCIL, "PENCIL"},
      {GDK_PIRATE, "PIRATE"},
      {GDK_PLUS, "PLUS"},
      {GDK_QUESTION_ARROW, "QUESTION_ARROW"},
      {GDK_RIGHT_PTR, "RIGHT_PTR"},
      {GDK_RIGHT_SIDE, "RIGHT_SIDE"},
      {GDK_RIGHT_TEE, "RIGHT_TEE"},
      {GDK_RIGHTBUTTON, "RIGHTBUTTON"},
      {GDK_RTL_LOGO, "RTL_LOGO"},
      {GDK_SAILBOAT, "SAILBOAT"},
      {GDK_SB_DOWN_ARROW, "SB_DOWN_ARROW"},
      {GDK_SB_H_DOUBLE_ARROW, "SB_H_DOUBLE_ARROW"},
      {GDK_SB_LEFT_ARROW, "SB_LEFT_ARROW"},
      {GDK_SB_RIGHT_ARROW, "SB_RIGHT_ARROW"},
      {GDK_SB_UP_ARROW, "SB_UP_ARROW"},
      {GDK_SB_V_DOUBLE_ARROW, "SB_V_DOUBLE_ARROW"},
      {GDK_SHUTTLE, "SHUTTLE"},
      {GDK_SIZING, "SIZING"},
      {GDK_SPIDER, "SPIDER"},
      {GDK_SPRAYCAN, "SPRAYCAN"},
      {GDK_STAR, "STAR"},
      {GDK_TARGET, "TARGET"},
      {GDK_TCROSS, "TCROSS"},
      {GDK_TOP_LEFT_ARROW, "TOP_LEFT_ARROW"},
      {GDK_TOP_LEFT_CORNER, "TOP_LEFT_CORNER"},
      {GDK_TOP_RIGHT_CORNER, "TOP_RIGHT_CORNER"},
      {GDK_TOP_SIDE, "TOP_SIDE"},
      {GDK_TOP_TEE, "TOP_TEE"},
      {GDK_TREK, "TREK"},
      {GDK_UL_ANGLE, "UL_ANGLE"},
      {GDK_UMBRELLA, "UMBRELLA"},
      {GDK_UR_ANGLE, "UR_ANGLE"},
      {GDK_WATCH, "WATCH"},
      {GDK_XTERM, "XTERM"},
      {GDK_LAST_CURSOR, NULL}				    /* end of array marker. */
    } ;
  CursorName curr_cursor ;

  curr_cursor = cursors ;
  while (curr_cursor->cursor_id != GDK_LAST_CURSOR)
    {
      if (g_ascii_strcasecmp(cursor_name, curr_cursor->cursor_name) == 0)
	{
	  cursor = gdk_cursor_new(curr_cursor->cursor_id) ;
	  break ;
	}
      else
	{
	  curr_cursor++ ;
	}
    }

  return cursor ;
}


/* Convert ZMapGuiTextAttr to GTK TextTag structs. */
static void setTextAttrs(gpointer data, gpointer user_data)
{
  ZMapGuiTextAttr text_attrs = (ZMapGuiTextAttr)data ;
  TextAttrs text_attr_data = (TextAttrs)user_data ;
  GtkTextBuffer *buffer = text_attr_data->buffer ;
  GtkTextIter start, end ;
  GtkTextTag *tag ;
  char *first_attr, *second_attr ;
  gpointer first_value, second_value ;
  int iter_start, iter_end ;
  int line_start, line_end, line_diff ;
  char *curr_char ;
  int tmp_start, tmp_end, tmp_line_start, tmp_line_end ;
  gboolean text_debug = FALSE ;



  /*
   * Create a tag to colour the text.
   */

  /* note that there is no array style call so you cannot (neatly) dynamically
   * construct the args so here call is with all possible args but setting them
   * so that required ones come first and the rest are NULL. */
  first_attr = second_attr = NULL ;
  first_value = second_value = NULL ;

  if (text_attrs->foreground)
    {
      first_attr = "foreground-gdk" ;
      first_value = text_attrs->foreground ;
    }

  if (text_attrs->background)
    {
      if (!first_attr)
	{
	  first_attr = "background-gdk" ;
	  first_value = text_attrs->background ;
	}
      else
	{
	  second_attr = "background-gdk" ;
	  second_value = text_attrs->background ;
	}
    }

  /* Create anonymous tags as we don't reuse them. */
  tag = gtk_text_buffer_create_tag(buffer, NULL,
				   first_attr, first_value,
				   second_attr, second_value,
				   NULL) ;



  /*
   * Now calculate the correct range in the text over which to apply the tag.
   */

  /* We are given character positions and need to widen them to iter positions
   * which are inter-character positions. */
  iter_start = text_attrs->start ;
  iter_end = text_attrs->end + 1 ;

  /* Newlines in the text count as characters so we need to modify the
   * character start/ends to take account of them otherwise highlighting
   * is done in wrong place. (NOTE: really gtk should allow us to request this.)
   * Finding the number of newlines and hence our true position is iterative (we
   * don't know the content of the text so can't count newlines directly). */
  tmp_start = iter_start ;
  tmp_end = iter_end ;

  /* Find out where we are intially. */
  gtk_text_buffer_get_iter_at_offset(buffer, &start, tmp_start) ;
  gtk_text_buffer_get_iter_at_offset (buffer, &end, tmp_start + 1) ;

  /* Pathological case is that we are at a newline so bump over it. */
  if (*(curr_char = gtk_text_buffer_get_text(buffer, &start, &end, FALSE)) == '\n')
    {
      gtk_text_buffer_get_iter_at_offset(buffer, &start, tmp_start + 1) ;
      gtk_text_buffer_get_iter_at_offset (buffer, &end, tmp_end + 1) ;

      curr_char = gtk_text_buffer_get_text(buffer, &start, &end, FALSE) ;
    }


  /* Get number of newlines from our current line position and correct start/end position. */
  line_start = gtk_text_iter_get_line(&start) ;
  line_end = gtk_text_iter_get_line(&end) ;

  tmp_start += line_start ;
  tmp_end += line_start ;


  /* Find out where we are now. */
  gtk_text_buffer_get_iter_at_offset(buffer, &start, tmp_start) ;
  gtk_text_buffer_get_iter_at_offset (buffer, &end, tmp_end) ;

  if (text_debug)
    curr_char = gtk_text_buffer_get_text(buffer, &start, &end, FALSE) ;


  /* If adjusting our position has bumped us on a few lines then correct
   * our position again, we have to iterate here because each correction
   * may move us past more newlines but we do stop in the end. */
  tmp_line_start = gtk_text_iter_get_line(&start) ;

  while (tmp_line_start != line_start)
    {
      int diff ;

      diff = tmp_line_start - line_start ;

      tmp_start += diff ;
      tmp_end += diff ;

      gtk_text_buffer_get_iter_at_offset(buffer, &start, tmp_start) ;
      gtk_text_buffer_get_iter_at_offset (buffer, &end, tmp_end) ;

      if (text_debug)
	curr_char = gtk_text_buffer_get_text(buffer, &start, &end, FALSE) ;

      line_start = tmp_line_start ;
      tmp_line_start = gtk_text_iter_get_line(&start) ;
    }


  iter_start = tmp_start ;
  iter_end = tmp_end ;


  /* Extent of this text may be spread over several lines so adjust for that. */
  tmp_start = iter_start ;
  tmp_end = iter_end ;

  line_start = gtk_text_iter_get_line(&start) ;
  line_end = gtk_text_iter_get_line(&end) ;

  line_diff = line_end - line_start ;
  tmp_end += line_diff ;

  gtk_text_buffer_get_iter_at_offset(buffer, &start, tmp_start) ;
  gtk_text_buffer_get_iter_at_offset (buffer, &end, tmp_end) ;

  if (text_debug)
    curr_char = gtk_text_buffer_get_text(buffer, &start, &end, FALSE) ;


  /* If adjusting our position has bumped us on a few lines then correct
   * our position again, we have to iterate here because each correction
   * may move us past more newlines. */
  tmp_line_end = gtk_text_iter_get_line(&end) ;

  while (tmp_line_end != line_end)
      {
	int diff ;

	diff = tmp_line_end - line_end ;

	tmp_end += diff ;

	gtk_text_buffer_get_iter_at_offset(buffer, &start, tmp_start) ;
	gtk_text_buffer_get_iter_at_offset (buffer, &end, tmp_end) ;

	if (text_debug)
	  curr_char = gtk_text_buffer_get_text(buffer, &start, &end, FALSE) ;

	line_end = tmp_line_end ;
	tmp_line_end = gtk_text_iter_get_line(&end) ;
      }


    iter_start = tmp_start ;
    iter_end = tmp_end ;



  /*
   * Phew...now apply the tag to the text.
   */

  gtk_text_buffer_apply_tag(buffer, tag, &start, &end) ;



  return ;
}

/* A GtkAboutDialogActivateLinkFunc() called when user clicks on website link in "About" window.
 * This is the pre GTK 2.24 version. */
static void aboutLinkOldCB(GtkAboutDialog *about, const gchar *link, gpointer data)
  {

    aboutLinkNewCB(NULL, (gchar *)link, NULL) ;

    return ;
  }


/* "activate-link" callback called when user clicks on website link in "About" window.
 * This is the GTK 2.24 and later version. */
static gboolean aboutLinkNewCB(GtkAboutDialog *label, gchar *uri, gpointer user_data_unused)
{
  gboolean result = TRUE ;
  GError *error = NULL ;

  if (!zMapLaunchWebBrowser(uri, &error))
    zMapLogWarning("Cannot show link in web browser: \"%s\"", uri) ;

  return result ;
}<|MERGE_RESOLUTION|>--- conflicted
+++ resolved
@@ -34,11 +34,8 @@
 
 #include <X11/Xatom.h>
 #include <string.h>
-<<<<<<< HEAD
 #include <gdk/gdkx.h>
 #include <gtk/gtk.h>
-=======
->>>>>>> c32e5bc2
 #include <math.h>
 
 #include <ZMap/zmapUtilsGUI.h>
@@ -522,466 +519,7 @@
 
 
 
-<<<<<<< HEAD
-/* Returns the maximum size that a toplevel window can be to fit on a users screen.
- * 
- * Horizontally this is usually the actual screen width but vertically is likely to 
- * have to accomodate tool bars and other desktop like stuff.
- *
- * If the window manager supports _NET_WORKAREA then we get that property and use it to
- * set the height/width.
- *
- * Otherwise we are back to guessing some kind of size.
- * If someone displays a really short piece of dna this will make the window
- * too big so really we should readjust the window size to fit the sequence
- * but this will be rare.
- *
- */
-void zMapGUIGetMaxWindowSize(GtkWidget *toplevel, gint *width_out, gint *height_out)
-{
-  GdkAtom geometry_atom, workarea_atom, max_atom_horz, max_atom_vert ;
-  GdkScreen *screen ;
-  int window_width_guess, window_height_guess ;
-
-  /* Get the atoms for _NET_* properties. */
-  geometry_atom = gdk_atom_intern("_NET_DESKTOP_GEOMETRY", FALSE) ;
-  workarea_atom = gdk_atom_intern("_NET_WORKAREA", FALSE) ;
-  max_atom_horz = gdk_atom_intern("_NET_WM_STATE_MAXIMIZED_HORZ", FALSE) ;
-  max_atom_vert = gdk_atom_intern("_NET_WM_STATE_MAXIMIZED_VERT", FALSE) ;
-
-  screen = gtk_widget_get_screen(toplevel) ;
-
-  if (gdk_x11_screen_supports_net_wm_hint(screen, geometry_atom)
-      && gdk_x11_screen_supports_net_wm_hint(screen, workarea_atom))
-    {
-      /* We want to get these properties....
-       *   _NET_DESKTOP_GEOMETRY(CARDINAL) = 1600, 1200
-       *   _NET_WORKAREA(CARDINAL) = 0, 0, 1600, 1154, 0, 0, 1600, 1154,...repeated for all workspaces.
-       *
-       * In fact we don't use the geometry (i.e. screen size) but its useful
-       * to see it.
-       *
-       * When retrieving 32 bit items, these items will be stored in _longs_, this means
-       * that on a 32 bit machine they come back in 32 bits BUT on 64 bit machines they
-       * come back in 64 bits.
-       *
-       *  */
-      gboolean result ;
-      GdkWindow *root_window ;
-      gulong offset, length ;
-      gint pdelete = FALSE ;				    /* Never delete the property data. */
-      GdkAtom actual_property_type ;
-      gint actual_format, actual_length, field_size, num_fields ;
-      guchar *data, *curr ;
-      guint width, height, left, top, right, bottom ;
-
-      field_size = sizeof(glong) ;			    /* see comment above re. 32 vs. 64 bits. */
-
-      root_window = gdk_screen_get_root_window(screen) ;
-
-      offset = 0 ;
-      num_fields = 2 ;
-      length = num_fields * 4 ;				    /* Get two unsigned ints worth of data. */
-      actual_format = actual_length = 0 ;
-      data = NULL ;
-      result = gdk_property_get(root_window,
-				geometry_atom,
-				GDK_NONE,
-				offset,
-				length,
-				pdelete,
-				&actual_property_type,
-				&actual_format,
-				&actual_length,
-				&data) ;
-
-      if (num_fields == actual_length/sizeof(glong))
-	{
-	  curr = data ;
-	  memcpy(&width, curr, field_size) ;
-	  memcpy(&height, (curr += field_size), field_size) ;
-	  g_free(data) ;
-	}
-
-      offset = 0 ;
-      num_fields = 4 ;
-      length = num_fields * 4 ;				    /* Get four unsigned ints worth of data. */
-      actual_format = actual_length = 0 ;
-      data = NULL ;
-      result = gdk_property_get(root_window,
-				workarea_atom,
-				GDK_NONE,
-				offset,
-				length,
-				pdelete,
-				&actual_property_type,
-				&actual_format,
-				&actual_length,
-				&data) ;
-
-      if (num_fields == actual_length/sizeof(glong))
-	{
-	  curr = data ;
-	  memcpy(&left, curr, field_size) ;
-	  memcpy(&top, (curr += field_size), field_size) ;
-	  memcpy(&right, (curr += field_size), field_size) ;
-	  memcpy(&bottom, (curr += field_size), field_size) ;
-	  g_free(data) ;
-	}
-
-      window_width_guess = right - left ;
-      window_height_guess = bottom - top ;
-    }
-  else
-    {
-      /* OK, here we just guess some appropriate size, and knock off a bit to allow for
-       * tool bars etc., need to do this for the mac currently. */
-      float toolbar_allowance = TOOLBAR_ALLOWANCE ;
-
-      window_width_guess = (int)((float)(gdk_screen_get_width(screen)) * toolbar_allowance) ;
-      window_height_guess = (int)((float)(gdk_screen_get_height(screen)) * toolbar_allowance) ;
-    }
-
-  /* Return our best guesses. */
-  *width_out = window_width_guess ;
-  *height_out = window_height_guess ;
-
-  return ;
-}
-
-
-/* Should rationalise with the above routine..... */
-/* Sets the supplied toplevel window to the maximum size that it can be to fit on a users screen.
- * 
- * Horizontally this is usually the actual screen width but vertically is likely to 
- * have to accomodate tool bars and other desktop like stuff.
- *
- * If the window manager supports _NET_WORKAREA then we get that property and use it to
- * set the height/width.
- *
- * Otherwise if the window manager supports the _NET_WM_ stuff then we use that to set the window max
- * as it will automatically take into account any menubars etc. created by the window manager.
- * But it doesn't work that reliably....under KDE it does the right thing, but _not_ under GNOME
- * where the window is maximised in both directions which is very annoying. Later versions of
- * GNOME do work correctly though.
- *
- * Otherwise we are back to guessing some kind of size.
- * If someone displays a really short piece of dna this will make the window
- * too big so really we should readjust the window size to fit the sequence
- * but this will be rare.
- *
- */
-void zMapGUIMaximiseWindow(GtkWidget *toplevel)
-{
-  GdkAtom geometry_atom, workarea_atom, max_atom_vert ;
-  GdkScreen *screen ;
-
-  /* Get the atoms for _NET_* properties. */
-  geometry_atom = gdk_atom_intern("_NET_DESKTOP_GEOMETRY", FALSE) ;
-  workarea_atom = gdk_atom_intern("_NET_WORKAREA", FALSE) ;
-  max_atom_vert = gdk_atom_intern("_NET_WM_STATE_MAXIMIZED_VERT", FALSE) ;
-
-  screen = gtk_widget_get_screen(toplevel) ;
-
-  if (gdk_x11_screen_supports_net_wm_hint(screen, geometry_atom)
-      && gdk_x11_screen_supports_net_wm_hint(screen, workarea_atom))
-    {
-      /* We want to get these properties....
-       *   _NET_DESKTOP_GEOMETRY(CARDINAL) = 1600, 1200
-       *   _NET_WORKAREA(CARDINAL) = 0, 0, 1600, 1154, 0, 0, 1600, 1154,...repeated for all workspaces.
-       *
-       * In fact we don't use the geometry (i.e. screen size) but its useful
-       * to see it.
-       *
-       * When retrieving 32 bit items, these items will be stored in _longs_, this means
-       * that on a 32 bit machine they come back in 32 bits BUT on 64 bit machines they
-       * come back in 64 bits.
-       *
-       *  */
-      int window_width_guess = 300, window_height_guess ;
-      gboolean result ;
-      GdkWindow *root_window ;
-      gulong offset, length ;
-      gint pdelete = FALSE ;				    /* Never delete the property data. */
-      GdkAtom actual_property_type ;
-      gint actual_format, actual_length, field_size, num_fields ;
-      guchar *data, *curr ;
-      guint width, height, left, top, right, bottom ;
-
-      field_size = sizeof(glong) ;			    /* see comment above re. 32 vs. 64 bits. */
-
-      root_window = gdk_screen_get_root_window(screen) ;
-
-      offset = 0 ;
-      num_fields = 2 ;
-      length = num_fields * 4 ;				    /* Get two unsigned ints worth of data. */
-      actual_format = actual_length = 0 ;
-      data = NULL ;
-      result = gdk_property_get(root_window,
-				geometry_atom,
-				GDK_NONE,
-				offset,
-				length,
-				pdelete,
-				&actual_property_type,
-				&actual_format,
-				&actual_length,
-				&data) ;
-
-      if (num_fields == actual_length/sizeof(glong))
-	{
-	  curr = data ;
-	  memcpy(&width, curr, field_size) ;
-	  memcpy(&height, (curr += field_size), field_size) ;
-	  g_free(data) ;
-	}
-
-      offset = 0 ;
-      num_fields = 4 ;
-      length = num_fields * 4 ;				    /* Get four unsigned ints worth of data. */
-      actual_format = actual_length = 0 ;
-      data = NULL ;
-      result = gdk_property_get(root_window,
-				workarea_atom,
-				GDK_NONE,
-				offset,
-				length,
-				pdelete,
-				&actual_property_type,
-				&actual_format,
-				&actual_length,
-				&data) ;
-
-      if (num_fields == actual_length/sizeof(glong))
-	{
-	  curr = data ;
-	  memcpy(&left, curr, field_size) ;
-	  memcpy(&top, (curr += field_size), field_size) ;
-	  memcpy(&right, (curr += field_size), field_size) ;
-	  memcpy(&bottom, (curr += field_size), field_size) ;
-	  g_free(data) ;
-	}
-
-      window_height_guess = bottom - top ;
-
-      /* We now know the screen size and the work area size so we can set the window accordingly,
-       * note how we set the width small knowing that gtk will make it only as big as it needs
-       * to be. */
-      gtk_window_resize(GTK_WINDOW(toplevel), window_width_guess, window_height_guess) ;
-    }
-  else if (gdk_x11_screen_supports_net_wm_hint(screen, max_atom_vert))
-    {
-      /* This code was taken from following the code through in gtk_maximise_window()
-       * to gdk_window_maximise() etc.
-       * We construct an event that the window manager will see that will cause it to correctly
-       * maximise the window. */
-      GtkWindow *gtk_window = GTK_WINDOW(toplevel) ;
-      GdkDisplay *display = gtk_widget_get_display(toplevel) ;
-      GdkWindow *window = toplevel->window ;
-      GdkWindow *root_window = gtk_widget_get_root_window(toplevel) ;
-      XEvent xev ;
-
-      if (gtk_window->frame)
-	window = gtk_window->frame;
-      else
-	window = toplevel->window ;
-
-      xev.xclient.type = ClientMessage;
-      xev.xclient.serial = 0;
-      xev.xclient.send_event = True;
-      xev.xclient.window = GDK_WINDOW_XID (window);
-      xev.xclient.message_type = gdk_x11_get_xatom_by_name_for_display (display, "_NET_WM_STATE");
-      xev.xclient.format = 32 ;
-      xev.xclient.data.l[0] = TRUE ;
-      xev.xclient.data.l[1] = gdk_x11_atom_to_xatom_for_display(display, max_atom_vert) ;
-#ifdef ED_G_NEVER_INCLUDE_THIS_CODE
-      /* undefine for a window maximised in both directions.... */
-      xev.xclient.data.l[2] = gdk_x11_atom_to_xatom_for_display(display, max_atom_horz) ;
-#endif /* ED_G_NEVER_INCLUDE_THIS_CODE */
-      xev.xclient.data.l[2] = 0 ;
-      xev.xclient.data.l[3] = 0;
-      xev.xclient.data.l[4] = 0;
-
-      XSendEvent(GDK_WINDOW_XDISPLAY(window),
-		 GDK_WINDOW_XID(root_window),
-		 False,
-		 SubstructureRedirectMask | SubstructureNotifyMask,
-		 &xev) ;
-    }
-  else
-    {
-      /* OK, here we just guess some appropriate size, note that the window width is kind
-       * of irrelevant, we just set it to be a bit less than it will finally be and the
-       * widgets will resize it to the correct width. We don't use gtk_window_set_default_size()
-       * because it doesn't seem to work. */
-      int window_width_guess = 300, window_height_guess ;
-      float toolbar_allowance = TOOLBAR_ALLOWANCE ;
-
-      window_height_guess = (int)((float)(gdk_screen_get_height(screen)) * toolbar_allowance) ;
-
-      gtk_window_resize(GTK_WINDOW(toplevel), window_width_guess, window_height_guess) ;
-    }
-
-  return ;
-}
-
-
 /* For use with custom built dialogs.
-=======
-/* Given a gdkEventAny, return a string name for the event.
- * 
- * NOTE, the other event masks need filling in, I've only done the ones I'm interested in...
- * 
- * If exclude_mask is zero all events are processed, otherwise events to be excluded should
- * be specified like this:
- *
- * static GdkEventMask msg_exclude_mask_G = (GDK_POINTER_MOTION_MASK | GDK_EXPOSURE_MASK
- *                                           | GDK_FOCUS_CHANGE_MASK | GDK_VISIBILITY_NOTIFY_MASK
- *					     | GDK_ENTER_NOTIFY_MASK | GDK_LEAVE_NOTIFY_MASK) ;
- *
- */
-char *zMapGUIGetEventAsText(GdkEventMask exclude_mask, GdkEventAny *any_event)
-{
-  char *event_as_text = NULL ;
-  int true_index ;
-  eventTxtStruct event_txt[] =
-    {
-      {"GDK_NOTHING", 0, EVENT_COMMON_TIME},				    /* = -1 */
-      {"GDK_DELETE", 0, EVENT_COMMON_TIME},				    /* = 0 */
-      {"GDK_DESTROY", 0, EVENT_COMMON_TIME},				    /* = 1 */
-      {"GDK_EXPOSE", GDK_EXPOSURE_MASK, EVENT_NO_TIME},		    /* = 2 */
-
-      {"GDK_MOTION_NOTIFY", GDK_POINTER_MOTION_MASK, EVENT_COMMON_TIME},	    /* = 3 */
-      {"GDK_BUTTON_PRESS", 0, EVENT_COMMON_TIME},				    /* = 4 */
-      {"GDK_2BUTTON_PRESS", 0, EVENT_COMMON_TIME},				    /* = 5 */
-      {"GDK_3BUTTON_PRESS", 0, EVENT_COMMON_TIME},				    /* = 6 */
-      {"GDK_BUTTON_RELEASE", 0, EVENT_COMMON_TIME},			    /* = 7 */
-
-      {"GDK_KEY_PRESS", 0, EVENT_COMMON_TIME},				    /* = 8 */
-      {"GDK_KEY_RELEASE", 0, EVENT_COMMON_TIME},				    /* = 9 */
-
-      {"GDK_ENTER_NOTIFY", GDK_ENTER_NOTIFY_MASK, EVENT_CROSSING_TIME},	    /* = 10 */
-      {"GDK_LEAVE_NOTIFY", GDK_LEAVE_NOTIFY_MASK, EVENT_CROSSING_TIME},	    /* = 11 */
-
-      {"GDK_FOCUS_CHANGE", GDK_FOCUS_CHANGE_MASK, EVENT_NO_TIME},	    /* = 12 */
-      {"GDK_CONFIGURE", 0, EVENT_NO_TIME},				    /* = 13 */
-
-      {"GDK_MAP", 0, EVENT_COMMON_TIME},					    /* = 14 */
-      {"GDK_UNMAP", 0, EVENT_COMMON_TIME},					    /* = 15 */
-
-      {"GDK_PROPERTY_NOTIFY", 0, EVENT_ATOM_TIME},			    /* = 16 */
-
-      {"GDK_SELECTION_CLEAR", 0, EVENT_SELECTION_TIME},			    /* = 17 */
-      {"GDK_SELECTION_REQUEST", 0, EVENT_SELECTION_TIME},			    /* = 18 */
-      {"GDK_SELECTION_NOTIFY", 0, EVENT_SELECTION_TIME},			    /* = 19 */
-
-      {"GDK_PROXIMITY_IN", 0, EVENT_COMMON_TIME},				    /* = 20 */
-      {"GDK_PROXIMITY_OUT", 0, EVENT_COMMON_TIME},				    /* = 21 */
-
-      {"GDK_DRAG_ENTER", 0, EVENT_DND_TIME},				    /* = 22 */
-      {"GDK_DRAG_LEAVE", 0, EVENT_DND_TIME},				    /* = 23 */
-      {"GDK_DRAG_MOTION", 0, EVENT_DND_TIME},				    /* = 24 */
-      {"GDK_DRAG_STATUS", 0, EVENT_DND_TIME},				    /* = 25 */
-      {"GDK_DROP_START", 0, EVENT_DND_TIME},				    /* = 26 */
-      {"GDK_DROP_FINISHED", 0, EVENT_DND_TIME},				    /* = 27 */
-
-      {"GDK_CLIENT_EVENT", 0, EVENT_NO_TIME},				    /* = 28 */
-
-      {"GDK_VISIBILITY_NOTIFY", GDK_VISIBILITY_NOTIFY_MASK, EVENT_NO_TIME}, /* = 29 */
-      {"GDK_NO_EXPOSE", 0, EVENT_NO_TIME},				    /* = 30 */
-      {"GDK_SCROLL", 0, EVENT_COMMON_TIME},				    /* = 31 */
-      {"GDK_WINDOW_STATE", 0, EVENT_NO_TIME},				    /* = 32 */
-      {"GDK_SETTING", 0, EVENT_NO_TIME},				    /* = 33 */
-      {"GDK_OWNER_CHANGE", 0, EVENT_OWNER_TIME},				    /* = 34 */
-      {"GDK_GRAB_BROKEN", 0, EVENT_NO_TIME},				    /* = 35 */
-      {"GDK_DAMAGE", 0, EVENT_NO_TIME},				    /* = 36 */
-      {"GDK_EVENT_LAST", 0, EVENT_NO_TIME}				    /* helper variable for decls */
-    } ;
-
-
-  true_index = any_event->type + 1 ;			    /* yuch, see enum values in comments above. */
-
-  if (!exclude_mask || !(event_txt[true_index].mask & exclude_mask))
-    {
-      guint32 time ;
-
-      switch (event_txt[true_index].time_struct_type)
-	{
-	case EVENT_COMMON_TIME:
-	  {
-	    EventCommonTime common = (EventCommonTime)any_event ;
-
-	    time = common->time ;
-
-	    break ;
-	  }
-
-	case EVENT_CROSSING_TIME:
-	  {
-	    GdkEventCrossing *crossing = (GdkEventCrossing *)any_event ;
-
-	    time = crossing->time ;
-
-	    break ;
-	  }
-
-	case EVENT_ATOM_TIME:
-	  {
-	    GdkEventProperty *atom_time = (GdkEventProperty *)any_event ;
-
-	    time = atom_time->time ;
-
-	    break ;
-	  }
-
-	case EVENT_SELECTION_TIME:
-	  {
-	    GdkEventSelection *select_time = (GdkEventSelection *)any_event ;
-
-	    time = select_time->time ;
-
-	    break ;
-	  }
-
-	case EVENT_DND_TIME:
-	  {
-	    GdkEventDND *dnd_time = (GdkEventDND *)any_event ;
-
-	    time = dnd_time->time ;
-
-	    break ;
-	  }
-
-	case EVENT_OWNER_TIME:
-	  {
-	    GdkEventOwnerChange *owner_time = (GdkEventOwnerChange *)any_event ;
-
-	    time = owner_time->time ;
-
-	    break ;
-	  }
-
-	case EVENT_NO_TIME:
-	default:
-	  {
-	    time = 0 ;
-	    break ;
-	  }
-	}
-
-      event_as_text = g_strdup_printf("Event: \"%s\"\tXWindow: %x\tTime: %u.",
-				      event_txt[true_index].text,
-				      (unsigned int)GDK_WINDOW_XWINDOW(any_event->window),
-				      time) ;
-    }
-
-  return event_as_text ;
-}
-
-
-
-/*! For use with custom built dialogs.
->>>>>>> c32e5bc2
  *
  * Gtk provides a function called  gtk_dialog_run() which blocks until the user presses
  * a button on the dialog, the function returns an int indicating which button was
