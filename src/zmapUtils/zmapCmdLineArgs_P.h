/*  File: zmapCmdLineArgs_P.h
 *  Author: Ed Griffiths (edgrif@sanger.ac.uk)
 *  Copyright (c) 2006-2012: Genome Research Ltd.
 *-------------------------------------------------------------------
 * ZMap is free software; you can redistribute it and/or
 * modify it under the terms of the GNU General Public License
 * as published by the Free Software Foundation; either version 2
 * of the License, or (at your option) any later version.
 *
 * This program is distributed in the hope that it will be useful,
 * but WITHOUT ANY WARRANTY; without even the implied warranty of
 * MERCHANTABILITY or FITNESS FOR A PARTICULAR PURPOSE.  See the
 * GNU General Public License for more details.
 *
 * You should have received a copy of the GNU General Public License
 * along with this program; if not, write to the Free Software
 * Foundation, Inc., 59 Temple Place - Suite 330, Boston, MA  02111-1307, USA.
 * or see the on-line version at http://www.gnu.org/copyleft/gpl.txt
 *-------------------------------------------------------------------
 * This file is part of the ZMap genome database package
 * originated by
 *      Ed Griffiths (Sanger Institute, UK) edgrif@sanger.ac.uk,
 *        Roy Storey (Sanger Institute, UK) rds@sanger.ac.uk,
 *   Malcolm Hinsley (Sanger Institute, UK) mh17@sanger.ac.uk
 *
 * Description: Internals for command line parsing.
 *
 *-------------------------------------------------------------------
 */
#ifndef ZMAP_CMDLINEARGS_P_H
#define ZMAP_CMDLINEARGS_P_H

#include <gtk/gtk.h>
#include <ZMap/zmapCmdLineArgs.h>


#define ZMAPARG_VERSION_DESC        "Program version."
<<<<<<< HEAD
#define ZMAPARG_SLEEP_DESC          "Makes ZMap sleep for given number of secs at start-up to give time to attach a debugger."
=======
#define ZMAPARG_RAW_VERSION_DESC    "Code version."
#define ZMAPARG_SLEEP_DESC          "Makes ZMap sleep for 15 secs at start-up to give time to attach a debugger."
>>>>>>> 39e8a5c1
#define ZMAPARG_SEQUENCE_START_DESC "Start coord in sequence, must be in range 1 -> seq_length."
#define ZMAPARG_SEQUENCE_END_DESC   "End coord in sequence, must be in range start -> seq_length, but end == 0 means show to end of sequence."
#define ZMAPARG_CONFIG_FILE_DESC    "Relative or full path to configuration file."
#define ZMAPARG_CONFIG_DIR_DESC     "Relative or full path to configuration directory."
#define ZMAPARG_WINDOW_ID_DESC      "Window ID of the controlling application."
#define ZMAPARG_REMOTE_DEBUG_DESC   "Set RemoteControl debug level."
#define ZMAPARG_PEER_NAME_DESC      "Peer Remote Control app name."
#define ZMAPARG_PEER_CLIPBOARD_DESC "Peer Remote Control clipboard name."
#define ZMAPARG_SEQUENCE_DESC       "Sequence name."
#define ZMAPARG_SERIAL_DESC         "Operate pipe servers in serial on startup"
#define ZMAPARG_TIMING_DESC         "switch on timing functions"
#define ZMAPARG_SHRINK_DESC         "allow shrinkable ZMap window"
#define ZMAPARG_FILES_DESC         "allow shrinkable ZMap window"

#define ZMAPARG_NO_ARG              "<none>"
#define ZMAPARG_COORD_ARG           "coord"
#define ZMAPARG_FILE_ARG            "file path"
#define ZMAPARG_DIR_ARG             "directory"
#define ZMAPARG_WINID_ARG           "0x0000000"
#define ZMAPARG_SEQUENCE_ARG        "<sequence name>"
#define ZMAPARG_REMOTE_DEBUG_ARG    "debug level: off | normal | verbose"
#define ZMAPARG_PEER_NAME_ARG       "peer app name"
#define ZMAPARG_PEER_CLIPBOARD_ARG  "peer clipboard unique id"
#define ZMAPARG_SERIAL_ARG          "<none>"
#define ZMAPARG_FILES_ARG      "<file(s)>"

#define ZMAPARG_INVALID_INT -1
#define ZMAPARG_INVALID_BOOL FALSE
#define ZMAPARG_INVALID_STR NULL
#define ZMAPARG_INVALID_FLOAT 0.0

enum
  {
    ARG_SET = 1,					    /* Special value, do not alter. */
    ARG_VERSION,
    ARG_SERIAL,
    ARG_START, ARG_END,
    ARG_CONF_FILE, ARG_CONF_DIR,
    ARG_WINID,
    ARG_REMOTE_DEBUG, ARG_PEER_NAME, ARG_PEER_CLIPBOARD,
    ARG_TIMING
  } ;


typedef struct _ZMapCmdLineArgsStruct
{
  /* The original argc/argv passed in. */
  int argc ;
  char **argv ;

  GOptionContext *opt_context ;

  char **sequence_arg ;

  char **files_arg ;	/* non options/ remainder args */

  /* All option values are stored here for later reference. */
  gboolean version ;
  gboolean serial ;
  gboolean timing ;

  int sleep ;

  int start, end ;

  char *config_dir ;
  char *config_file_path ;
  char *window ;

  char *remote_debug ;
  char *peer_name ;
  char *peer_clipboard ;

  gboolean shrink ;

} ZMapCmdLineArgsStruct, *ZMapCmdLineArgs ;





#endif /* !ZMAP_CMDLINEARGS_P_H */
<|MERGE_RESOLUTION|>--- conflicted
+++ resolved
@@ -35,12 +35,8 @@
 
 
 #define ZMAPARG_VERSION_DESC        "Program version."
-<<<<<<< HEAD
+#define ZMAPARG_RAW_VERSION_DESC    "Code version."
 #define ZMAPARG_SLEEP_DESC          "Makes ZMap sleep for given number of secs at start-up to give time to attach a debugger."
-=======
-#define ZMAPARG_RAW_VERSION_DESC    "Code version."
-#define ZMAPARG_SLEEP_DESC          "Makes ZMap sleep for 15 secs at start-up to give time to attach a debugger."
->>>>>>> 39e8a5c1
 #define ZMAPARG_SEQUENCE_START_DESC "Start coord in sequence, must be in range 1 -> seq_length."
 #define ZMAPARG_SEQUENCE_END_DESC   "End coord in sequence, must be in range start -> seq_length, but end == 0 means show to end of sequence."
 #define ZMAPARG_CONFIG_FILE_DESC    "Relative or full path to configuration file."
