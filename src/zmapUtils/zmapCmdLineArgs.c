/*  File: zmapCmdLineArgs.c
 *  Author: Ed Griffiths (edgrif@sanger.ac.uk)
 *  Copyright (c) 2006-2012: Genome Research Ltd.
 *-------------------------------------------------------------------
 * ZMap is free software; you can redistribute it and/or
 * modify it under the terms of the GNU General Public License
 * as published by the Free Software Foundation; either version 2
 * of the License, or (at your option) any later version.
 *
 * This program is distributed in the hope that it will be useful,
 * but WITHOUT ANY WARRANTY; without even the implied warranty of
 * MERCHANTABILITY or FITNESS FOR A PARTICULAR PURPOSE.  See the
 * GNU General Public License for more details.
 *
 * You should have received a copy of the GNU General Public License
 * along with this program; if not, write to the Free Software
 * Foundation, Inc., 59 Temple Place - Suite 330, Boston, MA  02111-1307, USA.
 * or see the on-line version at http://www.gnu.org/copyleft/gpl.txt
 *-------------------------------------------------------------------
 * This file is part of the ZMap genome database package
 * originated by
 *      Ed Griffiths (Sanger Institute, UK) edgrif@sanger.ac.uk,
 *        Roy Storey (Sanger Institute, UK) rds@sanger.ac.uk,
 *   Malcolm Hinsley (Sanger Institute, UK) mh17@sanger.ac.uk
 *
 * Description: Creates a global object that contains command line
 *              args, the init function should be called once at
 *              application start up. The object is accessed via a
 *              global reference. The code is not thread safe.
 *
 * Exported functions: See ZMap/zmapCmdLine.h
 *-------------------------------------------------------------------
 */

#include <ZMap/zmap.h>

#include <stdlib.h>
#include <string.h>
#include <glib.h>
#include <ZMap/zmapUtils.h>
#include <zmapCmdLineArgs_P.h>
#include <zmapUtils_P.h>



typedef GOptionEntry *(* get_entries_func)(ZMapCmdLineArgs context) ;



static void makeContext(int argc, char *argv[]) ;
static void makeOptionContext(ZMapCmdLineArgs arg_context);
static GOptionEntry *get_main_entries(ZMapCmdLineArgs arg_context);
static GOptionEntry *get_config_entries(ZMapCmdLineArgs arg_context);



extern gboolean zmap_timing_G;



static ZMapCmdLineArgs arg_context_G = NULL ;



/* There is no context returned here because these commands create a single global context for the whole
 * application which is held internally.
 *
 * Note that as this routine should be called once per application it is not
 * thread safe, it could be made so but is overkill as the GUI/master thread is
 * not thread safe anyway.
 *
 *  */
void zMapCmdLineArgsCreate(int *argc, char *argv[])
{
  ZMapCmdLineArgs arg_context = NULL ;

  zMapAssert(!arg_context_G) ;

  zMapAssert(argc && *argc >= 1 && argv) ;

  makeContext(*argc, argv) ;

  zMapAssert(arg_context_G) ;

  arg_context = arg_context_G;

  *argc = arg_context->argc;

  return ;
}



/* Retrieves the final commandline argument, if there is one. This is different
 * in that by unix convention it is not preceded with a "--". The string
 * must not be freed by the application.
 *
<<<<<<< HEAD
 */
char *zMapCmdLineFinalArg(void)
=======
 * @return           A pointer to the string which is the final argument on the command line.
 *
 *  */
/* NOTE the 'final arg' is actually zero or more files names and can be interspersed with options */
char **zMapCmdLineFinalArg(void)
>>>>>>> ccdebb96
{
  char **final_arg = NULL ;
  ZMapCmdLineArgs arg_context ;

  zMapAssert(arg_context_G) ;
  arg_context = arg_context_G ;

  if (arg_context->files_arg &&
      (arg_context->files_arg))
    final_arg = (arg_context->files_arg) ;

  return final_arg ;
}



/*!
 * Given a command line flag, returns the value specified on the command line for
 * that flag, the value may be NULL if the flag does not take a value. If the flag
 * cannot be found then returns FALSE.
 *
 * @param arg_name   The argument flag to search for.
 * @param result     The value for the argument flag.
 * @return           TRUE if arg_name was found in the args array, FALSE otherwise.
 *
 *  */
gboolean zMapCmdLineArgsValue(char *arg_name, ZMapCmdLineArgsType *result)
{
  gboolean val_set = FALSE ;
  ZMapCmdLineArgs arg_context ;
  enum {GET_ENTRIES_COUNT = 2} ;
  get_entries_func get_entries[GET_ENTRIES_COUNT] = { get_main_entries, get_config_entries };
  int i;

  zMapAssert(arg_context_G) ;
  arg_context = arg_context_G ;

  for(i = 0; i < GET_ENTRIES_COUNT; i++)
    {
      GOptionEntry *entries;
      if(!val_set)
	{
	  entries = (get_entries[i])(arg_context);
	  while(!val_set && entries && entries->long_name)
	    {
	      if(g_quark_from_string(entries->long_name) == g_quark_from_string(arg_name))
		{
<<<<<<< HEAD
		  if(entries->arg == G_OPTION_ARG_NONE &&
		     ZMAPARG_INVALID_BOOL != *(gboolean *)entries->arg_data)
		    {
		      if(result)
			result->b = *(gboolean *)(entries->arg_data);
		      val_set = TRUE;
		    }
		  else if(entries->arg == G_OPTION_ARG_INT &&
			  ZMAPARG_INVALID_INT != *(int *)entries->arg_data)
		    {
		      if(result)
			result->i = *(int *)(entries->arg_data);
		      val_set = TRUE;
		    }
		  else if(entries->arg == G_OPTION_ARG_DOUBLE &&
			  ZMAPARG_INVALID_FLOAT != *(double *)entries->arg_data)
		    {
		      if(result)
			result->f = *(double *)(entries->arg_data);
		      val_set = TRUE;
		    }
		  else if(entries->arg == G_OPTION_ARG_STRING &&
			  ZMAPARG_INVALID_STR != *(char **)entries->arg_data)
		    {
		      if(result)
			result->s = *(char **)(entries->arg_data);
		      val_set = TRUE;
		    }
=======
		      if(entries->arg == G_OPTION_ARG_NONE &&
                       ZMAPARG_INVALID_BOOL != *(gboolean *)entries->arg_data)
                  {
                        if(result)
      		            result->b = *(gboolean *)(entries->arg_data);
                        val_set = TRUE;
                  }
		      else if(entries->arg == G_OPTION_ARG_INT &&
      			ZMAPARG_INVALID_INT != *(int *)entries->arg_data)
                  {
                        if(result)
            		      result->i = *(int *)(entries->arg_data);
                        val_set = TRUE;
                  }
		      else if(entries->arg == G_OPTION_ARG_DOUBLE &&
      			ZMAPARG_INVALID_FLOAT != *(double *)entries->arg_data)
                        {
                        if(result)
            		      result->f = *(double *)(entries->arg_data);
                        val_set = TRUE;
                  }
		      else if(entries->arg == G_OPTION_ARG_STRING &&
      			ZMAPARG_INVALID_STR != *(char **)entries->arg_data)
                  {
                        if(result)
            		      result->s = *(char **)(entries->arg_data);
                        val_set = TRUE;
                  }
		      else if(entries->arg == G_OPTION_ARG_STRING_ARRAY &&
      			ZMAPARG_INVALID_STR != entries->arg_data)
                  {
                        if(result)
            		      result->sa = (char **)(entries->arg_data);
                        val_set = TRUE;
                  }
>>>>>>> ccdebb96
		}
	      entries++;
	    }
	}
    }

  return val_set ;
}



/*!
 * Frees all resources for the command line parser.
 *
 * @return       nothing
 *
 *  */
/* MH17 NOTE not called */
void zMapCmdLineArgsDestroy(void)
{
  ZMapCmdLineArgs arg_context ;

  zMapAssert(arg_context_G) ;
  arg_context = arg_context_G ;

  if(arg_context->opt_context)
    g_option_context_free(arg_context->opt_context);

  g_free(arg_context) ;

  return ;
}




/*
 *                     Internal routines.
 */

static void makeContext(int argc, char *argv[])
{
  ZMapCmdLineArgs arg_context ;

  arg_context_G = arg_context = g_new0(ZMapCmdLineArgsStruct, 1) ;
  arg_context->argc = argc ;
  arg_context->argv = argv ;

  /* Set default values. */
  arg_context->version = ZMAPARG_INVALID_BOOL;
  arg_context->serial = ZMAPARG_INVALID_BOOL;
  arg_context->remote_debug = ZMAPARG_INVALID_STR ;
  arg_context->peer_name  = ZMAPARG_INVALID_STR ;
  arg_context->peer_clipboard  = ZMAPARG_INVALID_STR ;
  arg_context->start   = ZMAPARG_INVALID_INT;
  arg_context->end     = ZMAPARG_INVALID_INT ;
  arg_context->config_file_path = arg_context->config_dir = ZMAPARG_INVALID_STR;
  arg_context->window  = ZMAPARG_INVALID_STR;

  makeOptionContext(arg_context);

  return ;
}

static void makeOptionContext(ZMapCmdLineArgs arg_context)
{
  GError *error = NULL;
  GOptionContext *context;
  GOptionEntry *main_entries, *config_entries;
  GString *a_summary = g_string_sized_new(128);
  GString *a_description = g_string_sized_new(128);
  char *rest_args = NULL;

  context = g_option_context_new (rest_args);

  main_entries = get_main_entries(arg_context);

  g_option_context_add_main_entries(context, main_entries, NULL);

  g_string_append_printf(a_summary, "%s %s %s", zMapGetAppName(), zMapGetAppVersionString(), zMapGetCompileString()) ;
  g_string_append_printf(a_summary, "\n\n%s", ZMAP_DESCRIPTION);

  g_option_context_set_summary(context, a_summary->str);

  g_string_append_printf(a_description,
			 "\n%s\n%s\n\n%s\n\n%s\n",
			 zMapGetCommentsString(),
			 ZMAP_WEBSITE_STRING(),
			 ZMAP_COPYRIGHT_STRING(),
			 ZMAP_LICENSE_STRING());

  g_option_context_set_description(context, a_description->str);

  config_entries = get_config_entries(arg_context);

  g_option_context_add_main_entries(context, config_entries, NULL);


  /* Add gtk args to our list so things like --display get parsed, setting FALSE
   * tells gtk not to try and open the display at this stage.  */
  g_option_context_add_group (context, gtk_get_option_group (FALSE));


  arg_context->opt_context = context;

  if (!g_option_context_parse (context,
			       &arg_context->argc,
			       &arg_context->argv, &error))
    {
      g_print ("option parsing failed: %s\n", error->message);
      exit (1);
    }

  g_string_free(a_summary, TRUE);
  g_string_free(a_description, TRUE);

  return;
}


static GOptionEntry *get_main_entries(ZMapCmdLineArgs arg_context)
{
  static GOptionEntry entries[] = {

    /* long_name, short_name, flags, arg, arg_data, description, arg_description */

    { ZMAPARG_VERSION, 0, 0, G_OPTION_ARG_NONE, NULL, ZMAPARG_VERSION_DESC, ZMAPARG_NO_ARG },

    { ZMAPARG_SERIAL,  0, 0, G_OPTION_ARG_NONE, NULL, ZMAPARG_SERIAL_DESC,  ZMAPARG_NO_ARG },

    { ZMAPARG_REMOTE_DEBUG, 0, 0, G_OPTION_ARG_STRING, NULL, ZMAPARG_REMOTE_DEBUG_DESC, ZMAPARG_REMOTE_DEBUG_ARG },

    { ZMAPARG_PEER_NAME, 0, 0, G_OPTION_ARG_STRING, NULL, ZMAPARG_PEER_NAME_DESC, ZMAPARG_PEER_NAME_ARG },

    { ZMAPARG_PEER_CLIPBOARD, 0, 0, G_OPTION_ARG_STRING, NULL, ZMAPARG_PEER_CLIPBOARD_DESC, ZMAPARG_PEER_CLIPBOARD_ARG },

    { ZMAPARG_SEQUENCE_START, 0, 0, G_OPTION_ARG_INT, NULL, ZMAPARG_SEQUENCE_START_DESC, ZMAPARG_COORD_ARG },

    { ZMAPARG_SEQUENCE_END,   0, 0, G_OPTION_ARG_INT, NULL, ZMAPARG_SEQUENCE_END_DESC, ZMAPARG_COORD_ARG },

    { ZMAPARG_SLEEP, 0, 0, G_OPTION_ARG_INT, NULL, ZMAPARG_SLEEP_DESC, ZMAPARG_NO_ARG },

    { ZMAPARG_TIMING,  0, 0, G_OPTION_ARG_NONE, NULL, ZMAPARG_TIMING_DESC,  ZMAPARG_NO_ARG },

    { ZMAPARG_SHRINK,  0, G_OPTION_FLAG_NO_ARG, G_OPTION_ARG_NONE, NULL, ZMAPARG_SHRINK_DESC,  ZMAPARG_NO_ARG },

<<<<<<< HEAD
    /* Must be the last entry full entry. */
    { G_OPTION_REMAINING, 0, 0, G_OPTION_ARG_STRING_ARRAY, NULL, ZMAPARG_SEQUENCE_DESC, ZMAPARG_SEQUENCE_ARG },
=======
    { ZMAPARG_SEQUENCE, 0, ARG_NO_FLAGS, G_OPTION_ARG_STRING, NULL, ZMAPARG_SEQUENCE_DESC, ZMAPARG_SEQUENCE_ARG },

/* Must be the last entry. */
    { G_OPTION_REMAINING, 0, ARG_NO_FLAGS, G_OPTION_ARG_STRING_ARRAY, NULL, ZMAPARG_FILES, ZMAPARG_FILES_ARG },
>>>>>>> ccdebb96

    { NULL }
  } ;


  if (entries[0].arg_data == NULL)
    {
      entries[0].arg_data = &(arg_context->version);
      entries[1].arg_data = &(arg_context->serial);
<<<<<<< HEAD
      entries[2].arg_data = &(arg_context->remote_debug);
      entries[3].arg_data = &(arg_context->peer_name);
      entries[4].arg_data = &(arg_context->peer_clipboard);
      entries[5].arg_data = &(arg_context->start);
      entries[6].arg_data = &(arg_context->end);
      entries[7].arg_data = &(arg_context->sleep);
      entries[8].arg_data = &(zmap_timing_G);
      entries[9].arg_data = &(arg_context->shrink) ;
      entries[10].arg_data = &(arg_context->sequence_arg);
=======
      entries[2].arg_data = &(arg_context->start);
      entries[3].arg_data = &(arg_context->end);
      entries[4].arg_data = &(arg_context->sleep);
      entries[5].arg_data = &(zmap_timing_G);
      entries[6].arg_data = &(zmap_shrink_G);
      entries[7].arg_data = &(arg_context->sequence_arg);
      entries[8].arg_data = &(arg_context->files_arg);
>>>>>>> ccdebb96
    }

  return &entries[0] ;
}

static GOptionEntry *get_config_entries(ZMapCmdLineArgs arg_context)
{
  static GOptionEntry entries[] = {
    { ZMAPARG_CONFIG_FILE, 0, 0,
      G_OPTION_ARG_STRING, NULL,
      ZMAPARG_CONFIG_FILE_DESC, ZMAPARG_FILE_ARG },
    { ZMAPARG_CONFIG_DIR, 0, 0,
      G_OPTION_ARG_STRING, NULL,
      ZMAPARG_CONFIG_DIR_DESC, ZMAPARG_DIR_ARG },
    { ZMAPARG_WINDOW_ID, 0, 0,
      G_OPTION_ARG_STRING, NULL,
      ZMAPARG_WINDOW_ID_DESC, ZMAPARG_WINID_ARG },
    { ZMAPARG_REMOTE_DEBUG, 0, 0, 
      G_OPTION_ARG_STRING, NULL,
      ZMAPARG_REMOTE_DEBUG_DESC, ZMAPARG_REMOTE_DEBUG_ARG },
    { ZMAPARG_PEER_NAME, 0, 0, 
      G_OPTION_ARG_STRING, NULL,
      ZMAPARG_PEER_NAME_DESC, ZMAPARG_PEER_NAME_ARG },
    { ZMAPARG_PEER_CLIPBOARD, 0, 0, 
      G_OPTION_ARG_STRING, NULL,
      ZMAPARG_PEER_CLIPBOARD_DESC, ZMAPARG_PEER_CLIPBOARD_ARG },
    { NULL }
  };

  if(entries[0].arg_data == NULL)
    {
      entries[0].arg_data = &(arg_context->config_file_path);
      entries[1].arg_data = &(arg_context->config_dir);
      entries[2].arg_data = &(arg_context->window);
      entries[3].arg_data = &(arg_context->remote_debug);
      entries[4].arg_data = &(arg_context->peer_name);
      entries[5].arg_data = &(arg_context->peer_clipboard);
    }

  return &entries[0];
}

<|MERGE_RESOLUTION|>--- conflicted
+++ resolved
@@ -95,16 +95,11 @@
  * in that by unix convention it is not preceded with a "--". The string
  * must not be freed by the application.
  *
-<<<<<<< HEAD
- */
-char *zMapCmdLineFinalArg(void)
-=======
  * @return           A pointer to the string which is the final argument on the command line.
  *
  *  */
 /* NOTE the 'final arg' is actually zero or more files names and can be interspersed with options */
 char **zMapCmdLineFinalArg(void)
->>>>>>> ccdebb96
 {
   char **final_arg = NULL ;
   ZMapCmdLineArgs arg_context ;
@@ -152,7 +147,6 @@
 	    {
 	      if(g_quark_from_string(entries->long_name) == g_quark_from_string(arg_name))
 		{
-<<<<<<< HEAD
 		  if(entries->arg == G_OPTION_ARG_NONE &&
 		     ZMAPARG_INVALID_BOOL != *(gboolean *)entries->arg_data)
 		    {
@@ -181,43 +175,13 @@
 			result->s = *(char **)(entries->arg_data);
 		      val_set = TRUE;
 		    }
-=======
-		      if(entries->arg == G_OPTION_ARG_NONE &&
-                       ZMAPARG_INVALID_BOOL != *(gboolean *)entries->arg_data)
-                  {
-                        if(result)
-      		            result->b = *(gboolean *)(entries->arg_data);
-                        val_set = TRUE;
-                  }
-		      else if(entries->arg == G_OPTION_ARG_INT &&
-      			ZMAPARG_INVALID_INT != *(int *)entries->arg_data)
-                  {
-                        if(result)
-            		      result->i = *(int *)(entries->arg_data);
-                        val_set = TRUE;
-                  }
-		      else if(entries->arg == G_OPTION_ARG_DOUBLE &&
-      			ZMAPARG_INVALID_FLOAT != *(double *)entries->arg_data)
-                        {
-                        if(result)
-            		      result->f = *(double *)(entries->arg_data);
-                        val_set = TRUE;
-                  }
-		      else if(entries->arg == G_OPTION_ARG_STRING &&
-      			ZMAPARG_INVALID_STR != *(char **)entries->arg_data)
-                  {
-                        if(result)
-            		      result->s = *(char **)(entries->arg_data);
-                        val_set = TRUE;
-                  }
-		      else if(entries->arg == G_OPTION_ARG_STRING_ARRAY &&
-      			ZMAPARG_INVALID_STR != entries->arg_data)
-                  {
-                        if(result)
-            		      result->sa = (char **)(entries->arg_data);
-                        val_set = TRUE;
-                  }
->>>>>>> ccdebb96
+		  else if(entries->arg == G_OPTION_ARG_STRING_ARRAY &&
+			  ZMAPARG_INVALID_STR != entries->arg_data)
+		    {
+		      if(result)
+			result->sa = (char **)(entries->arg_data);
+		      val_set = TRUE;
+		    }
 		}
 	      entries++;
 	    }
@@ -364,15 +328,10 @@
 
     { ZMAPARG_SHRINK,  0, G_OPTION_FLAG_NO_ARG, G_OPTION_ARG_NONE, NULL, ZMAPARG_SHRINK_DESC,  ZMAPARG_NO_ARG },
 
-<<<<<<< HEAD
-    /* Must be the last entry full entry. */
-    { G_OPTION_REMAINING, 0, 0, G_OPTION_ARG_STRING_ARRAY, NULL, ZMAPARG_SEQUENCE_DESC, ZMAPARG_SEQUENCE_ARG },
-=======
     { ZMAPARG_SEQUENCE, 0, ARG_NO_FLAGS, G_OPTION_ARG_STRING, NULL, ZMAPARG_SEQUENCE_DESC, ZMAPARG_SEQUENCE_ARG },
 
 /* Must be the last entry. */
     { G_OPTION_REMAINING, 0, ARG_NO_FLAGS, G_OPTION_ARG_STRING_ARRAY, NULL, ZMAPARG_FILES, ZMAPARG_FILES_ARG },
->>>>>>> ccdebb96
 
     { NULL }
   } ;
@@ -382,7 +341,6 @@
     {
       entries[0].arg_data = &(arg_context->version);
       entries[1].arg_data = &(arg_context->serial);
-<<<<<<< HEAD
       entries[2].arg_data = &(arg_context->remote_debug);
       entries[3].arg_data = &(arg_context->peer_name);
       entries[4].arg_data = &(arg_context->peer_clipboard);
@@ -392,15 +350,7 @@
       entries[8].arg_data = &(zmap_timing_G);
       entries[9].arg_data = &(arg_context->shrink) ;
       entries[10].arg_data = &(arg_context->sequence_arg);
-=======
-      entries[2].arg_data = &(arg_context->start);
-      entries[3].arg_data = &(arg_context->end);
-      entries[4].arg_data = &(arg_context->sleep);
-      entries[5].arg_data = &(zmap_timing_G);
-      entries[6].arg_data = &(zmap_shrink_G);
-      entries[7].arg_data = &(arg_context->sequence_arg);
-      entries[8].arg_data = &(arg_context->files_arg);
->>>>>>> ccdebb96
+      entries[11].arg_data = &(arg_context->files_arg);
     }
 
   return &entries[0] ;
