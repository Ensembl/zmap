/*  File: zmapCmdLineArgs.c
 *  Author: Ed Griffiths (edgrif@sanger.ac.uk)
 *  Copyright (c) 2006-2012: Genome Research Ltd.
 *-------------------------------------------------------------------
 * ZMap is free software; you can redistribute it and/or
 * modify it under the terms of the GNU General Public License
 * as published by the Free Software Foundation; either version 2
 * of the License, or (at your option) any later version.
 *
 * This program is distributed in the hope that it will be useful,
 * but WITHOUT ANY WARRANTY; without even the implied warranty of
 * MERCHANTABILITY or FITNESS FOR A PARTICULAR PURPOSE.  See the
 * GNU General Public License for more details.
 *
 * You should have received a copy of the GNU General Public License
 * along with this program; if not, write to the Free Software
 * Foundation, Inc., 59 Temple Place - Suite 330, Boston, MA  02111-1307, USA.
 * or see the on-line version at http://www.gnu.org/copyleft/gpl.txt
 *-------------------------------------------------------------------
 * This file is part of the ZMap genome database package
 * originated by
 *      Ed Griffiths (Sanger Institute, UK) edgrif@sanger.ac.uk,
 *        Roy Storey (Sanger Institute, UK) rds@sanger.ac.uk,
 *   Malcolm Hinsley (Sanger Institute, UK) mh17@sanger.ac.uk
 *
 * Description: Creates a global object that contains command line
 *              args, the init function should be called once at
 *              application start up. The object is accessed via a
 *              global reference. The code is not thread safe.
 *
 * Exported functions: See ZMap/zmapCmdLine.h
 *-------------------------------------------------------------------
 */

#include <ZMap/zmap.h>

#include <stdlib.h>
#include <string.h>

#include <glib.h>
#include <ZMap/zmapUtils.h>
#include <zmapCmdLineArgs_P.h>
#include <zmapUtils_P.h>

<<<<<<< HEAD
=======

#define ARG_NO_FLAGS 0


static void makeContext(int argc, char *argv[]) ;
>>>>>>> 1b24ed9e

#define ARG_NO_FLAGS 0


typedef GOptionEntry *(* get_entries_func)(ZMapCmdLineArgs context) ;



static void makeContext(int argc, char *argv[]) ;
static void makeOptionContext(ZMapCmdLineArgs arg_context);
static GOptionEntry *get_main_entries(ZMapCmdLineArgs arg_context);
static GOptionEntry *get_config_entries(ZMapCmdLineArgs arg_context);



extern gboolean zmap_timing_G;



static ZMapCmdLineArgs arg_context_G = NULL ;



/* There is no context returned here because these commands create a single global context for the whole
 * application which is held internally.
 *
 * Note that as this routine should be called once per application it is not
 * thread safe, it could be made so but is overkill as the GUI/master thread is
 * not thread safe anyway.
 *
 *  */
void zMapCmdLineArgsCreate(int *argc, char *argv[])
{
  ZMapCmdLineArgs arg_context = NULL ;

  zMapAssert(!arg_context_G) ;

  zMapAssert(argc && *argc >= 1 && argv) ;

  makeContext(*argc, argv) ;

  zMapAssert(arg_context_G) ;

  arg_context = arg_context_G;

  *argc = arg_context->argc;

  return ;
}



/* Retrieves the final commandline argument, if there is one. This is different
 * in that by unix convention it is not preceded with a "--". The string
 * must not be freed by the application.
 *
 * @return           A pointer to the string which is the final argument on the command line.
 *
 *  */
/* NOTE the 'final arg' is actually zero or more files names and can be interspersed with options */
char **zMapCmdLineFinalArg(void)
{
  char **final_arg = NULL ;
  ZMapCmdLineArgs arg_context ;

  zMapAssert(arg_context_G) ;
  arg_context = arg_context_G ;

  if (arg_context->files_arg &&
      (arg_context->files_arg))
    final_arg = (arg_context->files_arg) ;

  return final_arg ;
}



/*!
 * Given a command line flag, returns the value specified on the command line for
 * that flag, the value may be NULL if the flag does not take a value. If the flag
 * cannot be found then returns FALSE.
 *
 * @param arg_name   The argument flag to search for.
 * @param result     The value for the argument flag.
 * @return           TRUE if arg_name was found in the args array, FALSE otherwise.
 *
 *  */
gboolean zMapCmdLineArgsValue(char *arg_name, ZMapCmdLineArgsType *result)
{
  gboolean val_set = FALSE ;
  ZMapCmdLineArgs arg_context ;
  enum {GET_ENTRIES_COUNT = 2} ;
  get_entries_func get_entries[GET_ENTRIES_COUNT] = { get_main_entries, get_config_entries };
  int i;

  zMapAssert(arg_context_G) ;
  arg_context = arg_context_G ;

  for(i = 0; i < GET_ENTRIES_COUNT; i++)
    {
      GOptionEntry *entries;
      if(!val_set)
	{
	  entries = (get_entries[i])(arg_context);
	  while(!val_set && entries && entries->long_name)
	    {
	      if(g_quark_from_string(entries->long_name) == g_quark_from_string(arg_name))
		{
		  if(entries->arg == G_OPTION_ARG_NONE &&
		     ZMAPARG_INVALID_BOOL != *(gboolean *)entries->arg_data)
		    {
		      if(result)
			result->b = *(gboolean *)(entries->arg_data);
		      val_set = TRUE;
		    }
		  else if(entries->arg == G_OPTION_ARG_INT &&
			  ZMAPARG_INVALID_INT != *(int *)entries->arg_data)
		    {
		      if(result)
			result->i = *(int *)(entries->arg_data);
		      val_set = TRUE;
		    }
		  else if(entries->arg == G_OPTION_ARG_DOUBLE &&
			  ZMAPARG_INVALID_FLOAT != *(double *)entries->arg_data)
		    {
		      if(result)
			result->f = *(double *)(entries->arg_data);
		      val_set = TRUE;
		    }
		  else if(entries->arg == G_OPTION_ARG_STRING &&
			  ZMAPARG_INVALID_STR != *(char **)entries->arg_data)
		    {
		      if(result)
			result->s = *(char **)(entries->arg_data);
		      val_set = TRUE;
		    }
		  else if(entries->arg == G_OPTION_ARG_STRING_ARRAY &&
			  ZMAPARG_INVALID_STR != entries->arg_data)
		    {
		      if(result)
			result->sa = (char **)(entries->arg_data);
		      val_set = TRUE;
		    }
		}
	      entries++;
	    }
	}
    }

  return val_set ;
}



/*!
 * Frees all resources for the command line parser.
 *
 * @return       nothing
 *
 *  */
/* MH17 NOTE not called */
void zMapCmdLineArgsDestroy(void)
{
  ZMapCmdLineArgs arg_context ;

  zMapAssert(arg_context_G) ;
  arg_context = arg_context_G ;

  if(arg_context->opt_context)
    g_option_context_free(arg_context->opt_context);

  g_free(arg_context) ;

  return ;
}




/*
 *                     Internal routines.
 */

static void makeContext(int argc, char *argv[])
{
  ZMapCmdLineArgs arg_context ;

  arg_context_G = arg_context = g_new0(ZMapCmdLineArgsStruct, 1) ;
  arg_context->argc = argc ;
  arg_context->argv = argv ;

  /* Set default values. */
  arg_context->version = ZMAPARG_INVALID_BOOL;
  arg_context->serial = ZMAPARG_INVALID_BOOL;
  arg_context->remote_debug = ZMAPARG_INVALID_STR ;
  arg_context->peer_name  = ZMAPARG_INVALID_STR ;
  arg_context->peer_clipboard  = ZMAPARG_INVALID_STR ;
  arg_context->start   = ZMAPARG_INVALID_INT;
  arg_context->end     = ZMAPARG_INVALID_INT ;
  arg_context->config_file_path = arg_context->config_dir = ZMAPARG_INVALID_STR;
  arg_context->window  = ZMAPARG_INVALID_STR;

  makeOptionContext(arg_context);

  return ;
}

static void makeOptionContext(ZMapCmdLineArgs arg_context)
{
  GError *error = NULL;
  GOptionContext *context;
  GOptionEntry *main_entries, *config_entries;
  GString *a_summary = g_string_sized_new(128);
  GString *a_description = g_string_sized_new(128);
  char *rest_args = NULL;

  context = g_option_context_new (rest_args);

  main_entries = get_main_entries(arg_context);

  g_option_context_add_main_entries(context, main_entries, NULL);

  g_string_append_printf(a_summary, "%s %s %s", zMapGetAppName(), zMapGetAppVersionString(), zMapGetCompileString()) ;
  g_string_append_printf(a_summary, "\n\n%s", ZMAP_DESCRIPTION);

  g_option_context_set_summary(context, a_summary->str);

  g_string_append_printf(a_description,
			 "\n%s\n%s\n\n%s\n\n%s\n",
			 zMapGetCommentsString(),
			 ZMAP_WEBSITE_STRING(),
			 ZMAP_COPYRIGHT_STRING(),
			 ZMAP_LICENSE_STRING());

  g_option_context_set_description(context, a_description->str);

  config_entries = get_config_entries(arg_context);

  g_option_context_add_main_entries(context, config_entries, NULL);


  /* Add gtk args to our list so things like --display get parsed, setting FALSE
   * tells gtk not to try and open the display at this stage.  */
  g_option_context_add_group (context, gtk_get_option_group (FALSE));


  arg_context->opt_context = context;

  if (!g_option_context_parse (context,
			       &arg_context->argc,
			       &arg_context->argv, &error))
    {
      g_print ("option parsing failed: %s\n", error->message);
      exit (1);
    }

  g_string_free(a_summary, TRUE);
  g_string_free(a_description, TRUE);

  return;
}


static GOptionEntry *get_main_entries(ZMapCmdLineArgs arg_context)
{
  static GOptionEntry entries[] = {

    /* long_name, short_name, flags, arg, arg_data, description, arg_description */

    { ZMAPARG_VERSION, 0, 0, G_OPTION_ARG_NONE, NULL, ZMAPARG_VERSION_DESC, ZMAPARG_NO_ARG },

    { ZMAPARG_SERIAL,  0, 0, G_OPTION_ARG_NONE, NULL, ZMAPARG_SERIAL_DESC,  ZMAPARG_NO_ARG },

    { ZMAPARG_REMOTE_DEBUG, 0, 0, G_OPTION_ARG_STRING, NULL, ZMAPARG_REMOTE_DEBUG_DESC, ZMAPARG_REMOTE_DEBUG_ARG },

    { ZMAPARG_PEER_NAME, 0, 0, G_OPTION_ARG_STRING, NULL, ZMAPARG_PEER_NAME_DESC, ZMAPARG_PEER_NAME_ARG },

    { ZMAPARG_PEER_CLIPBOARD, 0, 0, G_OPTION_ARG_STRING, NULL, ZMAPARG_PEER_CLIPBOARD_DESC, ZMAPARG_PEER_CLIPBOARD_ARG },

    { ZMAPARG_SEQUENCE_START, 0, 0, G_OPTION_ARG_INT, NULL, ZMAPARG_SEQUENCE_START_DESC, ZMAPARG_COORD_ARG },

    { ZMAPARG_SEQUENCE_END,   0, 0, G_OPTION_ARG_INT, NULL, ZMAPARG_SEQUENCE_END_DESC, ZMAPARG_COORD_ARG },

    { ZMAPARG_SLEEP, 0, 0, G_OPTION_ARG_INT, NULL, ZMAPARG_SLEEP_DESC, ZMAPARG_NO_ARG },

    { ZMAPARG_TIMING,  0, 0, G_OPTION_ARG_NONE, NULL, ZMAPARG_TIMING_DESC,  ZMAPARG_NO_ARG },

    { ZMAPARG_SHRINK,  0, G_OPTION_FLAG_NO_ARG, G_OPTION_ARG_NONE, NULL, ZMAPARG_SHRINK_DESC,  ZMAPARG_NO_ARG },

    { ZMAPARG_SEQUENCE, 0, ARG_NO_FLAGS, G_OPTION_ARG_STRING, NULL, ZMAPARG_SEQUENCE_DESC, ZMAPARG_SEQUENCE_ARG },

/* Must be the last entry. */
    { G_OPTION_REMAINING, 0, ARG_NO_FLAGS, G_OPTION_ARG_STRING_ARRAY, NULL, ZMAPARG_FILES, ZMAPARG_FILES_ARG },

    { NULL }
  } ;


  if (entries[0].arg_data == NULL)
    {
      entries[0].arg_data = &(arg_context->version);
      entries[1].arg_data = &(arg_context->serial);
      entries[2].arg_data = &(arg_context->remote_debug);
      entries[3].arg_data = &(arg_context->peer_name);
      entries[4].arg_data = &(arg_context->peer_clipboard);
      entries[5].arg_data = &(arg_context->start);
      entries[6].arg_data = &(arg_context->end);
      entries[7].arg_data = &(arg_context->sleep);
      entries[8].arg_data = &(zmap_timing_G);
      entries[9].arg_data = &(arg_context->shrink) ;
      entries[10].arg_data = &(arg_context->sequence_arg);
      entries[11].arg_data = &(arg_context->files_arg);
    }

  return &entries[0] ;
}

static GOptionEntry *get_config_entries(ZMapCmdLineArgs arg_context)
{
  static GOptionEntry entries[] = {
    { ZMAPARG_CONFIG_FILE, 0, 0,
      G_OPTION_ARG_STRING, NULL,
      ZMAPARG_CONFIG_FILE_DESC, ZMAPARG_FILE_ARG },
    { ZMAPARG_CONFIG_DIR, 0, 0,
      G_OPTION_ARG_STRING, NULL,
      ZMAPARG_CONFIG_DIR_DESC, ZMAPARG_DIR_ARG },
    { ZMAPARG_WINDOW_ID, 0, 0,
      G_OPTION_ARG_STRING, NULL,
      ZMAPARG_WINDOW_ID_DESC, ZMAPARG_WINID_ARG },
    { ZMAPARG_REMOTE_DEBUG, 0, 0, 
      G_OPTION_ARG_STRING, NULL,
      ZMAPARG_REMOTE_DEBUG_DESC, ZMAPARG_REMOTE_DEBUG_ARG },
    { ZMAPARG_PEER_NAME, 0, 0, 
      G_OPTION_ARG_STRING, NULL,
      ZMAPARG_PEER_NAME_DESC, ZMAPARG_PEER_NAME_ARG },
    { ZMAPARG_PEER_CLIPBOARD, 0, 0, 
      G_OPTION_ARG_STRING, NULL,
      ZMAPARG_PEER_CLIPBOARD_DESC, ZMAPARG_PEER_CLIPBOARD_ARG },
    { NULL }
  };

  if(entries[0].arg_data == NULL)
    {
      entries[0].arg_data = &(arg_context->config_file_path);
      entries[1].arg_data = &(arg_context->config_dir);
      entries[2].arg_data = &(arg_context->window);
      entries[3].arg_data = &(arg_context->remote_debug);
      entries[4].arg_data = &(arg_context->peer_name);
      entries[5].arg_data = &(arg_context->peer_clipboard);
    }

  return &entries[0];
}

<|MERGE_RESOLUTION|>--- conflicted
+++ resolved
@@ -42,16 +42,10 @@
 #include <zmapCmdLineArgs_P.h>
 #include <zmapUtils_P.h>
 
-<<<<<<< HEAD
-=======
+
 
 #define ARG_NO_FLAGS 0
 
-
-static void makeContext(int argc, char *argv[]) ;
->>>>>>> 1b24ed9e
-
-#define ARG_NO_FLAGS 0
 
 
 typedef GOptionEntry *(* get_entries_func)(ZMapCmdLineArgs context) ;
