/*  Last edited: Apr 11 10:51 2012 (edgrif) */
/*  File: zmapManager.c
 *  Author: Ed Griffiths (edgrif@sanger.ac.uk)
 *  Copyright (c) 2006-2012: Genome Research Ltd.
 *-------------------------------------------------------------------
 * ZMap is free software; you can redistribute it and/or
 * modify it under the terms of the GNU General Public License
 * as published by the Free Software Foundation; either version 2
 * of the License, or (at your option) any later version.
 *
 * This program is distributed in the hope that it will be useful,
 * but WITHOUT ANY WARRANTY; without even the implied warranty of
 * MERCHANTABILITY or FITNESS FOR A PARTICULAR PURPOSE.  See the
 * GNU General Public License for more details.
 *
 * You should have received a copy of the GNU General Public License
 * along with this program; if not, write to the Free Software
 * Foundation, Inc., 59 Temple Place - Suite 330, Boston, MA  02111-1307, USA.
 * or see the on-line version at http://www.gnu.org/copyleft/gpl.txt
 *-------------------------------------------------------------------
 * This file is part of the ZMap genome database package
 * and was written by
<<<<<<< HEAD
 *              
 *     Ed Griffiths (Sanger Institute, UK) edgrif@sanger.ac.uk,
 *       Roy Storey (Sanger Institute, UK) rds@sanger.ac.uk,
=======
 *     Ed Griffiths (Sanger Institute, UK) edgrif@sanger.ac.uk and,
 *       Roy Storey (Sanger Institute, UK) rnc@sanger.ac.uk,
>>>>>>> ccdebb96
 *  Malcolm Hinsley (Sanger Institute, UK) mh17@sanger.ac.uk
 *
 * Description: Handles a list of zmaps which it can delete and add
 *              to.
 *
 * Exported functions: See zmapManager.h
 *-------------------------------------------------------------------
 */

#include <ZMap/zmap.h>

<<<<<<< HEAD
#include <string.h>

#include <ZMap/zmapUtils.h>
#include <ZMap/zmapXML.h>
#include <zmapManager_P.h>


#include <zmapApp/zmapApp_P.h>


typedef struct
{
  ZMapManager manager ;

  char *command_name ;
  RemoteCommandRCType command_rc ;
  char *err_msg ;

  GString *message;


  /* only for now....not sure why this is in app_context->info->code */
  int code ;

=======
#include <ZMap/zmapUtils.h>
#include <zmapManager_P.h>
>>>>>>> ccdebb96

  GQuark sequence ;
  GQuark start ;
  GQuark end ;
  GQuark config_file ;
  GQuark add_to_view ;

<<<<<<< HEAD
  /* Is this used ?????? */
  GQuark source ;

  GQuark view_id ;

} RequestDataStruct, *RequestData ;




static void addedCB(ZMap zmap, void *cb_data) ;
=======

>>>>>>> ccdebb96
static void destroyedCB(ZMap zmap, void *cb_data) ;
static void quitReqCB(ZMap zmap, void *cb_data) ;


static void localProcessRemoteRequest(ZMapManager manager,
				      char *command_name, ZMapAppRemoteViewID view_id, char *request,
				      ZMapRemoteAppReturnReplyFunc app_reply_func, gpointer app_reply_data) ;

#ifdef ED_G_NEVER_INCLUDE_THIS_CODE
static void localProcessReplyFunc(char *command, RemoteCommandRCType command_rc, char *reason, char *reply,
				  gpointer reply_handler_func_data) ;
#endif /* ED_G_NEVER_INCLUDE_THIS_CODE */
static void processRequest(ZMapManager app_context,
			   char *command_name, ZMapAppRemoteViewID view_id, char *request,
			   RemoteCommandRCType *command_rc_out, char **reason_out, ZMapXMLUtilsEventStack *reply_out) ;

static ZMapXMLUtilsEventStack makeMessageElement(char *message_text) ;

static gboolean start(void *userData, ZMapXMLElement element, ZMapXMLParser parser);
static gboolean end(void *userData, ZMapXMLElement element, ZMapXMLParser parser);
static gboolean req_start(void *userData, ZMapXMLElement element, ZMapXMLParser parser);
static gboolean req_end(void *userData, ZMapXMLElement element, ZMapXMLParser parser);

static void createZMap(ZMapManager manager, ZMapAppRemoteViewID view_id,
		       GQuark sequence_id, int start, int end, GQuark config_file,
		       RemoteCommandRCType *command_rc_out, char **reason_out, ZMapXMLUtilsEventStack *reply_out) ;
static void closeZMap(ZMapManager app,
		      ZMapAppRemoteViewID view_id,
		      RemoteCommandRCType *command_rc_out, char **reason_out, ZMapXMLUtilsEventStack *reply_out) ;
static ZMapManagerAddResult addNewView(ZMapManager zmaps, ZMapFeatureSequenceMap sequence_map,
				       ZMapAppRemoteViewID view_id) ;



/*                  Globals                           */


/* Holds callbacks the level above us has asked to be called back on. */
static ZMapManagerCallbacks manager_cbs_G = NULL ;


/* Holds callbacks we set in the level below us (ZMap window) to be called back on. */
ZMapCallbacksStruct zmap_cbs_G = {addedCB, destroyedCB, quitReqCB, NULL} ;


static ZMapXMLObjTagFunctionsStruct start_handlers_G[] =
  {
    { "zmap", start },
    { "request", req_start },
    { NULL,   NULL  }
  };
static ZMapXMLObjTagFunctionsStruct end_handlers_G[] =
  {
    { "zmap",    end  },
    { "request", req_end  },
    { NULL,   NULL }
  };





/* 
 *                   External routines
 */


/* This routine must be called just once before any other zmaps routine, it is a fatal error
 * if the caller calls this routine more than once. The caller must supply all of the callback
 * routines.
 *
 * Note that since this routine is called once per application we do not bother freeing it
 * via some kind of zmaps terminate routine. */
void zMapManagerInit(ZMapManagerCallbacks callbacks)
{
  zMapAssert(!manager_cbs_G) ;

  zMapAssert(callbacks
	     && callbacks->zmap_added_func && callbacks->zmap_deleted_func && callbacks->zmap_set_info_func
	     && callbacks->quit_req_func) ;

  manager_cbs_G = g_new0(ZMapManagerCallbacksStruct, 1) ;

  manager_cbs_G->zmap_added_func = callbacks->zmap_added_func ; /* called when a zmap is added. */
  manager_cbs_G->zmap_deleted_func = callbacks->zmap_deleted_func ; /* called when a zmap closes */
  manager_cbs_G->zmap_set_info_func = callbacks->zmap_set_info_func ;
							    /* called when zmap does something that gui needs to know about (remote calls) */
  manager_cbs_G->quit_req_func = callbacks->quit_req_func ; /* called when layer below requests that zmap app exits. */

  /* Called when a zmap component wants to make a remote request. */
  manager_cbs_G->remote_request_func = callbacks->remote_request_func ;
  manager_cbs_G->remote_request_func_data = callbacks->remote_request_func_data ;

  /* Init zmap remote control callbacks.... */
  zmap_cbs_G.remote_request_func = callbacks->remote_request_func ;
  zmap_cbs_G.remote_request_func_data = callbacks->remote_request_func_data ;

  zMapInit(&zmap_cbs_G) ;

  return ;
}


ZMapManager zMapManagerCreate(void *gui_data)
{
  ZMapManager manager ;

  manager = g_new0(ZMapManagerStruct, 1) ;

  manager->zmap_list = NULL ;

  manager->gui_data = gui_data ;

  if (manager_cbs_G->remote_request_func)
    manager->remote_control = TRUE ;

  return manager ;
}


/* Add a new zmap window with associated thread and all the gubbins.
 * Return indicates what happened on trying to add zmap.
 * 
 * If zmap_inout is NULL view is displayed in a new window, if an
 * existing  zmap is given then view is added to that zmap.
 * 
 * Policy is:
 *
 * If no connection can be made for the view then the zmap is destroyed,
 * if any connection succeeds then the zmap is added but errors are reported.
 * 
 * sequence_map is assumed to be filled in correctly.
 * 
 * 
 * load_view is a hack that can go once the new view stuff is here...
 * 
 *  */
<<<<<<< HEAD
ZMapManagerAddResult zMapManagerAdd(ZMapManager zmaps, ZMapFeatureSequenceMap sequence_map,
				    ZMap *zmap_inout, ZMapView *view_out)
=======
ZMapManagerAddResult zMapManagerAdd(ZMapManager zmaps, ZMapFeatureSequenceMap sequence_map, ZMap *zmap_out,
				    gboolean load_view)
>>>>>>> ccdebb96
{
  ZMapManagerAddResult result = ZMAPMANAGER_ADD_FAIL ;
  ZMap zmap = *zmap_inout ;
  ZMapView view = NULL ;


  if (!zmap && !(zmap = zMapCreate((void *)(zmaps->gui_data), sequence_map)))
    zMapLogWarning("%s", "Cannot create zmap.") ;

  if (zmap)
    {
      if (!load_view)
	{
	  result = ZMAPMANAGER_ADD_OK ;
	}
      else
	{
	  ZMapViewWindow view_window ;

	  /* Try to load the sequence. */
<<<<<<< HEAD
	  if ((view_window = zMapAddView(zmap, sequence_map))
	      && (view = zMapViewGetView(view_window))
	      && zMapConnectView(zmap, view))
=======
	  if ((view = zMapAddView(zmap, sequence_map)) && zMapConnectView(zmap, view))
>>>>>>> ccdebb96
	    {
	      result = ZMAPMANAGER_ADD_OK ;
	    }
	  else
	    {
	      /* Remove zmap we just created. */
	      zMapDestroy(zmap, NULL) ;
	      result = ZMAPMANAGER_ADD_FAIL ;
	    }
	}
    }

  if (result == ZMAPMANAGER_ADD_OK)
    {
      zmaps->zmap_list = g_list_append(zmaps->zmap_list, zmap) ;
      *zmap_inout = zmap ;

      /* Only fill if there was a sequence and we created the view. */
      if (view)
	*view_out = view ;

      (*(manager_cbs_G->zmap_set_info_func))(zmaps->gui_data, zmap) ;
    }

  return result ;
}



/* User passes in a view ID struct which this function fills in the first zmap in
 * the list and the first view within that zmap and the first window within that
 * view and returns TRUE. Returns FALSE if any of zmap, view or window are missing. */
gboolean zMapManagerGetDefaultView(ZMapManager manager, ZMapAppRemoteViewID view_inout)
{
  gboolean result = FALSE ;

  if (manager->zmap_list)
    {
      ZMapAppRemoteViewIDStruct tmp_view = {0} ;

      tmp_view.zmap = (ZMap)(manager->zmap_list->data) ;

      if (zMapGetDefaultView(&tmp_view))
	{
	  *view_inout = tmp_view ;
	  result = TRUE ;
	}
    }

  return result ;
}



/* Delete a view from within a zmap. */
void zMapManagerDestroyView(ZMapManager zmaps, ZMap zmap, ZMapView view)
{
  /* code needed here to return deleted views ??? */
  zMapDeleteView(zmap, view, NULL) ;

  return ;
}



guint zMapManagerCount(ZMapManager zmaps)
{
  guint zmaps_count = 0;
  zmaps_count = g_list_length(zmaps->zmap_list);
  return zmaps_count;
}



/* Reset an existing ZMap, this call will:
 *
 *    - leave the ZMap window displayed and hold onto user information such as machine/port
 *      sequence etc so user does not have to add the data again.
 *    - Free all ZMap window data that was specific to the view being loaded.
 *    - Kill the existing server thread and start a new one from scratch.
 *
 * After this call the ZMap will be ready for the user to try again with the existing
 * machine/port/sequence or to enter data for a new sequence etc.
 *
 *  */
gboolean zMapManagerReset(ZMap zmap)
{
  gboolean result = TRUE ;

  result = zMapReset(zmap) ;

  return result ;
}


gboolean zMapManagerRaise(ZMap zmap)
{
  gboolean result = TRUE ;

  result = zMapRaise(zmap) ;

  return result ;
}

gboolean zMapManagerProcessRemoteRequest(ZMapManager manager,
					 char *command_name, ZMapAppRemoteViewID view_id, char *request,
					 ZMapRemoteAppReturnReplyFunc app_reply_func, gpointer app_reply_data)
{
  gboolean result = FALSE ;

  if (strcmp(command_name, ZACP_NEWVIEW) == 0
      || strcmp(command_name, ZACP_ADD_TO_VIEW) == 0
      || strcmp(command_name, ZACP_CLOSEVIEW) == 0)
    {
      localProcessRemoteRequest(manager, command_name, view_id, request,
				app_reply_func, app_reply_data) ;

      result = TRUE ;
    }
  else if (manager->zmap_list)
    {
      GList *next_zmap ;
      gboolean zmap_found = FALSE ;

      /* Look for the right zmap. */
      next_zmap = g_list_first(manager->zmap_list) ;
      do
	{
	  ZMap zmap = (ZMap)(next_zmap->data) ;

	  if (zmap == view_id->zmap)
	    {
	      zmap_found = TRUE ;
	      result = zMapControlProcessRemoteRequest(zmap,
						       command_name, view_id, request,
						       app_reply_func, app_reply_data) ;
	      break ;
	    }
	}
      while ((next_zmap = g_list_next(next_zmap))) ;

      /* If we were passed a zmap but did not find it this is an error... */
      if (!zmap_found)
	{
	  RemoteCommandRCType command_rc = REMOTE_COMMAND_RC_BAD_ARGS ;
	  char *reason ;
	  ZMapXMLUtilsEventStack reply = NULL ;

	  reason = g_strdup_printf("zmap id %p not found.", view_id->zmap) ;

	  (app_reply_func)(command_name, FALSE, command_rc, reason, reply, app_reply_data) ;

	  result = TRUE ;				    /* Signals we have handled the request. */
	}
    }

  return result ;
}


/* Note the zmap will get removed from managers list once it signals via destroyedCB()
 * that it has died. */
void zMapManagerKill(ZMapManager zmaps, ZMap zmap)
{
  /* TEMP...WE WILL NEED THE VIEW LIST BACK I THINK....OR MAYBE NOT....THEY CAN ONLY CLOSE
   ONE AT A TIME....VIA THE INTERFACE.... */
  zMapDestroy(zmap, NULL) ;

  return ;
}


gboolean zMapManagerKillAllZMaps(ZMapManager zmaps)
{
  if (zmaps->zmap_list)
    {
      GList *next_zmap ;

      next_zmap = g_list_first(zmaps->zmap_list) ;
      do
	{
	  zMapManagerKill(zmaps, (ZMap)(next_zmap->data)) ;
	}
      while ((next_zmap = g_list_next(next_zmap))) ;
    }

  return TRUE;
}



/* Frees zmapmanager, the list of zmaps is expected to already have been
 * free'd. This needs to be done separately because the zmaps are threaded and
 * may take some time to die. */
gboolean zMapManagerDestroy(ZMapManager zmaps)
{
  gboolean result = TRUE ;

  zMapAssert(!(zmaps->zmap_list)) ;

  g_free(zmaps) ;

  return result ;
}




/*
 *                       Internal routines
 */



/* Gets called when a ZMap window is created. */
static void addedCB(ZMap zmap, void *cb_data)
{
  ZMapAppContext app_context = (ZMapAppContext)cb_data ;
  ZMapManager zmaps = app_context->zmap_manager ;

  (*(manager_cbs_G->zmap_added_func))(zmaps->gui_data, zmap) ;

  return ;
}


/* Gets called when a single ZMap window closes from "under our feet" as a result of user interaction,
 * we then make sure we clean up. */
static void destroyedCB(ZMap zmap, void *cb_data)
{
  ZMapAppContext app_context = (ZMapAppContext)cb_data ;
  ZMapManager zmaps = app_context->zmap_manager ;

  zmaps->zmap_list = g_list_remove(zmaps->zmap_list, zmap) ;

  (*(manager_cbs_G->zmap_deleted_func))(zmaps->gui_data, zmap) ;

  return ;
}



/* Gets called when a ZMap requests that the application "quits" as a result of user interaction,
 * we signal the layer above us to start the clean up prior to quitting. */
static void quitReqCB(ZMap zmap, void *cb_data)
{
  ZMapAppContext app_context = (ZMapAppContext)cb_data ;
  ZMapManager zmaps = app_context->zmap_manager ;

  (*(manager_cbs_G->quit_req_func))(zmaps->gui_data, zmap) ;

  return ;
}



/* This is where we process a command. */
static void localProcessRemoteRequest(ZMapManager manager,
				      char *command_name, ZMapAppRemoteViewID view_id, char *request,
				      ZMapRemoteAppReturnReplyFunc app_reply_func, gpointer app_reply_data)
{
  RemoteCommandRCType command_rc = REMOTE_COMMAND_RC_FAILED ;
  char *reason = NULL ;
  ZMapXMLUtilsEventStack reply = NULL ;

  processRequest(manager, command_name, view_id, request, &command_rc, &reason, &reply) ;

  (app_reply_func)(command_name, FALSE, command_rc, reason, reply, app_reply_data) ;
      
  return ;
}




#ifdef ED_G_NEVER_INCLUDE_THIS_CODE
/* I'm not sure this is needed at the moment...... */


/* This is where we process a reply received from a peer. */
static void localProcessReplyFunc(char *command,
				  RemoteCommandRCType command_rc,
				  char *reason,
				  char *reply,
				  gpointer reply_handler_func_data)
{
  ZMapAppContext app_context = (ZMapAppContext)reply_handler_func_data ;


  if (strcmp(command, ZACP_HANDSHAKE) == 0)
    {
      /* do something.... */
    }
  else if (strcmp(command, ZACP_GOODBYE) == 0)
    {
      /* etc etc...... */
    }


  return ;
}
#endif /* ED_G_NEVER_INCLUDE_THIS_CODE */


/* Commands by this routine need the xml to be parsed for arguments etc. */
static void processRequest(ZMapManager manager,
			   char *command_name, ZMapAppRemoteViewID view_id, char *request,
			   RemoteCommandRCType *command_rc_out, char **reason_out,
			   ZMapXMLUtilsEventStack *reply_out)
{
  ZMapXMLParser parser ;
  gboolean cmd_debug = FALSE ;
  gboolean parse_ok = FALSE ;
  RequestDataStruct request_data = {0} ;


  /* set up return code etc. for parsing code. */
  request_data.command_name = command_name ;
  request_data.command_rc = REMOTE_COMMAND_RC_OK ;

  parser = zMapXMLParserCreate(&request_data, FALSE, cmd_debug) ;

  zMapXMLParserSetMarkupObjectTagHandlers(parser, start_handlers_G, end_handlers_G) ;

  if (!(parse_ok = zMapXMLParserParseBuffer(parser, request, strlen(request))))

    {
      *command_rc_out = request_data.command_rc ;
      *reason_out = g_strdup(zMapXMLParserLastErrorMsg(parser)) ;
    }
  else
    {
      if (strcmp(command_name, ZACP_NEWVIEW) == 0)
	{
	  /* Should be creating a new one so pass in NULL view_id, we have to reset it
	   * because it may have been set to the default. */
	  zMapAppRemoteViewResetID(view_id) ;

          createZMap(manager, view_id,
		     request_data.sequence, request_data.start, request_data.end, request_data.config_file,
		     command_rc_out, reason_out, reply_out) ;
	}
      else if (strcmp(command_name, ZACP_ADD_TO_VIEW) == 0)
	{
	  if (!zMapAppRemoteViewIsValidID(view_id))
	    {
	      *command_rc_out = REMOTE_COMMAND_RC_BAD_ARGS ;
	      *reason_out = g_strdup("New view is to be added to existing view but no existing view_id specified.") ;
	    }
	  else
	    {
	      /* This call directly sets command_rc etc. */
	      createZMap(manager, view_id,
			 request_data.sequence, request_data.start, request_data.end, request_data.config_file,
			 command_rc_out, reason_out, reply_out) ;
	    }
	}
      else if (strcmp(command_name, ZACP_CLOSEVIEW) == 0)
	{
	  closeZMap(manager, view_id,
		    command_rc_out, reason_out, reply_out) ;
	}
    }

  /* Free the parser!!! */
  zMapXMLParserDestroy(parser) ;

  return ;
}



/* Make a new zmap window containing a view of the given sequence from start -> end. */
static void createZMap(ZMapManager manager, ZMapAppRemoteViewID view_id_inout,
		       GQuark sequence_id, int start, int end, GQuark config_file,
		       RemoteCommandRCType *command_rc_out, char **reason_out, ZMapXMLUtilsEventStack *reply_out)
{
  ZMapAppRemoteViewID view_id ;
  char *sequence = NULL ;
  ZMapFeatureSequenceMap sequence_map ;
  static ZMapXMLUtilsEventStackStruct
    view_reply[] =
    {
      {ZMAPXML_START_ELEMENT_EVENT, ZACP_VIEW,      ZMAPXML_EVENT_DATA_NONE,  {0}},
      {ZMAPXML_ATTRIBUTE_EVENT,     ZACP_VIEWID,    ZMAPXML_EVENT_DATA_QUARK, {0}},
      {ZMAPXML_END_ELEMENT_EVENT,   ZACP_VIEW,      ZMAPXML_EVENT_DATA_NONE,  {0}},
      {ZMAPXML_NULL_EVENT}
    } ;


  view_id = view_id_inout ;

  /* If the new view is to be added to an existing zmap then try to find that zmap. */
  if (zMapAppRemoteViewIsValidID(view_id) && !(g_list_find(manager->zmap_list, view_id->zmap)))
    {
      *command_rc_out = REMOTE_COMMAND_RC_FAILED ;
      *reason_out = g_strdup_printf("Could not find zmap %p to add view to.", view_id->zmap) ;
    }
  else
    {
      /* MH17: this is a bodge FTM, we need a dataset XRemote field as well */
      /* default sequence may be NULL */
      sequence_map = g_new0(ZMapFeatureSequenceMapStruct, 1) ;

      sequence_map->config_file = g_strdup(g_quark_to_string(config_file)) ;
      sequence_map->sequence = sequence = g_strdup(g_quark_to_string(sequence_id)) ;
      sequence_map->start = start ;
      sequence_map->end = end ;


      if (sequence_map->sequence && (sequence_map->start < 1 || sequence_map->end < sequence_map->start))
	{
	  *reason_out = g_strdup_printf("Bad start/end coords: %d, %d", sequence_map->start, sequence_map->end) ;

	  zMapWarning("%s", *reason_out) ;
	}
      else
	{
	  ZMapManagerAddResult add_result ;

	  add_result = addNewView(manager, sequence_map, view_id) ;

	  if (add_result == ZMAPMANAGER_ADD_DISASTER)
	    {
	      *reason_out = g_strdup_printf("%s", "Failed to create ZMap and then failed to clean up properly,"
					    " save your work and exit now !") ;

	      zMapWarning("%s", *reason_out) ;
	    }
	  else if (add_result == ZMAPMANAGER_ADD_FAIL)
	    {
	      *reason_out = g_strdup_printf("%s", "Failed to create ZMap") ;

	      zMapWarning("%s", *reason_out) ;
	    }
	  else if (add_result == ZMAPMANAGER_ADD_NOTCONNECTED)
	    {
	      *reason_out = g_strdup_printf("%s", "Failed to connect ZMap") ;

	      zMapWarning("%s", *reason_out) ;
	    }
	  else
	    {
	      char *id_str ;

	      /* Make a string version of the view pointer to use as an ID. */
	      zMapAssert(zMapAppRemoteViewIsValidID(view_id)) ;

	      zMapAppRemoteViewCreateIDStr(view_id, &id_str) ;

	      view_reply[1].value.q = g_quark_from_string(id_str) ;
	      *reply_out = &view_reply[0] ;
	      g_free(id_str) ;

	      *command_rc_out = REMOTE_COMMAND_RC_OK ;
	    }
	}
    }

  return ;
}



static void closeZMap(ZMapManager manager,
		      ZMapAppRemoteViewID view_id,
		      RemoteCommandRCType *command_rc_out, char **reason_out, ZMapXMLUtilsEventStack *reply_out)
{
  if (!(g_list_find(manager->zmap_list, view_id->zmap)))
    {
      *command_rc_out = REMOTE_COMMAND_RC_FAILED ;
      *reason_out = g_strdup_printf("Could not find zmap %p so cannot close it.", view_id->zmap) ;
    }
  else
    {
      ZMap zmap = view_id->zmap ;
      ZMapView view = view_id->view ;

      /* Delete the named view, if it's the last view in the zmap then destroy the zmap
       * too. */
      if (zMapNumViews(zmap) > 1)
	zMapManagerDestroyView(manager, zmap, view) ;
      else
	zMapManagerKill(manager, zmap) ;

      *reply_out = makeMessageElement("View deleted.") ;
      *command_rc_out = REMOTE_COMMAND_RC_OK ;
    }

  return ;
}


/* Add a new zmap window with associated thread and all the gubbins.
 * Return indicates what happened on trying to add zmap.
 * 
 * If zmap_inout is NULL view is displayed in a new window, if an
 * existing zmap is given then view is added to that zmap.
 * 
 * Policy is:
 *
 * If no connection can be made for the view then the zmap is destroyed,
 * if any connection succeeds then the zmap is added but errors are reported,
 * if sequence is NULL a blank zmap is created.
 *  */
static ZMapManagerAddResult addNewView(ZMapManager zmaps, ZMapFeatureSequenceMap sequence_map,
				       ZMapAppRemoteViewID view_id)
{
  ZMapManagerAddResult result = ZMAPMANAGER_ADD_FAIL ;
  ZMap zmap = NULL ;
  ZMapView view = NULL ;
  ZMapWindow window = NULL ;


  if (zMapAppRemoteViewIsValidID(view_id))
    {
      zmap = view_id->zmap ;
    }
  else
    {
      /* Not adding to existing zmap so make a new one. */
      if (!(zmap = zMapCreate((void *)(zmaps->gui_data), sequence_map)))
	{
	  result = ZMAPMANAGER_ADD_FAIL ;
	  
	  zMapLogWarning("%s", "Cannot create zmap.") ;
	}
    }

  if (zmap)
    {
      if (!sequence_map->sequence)
	{
	  /* No sequence so just add blank zmap. */
	  result = ZMAPMANAGER_ADD_NOTCONNECTED ;
	}
      else
	{
	  ZMapViewWindow view_window ;

	  /* Try to load the sequence. */
	  if ((view_window = zMapAddView(zmap, sequence_map))
	      && (view = zMapViewGetView(view_window))
	      && zMapConnectView(zmap, view))
	    {
	      window = zMapViewGetWindow(view_window) ;

	      result = ZMAPMANAGER_ADD_OK ;
	    }
	  else
	    {
	      /* Remove zmap we just created. */
	      zMapDestroy(zmap, NULL) ;
	      result = ZMAPMANAGER_ADD_FAIL ;
	    }
	}
    }

  if (result == ZMAPMANAGER_ADD_OK || result == ZMAPMANAGER_ADD_NOTCONNECTED)
    {
      /* Only add zmap to list if we made a new one. */
      if (!zMapAppRemoteViewIsValidID(view_id))
	zmaps->zmap_list = g_list_append(zmaps->zmap_list, zmap) ;

      view_id->zmap = zmap ;
      view_id->view = view ;
      view_id->window = window ;

      (*(manager_cbs_G->zmap_set_info_func))(zmaps->gui_data, zmap) ;
    }

  return result ;
}



/* Quite dumb routine to save repeating this all over the place. The caller
 * is completely responsible for memory managing message-text, it must
 * be around long enough for the xml string to be created, after that it
 * can be free'd. */
static ZMapXMLUtilsEventStack makeMessageElement(char *message_text)
{
  static ZMapXMLUtilsEventStackStruct
    message[] =
    {
      {ZMAPXML_START_ELEMENT_EVENT, ZACP_MESSAGE,   ZMAPXML_EVENT_DATA_NONE,  {0}},
      {ZMAPXML_CHAR_DATA_EVENT,     NULL,    ZMAPXML_EVENT_DATA_STRING, {0}},
      {ZMAPXML_END_ELEMENT_EVENT,   ZACP_MESSAGE,      ZMAPXML_EVENT_DATA_NONE,  {0}},
      {ZMAPXML_NULL_EVENT}
    } ;

  message[1].value.s = message_text ;

  return &(message[0]) ;
}




/* all the action has been moved from <zmap> to <request> */
static gboolean start(void *user_data, ZMapXMLElement element, ZMapXMLParser parser)
{
  gboolean handled  = FALSE;

  return handled ;
}

static gboolean end(void *user_data, ZMapXMLElement element, ZMapXMLParser parser)
{
  gboolean handled = TRUE ;

  return handled;
}


static gboolean req_start(void *user_data, ZMapXMLElement element, ZMapXMLParser parser)
{
  gboolean handled  = FALSE;

  return handled ;
}

static gboolean req_end(void *user_data, ZMapXMLElement element, ZMapXMLParser parser)
{
  gboolean handled = TRUE ;
  RequestData request_data = (RequestData)user_data ;
  ZMapXMLElement child ;
  ZMapXMLAttribute attr ;
  char *err_msg = NULL ;



  if (strcmp(request_data->command_name, ZACP_NEWVIEW) == 0
      || strcmp(request_data->command_name, ZACP_ADD_TO_VIEW) == 0)
    {
      if (strcmp(request_data->command_name, ZACP_ADD_TO_VIEW) == 0)
	{
	  if (!err_msg && ((attr = zMapXMLElementGetAttributeByName(element, ZACP_VIEWID)) != NULL))
	    request_data->add_to_view = zMapXMLAttributeGetValue(attr) ;
	  else
	    err_msg = g_strdup_printf("%s is a required tag.", ZACP_VIEWID) ;
	}

      if (!err_msg && ((child = zMapXMLElementGetChildByName(element, ZACP_SEQUENCE_TAG)) == NULL))
	err_msg = g_strdup_printf("%s is a required element.", ZACP_SEQUENCE_TAG) ;

      if (!err_msg && ((attr = zMapXMLElementGetAttributeByName(child, ZACP_SEQUENCE_NAME)) != NULL))
	request_data->sequence = zMapXMLAttributeGetValue(attr) ;
      else
	err_msg = g_strdup_printf("%s is a required tag.", ZACP_SEQUENCE_NAME) ;

      if (!err_msg && ((attr = zMapXMLElementGetAttributeByName(child, ZACP_SEQUENCE_START)) != NULL))
	request_data->start = strtol(g_quark_to_string(zMapXMLAttributeGetValue(attr)), (char **)NULL, 10) ;
      else
	err_msg = g_strdup_printf("%s is a required tag.", ZACP_SEQUENCE_START) ;

      if (!err_msg && ((attr = zMapXMLElementGetAttributeByName(child, ZACP_SEQUENCE_END)) != NULL))
	request_data->end = strtol(g_quark_to_string(zMapXMLAttributeGetValue(attr)), (char **)NULL, 10) ;
      else
	err_msg = g_strdup_printf("%s is a required tag.", ZACP_SEQUENCE_END) ;

      if (!err_msg && ((attr = zMapXMLElementGetAttributeByName(child, ZACP_SEQUENCE_CONFIG)) != NULL))
	request_data->config_file = zMapXMLAttributeGetValue(attr) ;
    }
  else if (strcmp(request_data->command_name, ZACP_CLOSEVIEW) == 0)
    {
      if (!err_msg && ((attr = zMapXMLElementGetAttributeByName(element, ZACP_VIEWID)) != NULL))
	request_data->view_id = zMapXMLAttributeGetValue(attr) ;
      else
	err_msg = g_strdup_printf("%s is a required tag.", ZACP_VIEWID) ;

#ifdef ED_G_NEVER_INCLUDE_THIS_CODE
      if (!err_msg && ((child = zMapXMLElementGetChildByName(element, ZACP_VIEW)) == NULL))
	err_msg = g_strdup_printf("%s is a required element.", ZACP_VIEW) ;
#endif /* ED_G_NEVER_INCLUDE_THIS_CODE */
    }


  if (err_msg)
    {
      request_data->command_rc = REMOTE_COMMAND_RC_BAD_XML ;

      zMapXMLParserRaiseParsingError(parser, err_msg) ;

#ifdef ED_G_NEVER_INCLUDE_THIS_CODE
      g_free(err_msg) ;
#endif /* ED_G_NEVER_INCLUDE_THIS_CODE */


      handled = FALSE ;
    }

  return handled ;
}


<|MERGE_RESOLUTION|>--- conflicted
+++ resolved
@@ -20,14 +20,9 @@
  *-------------------------------------------------------------------
  * This file is part of the ZMap genome database package
  * and was written by
-<<<<<<< HEAD
  *              
  *     Ed Griffiths (Sanger Institute, UK) edgrif@sanger.ac.uk,
  *       Roy Storey (Sanger Institute, UK) rds@sanger.ac.uk,
-=======
- *     Ed Griffiths (Sanger Institute, UK) edgrif@sanger.ac.uk and,
- *       Roy Storey (Sanger Institute, UK) rnc@sanger.ac.uk,
->>>>>>> ccdebb96
  *  Malcolm Hinsley (Sanger Institute, UK) mh17@sanger.ac.uk
  *
  * Description: Handles a list of zmaps which it can delete and add
@@ -39,7 +34,6 @@
 
 #include <ZMap/zmap.h>
 
-<<<<<<< HEAD
 #include <string.h>
 
 #include <ZMap/zmapUtils.h>
@@ -63,11 +57,6 @@
 
   /* only for now....not sure why this is in app_context->info->code */
   int code ;
-
-=======
-#include <ZMap/zmapUtils.h>
-#include <zmapManager_P.h>
->>>>>>> ccdebb96
 
   GQuark sequence ;
   GQuark start ;
@@ -75,7 +64,6 @@
   GQuark config_file ;
   GQuark add_to_view ;
 
-<<<<<<< HEAD
   /* Is this used ?????? */
   GQuark source ;
 
@@ -87,9 +75,6 @@
 
 
 static void addedCB(ZMap zmap, void *cb_data) ;
-=======
-
->>>>>>> ccdebb96
 static void destroyedCB(ZMap zmap, void *cb_data) ;
 static void quitReqCB(ZMap zmap, void *cb_data) ;
 
@@ -227,13 +212,8 @@
  * load_view is a hack that can go once the new view stuff is here...
  * 
  *  */
-<<<<<<< HEAD
 ZMapManagerAddResult zMapManagerAdd(ZMapManager zmaps, ZMapFeatureSequenceMap sequence_map,
-				    ZMap *zmap_inout, ZMapView *view_out)
-=======
-ZMapManagerAddResult zMapManagerAdd(ZMapManager zmaps, ZMapFeatureSequenceMap sequence_map, ZMap *zmap_out,
-				    gboolean load_view)
->>>>>>> ccdebb96
+				    ZMap *zmap_inout, ZMapView *view_out, gboolean load_view)
 {
   ZMapManagerAddResult result = ZMAPMANAGER_ADD_FAIL ;
   ZMap zmap = *zmap_inout ;
@@ -254,13 +234,7 @@
 	  ZMapViewWindow view_window ;
 
 	  /* Try to load the sequence. */
-<<<<<<< HEAD
-	  if ((view_window = zMapAddView(zmap, sequence_map))
-	      && (view = zMapViewGetView(view_window))
-	      && zMapConnectView(zmap, view))
-=======
 	  if ((view = zMapAddView(zmap, sequence_map)) && zMapConnectView(zmap, view))
->>>>>>> ccdebb96
 	    {
 	      result = ZMAPMANAGER_ADD_OK ;
 	    }
