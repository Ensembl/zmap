--- conflicted
+++ resolved
@@ -32,10 +32,6 @@
 
 #include <ZMap/zmap.h>
 
-<<<<<<< HEAD
-
-=======
->>>>>>> 700dcddc
 #include <string.h>		/* memset */
 #include <glib.h>
 
