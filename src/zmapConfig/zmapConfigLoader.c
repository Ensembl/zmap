/*  File: zmapConfigLoader.c
 *  Author: Roy Storey (rds@sanger.ac.uk)
 *  Copyright (c) 2006-2015: Genome Research Ltd.
 *-------------------------------------------------------------------
 * ZMap is free software; you can redistribute it and/or
 * modify it under the terms of the GNU General Public License
 * as published by the Free Software Foundation; either version 2
 * of the License, or (at your option) any later version.
 *
 * This program is distributed in the hope that it will be useful,
 * but WITHOUT ANY WARRANTY; without even the implied warranty of
 * MERCHANTABILITY or FITNESS FOR A PARTICULAR PURPOSE.  See the
 * GNU General Public License for more details.
 *
 * You should have received a copy of the GNU General Public License
 * along with this program; if not, write to the Free Software
 * Foundation, Inc., 59 Temple Place - Suite 330, Boston, MA  02111-1307, USA.
 * or see the on-line version at http://www.gnu.org/copyleft/gpl.txt
 *-------------------------------------------------------------------
 * This file is part of the ZMap genome database package
 * originally written by:
 *
 *      Ed Griffiths (Sanger Institute, UK) edgrif@sanger.ac.uk,
 *        Roy Storey (Sanger Institute, UK) rds@sanger.ac.uk,
 *   Malcolm Hinsley (Sanger Institute, UK) mh17@sanger.ac.uk
 *
 * Description: Holds functions for reading config stanzas for various
 *              different parts of code....ummm, not well compartmentalised.
 *
 * Exported functions: See ZMap/zmapConfigLoader.h
 *
 *-------------------------------------------------------------------
 */

#include <ZMap/zmap.h>

#include <string.h>
#include <glib.h>

#include <ZMap/zmapUtils.h>
#include <ZMap/zmapStyle.h>
#include <ZMap/zmapConfigIni.h>
#include <ZMap/zmapConfigStrings.h>
#include <ZMap/zmapConfigStanzaStructs.h>
#include <ZMap/zmapFeature.h>
#include <ZMap/zmapFeatureLoadDisplay.h>
#include <zmapConfigIni_P.h>



typedef struct
{
  const char *stanza_name;
  const char *stanza_type;
  GList *keys;
} ZMapConfigIniContextStanzaEntryStruct, *ZMapConfigIniContextStanzaEntry ;


typedef struct
{
  ZMapConfigIniContext context;
  ZMapConfigIniContextStanzaEntry stanza;
  gboolean result;
} CheckRequiredKeysStruct, *CheckRequiredKeys ;


/* Context Config Loading */
typedef struct
{
  ZMapConfigIniContext context;
  ZMapConfigIniContextStanzaEntry stanza;

  char *current_stanza_name;

  ZMapConfigIniUserDataCreateFunc object_create_func;
  gpointer current_object;

  GList *object_list_out;
} FetchReferencedStanzasStruct, *FetchReferencedStanzas ;




static ZMapConfigIniContextKeyEntry get_app_group_data(const char **stanza_name, const char **stanza_type);
static ZMapConfigIniContextKeyEntry get_peer_group_data(const char **stanza_name, const char **stanza_type);
static ZMapConfigIniContextKeyEntry get_logging_group_data(const char **stanza_name, const char **stanza_type);
static ZMapConfigIniContextKeyEntry get_debug_group_data(const char **stanza_name, const char **stanza_type);
static ZMapConfigIniContextKeyEntry get_style_group_data(const char **stanza_name, const char **stanza_type) ;
static ZMapConfigIniContextKeyEntry get_source_group_data(const char **stanza_name, const char **stanza_type);
static ZMapConfigIniContextKeyEntry get_window_group_data(const char **stanza_name, const char **stanza_type);
static ZMapConfigIniContextKeyEntry get_blixem_group_data(const char **stanza_name, const char **stanza_type);
static gpointer create_config_source();
static void free_source_list_item(gpointer list_data, gpointer unused_data);
static void source_set_property(char *current_stanza_name, const char *key, GType type,
gpointer parent_data, GValue *property_value) ;
static gpointer create_config_style() ;
static void style_set_property(char *current_stanza_name, const char *key, GType type,
       gpointer parent_data, GValue *property_value) ;
static void free_style_list_item(gpointer list_data, gpointer unused_data)  ;
static void free_source_names(gpointer list_data, gpointer unused_user_data) ;
static gint match_type(gconstpointer list_data, gconstpointer user_data);
static void fetch_referenced_stanzas(gpointer list_data, gpointer user_data) ;
static void fetchStanzas(FetchReferencedStanzas full_data, GKeyFile *key_file, char *stanza_name) ;
static ZMapConfigIniContextStanzaEntry get_stanza_with_type(ZMapConfigIniContext context, const char *stanza_type) ;
static GList *get_child_stanza_names_as_list(ZMapConfigIniContext context, const char *parent_name, const char *parent_key) ;
static void set_is_default(gpointer key, gpointer value, gpointer data) ;
static GList *get_names_as_list(char *styles) ;
static GList *contextGetNamedStanzas(ZMapConfigIniContext context,
     ZMapConfigIniUserDataCreateFunc object_create_func,
     const char *stanza_type, GKeyFile *extra_styles_keyfile) ;
static GList *contextGetStyleList(ZMapConfigIniContext context, char *styles_list, GKeyFile *extra_styles_keyfile) ;
static GHashTable *configIniGetGlyph(ZMapConfigIniContext context, GKeyFile *extra_styles_keyfile) ;
static void stylesFreeList(GList *config_styles_list) ;





/*
 *                  External Interface routines
 */


<<<<<<< HEAD
ZMapConfigIniContext zMapConfigIniContextProvide(const char *config_file)
=======
/* Note that config_file can be null here - this returns a new context which has  
 * the config_read flag as false. */
ZMapConfigIniContext zMapConfigIniContextProvide(char *config_file)
>>>>>>> 4807eba7
{
  ZMapConfigIniContext context = zMapConfigIniContextCreate(config_file) ;

  if(context)
    {
      ZMapConfigIniContextKeyEntry stanza_group = NULL;
      const char *stanza_name, *stanza_type;

      if((stanza_group = get_logging_group_data(&stanza_name, &stanza_type)))
        zMapConfigIniContextAddGroup(context, stanza_name, stanza_type, stanza_group);

      if((stanza_group = get_app_group_data(&stanza_name, &stanza_type)))
        zMapConfigIniContextAddGroup(context, stanza_name, stanza_type, stanza_group);

      if((stanza_group = get_peer_group_data(&stanza_name, &stanza_type)))
        zMapConfigIniContextAddGroup(context, stanza_name, stanza_type, stanza_group);

      if((stanza_group = get_debug_group_data(&stanza_name, &stanza_type)))
        zMapConfigIniContextAddGroup(context, stanza_name, stanza_type, stanza_group);

      if((stanza_group = get_source_group_data(&stanza_name, &stanza_type)))
        zMapConfigIniContextAddGroup(context, stanza_name, stanza_type, stanza_group);

      if((stanza_group = get_window_group_data(&stanza_name, &stanza_type)))
        zMapConfigIniContextAddGroup(context, stanza_name, stanza_type, stanza_group);

      if((stanza_group = get_blixem_group_data(&stanza_name, &stanza_type)))
        zMapConfigIniContextAddGroup(context, stanza_name, stanza_type, stanza_group);
    }
  else if (context)
    {
      const char *err_msg = "no error message" ;

      if (context->error_message)
        err_msg = context->error_message ;
      else if (context->config && context->config->sys_key_error)
        err_msg = context->config->sys_key_error->message ;
      else if (context->config && context->config->zmap_key_error)
        err_msg = context->config->zmap_key_error->message ;

      zMapLogWarning("Error reading config file: %s", err_msg) ;
    }
  else
    {
      zMapLogWarning("%s", "Error creating config file context") ;
    }

  return context;
}




ZMapConfigIniContext zMapConfigIniContextProvideNamed(const char *config_file, const char *stanza_name_in)
{
  ZMapConfigIniContext context = NULL;

  /* if (!stanza_name_in || !*stanza_name_in)
    return context ; */

  zMapReturnValIfFail(stanza_name_in, context) ;
  zMapReturnValIfFail(*stanza_name_in, context) ;

  if ((context = zMapConfigIniContextCreate(config_file)))
    {
      ZMapConfigIniContextKeyEntry stanza_group = NULL;
      const char *stanza_name, *stanza_type;


      if (g_ascii_strcasecmp(stanza_name_in, ZMAPSTANZA_SOURCE_CONFIG) == 0)        /* unused */
        {
          if((stanza_group = get_source_group_data(&stanza_name, &stanza_type)))
            zMapConfigIniContextAddGroup(context, stanza_name, stanza_type, stanza_group);
        }

      if (g_ascii_strcasecmp(stanza_name_in, ZMAPSTANZA_STYLE_CONFIG) == 0)
        {
          /* this requires [glyphs] from main config file
             but it's not a standard key-value format where we know the keys */
          if ((stanza_group = get_style_group_data(&stanza_name, &stanza_type)))
            zMapConfigIniContextAddGroup(context, stanza_name, stanza_type, stanza_group) ;
        }

      /* OK...NOW ADD THE OTHERS... */
    }


  return context;
}



GList *zMapConfigIniContextGetSources(ZMapConfigIniContext context)
{
  GList *glist = NULL;

  glist = zMapConfigIniContextGetReferencedStanzas(context, create_config_source,
  ZMAPSTANZA_APP_CONFIG,
  ZMAPSTANZA_APP_CONFIG,
  "sources", "source");

  return glist;
}

GList *zMapConfigIniContextGetNamed(ZMapConfigIniContext context, char *stanza_name)
{
  GList *glist = NULL;

  /* if (!stanza_name || !*stanza_name)
    return glist ; */
  zMapReturnValIfFail(stanza_name, glist) ;
  zMapReturnValIfFail(*stanza_name, glist) ;

  if (g_ascii_strcasecmp(stanza_name, ZMAPSTANZA_STYLE_CONFIG) == 0)
    {
      glist = zMapConfigIniContextGetReferencedStanzas(context, create_config_style,
      ZMAPSTANZA_APP_CONFIG,
      ZMAPSTANZA_APP_CONFIG,
      "styles", "style") ;
    }

  return glist ;
}


void zMapConfigSourcesFreeList(GList *config_sources_list)
{
  zMapReturnIfFail(config_sources_list) ;

  g_list_foreach(config_sources_list, free_source_list_item, NULL);
  g_list_free(config_sources_list);

  return ;
}


GList *zMapConfigIniContextGetReferencedStanzas(ZMapConfigIniContext context,
                                                ZMapConfigIniUserDataCreateFunc object_create_func,
                                                const char *parent_name,
                                                const char *parent_type,
                                                const char *parent_key,
                                                const char *child_type)
{
  FetchReferencedStanzasStruct data = {NULL};
  GList *sources      = NULL;
  GList *source_names = NULL;

  data.context = context;
  data.stanza  = get_stanza_with_type(context, child_type);
  data.object_create_func = object_create_func;

  source_names = get_child_stanza_names_as_list(context,
                                                parent_name,
                                                parent_key);

  if(!source_names)
    source_names = g_list_append(source_names, g_strdup(child_type));

  g_list_foreach(source_names, fetch_referenced_stanzas, &data);

  g_list_foreach(source_names, free_source_names, NULL);
  g_list_free(source_names);

  sources = data.object_list_out;

  return sources;
}



/* see zMapConfigIniContextGetNamed(ZMapConfigIniContext context, char *stanza_name)
 * in zmapConfigIni.c, which is a wrapper for GetReferencedStanzas() above
 * For a list of styles in a source stanza we can't get these easily as we don't know the name
 * of the source stanza, and GetNamed hard codes 'source' as the name of the parent.
 * so we find each stanza by name from the list and add to our return list.
 */

GList *zMapConfigIniContextGetListedStanzas(ZMapConfigIniContext context,
    ZMapConfigIniUserDataCreateFunc object_create_func,
    char *styles_list,const char *child_type)
{
  FetchReferencedStanzasStruct data = {NULL};
  GList *styles      = NULL;
  GList *style_names = NULL;

  data.context = context;
  data.stanza  = get_stanza_with_type(context, child_type);
  data.object_create_func = object_create_func;

  style_names = get_names_as_list(styles_list);

  if (!style_names)
    return styles ;

  g_list_foreach(style_names, fetch_referenced_stanzas, &data);

  //  g_list_foreach(style_names, free_source_names, NULL);
  g_list_free(style_names);

  styles = data.object_list_out;

  return styles;
}



/* get default styles w/ no reference to the styles file
 * NOTE keep this separate from zMapConfigIniGetStylesFromFile() as the config ini code
 * has a stanza priority system that prevents override, in contrast to the key code that does the opposite
 * application must merge user styles into default
 */
GHashTable * zmapConfigIniGetDefaultStyles(void)
{
  GHashTable *styles = NULL ;
  extern const char * default_styles;/* in a generated source file */

  zMapConfigIniGetStylesFromFile(NULL, NULL, NULL, &styles, default_styles) ;

  g_hash_table_foreach(styles, set_is_default, NULL);

  return styles;
}


/* get style stanzas in styles_list of all from the file */
gboolean zMapConfigIniGetStylesFromFile(char *config_file, char *styles_list, char *styles_file,
                                        GHashTable **styles_out, const char * buffer)
{
  gboolean result = FALSE ;
  GHashTable *styles = NULL ;
  GList *settings_list = NULL, *free_this_list = NULL;
  ZMapConfigIniContext context ;
  GHashTable *shapes = NULL;
  int enum_value ;


  /* ERROR HANDLING ???? */
  if ((context = zMapConfigIniContextProvideNamed(config_file, ZMAPSTANZA_STYLE_CONFIG)))
    {
      GKeyFile *extra_styles_keyfile = NULL ;

      if (buffer)/* default styles */
        {
          zMapConfigIniContextIncludeBuffer(context, buffer);
        }
      else if (styles_file)/* separate styles file */
        {
          zMapConfigIniContextIncludeFile(context, styles_file) ;

          /* This is mucky....the above call puts whatever the file is into config->extra_key_file,
           * really truly not good...should all be explicit....for now we do this here so at
           * least the calls in this file are more explicit... */
          extra_styles_keyfile = context->config->extra_key_file ;
        }
      /* else styles are in main config named [style-xxx] */

      /* style list is legacy and we don't expect it to be used */
      /* this gets a list of all the stanzas in the file */
      settings_list = contextGetStyleList(context, styles_list, extra_styles_keyfile) ;

      shapes = configIniGetGlyph(context, extra_styles_keyfile) ; /* these could be predef'd for default
                                                                     styles or provided/ overridden in user config */

      zMapConfigIniContextDestroy(context) ;
      context = NULL ;
    }

  if (settings_list)
    {
      free_this_list = settings_list ;

      styles = g_hash_table_new(NULL,NULL);

      do
        {
          ZMapKeyValue curr_config_style ;
          ZMapFeatureTypeStyle new_style ;
          GParameter params[_STYLE_PROP_N_ITEMS + 20] ; /* + 20 for good luck :-) */
          guint num_params ;
          GParameter *curr_param ;
          char *name;

          /* Reset params memory.... */
          memset(&params, 0, sizeof(params)) ;
          curr_param = params ;
          num_params = 0 ;
          curr_config_style = (ZMapKeyValue)(settings_list->data) ;


          /* The first item is special, the "name" field is the name of the style and
           * is derived from the name of the stanza and so must be treated specially. */
          g_value_init(&(curr_param->value), G_TYPE_STRING) ;

          curr_param->name = curr_config_style->name ;


          /* if no parameters are specified the we get NULL for the name
             quite how will take hours to unravel
             either way the style is not usable */
          if(!curr_config_style->data.str)
            continue;

            name = curr_config_style->data.str;

          if(!g_ascii_strncasecmp(curr_config_style->data.str,"style-",6))
            name += 6;
          else if(!styles_file)/* not the styles file: must be explicitly [style-] */
            continue;

          g_value_set_string(&(curr_param->value), name) ;

          num_params++ ;
          curr_param++ ;
          curr_config_style++ ;

          while (curr_config_style->name)
            {
              enum_value = 0;

              if (curr_config_style->has_value)
                {
                  curr_param->name = curr_config_style->name ;

                  switch (curr_config_style->type)
                    {
                      case ZMAPCONF_STR:
                        {
                          if (curr_config_style->conv_type == ZMAPCONV_STR2ENUM)
                            {
                              enum_value = (curr_config_style->conv_func.str2enum)(curr_config_style->data.str) ;

                              g_value_init(&(curr_param->value), G_TYPE_INT) ;
                              g_value_set_int(&(curr_param->value), enum_value) ;
                            }
                          else
                            {
                              g_value_init(&(curr_param->value), G_TYPE_STRING) ;
                              g_value_set_string(&(curr_param->value), curr_config_style->data.str) ;
                            }

                          break ;
                        }
                      case ZMAPCONF_DOUBLE:
                        {
                          g_value_init(&(curr_param->value), G_TYPE_DOUBLE) ;
                          g_value_set_double(&(curr_param->value), curr_config_style->data.d) ;
                          break ;
                        }
                      case ZMAPCONF_INT:
                        {
                          g_value_init(&(curr_param->value), G_TYPE_INT) ;
                          g_value_set_int(&(curr_param->value), curr_config_style->data.i) ;
                          break ;
                        }
                      case ZMAPCONF_BOOLEAN:
                        {
                          g_value_init(&(curr_param->value), G_TYPE_BOOLEAN) ;
                          g_value_set_boolean(&(curr_param->value), curr_config_style->data.b) ;
                          break ;
                        }
                      default:
                        {
                          zMapWarnIfReached() ;
                          break ;
                        }
                    }
                  num_params++ ;
                  curr_param++ ;

                  /* if we have a glyph shape defined by name we need to add the shape data as well */
                  if (enum_value)
                    {
                      const char *shape_param = NULL;

                      if(!strcmp(ZMAPSTYLE_PROPERTY_GLYPH_NAME,curr_config_style->name))
                        shape_param = ZMAPSTYLE_PROPERTY_GLYPH_SHAPE;

                      else if(!strcmp(ZMAPSTYLE_PROPERTY_GLYPH_NAME_5,curr_config_style->name))
                        shape_param = ZMAPSTYLE_PROPERTY_GLYPH_SHAPE_5;

                      else if(!strcmp(ZMAPSTYLE_PROPERTY_GLYPH_NAME_5_REV,curr_config_style->name))
                        shape_param = ZMAPSTYLE_PROPERTY_GLYPH_SHAPE_5_REV;

                      else if(!strcmp(ZMAPSTYLE_PROPERTY_GLYPH_NAME_3,curr_config_style->name))
                        shape_param = ZMAPSTYLE_PROPERTY_GLYPH_SHAPE_3;

                      else if(!strcmp(ZMAPSTYLE_PROPERTY_GLYPH_NAME_3_REV,curr_config_style->name))
                        shape_param = ZMAPSTYLE_PROPERTY_GLYPH_SHAPE_3_REV;

                      if(shape_param)
                        {
                          GQuark q = (GQuark) enum_value; /* ie the name of the shape */
                          ZMapStyleGlyphShape shape = NULL;

                          if(shapes)
                            shape = (ZMapStyleGlyphShape)g_hash_table_lookup(shapes,GINT_TO_POINTER(q));

                          if(shape)
                            {
                              curr_param->name = shape_param;
                              g_value_init(&(curr_param->value), zMapStyleGlyphShapeGetType()) ;
                              g_value_set_boxed(&(curr_param->value),shape ) ;
                              num_params++ ;
                              curr_param++ ;
                            }
                        }
                    }
                }
              curr_config_style++ ;
            }


          if (!(new_style = zMapStyleCreateV(num_params, params)))
            {
              zMapLogWarning("Styles file \"%s\": could not create new style %s.",
             styles_file, curr_config_style->name) ;
            }
          else
            {
              /* Try to add the new style, can fail if a style with that name already
               * exists. */
              if (!zMapStyleSetAdd(styles, new_style))
                {
                  /* Free style, report error and move on. */
                  zMapStyleDestroy(new_style) ;

                  zMapLogWarning("Styles file \"%s\": could not add style %s to styles set.",
                 styles_file, curr_config_style->name) ;
                }
            }
        } while((settings_list = g_list_next(settings_list)));
    }

  stylesFreeList(free_this_list) ;

  if (shapes)
    g_hash_table_destroy(shapes) ;


  /* NOTE we can only inherit default styles not those from another source */
  if (!zMapStyleInheritAllStyles(styles))
    zMapLogWarning("%s", "There were errors in inheriting styles.") ;


  /* this is not effective as a subsequent style copy will not copy this internal data */
  zMapStyleSetSubStyles(styles);


  if (styles)
    {
      *styles_out = styles ;
      result = TRUE ;
    }

  return result ;
}



/* strip leading and trailing spaces and squash internal ones to one only */
/* operates in situ - call with g_strdup() if needed */
/* do not free the returned string */
char *zMapConfigNormaliseWhitespace(char *str,gboolean cannonical)
{
  char *p,*q;

  for(q = str;*q && *q <= ' ';q++)
    continue;

  for(p = str;*q;)
    {
      while(*q > ' ')
        *p++ = cannonical ? g_ascii_tolower(*q++) : *q++;
      while(*q && *q <= ' ')
        q++;
      if(*q)
        *p++ = ' ';
    }
  *p = 0;     /* there will always be room */

  return(str);
}

/* Take a string containing ; separated  names (which may include whitespace)
 * (e.g.  a list of featuresets: "coding ; fgenes ; codon")
 * and convert it to a list of quarks.
 * whitespace gets normalised to one
 *
 * NOTE that this is all out of spec for glib -
 * key files are supposed to have keys containing only alphnumerics and '-'
 * but we need _ and <space> too
 * however it seems to run
 */

GList *zmapConfigString2QuarkListExtra(const char *string_list, gboolean cannonical,gboolean unique_id)
{
  GList *list = NULL;
  gchar **str_array = NULL,**strv;
  char *name;
  GQuark val;

  if (string_list)
    str_array = g_strsplit(string_list,";",0);

  if (str_array)
    {
      for (strv = str_array;*strv;strv++)
        {
          if ((name = zMapConfigNormaliseWhitespace(*strv, cannonical)) && *name)
            {
              if(unique_id)
                val = zMapStyleCreateID(name);
              else
                val = g_quark_from_string(name);

              list = g_list_prepend(list,GUINT_TO_POINTER(val)) ;
            }
        }
    }

  list = g_list_reverse(list) ;      /* see glib doc for g_list_append() */

  if (str_array)
    g_strfreev(str_array);


#ifdef ED_G_NEVER_INCLUDE_THIS_CODE
  zMap_g_quark_list_print(list) ;     /* debug.... */
#endif /* ED_G_NEVER_INCLUDE_THIS_CODE */

  return list ;
}

GList *zMapConfigString2QuarkList(const char *string_list, gboolean cannonical)
{
  return zmapConfigString2QuarkListExtra(string_list,cannonical,FALSE);
}

GList *zMapConfigString2QuarkIDList(char *string_list)
{
  return zmapConfigString2QuarkListExtra(string_list,TRUE,TRUE);
}



/*
  #define ZMAPSTANZA_COLUMN_CONFIG              "columns"
  #define ZMAPSTANZA_COLUMN_STYLE_CONFIG        "column-style"
  #define ZMAPSTANZA_COLUMN_DESCRIPTION_CONFIG  "column-description"
  #define ZMAPSTANZA_FEATURESET_STYLE_CONFIG    "featureset-style"
  #define ZMAPSTANZA_GFF_SOURCE_CONFIG          "GFF-source"
  #define ZMAPSTANZA_GFF_DESCRIPTION_CONFIG     "GFF-description"
*/

/*
 * read the [columns] stanza and put it in a hash table
 * NOTE: this function operates differently from normal ConfigIni in that we do not know
 *  the names of the keys in the stanza and cannot create a struct to hold these and thier values
 * So instead we have to use GLib directly.
 * the strings need to be quarked first
 *
 * NOTE the same hashtable is returned as passed in as the "hash" parameter.
 *
 *
 */
/*
 * NOTE we set up the columns->featureset list here, which is used to order heatmap(coverage) featuresets in a column
 * as well as for requesting featuresets via columns
 * ACEDB supplies a fset to column mapping later on which does not affect pipe servers (used for coverage/BAM)
 * and if this is aditional to that already configured it's added
 */

GHashTable *zMapConfigIniGetFeatureset2Column(ZMapConfigIniContext context, GHashTable *ghash, GHashTable *columns)
{
  GKeyFile *gkf;
  gchar ** keys,**freethis;
  GList *sources;
  ZMapFeatureSetDesc GFFset;
  GQuark column,column_id;
  char *names = NULL ;
  gsize len;
  char *normalkey;
  ZMapFeatureColumn f_col;
  int n = g_hash_table_size(columns);

  zMapReturnValIfFail(context, ghash) ;

  if (zMapConfigIniHasStanza(context->config,ZMAPSTANZA_COLUMN_CONFIG,&gkf))
    {
      freethis = keys = g_key_file_get_keys(gkf,ZMAPSTANZA_COLUMN_CONFIG,&len,NULL) ;

      for( ; len-- ; keys++)
        {
          names = g_key_file_get_string(gkf,ZMAPSTANZA_COLUMN_CONFIG,*keys,NULL) ;

          if (!names || !*names)
            {
              if (!*names)    /* Can this even happen ? */
                g_free(names) ;

              continue ;
            }

          normalkey = zMapConfigNormaliseWhitespace(*keys,FALSE); /* changes in situ: get names first */
          column = g_quark_from_string(normalkey);
          column_id = zMapFeatureSetCreateID(normalkey);
          f_col = (ZMapFeatureColumn)g_hash_table_lookup(columns,GUINT_TO_POINTER(column_id));

          if (!f_col)
            {
              f_col = (ZMapFeatureColumn) g_new0(ZMapFeatureColumnStruct,1);

              f_col->column_id = g_quark_from_string(normalkey);
              f_col->unique_id = column_id;
              f_col->column_desc = normalkey;
              f_col->order = ++n;

              g_hash_table_insert(columns,GUINT_TO_POINTER(f_col->unique_id),f_col);
            }

#if MH17_USE_COLUMNS_HASH
          char *desc;
          /* add self ref to allow column lookup */
          GFFset = g_hash_table_lookup(ghash,GUINT_TO_POINTER(column_id));
          if(!GFFset)
            GFFset = g_new0(ZMapFeatureSetDescStruct,1);

          GFFset->column_id = column_id;        /* lower cased name */
          GFFset->column_ID = column;           /* display name */
          GFFset->feature_src_ID = column;      /* display name */

          /* add description if present */
          desc = normalkey;
          GFFset->feature_set_text = g_strdup(desc);
          g_hash_table_replace(ghash,GUINT_TO_POINTER(column_id),GFFset);
#endif
          sources = zMapConfigString2QuarkList(names,FALSE);

          g_free(names);
          names = NULL ;

          while(sources)
            {
              /* get featureset if present */
              GQuark key = zMapFeatureSetCreateID((char *)
                  g_quark_to_string(GPOINTER_TO_UINT(sources->data)));
              GFFset = (ZMapFeatureSetDesc)g_hash_table_lookup(ghash,GUINT_TO_POINTER(key));

              if (!GFFset)
                GFFset = g_new0(ZMapFeatureSetDescStruct,1);

              GFFset->column_id = column_id;        /* lower cased name */
              GFFset->column_ID = column;           /* display name */
              /*zMapLogWarning("get f2c: set col ID %s",g_quark_to_string(GFFset->column_ID)); */
              GFFset->feature_src_ID = GPOINTER_TO_UINT(sources->data);    /* display name */

              g_hash_table_replace(ghash,GUINT_TO_POINTER(key),GFFset);

              /* construct reverse mapping from column to featureset */
              if (!g_list_find(f_col->featuresets_unique_ids,GUINT_TO_POINTER(key)))
                {
                  f_col->featuresets_unique_ids = g_list_append(f_col->featuresets_unique_ids,GUINT_TO_POINTER(key));
                }

              sources = g_list_delete_link(sources,sources);
            }
        }

      if (freethis)
        g_strfreev(freethis);
    }


  return ghash ;
}


/* to handle composite featuresets we map real ones to a pretend one
 * [featuresets]
 * composite = source1 ; source2 ;  etc
 *
 * we also have to patch in the featureset to column mapping as config does not do this
 * which will make display and column style tables work
 * NOTE the composite featureset does not exist at all and is just used to name a ZMapWindowgraphDensityItem
 */
GHashTable *zMapConfigIniGetFeatureset2Featureset(ZMapConfigIniContext context,
  GHashTable *fset_src, GHashTable *fset2col)
{
  GHashTable *virtual_featuresets = NULL ;
  GKeyFile *gkf;
  gchar ** keys, **freethis ;
  GList *sources;
  gsize len;
  GQuark set_id;
  char *names;
  ZMapFeatureSetDesc virtual_f2c;
  ZMapFeatureSetDesc real_f2c;

  zMapReturnValIfFail(context, virtual_featuresets) ;

  virtual_featuresets = g_hash_table_new(NULL, NULL) ;

  if(zMapConfigIniHasStanza(context->config, ZMAPSTANZA_FEATURESETS_CONFIG, &gkf))
    {
      freethis = keys = g_key_file_get_keys(gkf,ZMAPSTANZA_FEATURESETS_CONFIG,&len,NULL);

      for(;len--;keys++)
        {
          names = g_key_file_get_string(gkf,ZMAPSTANZA_FEATURESETS_CONFIG,*keys,NULL);

          if(!names || !*names)
            {
              if (!*names)    /* Can this even happen ? */
                g_free(names) ;

              continue ;
            }

          /* this featureset will not actually exist, it's virtual */
          set_id = zMapFeatureSetCreateID(*keys);

          if (fset2col && !(virtual_f2c = (ZMapFeatureSetDesc)g_hash_table_lookup(fset2col, GUINT_TO_POINTER(set_id))))
            {
              /* should have been config'd to appear in a column */
              zMapLogWarning("cannot find virtual featureset %s",*keys);
              continue;
            }

          sources = zMapConfigString2QuarkList(names,FALSE);
          g_free(names);
          names = NULL ;

          g_hash_table_insert(virtual_featuresets,GUINT_TO_POINTER(set_id), sources);

          while(sources)
            {
              ZMapFeatureSource f_src;
              // get featureset if present
              GQuark key = zMapFeatureSetCreateID((char *)
                  g_quark_to_string(GPOINTER_TO_UINT(sources->data)));
              f_src = (ZMapFeatureSource)g_hash_table_lookup(fset_src,GUINT_TO_POINTER(key));

              if(f_src)
                {
                  f_src->maps_to = set_id;

                  /* now set up featureset to column mapping to allow the column to paint and styles to be found */
                  if (fset2col && !(real_f2c = (ZMapFeatureSetDesc)g_hash_table_lookup(fset2col, GUINT_TO_POINTER(key))))
                    {
                      real_f2c = g_new0(ZMapFeatureSetDescStruct,1);
                      g_hash_table_insert(fset2col,GUINT_TO_POINTER(key),real_f2c);
                    }

                  real_f2c->column_id = virtual_f2c->column_id;
                  real_f2c->column_ID = virtual_f2c->column_ID;
                  //  real_f2c->feature_set_text =
                  real_f2c->feature_src_ID = GPOINTER_TO_UINT(sources->data);
                }
              sources = sources->next;
            }
        }

      if(freethis)
g_strfreev(freethis);
    }

  return virtual_featuresets;
}


// get the complete list of columns to display, in order
// somewhere this gets mangled by strandedness
GHashTable *zMapConfigIniGetColumns(ZMapConfigIniContext context)
{
  GKeyFile *gkf;
  GList *columns = NULL,*col;
  gchar *colstr;
  ZMapFeatureColumn f_col;
  GHashTable *ghash = NULL;
  GHashTable *col_desc;
  char *desc;

  zMapReturnValIfFail(context, ghash) ;

  ghash = g_hash_table_new(NULL,NULL);

  // nb there is a small memory leak if we config description for non-existant columns
  col_desc   = zMapConfigIniGetQQHash(context,ZMAPSTANZA_COLUMN_DESCRIPTION_CONFIG,QQ_STRING);

  /* Add the columns from the config file */
  if(zMapConfigIniHasStanza(context->config,ZMAPSTANZA_APP_CONFIG,&gkf))
    {
      colstr = g_key_file_get_string(gkf, ZMAPSTANZA_APP_CONFIG, ZMAPSTANZA_APP_COLUMNS,NULL);

      if(colstr && *colstr)
        columns = zMapConfigString2QuarkList(colstr,FALSE);
    }

  if (!columns)
    {
      /* Use default list of columns */
      columns = zMapConfigString2QuarkList(ZMAP_DEFAULT_FEATURESETS, FALSE) ;
    }

  /* Add the hard-coded strand-separator column at the start of the list */
  col = g_list_prepend(columns, GUINT_TO_POINTER(g_quark_from_string(ZMAP_FIXED_STYLE_STRAND_SEPARATOR)));

  /* Loop through the list and create the column struct, and add it to the ghash table */
  for(; col;col = col->next)
    {
      f_col = g_new0(ZMapFeatureColumnStruct,1);
      f_col->column_id = GPOINTER_TO_UINT(col->data);

      desc = (char *) g_quark_to_string(f_col->column_id);
      f_col->unique_id = zMapFeatureSetCreateID(desc);

      f_col->column_desc = (char*)g_hash_table_lookup(col_desc, GUINT_TO_POINTER(f_col->column_id));
      if(!f_col->column_desc)
        f_col->column_desc = desc;

      f_col->order = zMapFeatureColumnOrderNext() ;

      g_hash_table_insert(ghash,GUINT_TO_POINTER(f_col->unique_id),f_col);
    }

  if(col_desc)
    g_hash_table_destroy(col_desc);

  return(ghash);
}




/*
 * read a named stanza and put it in a hash table
 * NOTE: this function operates differently from normal ConfigIni in that we do not know
 *  the names of the keys in the stanza and cannot create a struct to hold these and thier values
 * So instead we have to use GLib directly.
 * This is a simple generic table of quark->quark
 * used for [featureset_styles] [GFF_source] and [column_styles]
 */

// how: string for throwaway values, or styleId or quark
GHashTable *zMapConfigIniGetQQHash(ZMapConfigIniContext context, const char *stanza, int how)
{
  GHashTable *ghash = NULL;
  GKeyFile *gkf;
  gchar ** keys = NULL;
  gsize len;
  gchar *value,*strval;

  zMapReturnValIfFail(context, ghash) ;

  ghash = g_hash_table_new(NULL,NULL);

  if(zMapConfigIniHasStanza(context->config,stanza,&gkf))
    {

      keys = g_key_file_get_keys(gkf,stanza,&len,NULL);

      for(;len--;keys++)
        {
          value = g_key_file_get_string(gkf,stanza,*keys,NULL);
          if(value && *value)
            {
              gpointer gval;
              gpointer kval;

              // strips leading spaces by skipping
              strval = zMapConfigNormaliseWhitespace(value,FALSE);

              if(how == QQ_STRING)
                gval = g_strdup(strval);
              else if(how == QQ_QUARK)
                gval =  GUINT_TO_POINTER(g_quark_from_string(strval));
              else
                gval = GUINT_TO_POINTER(zMapStyleCreateID(strval));

              kval = GUINT_TO_POINTER(zMapFeatureSetCreateID(*keys));     // keys are fully normalised
              g_hash_table_insert(ghash,kval,gval);
              g_free(value);
            }
        }
    }

  return(ghash);
}


/*
 * read the [glyphs] stanza and put it in a hash table as text
 * NOTE: this function operates differently from normal ConfigIni in that we do not know
 *  the names of the keys in the stanza and cannot create a struct to hold these and thier values
 * So instead we have to use GLib directly.
 * the name strings need to be quarked first
 *
 * glyph shapes are simple things and not GObjects
 * they are stored in the styles objects and are accessable from there only
 * all this data gets freed after being read.
 * NOTE: when this data structre gets passed to a style then it's as a zMapStyleGlyphShapeGetType (a boxed data type)
 */


/* return a hash table of GArray of GdkColor indexed by the GQuark of the name */
/* (there are limits to honw many colours we can use and GArrays are tedious) */
GHashTable *zMapConfigIniGetHeatmaps(ZMapConfigIniContext context)
{
  GHashTable *ghash = NULL;
  GKeyFile *gkf;
  gchar ** keys = NULL;
  gsize len;
  GQuark name;
  char *colours, *p,*q;
  GArray *col_array;
  GdkColor col;

  zMapReturnValIfFail(context, ghash ) ;

  if(zMapConfigIniHasStanza(context->config,ZMAPSTANZA_HEATMAP_CONFIG,&gkf))
    {
      ghash = g_hash_table_new(NULL,NULL);

      keys = g_key_file_get_keys(gkf,ZMAPSTANZA_HEATMAP_CONFIG,&len,NULL);

      for(;len--;keys++)
        {
          name = g_quark_from_string(*keys);
          colours = g_key_file_get_string(gkf,ZMAPSTANZA_HEATMAP_CONFIG,*keys,NULL);
          if(!colours)
            continue;

          col_array = g_array_sized_new(FALSE,FALSE,sizeof(GdkColor),8);

          for(p = colours; *p; p = q)
            {
              for(q = p; *q && *q != ';'; q++)
                continue;
              if(*q)
                *q++ = 0;
              else
                *q = 0;

              gdk_color_parse(p,&col);
              g_array_append_val(col_array,col);
            }

          g_hash_table_insert(ghash,GUINT_TO_POINTER(name),col_array);

          g_free(colours);
        }
    }

  return(ghash);
}


gboolean zMapConfigLegacyStyles(char *config_file)
{
  static gboolean result = FALSE;
  ZMapConfigIniContext context;
  static int got = 0;

  /* this needs to be once only as it gets called when drawing glyphs */
  if (!got)
    {
      got = TRUE ;
      if ((context = zMapConfigIniContextProvide(config_file)))
        {
          zMapConfigIniContextGetBoolean(context, ZMAPSTANZA_APP_CONFIG, ZMAPSTANZA_APP_CONFIG,
                                         ZMAPSTANZA_APP_LEGACY_STYLES, &result);
          zMapConfigIniContextDestroy(context);
        }
    }

  return(result) ;
}






/*
 *                    Internal routines
 */



static GList *contextGetStyleList(ZMapConfigIniContext context, char *styles_list, GKeyFile *extra_styles_keyfile)
{
  GList *glist = NULL;

  if (styles_list)
    {
      // get the named stanzas
      glist = zMapConfigIniContextGetListedStanzas(context, create_config_style,styles_list,"style");
    }
  else
    {
      // get all the stanzas
      glist = contextGetNamedStanzas(context, create_config_style, "style", extra_styles_keyfile) ;
    }

  return glist ;
}


/* return list of all stanzas in context->extra_key_file */
/* used when we don't have a styles list */
static GList *contextGetNamedStanzas(ZMapConfigIniContext context,
     ZMapConfigIniUserDataCreateFunc object_create_func,
     const char *stanza_type, GKeyFile *extra_styles_keyfile)
{
  GList *styles = NULL ;
  FetchReferencedStanzasStruct data = {NULL} ;
  gchar **names ;
  gchar **np ;


  data.context = context ;

  data.stanza  = get_stanza_with_type(context, stanza_type) ;

  data.object_create_func = object_create_func ;

  names = zMapConfigIniContextGetAllStanzaNames(context);

  if (extra_styles_keyfile)
    {
      /* If there's a styles file then only read that. */

      for (np = names; *np; np++)
        {
          fetchStanzas(&data, extra_styles_keyfile, *np) ;
        }
    }
  else if (names)
    {
      /* Otherwise read all available config files. */

      for (np = names; *np; np++)
        {
          fetch_referenced_stanzas((gpointer) *np, &data) ;
        }
    }

  g_strfreev(names);

  styles = data.object_list_out ;

  return styles;
}



static GHashTable *configIniGetGlyph(ZMapConfigIniContext context, GKeyFile *extra_styles_keyfile)
{
  GHashTable *ghash = NULL;
  GKeyFile *gkf;
  gchar ** keys = NULL;
  gsize len;
  char *shape;
  ZMapStyleGlyphShape glyph_shape;
  GQuark q;

  if (((gkf = extra_styles_keyfile) && g_key_file_has_group(gkf, ZMAPSTANZA_GLYPH_CONFIG))
      || (zMapConfigIniHasStanza(context->config, ZMAPSTANZA_GLYPH_CONFIG, &gkf)))
    {
      ghash = g_hash_table_new(NULL,NULL);

      keys = g_key_file_get_keys(gkf,ZMAPSTANZA_GLYPH_CONFIG,&len,NULL);

      for(;len--;keys++)
        {
          q = g_quark_from_string(*keys);
          shape = g_key_file_get_string(gkf,ZMAPSTANZA_GLYPH_CONFIG,*keys,NULL);

          if(!shape)
            continue;
          glyph_shape = zMapStyleGetGlyphShape(shape,q);

          if(!glyph_shape)
            {
              zMapLogWarning("Glyph shape %s: syntax error in %s",*keys,shape);
            }
          else
            {
              g_hash_table_insert(ghash,GUINT_TO_POINTER(q),glyph_shape);
            }
          g_free(shape);
        }
    }

  return(ghash);
}


static void stylesFreeList(GList *config_styles_list)
{
  g_list_foreach(config_styles_list, free_style_list_item, NULL);
  g_list_free(config_styles_list);

  return ;
}



/* here we want to prefer exact matches of name and type */
/* then we'll only match types with a name == * already in the list */
static gint match_type(gconstpointer list_data, gconstpointer user_data)
{
  ZMapConfigIniContextStanzaEntry query = (ZMapConfigIniContextStanzaEntry)user_data;
  ZMapConfigIniContextStanzaEntry list_entry = (ZMapConfigIniContextStanzaEntry)list_data;
  gint result = -1;

  /* not an exact name match, do the types match? */
  if(g_ascii_strcasecmp( query->stanza_type, list_entry->stanza_type ) == 0)
    {
      /* make sure the stanza_name == * in the list the context
       * has. This is so stanzas with different names can have the
       * same basic type. e.g. the same list of keys/info/G_TYPE data
       * for keys... */
      if(g_ascii_strcasecmp(list_entry->stanza_name, "*") == 0)
        {
          query->keys = list_entry->keys;
          result = 0;           /* zero == found */
        }
      else
        result = 1;
    }
  else
    result = -1;

  return result;
}



static ZMapConfigIniContextStanzaEntry get_stanza_with_type(ZMapConfigIniContext context, const char *stanza_type)
{
  ZMapConfigIniContextStanzaEntryStruct user_request = {NULL};
  ZMapConfigIniContextStanzaEntry stanza = NULL;
  GList *entry_found;

  user_request.stanza_name = "*";
  user_request.stanza_type = stanza_type;

  if((entry_found = g_list_find_custom(context->groups, &user_request, match_type)))
    {
      stanza = (ZMapConfigIniContextStanzaEntry)(entry_found->data);
    }

  return stanza;
}




static void fill_stanza_key_value(gpointer list_data, gpointer user_data)
{
  FetchReferencedStanzas full_data = (FetchReferencedStanzas)user_data;
  ZMapConfigIniContextKeyEntry key = (ZMapConfigIniContextKeyEntry)list_data;
  GValue *value = NULL;

  if (zMapConfigIniGetValue(full_data->context->config,
                            full_data->current_stanza_name,
                            key->key,
                            &value,
                            key->type))
    {
      if (key->set_property)
        (key->set_property)(full_data->current_stanza_name, key->key, key->type, full_data->current_object, value);
      else
        zMapLogWarning("No set_property function for key '%s'", key->key);

      g_free(value);
    }

  return ;
}



/* A GFunc() called directly but also by g_list_foreach() for a list of stanza names. */
static void fetch_referenced_stanzas(gpointer list_data, gpointer user_data)
{
  FetchReferencedStanzas full_data = (FetchReferencedStanzas)user_data;
  char *stanza_name = (char *)list_data;
  gboolean found = FALSE ;

  full_data->current_stanza_name = stanza_name;

  if (full_data && 
      zMapConfigIniHasStanza(full_data->context->config, stanza_name,NULL) &&
      full_data->object_create_func &&
      full_data->stanza)
    {
      if ((full_data->current_object = (full_data->object_create_func)()))
        {
          found = TRUE ;

          /* get stanza keys */
          g_list_foreach(full_data->stanza->keys, fill_stanza_key_value, user_data);

          full_data->object_list_out = g_list_append(full_data->object_list_out, full_data->current_object);
        }
    }

  if (!found)
    {
      zMapLogWarning("Object Create Function for stanza '%s'"
                     " failed to return anything", stanza_name);
    }

  return ;
}



/* Duplicates above function...rationalise....!!!!
 * in this case we don't want to search in all files as zMapConfigIniHasStanza() does, but just the given one. */
static void fetchStanzas(FetchReferencedStanzas full_data, GKeyFile *key_file, char *stanza_name)
{
  full_data->current_stanza_name = stanza_name ;

  if (g_key_file_has_group(key_file, stanza_name) && (full_data->object_create_func))
    {
      if ((full_data->current_object = (full_data->object_create_func)()))
        {
          /* get stanza keys */
          g_list_foreach(full_data->stanza->keys, fill_stanza_key_value, full_data) ;

          full_data->object_list_out = g_list_append(full_data->object_list_out, full_data->current_object);
        }
      else
        zMapLogWarning("Object Create Function for stanza '%s'"
               " failed to return anything", stanza_name);
    }

  return ;
}





static GList *get_child_stanza_names_as_list(ZMapConfigIniContext context,
                                             const char *parent_name, const char *parent_key)
{
  GList *glist = NULL;
  GValue *value = NULL;

  if (parent_name && parent_key &&  zMapConfigIniGetValue(context->config,
  parent_name, parent_key,
  &value, G_TYPE_POINTER))
    {
      char **strings_list = NULL;

      if ((strings_list = (char**)g_value_get_pointer(value)))
        {
          char **ptr = strings_list;

          while (ptr && *ptr)
            {
              *ptr = g_strstrip(*ptr) ;
              glist = g_list_append(glist, *ptr) ;
              ptr++ ;
            }

          g_free(strings_list);
        }
    }

  return glist;
}

static void free_source_names(gpointer list_data, gpointer unused_user_data)
{
  g_free(list_data);

  return ;
}

static GList *get_names_as_list(char *styles)
{
  GList *glist = NULL;

  char **strings_list = NULL;

  if ((strings_list = g_strsplit(styles,";",0)))
    {
      char **ptr = strings_list;

      while (ptr && *ptr)
        {
          *ptr = g_strstrip(*ptr) ;
          glist = g_list_append(glist, *ptr);
          ptr++ ;
        }

      g_free(strings_list);
    }
  return glist;
}


static void set_is_default(gpointer key, gpointer value, gpointer data)
{
  ZMapFeatureTypeStyle style = (ZMapFeatureTypeStyle) value;

  zMapStyleSetIsDefault(style);

  return ;
}



static ZMapConfigIniContextKeyEntry get_app_group_data(const char **stanza_name, const char **stanza_type)
{
  static ZMapConfigIniContextKeyEntryStruct stanza_keys[] = {
    { ZMAPSTANZA_APP_MAINWINDOW,         G_TYPE_BOOLEAN, NULL, FALSE },
    { ZMAPSTANZA_APP_ABBREV_TITLE,       G_TYPE_BOOLEAN, NULL, FALSE },

    { ZMAPSTANZA_APP_DATASET ,           G_TYPE_STRING,  NULL, FALSE },
    { ZMAPSTANZA_APP_SEQUENCE,           G_TYPE_STRING,  NULL, FALSE },
    /* csname and csver are provided by otterlace with start and end coordinates
     * but are 'always' chromosome and Otter. see zmapApp.c/getConfiguration()
     */
    { ZMAPSTANZA_APP_CSNAME,             G_TYPE_STRING,  NULL, FALSE },
    { ZMAPSTANZA_APP_CSVER,              G_TYPE_STRING,  NULL, FALSE },
    { ZMAPSTANZA_APP_CHR,                G_TYPE_STRING,  NULL, FALSE },
    { ZMAPSTANZA_APP_START,              G_TYPE_INT,     NULL, FALSE },
    { ZMAPSTANZA_APP_END,                G_TYPE_INT,     NULL, FALSE },
    { ZMAPSTANZA_APP_SLEEP,              G_TYPE_INT,     NULL, FALSE },
    { ZMAPSTANZA_APP_EXIT_TIMEOUT,       G_TYPE_INT,     NULL, FALSE },
    { ZMAPSTANZA_APP_HELP_URL,           G_TYPE_STRING,  NULL, FALSE },
    { ZMAPSTANZA_APP_SESSION_COLOUR,           G_TYPE_STRING,  NULL, FALSE },
    { ZMAPSTANZA_APP_LOCALE,             G_TYPE_STRING,  NULL, FALSE },
    { ZMAPSTANZA_APP_COOKIE_JAR,         G_TYPE_STRING,  NULL, FALSE },
    { ZMAPSTANZA_APP_PFETCH_MODE,        G_TYPE_STRING,  NULL, FALSE },
    { ZMAPSTANZA_APP_PFETCH_LOCATION,    G_TYPE_STRING, NULL, FALSE },
    //    { ZMAPSTANZA_APP_SCRIPTS,      G_TYPE_STRING, NULL, FALSE },
    { ZMAPSTANZA_APP_DATA,               G_TYPE_STRING,  NULL, FALSE },
    { ZMAPSTANZA_APP_STYLESFILE,         G_TYPE_STRING,  NULL, FALSE },
    { ZMAPSTANZA_APP_LEGACY_STYLES,      G_TYPE_BOOLEAN, NULL, FALSE },
    { ZMAPSTANZA_APP_STYLE_FROM_METHOD,  G_TYPE_BOOLEAN, NULL, FALSE },
    { ZMAPSTANZA_APP_XREMOTE_DEBUG,      G_TYPE_BOOLEAN, NULL, FALSE },
    { ZMAPSTANZA_APP_REPORT_THREAD,      G_TYPE_BOOLEAN, NULL, FALSE },
    { ZMAPSTANZA_APP_NAVIGATOR_SETS,     G_TYPE_STRING,  NULL, FALSE },
    { ZMAPSTANZA_APP_SEQ_DATA,           G_TYPE_STRING,  NULL, FALSE },
    {NULL}
  };
  static const char *name = ZMAPSTANZA_APP_CONFIG;
  static const char *type = ZMAPSTANZA_APP_CONFIG;

  if(stanza_name)
    *stanza_name = name;
  if(stanza_type)
    *stanza_type = type;

  return stanza_keys;
}


static ZMapConfigIniContextKeyEntry get_peer_group_data(const char **stanza_name, const char **stanza_type)
{
  static ZMapConfigIniContextKeyEntryStruct stanza_keys[] = {

#ifdef ED_G_NEVER_INCLUDE_THIS_CODE
    { ZMAPSTANZA_PEER_NAME,    G_TYPE_STRING,  NULL, FALSE },
    { ZMAPSTANZA_PEER_CLIPBOARD,    G_TYPE_STRING,  NULL, FALSE },
#endif /* ED_G_NEVER_INCLUDE_THIS_CODE */
    { ZMAPSTANZA_PEER_SOCKET,    G_TYPE_STRING,  NULL, FALSE },


#ifdef ED_G_NEVER_INCLUDE_THIS_CODE
    { ZMAPSTANZA_PEER_RETRIES, G_TYPE_INT,     NULL, FALSE },
    { ZMAPSTANZA_PEER_TIMEOUT, G_TYPE_INT,     NULL, FALSE },
#endif /* ED_G_NEVER_INCLUDE_THIS_CODE */
    { ZMAPSTANZA_PEER_TIMEOUT_LIST, G_TYPE_STRING,     NULL, FALSE },


    {NULL}
  };
  static const char *name = ZMAPSTANZA_PEER_CONFIG ;
  static const char *type = ZMAPSTANZA_PEER_CONFIG ;

  if(stanza_name)
    *stanza_name = name;
  if(stanza_type)
    *stanza_type = type;

  return stanza_keys ;
}

static ZMapConfigIniContextKeyEntry get_logging_group_data(const char **stanza_name, const char **stanza_type)
{
  static ZMapConfigIniContextKeyEntryStruct stanza_keys[] = {
    { ZMAPSTANZA_LOG_LOGGING,      G_TYPE_BOOLEAN, NULL, FALSE },
    { ZMAPSTANZA_LOG_FILE,         G_TYPE_BOOLEAN, NULL, FALSE },
    { ZMAPSTANZA_LOG_SHOW_PROCESS, G_TYPE_BOOLEAN, NULL, FALSE },
    { ZMAPSTANZA_LOG_SHOW_CODE,    G_TYPE_BOOLEAN, NULL, FALSE },
    { ZMAPSTANZA_LOG_SHOW_TIME,    G_TYPE_BOOLEAN, NULL, FALSE },
    { ZMAPSTANZA_LOG_DIRECTORY,    G_TYPE_STRING,  NULL, FALSE },
    { ZMAPSTANZA_LOG_FILENAME,     G_TYPE_STRING,  NULL, FALSE },
    { ZMAPSTANZA_LOG_CATCH_GLIB,   G_TYPE_BOOLEAN, NULL, FALSE },
    { ZMAPSTANZA_LOG_ECHO_GLIB,    G_TYPE_BOOLEAN, NULL, FALSE },
    {NULL}
  };

  static const char *name = ZMAPSTANZA_LOG_CONFIG;
  static const char *type = ZMAPSTANZA_LOG_CONFIG;

  if(stanza_name)
    *stanza_name = name;
  if(stanza_type)
    *stanza_type = type;

  return stanza_keys;
}

static ZMapConfigIniContextKeyEntry get_debug_group_data(const char **stanza_name, const char **stanza_type)
{
  static ZMapConfigIniContextKeyEntryStruct stanza_keys[] = {
    { ZMAPSTANZA_DEBUG_APP_THREADS, G_TYPE_BOOLEAN, NULL, FALSE },
    { ZMAPSTANZA_DEBUG_APP_FEATURE2STYLE, G_TYPE_BOOLEAN, NULL, FALSE },
    { ZMAPSTANZA_DEBUG_APP_STYLES, G_TYPE_BOOLEAN, NULL, FALSE },
    { ZMAPSTANZA_DEBUG_APP_TIMING, G_TYPE_BOOLEAN, NULL, FALSE },
    { ZMAPSTANZA_DEBUG_APP_DEVELOP, G_TYPE_BOOLEAN, NULL, FALSE },
    { NULL }
  };
  static const char *name = ZMAPSTANZA_DEBUG_CONFIG;
  static const char *type = ZMAPSTANZA_DEBUG_CONFIG;

  if(stanza_name)
    *stanza_name = name;
  if(stanza_type)
    *stanza_type = type;

  return stanza_keys;
}



static gpointer create_config_style()
{
  gpointer config_struct = NULL ;

  ZMapKeyValueStruct style_conf[] =
    {
      { ZMAPSTYLE_PROPERTY_NAME, FALSE, ZMAPCONF_STR, {FALSE}, ZMAPCONV_NONE, {NULL} },
      { ZMAPSTYLE_PROPERTY_PARENT_STYLE, FALSE, ZMAPCONF_STR, {FALSE},
                ZMAPCONV_STR2ENUM, {(ZMapConfStr2EnumFunc)zMapStyleCreateID} },
      { ZMAPSTYLE_PROPERTY_DESCRIPTION, FALSE, ZMAPCONF_STR, {FALSE}, ZMAPCONV_NONE, {NULL} },
      { ZMAPSTYLE_PROPERTY_MODE, FALSE, ZMAPCONF_STR, {FALSE},
                ZMAPCONV_STR2ENUM, {(ZMapConfStr2EnumFunc)zMapStyleStr2Mode} },

      { ZMAPSTYLE_PROPERTY_COLOURS, FALSE, ZMAPCONF_STR, {FALSE}, ZMAPCONV_STR2COLOUR, {NULL} },
      { ZMAPSTYLE_PROPERTY_FRAME0_COLOURS, FALSE, ZMAPCONF_STR, {FALSE}, ZMAPCONV_STR2COLOUR, {NULL} },
      { ZMAPSTYLE_PROPERTY_FRAME1_COLOURS, FALSE, ZMAPCONF_STR, {FALSE}, ZMAPCONV_STR2COLOUR, {NULL} },
      { ZMAPSTYLE_PROPERTY_FRAME2_COLOURS, FALSE, ZMAPCONF_STR, {FALSE}, ZMAPCONV_STR2COLOUR, {NULL} },
      { ZMAPSTYLE_PROPERTY_REV_COLOURS, FALSE, ZMAPCONF_STR, {FALSE}, ZMAPCONV_STR2COLOUR, {NULL} },

      { ZMAPSTYLE_PROPERTY_DISPLAY_MODE, FALSE,  ZMAPCONF_STR, {FALSE},
                ZMAPCONV_STR2ENUM, {(ZMapConfStr2EnumFunc)zMapStyleStr2ColDisplayState} },
      { ZMAPSTYLE_PROPERTY_BUMP_MODE, FALSE,  ZMAPCONF_STR, {FALSE},
                ZMAPCONV_STR2ENUM, {(ZMapConfStr2EnumFunc)zMapStyleStr2BumpMode} },
      { ZMAPSTYLE_PROPERTY_DEFAULT_BUMP_MODE, FALSE,  ZMAPCONF_STR, {FALSE},
                ZMAPCONV_STR2ENUM, {(ZMapConfStr2EnumFunc)zMapStyleStr2BumpMode} },
      { ZMAPSTYLE_PROPERTY_BUMP_SPACING, FALSE,  ZMAPCONF_DOUBLE, {FALSE}, ZMAPCONV_NONE, {NULL} },
      { ZMAPSTYLE_PROPERTY_BUMP_STYLE, FALSE,  ZMAPCONF_STR, {FALSE}, ZMAPCONV_NONE, {NULL} },

      { ZMAPSTYLE_PROPERTY_MIN_MAG, FALSE,  ZMAPCONF_DOUBLE, {FALSE}, ZMAPCONV_NONE, {NULL} },
      { ZMAPSTYLE_PROPERTY_MAX_MAG, FALSE,  ZMAPCONF_DOUBLE, {FALSE}, ZMAPCONV_NONE, {NULL} },
      { ZMAPSTYLE_PROPERTY_WIDTH, FALSE,  ZMAPCONF_DOUBLE, {FALSE}, ZMAPCONV_NONE, {NULL} },

      { ZMAPSTYLE_PROPERTY_SCORE_MODE, FALSE,  ZMAPCONF_STR, {FALSE},
                ZMAPCONV_STR2ENUM, {(ZMapConfStr2EnumFunc)zMapStyleStr2ScoreMode} },
      { ZMAPSTYLE_PROPERTY_MIN_SCORE, FALSE,  ZMAPCONF_DOUBLE, {FALSE}, ZMAPCONV_NONE, {NULL} },
      { ZMAPSTYLE_PROPERTY_MAX_SCORE, FALSE,  ZMAPCONF_DOUBLE, {FALSE}, ZMAPCONV_NONE, {NULL} },
      { ZMAPSTYLE_PROPERTY_SCORE_SCALE,  FALSE, ZMAPCONF_STR, {FALSE},
                ZMAPCONV_STR2ENUM, {(ZMapConfStr2EnumFunc)zMapStyleStr2Scale} },

      { ZMAPSTYLE_PROPERTY_SUMMARISE, FALSE, ZMAPCONF_DOUBLE, {FALSE}, ZMAPCONV_NONE, {NULL} },
      { ZMAPSTYLE_PROPERTY_COLLAPSE, FALSE, ZMAPCONF_BOOLEAN, {FALSE}, ZMAPCONV_NONE, {NULL} },

      { ZMAPSTYLE_PROPERTY_GFF_SOURCE, FALSE,  ZMAPCONF_STR, {FALSE}, ZMAPCONV_NONE, {NULL} },
      { ZMAPSTYLE_PROPERTY_GFF_FEATURE, FALSE,  ZMAPCONF_STR, {FALSE}, ZMAPCONV_NONE, {NULL} },

      { ZMAPSTYLE_PROPERTY_DISPLAYABLE,   FALSE, ZMAPCONF_BOOLEAN, {FALSE}, ZMAPCONV_NONE, {NULL} },
      { ZMAPSTYLE_PROPERTY_SHOW_WHEN_EMPTY,   FALSE, ZMAPCONF_BOOLEAN, {FALSE}, ZMAPCONV_NONE, {NULL} },
      { ZMAPSTYLE_PROPERTY_SHOW_TEXT,   FALSE, ZMAPCONF_BOOLEAN, {FALSE}, ZMAPCONV_NONE, {NULL} },
      { ZMAPSTYLE_PROPERTY_SUB_FEATURES, FALSE, ZMAPCONF_STR, {FALSE}, ZMAPCONV_NONE, {NULL} },

      { ZMAPSTYLE_PROPERTY_STRAND_SPECIFIC,   FALSE, ZMAPCONF_BOOLEAN, {FALSE}, ZMAPCONV_NONE, {NULL} },
      { ZMAPSTYLE_PROPERTY_SHOW_REVERSE_STRAND,   FALSE, ZMAPCONF_BOOLEAN, {FALSE}, ZMAPCONV_NONE, {NULL} },
      { ZMAPSTYLE_PROPERTY_HIDE_FORWARD_STRAND,   FALSE, ZMAPCONF_BOOLEAN, {FALSE}, ZMAPCONV_NONE, {NULL} },
      { ZMAPSTYLE_PROPERTY_FRAME_MODE,   FALSE, ZMAPCONF_STR, {FALSE}, ZMAPCONV_STR2ENUM,
        {(ZMapConfStr2EnumFunc)zMapStyleStr23FrameMode} },

      { ZMAPSTYLE_PROPERTY_SHOW_ONLY_IN_SEPARATOR,   FALSE, ZMAPCONF_BOOLEAN, {FALSE}, ZMAPCONV_NONE, {NULL} },

      { ZMAPSTYLE_PROPERTY_DIRECTIONAL_ENDS,   FALSE, ZMAPCONF_BOOLEAN, {FALSE}, ZMAPCONV_NONE, {NULL} },

      { ZMAPSTYLE_PROPERTY_COL_FILTER, FALSE, ZMAPCONF_BOOLEAN, {FALSE}, ZMAPCONV_NONE, {NULL} },
      { ZMAPSTYLE_PROPERTY_COL_FILTER_TOLERANCE, FALSE, ZMAPCONF_INT, {FALSE}, ZMAPCONV_NONE, {NULL} },

      { ZMAPSTYLE_PROPERTY_FOO,   FALSE, ZMAPCONF_BOOLEAN, {FALSE}, ZMAPCONV_NONE, {NULL} },
      { ZMAPSTYLE_PROPERTY_FILTER,FALSE, ZMAPCONF_BOOLEAN, {FALSE}, ZMAPCONV_NONE, {NULL} },

      { ZMAPSTYLE_PROPERTY_OFFSET,FALSE, ZMAPCONF_DOUBLE, {FALSE}, ZMAPCONV_NONE, {NULL} },


      { ZMAPSTYLE_PROPERTY_GLYPH_NAME, FALSE, ZMAPCONF_STR, {FALSE},
                ZMAPCONV_STR2ENUM, {(ZMapConfStr2EnumFunc)g_quark_from_string} },
      { ZMAPSTYLE_PROPERTY_GLYPH_SHAPE,   FALSE, ZMAPCONF_STR, {FALSE}, ZMAPCONV_NONE, {NULL} },
      { ZMAPSTYLE_PROPERTY_GLYPH_NAME_5, FALSE, ZMAPCONF_STR, {FALSE},
                ZMAPCONV_STR2ENUM, {(ZMapConfStr2EnumFunc)g_quark_from_string} },
      { ZMAPSTYLE_PROPERTY_GLYPH_SHAPE_5,   FALSE, ZMAPCONF_STR, {FALSE}, ZMAPCONV_NONE, {NULL} },
      { ZMAPSTYLE_PROPERTY_GLYPH_NAME_5_REV, FALSE, ZMAPCONF_STR, {FALSE},
                ZMAPCONV_STR2ENUM, {(ZMapConfStr2EnumFunc)g_quark_from_string} },
      { ZMAPSTYLE_PROPERTY_GLYPH_SHAPE_5_REV,   FALSE, ZMAPCONF_STR, {FALSE}, ZMAPCONV_NONE, {NULL} },
      { ZMAPSTYLE_PROPERTY_GLYPH_NAME_3, FALSE, ZMAPCONF_STR, {FALSE},
                ZMAPCONV_STR2ENUM, {(ZMapConfStr2EnumFunc)g_quark_from_string} },
      { ZMAPSTYLE_PROPERTY_GLYPH_SHAPE_3,   FALSE, ZMAPCONF_STR, {FALSE}, ZMAPCONV_NONE, {NULL} },
      { ZMAPSTYLE_PROPERTY_GLYPH_NAME_3_REV, FALSE, ZMAPCONF_STR, {FALSE},
                ZMAPCONV_STR2ENUM, {(ZMapConfStr2EnumFunc)g_quark_from_string} },
      { ZMAPSTYLE_PROPERTY_GLYPH_SHAPE_3_REV,   FALSE, ZMAPCONF_STR, {FALSE}, ZMAPCONV_NONE, {NULL} },
      { ZMAPSTYLE_PROPERTY_GLYPH_ALT_COLOURS,   FALSE, ZMAPCONF_STR, {FALSE}, ZMAPCONV_STR2COLOUR, {NULL} },
      { ZMAPSTYLE_PROPERTY_GLYPH_THRESHOLD,   FALSE, ZMAPCONF_INT, {FALSE}, ZMAPCONV_NONE, {NULL} },
      { ZMAPSTYLE_PROPERTY_GLYPH_STRAND,   FALSE, ZMAPCONF_STR, {FALSE},
                ZMAPCONV_STR2ENUM, {(ZMapConfStr2EnumFunc)zMapStyleStr2GlyphStrand} },
      { ZMAPSTYLE_PROPERTY_GLYPH_ALIGN,   FALSE, ZMAPCONF_STR, {FALSE},
                ZMAPCONV_STR2ENUM, {(ZMapConfStr2EnumFunc)zMapStyleStr2GlyphAlign} },

      { ZMAPSTYLE_PROPERTY_GRAPH_MODE,   FALSE, ZMAPCONF_STR, {FALSE},
                ZMAPCONV_STR2ENUM, {(ZMapConfStr2EnumFunc)zMapStyleStr2GraphMode} },
      { ZMAPSTYLE_PROPERTY_GRAPH_BASELINE,   FALSE, ZMAPCONF_DOUBLE, {FALSE}, ZMAPCONV_NONE, {NULL} },
      { ZMAPSTYLE_PROPERTY_GRAPH_SCALE,  FALSE, ZMAPCONF_STR, {FALSE},
                ZMAPCONV_STR2ENUM, {(ZMapConfStr2EnumFunc)zMapStyleStr2Scale} },
      { ZMAPSTYLE_PROPERTY_GRAPH_DENSITY,   FALSE, ZMAPCONF_BOOLEAN, {FALSE}, ZMAPCONV_NONE, {NULL} },
      { ZMAPSTYLE_PROPERTY_GRAPH_DENSITY_FIXED,   FALSE, ZMAPCONF_BOOLEAN, {FALSE}, ZMAPCONV_NONE, {NULL} },
      { ZMAPSTYLE_PROPERTY_GRAPH_DENSITY_MIN_BIN,   FALSE, ZMAPCONF_INT, {FALSE}, ZMAPCONV_NONE, {NULL} },
      { ZMAPSTYLE_PROPERTY_GRAPH_DENSITY_STAGGER,   FALSE, ZMAPCONF_INT, {FALSE}, ZMAPCONV_NONE, {NULL} },
      { ZMAPSTYLE_PROPERTY_GRAPH_FILL,   FALSE, ZMAPCONF_BOOLEAN, {FALSE}, ZMAPCONV_NONE, {NULL} },
      { ZMAPSTYLE_PROPERTY_GRAPH_COLOURS,   FALSE, ZMAPCONF_STR, {FALSE}, ZMAPCONV_STR2COLOUR, {NULL} },

      { ZMAPSTYLE_PROPERTY_ALIGNMENT_PARSE_GAPS,   FALSE, ZMAPCONF_BOOLEAN, {FALSE}, ZMAPCONV_NONE, {NULL} },
      { ZMAPSTYLE_PROPERTY_ALIGNMENT_SHOW_GAPS,   FALSE, ZMAPCONF_BOOLEAN, {FALSE}, ZMAPCONV_NONE, {NULL} },
      { ZMAPSTYLE_PROPERTY_ALIGNMENT_ALWAYS_GAPPED,   FALSE, ZMAPCONF_BOOLEAN, {FALSE}, ZMAPCONV_NONE, {NULL} },
      { ZMAPSTYLE_PROPERTY_ALIGNMENT_UNIQUE,   FALSE, ZMAPCONF_BOOLEAN, {FALSE}, ZMAPCONV_NONE, {NULL} },
      { ZMAPSTYLE_PROPERTY_ALIGNMENT_PFETCHABLE,   FALSE, ZMAPCONF_BOOLEAN, {FALSE}, ZMAPCONV_NONE, {NULL} },
      { ZMAPSTYLE_PROPERTY_ALIGNMENT_BLIXEM,   FALSE, ZMAPCONF_STR, {FALSE},
                ZMAPCONV_STR2ENUM, {(ZMapConfStr2EnumFunc) zMapStyleStr2BlixemType } },
      { ZMAPSTYLE_PROPERTY_ALIGNMENT_JOIN_ALIGN,   FALSE, ZMAPCONF_INT, {FALSE}, ZMAPCONV_NONE, {NULL} },
      { ZMAPSTYLE_PROPERTY_ALIGNMENT_ALLOW_MISALIGN,   FALSE, ZMAPCONF_BOOLEAN, {FALSE}, ZMAPCONV_NONE, {NULL} },
      { ZMAPSTYLE_PROPERTY_ALIGNMENT_PERFECT_COLOURS,   FALSE, ZMAPCONF_STR, {FALSE}, ZMAPCONV_STR2COLOUR, {NULL} },
      { ZMAPSTYLE_PROPERTY_ALIGNMENT_COLINEAR_COLOURS,   FALSE, ZMAPCONF_STR, {FALSE}, ZMAPCONV_STR2COLOUR, {NULL} },
      { ZMAPSTYLE_PROPERTY_ALIGNMENT_NONCOLINEAR_COLOURS,   FALSE, ZMAPCONF_STR, {FALSE}, ZMAPCONV_STR2COLOUR, {NULL} },
      { ZMAPSTYLE_PROPERTY_ALIGNMENT_UNMARKED_COLINEAR, FALSE,  ZMAPCONF_STR, {FALSE},
        ZMAPCONV_STR2ENUM, {(ZMapConfStr2EnumFunc)zMapStyleStr2ColDisplayState} },
      { ZMAPSTYLE_PROPERTY_ALIGNMENT_GAP_COLOURS,   FALSE, ZMAPCONF_STR, {FALSE}, ZMAPCONV_STR2COLOUR, {NULL} },
      { ZMAPSTYLE_PROPERTY_ALIGNMENT_COMMON_COLOURS,   FALSE, ZMAPCONF_STR, {FALSE}, ZMAPCONV_STR2COLOUR, {NULL} },
      { ZMAPSTYLE_PROPERTY_ALIGNMENT_MIXED_COLOURS,   FALSE, ZMAPCONF_STR, {FALSE}, ZMAPCONV_STR2COLOUR, {NULL} },
      { ZMAPSTYLE_PROPERTY_ALIGNMENT_MASK_SETS, FALSE, ZMAPCONF_STR, {FALSE}, ZMAPCONV_NONE, {NULL} },
      { ZMAPSTYLE_PROPERTY_ALIGNMENT_SQUASH, FALSE, ZMAPCONF_BOOLEAN, {FALSE}, ZMAPCONV_NONE, {NULL} },
      { ZMAPSTYLE_PROPERTY_ALIGNMENT_JOIN_OVERLAP, FALSE, ZMAPCONF_INT, {FALSE}, ZMAPCONV_NONE, {NULL} },
      { ZMAPSTYLE_PROPERTY_ALIGNMENT_JOIN_THRESHOLD, FALSE, ZMAPCONF_INT, {FALSE}, ZMAPCONV_NONE, {NULL} },
      { ZMAPSTYLE_PROPERTY_ALIGNMENT_JOIN_MAX, FALSE, ZMAPCONF_INT, {FALSE}, ZMAPCONV_NONE, {NULL} },

      { ZMAPSTYLE_PROPERTY_TRANSCRIPT_TRUNC_LEN,   FALSE, ZMAPCONF_DOUBLE, {FALSE}, ZMAPCONV_NONE, {NULL} },

      { ZMAPSTYLE_PROPERTY_SEQUENCE_NON_CODING_COLOURS,   FALSE, ZMAPCONF_STR, {FALSE}, ZMAPCONV_STR2COLOUR, {NULL} },
      { ZMAPSTYLE_PROPERTY_SEQUENCE_CODING_COLOURS,   FALSE, ZMAPCONF_STR, {FALSE}, ZMAPCONV_STR2COLOUR, {NULL} },
      { ZMAPSTYLE_PROPERTY_SEQUENCE_SPLIT_CODON_5_COLOURS, FALSE, ZMAPCONF_STR, {FALSE}, ZMAPCONV_STR2COLOUR, {NULL} },
      { ZMAPSTYLE_PROPERTY_SEQUENCE_SPLIT_CODON_3_COLOURS, FALSE, ZMAPCONF_STR, {FALSE}, ZMAPCONV_STR2COLOUR, {NULL} },
      { ZMAPSTYLE_PROPERTY_SEQUENCE_IN_FRAME_CODING_COLOURS, FALSE, ZMAPCONF_STR, {FALSE}, ZMAPCONV_STR2COLOUR, {NULL} },
      { ZMAPSTYLE_PROPERTY_SEQUENCE_START_CODON_COLOURS,   FALSE, ZMAPCONF_STR, {FALSE}, ZMAPCONV_STR2COLOUR, {NULL} },
      { ZMAPSTYLE_PROPERTY_SEQUENCE_STOP_CODON_COLOURS,   FALSE, ZMAPCONF_STR, {FALSE}, ZMAPCONV_STR2COLOUR, {NULL} },

      { ZMAPSTYLE_PROPERTY_TRANSCRIPT_CDS_COLOURS,  FALSE, ZMAPCONF_STR, {FALSE}, ZMAPCONV_STR2COLOUR, {NULL} },

      {NULL}
    } ;



  /* Needs to return a block copy of this.... */
  config_struct = g_memdup(style_conf, sizeof(style_conf)) ;


  return config_struct ;
}


static void free_style_list_item(gpointer list_data, gpointer unused_data)
{
  ZMapKeyValue style_conf = (ZMapKeyValue)list_data ;

  while (style_conf->name != NULL)
    {
      switch (style_conf->type)
{
case ZMAPCONF_STR:
  if (style_conf->has_value)
    g_free(style_conf->data.str) ;
  break ;
  /*case ZMAPCONF_STR_ARRAY:
    if (style_conf->has_value)
    g_strfreev(style_conf->data.str_array) ;
    break ;
  */
default:
  break ;
}

      style_conf++ ;
    }

  g_free(list_data) ;

  return ;
}


/* This might seem a little long winded, but then so is all the gobject gubbins... */
static ZMapConfigIniContextKeyEntry get_style_group_data(const char **stanza_name, const char **stanza_type)
{
  static const char *name = "*";
  static const char *type = ZMAPSTANZA_STYLE_CONFIG;
  static ZMapConfigIniContextKeyEntryStruct stanza_keys[] = {
    { ZMAPSTYLE_PROPERTY_NAME, G_TYPE_STRING, style_set_property, FALSE },
    { ZMAPSTYLE_PROPERTY_DESCRIPTION, G_TYPE_STRING, style_set_property, FALSE },
    { ZMAPSTYLE_PROPERTY_PARENT_STYLE, G_TYPE_STRING, style_set_property, FALSE },
    { ZMAPSTYLE_PROPERTY_MODE, G_TYPE_STRING, style_set_property, FALSE },
    { ZMAPSTYLE_PROPERTY_COLOURS, G_TYPE_STRING, style_set_property, FALSE },
    { ZMAPSTYLE_PROPERTY_FRAME0_COLOURS, G_TYPE_STRING, style_set_property, FALSE },
    { ZMAPSTYLE_PROPERTY_FRAME1_COLOURS, G_TYPE_STRING, style_set_property, FALSE },
    { ZMAPSTYLE_PROPERTY_FRAME2_COLOURS, G_TYPE_STRING, style_set_property, FALSE },
    { ZMAPSTYLE_PROPERTY_REV_COLOURS, G_TYPE_STRING, style_set_property, FALSE },

    { ZMAPSTYLE_PROPERTY_DISPLAY_MODE, G_TYPE_STRING, style_set_property, FALSE },

    { ZMAPSTYLE_PROPERTY_BUMP_MODE, G_TYPE_STRING,  style_set_property, FALSE },
    { ZMAPSTYLE_PROPERTY_DEFAULT_BUMP_MODE, G_TYPE_STRING,  style_set_property, FALSE },
    { ZMAPSTYLE_PROPERTY_BUMP_SPACING, G_TYPE_DOUBLE,  style_set_property, FALSE },
    { ZMAPSTYLE_PROPERTY_BUMP_STYLE, G_TYPE_STRING,  style_set_property, FALSE },

    { ZMAPSTYLE_PROPERTY_MIN_MAG, G_TYPE_DOUBLE,  style_set_property, FALSE },
    { ZMAPSTYLE_PROPERTY_MAX_MAG, G_TYPE_DOUBLE,  style_set_property, FALSE },
    { ZMAPSTYLE_PROPERTY_WIDTH, G_TYPE_DOUBLE,  style_set_property, FALSE },

    { ZMAPSTYLE_PROPERTY_SCORE_MODE,  G_TYPE_STRING,  style_set_property, FALSE },
    { ZMAPSTYLE_PROPERTY_MIN_SCORE,   G_TYPE_DOUBLE,  style_set_property, FALSE },
    { ZMAPSTYLE_PROPERTY_MAX_SCORE,   G_TYPE_DOUBLE,  style_set_property, FALSE },
    { ZMAPSTYLE_PROPERTY_SCORE_SCALE, G_TYPE_STRING,  style_set_property, FALSE },

    { ZMAPSTYLE_PROPERTY_SUMMARISE,   G_TYPE_DOUBLE, style_set_property, FALSE },
    { ZMAPSTYLE_PROPERTY_COLLAPSE,   G_TYPE_BOOLEAN, style_set_property, FALSE },

    { ZMAPSTYLE_PROPERTY_GFF_SOURCE, G_TYPE_STRING,  style_set_property, FALSE },
    { ZMAPSTYLE_PROPERTY_GFF_FEATURE, G_TYPE_STRING,  style_set_property, FALSE },

    { ZMAPSTYLE_PROPERTY_DISPLAYABLE,   G_TYPE_BOOLEAN, style_set_property, FALSE },
    { ZMAPSTYLE_PROPERTY_SHOW_WHEN_EMPTY,   G_TYPE_BOOLEAN, style_set_property, FALSE },
    { ZMAPSTYLE_PROPERTY_SHOW_TEXT,   G_TYPE_BOOLEAN, style_set_property, FALSE },
    { ZMAPSTYLE_PROPERTY_SUB_FEATURES, G_TYPE_STRING, style_set_property, FALSE },

    { ZMAPSTYLE_PROPERTY_STRAND_SPECIFIC ,   G_TYPE_BOOLEAN, style_set_property, FALSE },
    { ZMAPSTYLE_PROPERTY_SHOW_REVERSE_STRAND,   G_TYPE_BOOLEAN, style_set_property, FALSE },
    { ZMAPSTYLE_PROPERTY_HIDE_FORWARD_STRAND,   G_TYPE_BOOLEAN, style_set_property, FALSE },
    { ZMAPSTYLE_PROPERTY_FRAME_MODE,   G_TYPE_STRING, style_set_property, FALSE },

    { ZMAPSTYLE_PROPERTY_SHOW_ONLY_IN_SEPARATOR,   G_TYPE_BOOLEAN, style_set_property, FALSE },
    { ZMAPSTYLE_PROPERTY_DIRECTIONAL_ENDS,   G_TYPE_BOOLEAN, style_set_property, FALSE },

    { ZMAPSTYLE_PROPERTY_COL_FILTER,   G_TYPE_BOOLEAN, style_set_property, FALSE },
    { ZMAPSTYLE_PROPERTY_COL_FILTER_TOLERANCE,   G_TYPE_INT, style_set_property, FALSE },

    { ZMAPSTYLE_PROPERTY_FOO,   G_TYPE_BOOLEAN, style_set_property, FALSE },
    { ZMAPSTYLE_PROPERTY_FILTER,G_TYPE_BOOLEAN, style_set_property, FALSE },

    { ZMAPSTYLE_PROPERTY_OFFSET,G_TYPE_DOUBLE, style_set_property, FALSE },


    // these three names relate to 3 more real parameters
    // the names specify a shape string to be extracted from [glyphs]
    { ZMAPSTYLE_PROPERTY_GLYPH_NAME,   G_TYPE_STRING, style_set_property, FALSE },
    { ZMAPSTYLE_PROPERTY_GLYPH_NAME_5,   G_TYPE_STRING, style_set_property, FALSE },
    { ZMAPSTYLE_PROPERTY_GLYPH_NAME_5_REV,   G_TYPE_STRING, style_set_property, FALSE },
    { ZMAPSTYLE_PROPERTY_GLYPH_NAME_3,   G_TYPE_STRING, style_set_property, FALSE },
    { ZMAPSTYLE_PROPERTY_GLYPH_NAME_3_REV,   G_TYPE_STRING, style_set_property, FALSE },
    { ZMAPSTYLE_PROPERTY_GLYPH_ALT_COLOURS,   G_TYPE_STRING, style_set_property, FALSE },
    { ZMAPSTYLE_PROPERTY_GLYPH_THRESHOLD,   G_TYPE_INT, style_set_property, FALSE },
    { ZMAPSTYLE_PROPERTY_GLYPH_STRAND,   G_TYPE_STRING, style_set_property, FALSE },
    { ZMAPSTYLE_PROPERTY_GLYPH_ALIGN,   G_TYPE_STRING, style_set_property, FALSE },


    { ZMAPSTYLE_PROPERTY_GRAPH_MODE,   G_TYPE_STRING, style_set_property, FALSE },
    { ZMAPSTYLE_PROPERTY_GRAPH_BASELINE,   G_TYPE_DOUBLE, style_set_property, FALSE },
    { ZMAPSTYLE_PROPERTY_GRAPH_SCALE,   G_TYPE_STRING, style_set_property, FALSE },
    { ZMAPSTYLE_PROPERTY_GRAPH_DENSITY,   G_TYPE_BOOLEAN, style_set_property, FALSE },
    { ZMAPSTYLE_PROPERTY_GRAPH_DENSITY_FIXED,   G_TYPE_BOOLEAN, style_set_property, FALSE },
    { ZMAPSTYLE_PROPERTY_GRAPH_DENSITY_MIN_BIN,   G_TYPE_INT, style_set_property, FALSE },
    { ZMAPSTYLE_PROPERTY_GRAPH_DENSITY_STAGGER,   G_TYPE_INT, style_set_property, FALSE },
    { ZMAPSTYLE_PROPERTY_GRAPH_FILL,   G_TYPE_BOOLEAN, style_set_property, FALSE },
    { ZMAPSTYLE_PROPERTY_GRAPH_COLOURS,   G_TYPE_STRING, style_set_property, FALSE },

    { ZMAPSTYLE_PROPERTY_ALIGNMENT_PARSE_GAPS,   G_TYPE_BOOLEAN, style_set_property, FALSE },
    { ZMAPSTYLE_PROPERTY_ALIGNMENT_SHOW_GAPS,   G_TYPE_BOOLEAN, style_set_property, FALSE },
    { ZMAPSTYLE_PROPERTY_ALIGNMENT_ALWAYS_GAPPED,   G_TYPE_BOOLEAN, style_set_property, FALSE },
    { ZMAPSTYLE_PROPERTY_ALIGNMENT_UNIQUE,   G_TYPE_BOOLEAN, style_set_property, FALSE },
    { ZMAPSTYLE_PROPERTY_ALIGNMENT_PFETCHABLE,   G_TYPE_BOOLEAN, style_set_property, FALSE },
    { ZMAPSTYLE_PROPERTY_ALIGNMENT_BLIXEM,   G_TYPE_STRING, style_set_property, FALSE },
    { ZMAPSTYLE_PROPERTY_ALIGNMENT_JOIN_ALIGN,   G_TYPE_INT, style_set_property, FALSE },
    { ZMAPSTYLE_PROPERTY_ALIGNMENT_ALLOW_MISALIGN,   G_TYPE_BOOLEAN, style_set_property, FALSE },
    { ZMAPSTYLE_PROPERTY_ALIGNMENT_PERFECT_COLOURS,   G_TYPE_STRING, style_set_property, FALSE },
    { ZMAPSTYLE_PROPERTY_ALIGNMENT_COLINEAR_COLOURS,   G_TYPE_STRING, style_set_property, FALSE },
    { ZMAPSTYLE_PROPERTY_ALIGNMENT_NONCOLINEAR_COLOURS,   G_TYPE_STRING, style_set_property, FALSE },
    { ZMAPSTYLE_PROPERTY_ALIGNMENT_UNMARKED_COLINEAR,   G_TYPE_STRING, style_set_property, FALSE },
    { ZMAPSTYLE_PROPERTY_ALIGNMENT_GAP_COLOURS,   G_TYPE_STRING, style_set_property, FALSE },
    { ZMAPSTYLE_PROPERTY_ALIGNMENT_COMMON_COLOURS,   G_TYPE_STRING, style_set_property, FALSE },
    { ZMAPSTYLE_PROPERTY_ALIGNMENT_MIXED_COLOURS,   G_TYPE_STRING, style_set_property, FALSE },
    { ZMAPSTYLE_PROPERTY_ALIGNMENT_MASK_SETS,   G_TYPE_STRING, style_set_property, FALSE },
    { ZMAPSTYLE_PROPERTY_ALIGNMENT_SQUASH,   G_TYPE_BOOLEAN, style_set_property, FALSE },
    { ZMAPSTYLE_PROPERTY_ALIGNMENT_JOIN_OVERLAP,   G_TYPE_INT, style_set_property, FALSE },
    { ZMAPSTYLE_PROPERTY_ALIGNMENT_JOIN_THRESHOLD,   G_TYPE_INT, style_set_property, FALSE },
    { ZMAPSTYLE_PROPERTY_ALIGNMENT_JOIN_MAX,   G_TYPE_INT, style_set_property, FALSE },

    { ZMAPSTYLE_PROPERTY_TRANSCRIPT_TRUNC_LEN,   G_TYPE_DOUBLE, style_set_property, FALSE },

    { ZMAPSTYLE_PROPERTY_SEQUENCE_NON_CODING_COLOURS,   G_TYPE_STRING, style_set_property, FALSE },
    { ZMAPSTYLE_PROPERTY_SEQUENCE_CODING_COLOURS,   G_TYPE_STRING, style_set_property, FALSE },
    { ZMAPSTYLE_PROPERTY_SEQUENCE_SPLIT_CODON_5_COLOURS,   G_TYPE_STRING, style_set_property, FALSE },
    { ZMAPSTYLE_PROPERTY_SEQUENCE_SPLIT_CODON_3_COLOURS,   G_TYPE_STRING, style_set_property, FALSE },
    { ZMAPSTYLE_PROPERTY_SEQUENCE_IN_FRAME_CODING_COLOURS,   G_TYPE_STRING, style_set_property, FALSE },
    { ZMAPSTYLE_PROPERTY_SEQUENCE_START_CODON_COLOURS,   G_TYPE_STRING, style_set_property, FALSE },
    { ZMAPSTYLE_PROPERTY_SEQUENCE_STOP_CODON_COLOURS,   G_TYPE_STRING, style_set_property, FALSE },

    { ZMAPSTYLE_PROPERTY_TRANSCRIPT_CDS_COLOURS,  G_TYPE_STRING, style_set_property, FALSE },

    {NULL}
  };


  if(stanza_name)
    *stanza_name = name;
  if(stanza_type)
    *stanza_type = type;

  return stanza_keys;
}


/* We can be called with key == NULL if the stanza is empty. */
static void style_set_property(char *current_stanza_name, const char *key, GType type,
       gpointer parent_data, GValue *property_value)
{
  ZMapKeyValue config_style = (ZMapKeyValue)parent_data ;

  /* Odd case, name of style is actually name of stanza so must record separately like this. */
  if (g_ascii_strcasecmp(config_style->name, ZMAPSTYLE_PROPERTY_NAME) == 0 && !(config_style->has_value))
    {
      config_style->has_value = TRUE ;
      config_style->data.str = g_strdup(current_stanza_name) ;
    }


  if (key && *key)
    {
      ZMapKeyValue curr_key = config_style ;

      while (curr_key->name)
        {
          if (g_ascii_strcasecmp(key, curr_key->name) == 0)
            {
              curr_key->has_value = TRUE ;

              if (type == G_TYPE_BOOLEAN && G_VALUE_TYPE(property_value) == type)
                curr_key->data.b = g_value_get_boolean(property_value) ;
              else if (type == G_TYPE_INT && G_VALUE_TYPE(property_value) == type)
                curr_key->data.i = g_value_get_int(property_value);
              else if (type == G_TYPE_DOUBLE && G_VALUE_TYPE(property_value) == type)
                curr_key->data.d = g_value_get_double(property_value);
              else if (type == G_TYPE_STRING && G_VALUE_TYPE(property_value) == type)
                curr_key->data.str = (char *)g_value_get_string(property_value);
              else if (type == G_TYPE_POINTER && G_VALUE_TYPE(property_value) == type)
                curr_key->data.str_array = (char **)g_value_get_pointer(property_value);

              break ;
            }
          else
            {
              curr_key++ ;
            }
        }
    }

  return ;
}



static gpointer create_config_source()
{
  ZMapConfigSource src = g_new0(ZMapConfigSourceStruct, 1);

  src->group = SOURCE_GROUP_START;        // default_value
  return(src);
}

static void free_source_list_item(gpointer list_data, gpointer unused_data)
{
  ZMapConfigSource source_to_free = (ZMapConfigSource)list_data;

  if(source_to_free->url)
    g_free(source_to_free->url);
  if(source_to_free->version)
    g_free(source_to_free->version);
  if(source_to_free->featuresets)
    g_free(source_to_free->featuresets);
  //  if(source_to_free->navigatorsets)
  //    g_free(source_to_free->navigatorsets);
  if(source_to_free->stylesfile)
    g_free(source_to_free->stylesfile);
  //  if(source_to_free->styles_list)
  //    g_free(source_to_free->styles_list);
  if(source_to_free->format)
    g_free(source_to_free->format);

  return ;
}


/* This might seem a little long winded, but then so is all the gobject gubbins... */
static ZMapConfigIniContextKeyEntry get_source_group_data(const char **stanza_name, const char **stanza_type)
{
  static ZMapConfigIniContextKeyEntryStruct stanza_keys[] = {
    { ZMAPSTANZA_SOURCE_URL,           G_TYPE_STRING,  source_set_property, FALSE },
    { ZMAPSTANZA_SOURCE_TIMEOUT,       G_TYPE_INT,     source_set_property, FALSE },
    { ZMAPSTANZA_SOURCE_VERSION,       G_TYPE_STRING,  source_set_property, FALSE },
    { ZMAPSTANZA_SOURCE_FEATURESETS,   G_TYPE_STRING,  source_set_property, FALSE },
    //    { ZMAPSTANZA_SOURCE_STYLES,        G_TYPE_STRING,  source_set_property, FALSE },
    { ZMAPSTANZA_SOURCE_REQSTYLES,     G_TYPE_BOOLEAN, source_set_property, FALSE },
    { ZMAPSTANZA_SOURCE_STYLESFILE,    G_TYPE_STRING,  source_set_property, FALSE },
    //    { ZMAPSTANZA_SOURCE_NAVIGATORSETS, G_TYPE_STRING,  source_set_property, FALSE },
    //    { ZMAPSTANZA_SOURCE_SEQUENCE,      G_TYPE_BOOLEAN, source_set_property, FALSE },
    { ZMAPSTANZA_SOURCE_FORMAT,        G_TYPE_STRING,  source_set_property, FALSE },
    { ZMAPSTANZA_SOURCE_DELAYED,       G_TYPE_BOOLEAN, source_set_property, FALSE },
    { ZMAPSTANZA_SOURCE_MAPPING,       G_TYPE_BOOLEAN, source_set_property, FALSE },
    { ZMAPSTANZA_SOURCE_GROUP,           G_TYPE_STRING,  source_set_property, FALSE },
    {NULL}
  };

  static const char *name = "*";
  static const char *type = ZMAPSTANZA_SOURCE_CONFIG;

  if(stanza_name)
    *stanza_name = name;
  if(stanza_type)
    *stanza_type = type;

  return stanza_keys;
}


static void source_set_property(char *current_stanza_name, const char *key, GType type,
gpointer parent_data, GValue *property_value)
{
  ZMapConfigSource config_source = (ZMapConfigSource)parent_data ;
  gboolean *bool_ptr ;
  int *int_ptr ;
  //  double *double_ptr ;
  char **str_ptr ;

  if (key && *key)
    {
      if (g_ascii_strcasecmp(key, ZMAPSTANZA_SOURCE_URL) == 0)
        str_ptr = &(config_source->url) ;
      else if (g_ascii_strcasecmp(key, ZMAPSTANZA_SOURCE_VERSION) == 0)
        str_ptr = &(config_source->version) ;
      else if (g_ascii_strcasecmp(key, ZMAPSTANZA_SOURCE_FEATURESETS) == 0)
        str_ptr = &(config_source->featuresets) ;
      //      else if (g_ascii_strcasecmp(key, ZMAPSTANZA_SOURCE_STYLES) == 0)
      //str_ptr = &(config_source->styles_list) ;
      else if (g_ascii_strcasecmp(key, ZMAPSTANZA_SOURCE_REQSTYLES) == 0)
        bool_ptr = &(config_source->req_styles) ;
      else if (g_ascii_strcasecmp(key, ZMAPSTANZA_SOURCE_STYLESFILE) == 0)
        str_ptr = &(config_source->stylesfile) ;
      //      else if (g_ascii_strcasecmp(key, ZMAPSTANZA_SOURCE_NAVIGATORSETS) == 0)
      //str_ptr = &(config_source->navigatorsets) ;
      else if (g_ascii_strcasecmp(key, ZMAPSTANZA_SOURCE_TIMEOUT) == 0)
        int_ptr = &(config_source->timeout) ;
      //      else if (g_ascii_strcasecmp(key, ZMAPSTANZA_SOURCE_SEQUENCE) == 0)
      //bool_ptr = &(config_source->sequence) ;
      else if (g_ascii_strcasecmp(key, ZMAPSTANZA_SOURCE_FORMAT) == 0)
        str_ptr = &(config_source->format) ;
      else if (g_ascii_strcasecmp(key, ZMAPSTANZA_SOURCE_DELAYED) == 0)
        bool_ptr = &(config_source->delayed) ;
      else if (g_ascii_strcasecmp(key, ZMAPSTANZA_SOURCE_MAPPING) == 0)
        bool_ptr = &(config_source->provide_mapping) ;
      else if (g_ascii_strcasecmp(key, ZMAPSTANZA_SOURCE_GROUP) == 0)
        {
          int_ptr = &(config_source->group) ;

          // painful bit of code but there you go
          *int_ptr = SOURCE_GROUP_NEVER;
          const char *value = "";
          if(type == G_TYPE_STRING)
            value = g_value_get_string(property_value);

          if (!strcmp(value,ZMAPSTANZA_SOURCE_GROUP_ALWAYS))
            *int_ptr = SOURCE_GROUP_ALWAYS;
          else if(!strcmp(value,ZMAPSTANZA_SOURCE_GROUP_START))
            *int_ptr = SOURCE_GROUP_START;
          else if(!strcmp(value,ZMAPSTANZA_SOURCE_GROUP_DELAYED))
            *int_ptr = SOURCE_GROUP_DELAYED;
          else if(strcmp(value,ZMAPSTANZA_SOURCE_GROUP_NEVER))
            zMapLogWarning("Server stanza %s group option invalid",current_stanza_name);

          return;
        }

      if (type == G_TYPE_BOOLEAN && G_VALUE_TYPE(property_value) == type)
        *bool_ptr = g_value_get_boolean(property_value);
      else if (type == G_TYPE_INT && G_VALUE_TYPE(property_value) == type)
        *int_ptr = g_value_get_int(property_value);
      // there are no doubles
      //      else if (type == G_TYPE_DOUBLE && G_VALUE_TYPE(property_value) == type)
      //*double_ptr = g_value_get_double(property_value);
      else if (type == G_TYPE_STRING && G_VALUE_TYPE(property_value) == type)
        *str_ptr = (char *)g_value_get_string(property_value);
    }

  return ;
}



/* ZMapWindow */

static ZMapConfigIniContextKeyEntry get_window_group_data(const char **stanza_name, const char **stanza_type)
{
  static ZMapConfigIniContextKeyEntryStruct stanza_keys[] = {
    { ZMAPSTANZA_WINDOW_CURSOR,       G_TYPE_STRING,  NULL, FALSE },
    { ZMAPSTANZA_WINDOW_MAXSIZE,      G_TYPE_INT,     NULL, FALSE },
    { ZMAPSTANZA_WINDOW_MAXBASES,     G_TYPE_INT,     NULL, FALSE },
    { ZMAPSTANZA_WINDOW_COLUMNS,      G_TYPE_BOOLEAN, NULL, FALSE },
    { ZMAPSTANZA_WINDOW_FWD_COORDS,   G_TYPE_BOOLEAN, NULL, FALSE },
    { ZMAPSTANZA_WINDOW_SHOW_3F_REV,  G_TYPE_BOOLEAN, NULL, FALSE },
    { ZMAPSTANZA_WINDOW_A_SPACING,    G_TYPE_INT,     NULL, FALSE },
    { ZMAPSTANZA_WINDOW_B_SPACING,    G_TYPE_INT,     NULL, FALSE },
    { ZMAPSTANZA_WINDOW_S_SPACING,    G_TYPE_INT,     NULL, FALSE },
    { ZMAPSTANZA_WINDOW_C_SPACING,    G_TYPE_INT,     NULL, FALSE },
    { ZMAPSTANZA_WINDOW_F_SPACING,    G_TYPE_INT,     NULL, FALSE },
    { ZMAPSTANZA_WINDOW_LINE_WIDTH,   G_TYPE_INT,     NULL, FALSE },
    { ZMAPSTANZA_WINDOW_BACKGROUND_COLOUR,         G_TYPE_STRING,  NULL, FALSE },
    { ZMAPSTANZA_WINDOW_ROOT,         G_TYPE_STRING,  NULL, FALSE },
    { ZMAPSTANZA_WINDOW_ALIGNMENT,    G_TYPE_STRING,  NULL, FALSE },
    { ZMAPSTANZA_WINDOW_BLOCK,        G_TYPE_STRING,  NULL, FALSE },
    { ZMAPSTANZA_WINDOW_M_FORWARD,    G_TYPE_STRING,  NULL, FALSE },
    { ZMAPSTANZA_WINDOW_M_REVERSE,    G_TYPE_STRING,  NULL, FALSE },
    { ZMAPSTANZA_WINDOW_Q_FORWARD,    G_TYPE_STRING,  NULL, FALSE },
    { ZMAPSTANZA_WINDOW_Q_REVERSE,    G_TYPE_STRING,  NULL, FALSE },
    { ZMAPSTANZA_WINDOW_M_FORWARDCOL, G_TYPE_STRING,  NULL, FALSE },
    { ZMAPSTANZA_WINDOW_M_REVERSECOL, G_TYPE_STRING,  NULL, FALSE },
    { ZMAPSTANZA_WINDOW_Q_FORWARDCOL, G_TYPE_STRING,  NULL, FALSE },
    { ZMAPSTANZA_WINDOW_Q_REVERSECOL, G_TYPE_STRING,  NULL, FALSE },
    { ZMAPSTANZA_WINDOW_COL_HIGH,     G_TYPE_STRING,  NULL, FALSE },
    { ZMAPSTANZA_WINDOW_SEPARATOR,    G_TYPE_STRING,  NULL, FALSE },
    { ZMAPSTANZA_WINDOW_COL_HIGH,     G_TYPE_STRING,  NULL, FALSE },
    { ZMAPSTANZA_WINDOW_ITEM_MARK,    G_TYPE_STRING,  NULL, FALSE },
    { ZMAPSTANZA_WINDOW_ITEM_HIGH,    G_TYPE_STRING,  NULL, FALSE },
    { ZMAPSTANZA_WINDOW_FRAME_0,      G_TYPE_STRING,  NULL, FALSE },
    { ZMAPSTANZA_WINDOW_FRAME_1,      G_TYPE_STRING,  NULL, FALSE },
    { ZMAPSTANZA_WINDOW_FRAME_2,      G_TYPE_STRING,  NULL, FALSE },
    { ZMAPSTANZA_WINDOW_ITEM_EVIDENCE_BORDER, G_TYPE_STRING,  NULL, FALSE },
    { ZMAPSTANZA_WINDOW_ITEM_EVIDENCE_FILL,   G_TYPE_STRING,  NULL, FALSE },
    { ZMAPSTANZA_WINDOW_MASKED_FEATURE_FILL,   G_TYPE_STRING,  NULL, FALSE },
    { ZMAPSTANZA_WINDOW_MASKED_FEATURE_BORDER,   G_TYPE_STRING,  NULL, FALSE },
    { ZMAPSTANZA_WINDOW_FILTERED_COLUMN,   G_TYPE_STRING,  NULL, FALSE },
    { NULL }
  };
  static const char *name = ZMAPSTANZA_WINDOW_CONFIG;
  static const char *type = ZMAPSTANZA_WINDOW_CONFIG;

  if(stanza_name)
    *stanza_name = name;
  if(stanza_type)
    *stanza_type = type;

  return stanza_keys;
}



static ZMapConfigIniContextKeyEntry get_blixem_group_data(const char **stanza_name, const char **stanza_type)
{
  static ZMapConfigIniContextKeyEntryStruct stanza_keys[] = {
    { ZMAPSTANZA_BLIXEM_NETID,       G_TYPE_STRING,  NULL, FALSE },
    { ZMAPSTANZA_BLIXEM_PORT,        G_TYPE_INT,     NULL, FALSE },
    { ZMAPSTANZA_BLIXEM_SCRIPT,      G_TYPE_STRING,  NULL, FALSE },
    { ZMAPSTANZA_BLIXEM_CONF_FILE,   G_TYPE_STRING,  NULL, FALSE },
    { ZMAPSTANZA_BLIXEM_SCOPE,       G_TYPE_INT,     NULL, FALSE },
    { ZMAPSTANZA_BLIXEM_SCOPE_MARK,  G_TYPE_BOOLEAN, NULL, FALSE },
    { ZMAPSTANZA_BLIXEM_FEATURES_MARK,  G_TYPE_BOOLEAN, NULL, FALSE },
    { ZMAPSTANZA_BLIXEM_FILE_FORMAT, G_TYPE_STRING,  NULL, FALSE },
    { ZMAPSTANZA_BLIXEM_MAX,         G_TYPE_INT,     NULL, FALSE },
    { ZMAPSTANZA_BLIXEM_KEEP_TEMP,   G_TYPE_BOOLEAN, NULL, FALSE },
    { ZMAPSTANZA_BLIXEM_KILL_EXIT,   G_TYPE_BOOLEAN, NULL, FALSE },
    { ZMAPSTANZA_BLIXEM_SLEEP,       G_TYPE_BOOLEAN, NULL, FALSE },
    { ZMAPSTANZA_BLIXEM_DNA_FS,      G_TYPE_STRING,  NULL, FALSE },
    { ZMAPSTANZA_BLIXEM_PROT_FS,     G_TYPE_STRING,  NULL, FALSE },
    { ZMAPSTANZA_BLIXEM_FS,          G_TYPE_STRING,  NULL, FALSE },
    { NULL }
  };
  static const char *name = ZMAPSTANZA_BLIXEM_CONFIG;
  static const char *type = ZMAPSTANZA_BLIXEM_CONFIG;

  if(stanza_name)
    *stanza_name = name;
  if(stanza_type)
    *stanza_type = type;

  return stanza_keys;
}
<|MERGE_RESOLUTION|>--- conflicted
+++ resolved
@@ -121,13 +121,9 @@
  */
 
 
-<<<<<<< HEAD
-ZMapConfigIniContext zMapConfigIniContextProvide(const char *config_file)
-=======
 /* Note that config_file can be null here - this returns a new context which has  
  * the config_read flag as false. */
-ZMapConfigIniContext zMapConfigIniContextProvide(char *config_file)
->>>>>>> 4807eba7
+ZMapConfigIniContext zMapConfigIniContextProvide(const char *config_file)
 {
   ZMapConfigIniContext context = zMapConfigIniContextCreate(config_file) ;
 
