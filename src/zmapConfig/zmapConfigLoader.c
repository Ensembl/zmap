/*  Last edited: Apr 13 09:13 2012 (edgrif) */
/*  File: zmapConfigLoader.c
 *  Author: Roy Storey (rds@sanger.ac.uk)
 *  Copyright (c) 2006-2012: Genome Research Ltd.
 *-------------------------------------------------------------------
 * ZMap is free software; you can redistribute it and/or
 * modify it under the terms of the GNU General Public License
 * as published by the Free Software Foundation; either version 2
 * of the License, or (at your option) any later version.
 *
 * This program is distributed in the hope that it will be useful,
 * but WITHOUT ANY WARRANTY; without even the implied warranty of
 * MERCHANTABILITY or FITNESS FOR A PARTICULAR PURPOSE.  See the
 * GNU General Public License for more details.
 *
 * You should have received a copy of the GNU General Public License
 * along with this program; if not, write to the Free Software
 * Foundation, Inc., 59 Temple Place - Suite 330, Boston, MA  02111-1307, USA.
 * or see the on-line version at http://www.gnu.org/copyleft/gpl.txt
 *-------------------------------------------------------------------
 * This file is part of the ZMap genome database package
 * originally written by:
 *
 *      Ed Griffiths (Sanger Institute, UK) edgrif@sanger.ac.uk,
 *        Roy Storey (Sanger Institute, UK) rds@sanger.ac.uk,
 *   Malcolm Hinsley (Sanger Institute, UK) mh17@sanger.ac.uk
 *
 * Description: Holds functions for reading config stanzas for various
 *              different parts of code....ummm, not well compartmentalised.
 *
 * Exported functions: See ZMap/zmapConfigLoader.h
 *
 *-------------------------------------------------------------------
 */

#include <ZMap/zmap.h>

#include <string.h>
//#include <unistd.h>
#include <glib.h>

#include <ZMap/zmapUtils.h>
#include <ZMap/zmapStyle.h>
#include <zmapConfigIni_P.h>
#include <ZMap/zmapConfigIni.h>
#include <ZMap/zmapConfigStrings.h>
#include <ZMap/zmapConfigStanzaStructs.h>
#include <ZMap/zmapFeature.h>


static ZMapConfigIniContextKeyEntry get_app_group_data(char **stanza_name, char **stanza_type);
static ZMapConfigIniContextKeyEntry get_logging_group_data(char **stanza_name, char **stanza_type);
static ZMapConfigIniContextKeyEntry get_debug_group_data(char **stanza_name, char **stanza_type);
static ZMapConfigIniContextKeyEntry get_style_group_data(char **stanza_name, char **stanza_type) ;
static ZMapConfigIniContextKeyEntry get_source_group_data(char **stanza_name, char **stanza_type);
static ZMapConfigIniContextKeyEntry get_window_group_data(char **stanza_name, char **stanza_type);
static ZMapConfigIniContextKeyEntry get_blixem_group_data(char **stanza_name, char **stanza_type);
static gpointer create_config_source();
static void free_source_list_item(gpointer list_data, gpointer unused_data);
static void source_set_property(char *current_stanza_name, char *key, GType type,
				gpointer parent_data, GValue *property_value) ;


static gpointer create_config_style() ;
static void style_set_property(char *current_stanza_name, char *key, GType type,
			       gpointer parent_data, GValue *property_value) ;
static void free_style_list_item(gpointer list_data, gpointer unused_data)  ;
static gint match_type(gconstpointer list_data, gconstpointer user_data);

typedef struct
{
  char *stanza_name;
  char *stanza_type;
  GList *keys;
}ZMapConfigIniContextStanzaEntryStruct, *ZMapConfigIniContextStanzaEntry;


typedef struct
{
  ZMapConfigIniContext context;
  ZMapConfigIniContextStanzaEntry stanza;
  gboolean result;
} CheckRequiredKeysStruct, *CheckRequiredKeys;



ZMapConfigIniContext zMapConfigIniContextProvide(void)
{
  ZMapConfigIniContext context = NULL;

  if((context = zMapConfigIniContextCreate()))
    {
      ZMapConfigIniContextKeyEntry stanza_group = NULL;
      char *stanza_name, *stanza_type;

      if((stanza_group = get_logging_group_data(&stanza_name, &stanza_type)))
	zMapConfigIniContextAddGroup(context, stanza_name,
				     stanza_type, stanza_group);

      if((stanza_group = get_app_group_data(&stanza_name, &stanza_type)))
	zMapConfigIniContextAddGroup(context, stanza_name,
				     stanza_type, stanza_group);

      if((stanza_group = get_debug_group_data(&stanza_name, &stanza_type)))
	zMapConfigIniContextAddGroup(context, stanza_name,
				     stanza_type, stanza_group);

      if((stanza_group = get_source_group_data(&stanza_name, &stanza_type)))
	zMapConfigIniContextAddGroup(context, stanza_name,
				     stanza_type, stanza_group);

      if((stanza_group = get_window_group_data(&stanza_name, &stanza_type)))
	zMapConfigIniContextAddGroup(context, stanza_name,
				     stanza_type, stanza_group);

      if((stanza_group = get_blixem_group_data(&stanza_name, &stanza_type)))
	zMapConfigIniContextAddGroup(context, stanza_name,
				     stanza_type, stanza_group);
    }

  return context;
}




ZMapConfigIniContext zMapConfigIniContextProvideNamed(char *stanza_name_in)
{
  ZMapConfigIniContext context = NULL;

  zMapAssert(stanza_name_in && *stanza_name_in) ;

  if ((context = zMapConfigIniContextCreate()))
    {
      ZMapConfigIniContextKeyEntry stanza_group = NULL;
      char *stanza_name, *stanza_type;


      if (g_ascii_strcasecmp(stanza_name_in, ZMAPSTANZA_SOURCE_CONFIG) == 0)        // unused
	{
	  if((stanza_group = get_source_group_data(&stanza_name, &stanza_type)))
	    zMapConfigIniContextAddGroup(context, stanza_name,
					 stanza_type, stanza_group);
      }

      if (g_ascii_strcasecmp(stanza_name_in, ZMAPSTANZA_STYLE_CONFIG) == 0)
      {
        // this requires [glyphs] from main config file
        // but it's not a standard key-value format where we know the keys
	  if ((stanza_group = get_style_group_data(&stanza_name, &stanza_type)))
	    zMapConfigIniContextAddGroup(context, stanza_name,
					 stanza_type, stanza_group) ;
	}

      /* OK...NOW ADD THE OTHERS... */
    }


  return context;
}



GList *zMapConfigIniContextGetSources(ZMapConfigIniContext context)
{
  GList *list = NULL;

  list = zMapConfigIniContextGetReferencedStanzas(context, create_config_source,
						  ZMAPSTANZA_APP_CONFIG,
						  ZMAPSTANZA_APP_CONFIG,
						  "sources", "source");

  return list;
}

GList *zMapConfigIniContextGetNamed(ZMapConfigIniContext context, char *stanza_name)
{
  GList *list = NULL;

  zMapAssert(stanza_name && *stanza_name) ;

  if (g_ascii_strcasecmp(stanza_name, ZMAPSTANZA_STYLE_CONFIG) == 0)
    {
      list = zMapConfigIniContextGetReferencedStanzas(context, create_config_style,
						      ZMAPSTANZA_APP_CONFIG,
						      ZMAPSTANZA_APP_CONFIG,
						      "styles", "style") ;
    }

  return list ;
}

GList *zMapConfigIniContextGetStyleList(ZMapConfigIniContext context,char *styles_list)
{
  GList *list = NULL;

  if(styles_list)
      list = zMapConfigIniContextGetListedStanzas(context, create_config_style,styles_list,"style"); // get the named stanzas
  else
      list = zMapConfigIniContextGetNamedStanzas(context, create_config_style,"style") ; // get all the stanzas
  return list ;
}



void zMapConfigSourcesFreeList(GList *config_sources_list)
{
  g_list_foreach(config_sources_list, free_source_list_item, NULL);
  g_list_free(config_sources_list);

  return ;
}

void zMapConfigStylesFreeList(GList *config_styles_list)
{
  g_list_foreach(config_styles_list, free_style_list_item, NULL);
  g_list_free(config_styles_list);

  return ;
}



/*
 *                    Context internals
 */


/* here we want to prefer exact matches of name and type */
/* then we'll only match types with a name == * already in the list */
static gint match_type(gconstpointer list_data, gconstpointer user_data)
{
  ZMapConfigIniContextStanzaEntry query = (ZMapConfigIniContextStanzaEntry)user_data;
  ZMapConfigIniContextStanzaEntry list_entry = (ZMapConfigIniContextStanzaEntry)list_data;
  gint result = -1;

  /* not an exact name match, do the types match? */
  if(g_ascii_strcasecmp( query->stanza_type, list_entry->stanza_type ) == 0)
    {
      /* make sure the stanza_name == * in the list the context
       * has. This is so stanzas with different names can have the
       * same basic type. e.g. the same list of keys/info/G_TYPE data
       * for keys... */
      if(g_ascii_strcasecmp(list_entry->stanza_name, "*") == 0)
      {
        query->keys = list_entry->keys;
        result = 0;           /* zero == found */
      }
      else
      result = 1;
    }
  else
    result = -1;

  return result;
}



static ZMapConfigIniContextStanzaEntry get_stanza_with_type(ZMapConfigIniContext context,
                                              char *stanza_type)
{
  ZMapConfigIniContextStanzaEntryStruct user_request = {NULL};
  ZMapConfigIniContextStanzaEntry stanza = NULL;
  GList *entry_found;

  user_request.stanza_name = "*";
  user_request.stanza_type = stanza_type;

  if((entry_found = g_list_find_custom(context->groups, &user_request, match_type)))
    {
      stanza = (ZMapConfigIniContextStanzaEntry)(entry_found->data);
    }

  return stanza;
}




/* Context Config Loading */
typedef struct
{
  ZMapConfigIniContext context;
  ZMapConfigIniContextStanzaEntry stanza;

  char *current_stanza_name;

  ZMapConfigIniUserDataCreateFunc object_create_func;
  gpointer current_object;

  GList *object_list_out;
} FetchReferencedStanzasStruct, *FetchReferencedStanzas;

static void fill_stanza_key_value(gpointer list_data, gpointer user_data)
{
  FetchReferencedStanzas full_data = (FetchReferencedStanzas)user_data;
  ZMapConfigIniContextKeyEntry key = (ZMapConfigIniContextKeyEntry)list_data;
  GValue *value = NULL;

  if (zMapConfigIniGetValue(full_data->context->config,
                      full_data->current_stanza_name,
                      key->key,
                      &value,
                      key->type))
    {
      if (key->set_property)
      (key->set_property)(full_data->current_stanza_name, key->key, key->type, full_data->current_object, value);
      else
      zMapLogWarning("No set_property function for key '%s'", key->key);

      g_free(value);
    }

  return ;
}

static void fetch_referenced_stanzas(gpointer list_data, gpointer user_data)
{
  FetchReferencedStanzas full_data = (FetchReferencedStanzas)user_data;
  char *stanza_name = (char *)list_data;

  full_data->current_stanza_name = stanza_name;

  if (zMapConfigIniHasStanza(full_data->context->config, stanza_name,NULL) && (full_data->object_create_func))
    {
      if ((full_data->current_object = (full_data->object_create_func)()))
      {
        /* get stanza keys */
        g_list_foreach(full_data->stanza->keys, fill_stanza_key_value, user_data);

        full_data->object_list_out = g_list_append(full_data->object_list_out,
                                         full_data->current_object);
      }
      else
      zMapLogWarning("Object Create Function for stanza '%s'"
                   " failed to return anything", stanza_name);
    }

  return ;
}

GList *get_child_stanza_names_as_list(ZMapConfigIniContext context,
                              char *parent_name,
                              char *parent_key)
{
  GList *list = NULL;
  GValue *value = NULL;

  if (parent_name && parent_key &&  zMapConfigIniGetValue(context->config,
                                            parent_name, parent_key,
                                            &value, G_TYPE_POINTER))
    {
      char **strings_list = NULL;

      if ((strings_list = g_value_get_pointer(value)))
      {
        char **ptr = strings_list;

        while (ptr && *ptr)
          {
            *ptr = g_strstrip(*ptr) ;
            list = g_list_append(list, *ptr) ;
            ptr++ ;
          }

        g_free(strings_list);
      }
    }

  return list;
}

static void free_source_names(gpointer list_data, gpointer unused_user_data)
{
  g_free(list_data);
  return ;
}

#if NOT_USED
GList *zMapConfigIniContextGetStanza(ZMapConfigIniContext context,
                             ZMapConfigIniUserDataCreateFunc create,
                             char *stanza_name, char *stanza_type)
{
  GList *list = NULL;

  if(strcmp(stanza_name, stanza_type) == 0)
    list = zMapConfigIniContextGetReferencedStanzas(context, create,
                                        NULL, NULL,
                                        NULL, stanza_type);

  return list;
}

#endif

GList *zMapConfigIniContextGetReferencedStanzas(ZMapConfigIniContext context,
                                    ZMapConfigIniUserDataCreateFunc object_create_func,
                                    char *parent_name,
                                    char *parent_type,
                                    char *parent_key,
                                    char *child_type)
{
  FetchReferencedStanzasStruct data = {NULL};
  GList *sources      = NULL;
  GList *source_names = NULL;

  data.context = context;
  data.stanza  = get_stanza_with_type(context, child_type);
  data.object_create_func = object_create_func;

  source_names = get_child_stanza_names_as_list(context,
                                    parent_name,
                                    parent_key);

  if(!source_names)
    source_names = g_list_append(source_names, g_strdup(child_type));

  g_list_foreach(source_names, fetch_referenced_stanzas, &data);

  g_list_foreach(source_names, free_source_names, NULL);
  g_list_free(source_names);

  sources = data.object_list_out;

  return sources;
}




GList *get_names_as_list(char *styles)
{
  GList *list = NULL;

  char **strings_list = NULL;

  if ((strings_list = g_strsplit(styles,";",0)))
  {
    char **ptr = strings_list;

    while (ptr && *ptr)
      {
       *ptr = g_strstrip(*ptr) ;
       list = g_list_append(list, *ptr);
       ptr++ ;
      }

    g_free(strings_list);
  }
  return list;
}


/* see zMapConfigIniContextGetNamed(ZMapConfigIniContext context, char *stanza_name)
 * in zmapConfigIni.c, which is a wrapper for GetReferencedStanzas() above
 * For a list of styles in a source stanza we can't get these easily as we don't know the name
 * of the source stanza, and GetNamed hard codes 'source' as the name of the parent.
 * so we find each stanza by name from the list and add to our return list.
 */

GList *zMapConfigIniContextGetListedStanzas(ZMapConfigIniContext context,
                                    ZMapConfigIniUserDataCreateFunc object_create_func,
                                    char *styles_list,char *child_type)
{
  FetchReferencedStanzasStruct data = {NULL};
  GList *styles      = NULL;
  GList *style_names = NULL;

  data.context = context;
  data.stanza  = get_stanza_with_type(context, child_type);
  data.object_create_func = object_create_func;

  style_names = get_names_as_list(styles_list);

  zMapAssert(style_names) ;

  g_list_foreach(style_names, fetch_referenced_stanzas, &data);

//  g_list_foreach(style_names, free_source_names, NULL);
  g_list_free(style_names);

  styles = data.object_list_out;

  return styles;
}


/* return list of all stanzas in context->extra_key_file */
/* used when we don't have a styles list */
GList *zMapConfigIniContextGetNamedStanzas(ZMapConfigIniContext context,
                                    ZMapConfigIniUserDataCreateFunc object_create_func,
                                    char *stanza_type)
{
  FetchReferencedStanzasStruct data = {NULL};
  GList *styles      = NULL;
  gchar **names;
  gchar **np;
  data.context = context;
  data.stanza  = get_stanza_with_type(context, stanza_type);
  data.object_create_func = object_create_func;

  names = zMapConfigIniContextGetAllStanzaNames(context);

  for(np = names;*np;np++)
  {
      fetch_referenced_stanzas((gpointer) *np,&data);
  }

  g_strfreev(names);

  styles = data.object_list_out;

  return styles;
}


GQuark zMapStyleQuark(gchar *str)
{
  GQuark q = g_quark_from_string(str);
  return( q);
}



// get style stanzas in styles_list of all from the file
gboolean zMapConfigIniGetStylesFromFile(char *styles_list, char *styles_file, GHashTable **styles_out)
{
  gboolean result = FALSE ;
  GHashTable *styles = NULL ;
  GList *settings_list = NULL, *free_this_list = NULL;
  ZMapConfigIniContext context ;
  GHashTable *shapes = NULL;
  int enum_value ;

  if ((context = zMapConfigIniContextProvideNamed(ZMAPSTANZA_STYLE_CONFIG)))
    {
      shapes = zMapConfigIniGetGlyph(context);

      if (zMapConfigIniContextIncludeFile(context,styles_file))
      {
        settings_list = zMapConfigIniContextGetStyleList(context,styles_list);
        zMapConfigIniContextDestroy(context) ;
        context = NULL;
      }
    }

  if (settings_list)
    {
      free_this_list = settings_list ;

      styles = g_hash_table_new(NULL,NULL);

      do
      {
        ZMapKeyValue curr_config_style ;
        ZMapFeatureTypeStyle new_style ;
        GParameter params[_STYLE_PROP_N_ITEMS + 20] ; // + 20 for good luck :-)
        guint num_params ;
        GParameter *curr_param ;

        /* Reset params memory.... */
        memset(&params, 0, sizeof(params)) ;
        curr_param = params ;
        num_params = 0 ;
        curr_config_style = (ZMapKeyValue)(settings_list->data) ;


        /* The first item is special, the "name" field is the name of the style and
         * is derived from the name of the stanza and so must be treated specially. */
        zMapAssert(curr_config_style->name && *(curr_config_style->name)) ;
        g_value_init(&(curr_param->value), G_TYPE_STRING) ;
        curr_param->name = curr_config_style->name ;
        g_value_set_string(&(curr_param->value), curr_config_style->data.str) ;

        // if no parameters are specified the we get NULL for the name
        // quite how will take hours to unravel
        // either way the style is not usable
        if(!curr_config_style->data.str)
            continue;

        num_params++ ;
        curr_param++ ;
        curr_config_style++ ;

        while (curr_config_style->name)
          {
            enum_value = 0;

            if (curr_config_style->has_value)
            {
              curr_param->name = curr_config_style->name ;

              switch (curr_config_style->type)
                {
/*                case ZMAPCONF_STR_ARRAY:
                  {
                  if (curr_config_style->conv_type == ZMAPCONV_STR2COLOUR)
                    {
                      g_value_init(&(curr_param->value), G_TYPE_STRING) ;
                      g_value_set_string(&(curr_param->value), curr_config_style->data.str) ;
                    }
                  break ;
                  }
*/
                case ZMAPCONF_STR:
                  {
                  if (curr_config_style->conv_type == ZMAPCONV_STR2ENUM)
                    {
                      enum_value = (curr_config_style->conv_func.str2enum)(curr_config_style->data.str) ;

                      g_value_init(&(curr_param->value), G_TYPE_INT) ;
                      g_value_set_int(&(curr_param->value), enum_value) ;
                    }
                  else
                    {
                      g_value_init(&(curr_param->value), G_TYPE_STRING) ;
                      g_value_set_string(&(curr_param->value), curr_config_style->data.str) ;
                    }

                  break ;
                  }
                case ZMAPCONF_DOUBLE:
                  {
                  g_value_init(&(curr_param->value), G_TYPE_DOUBLE) ;
                  g_value_set_double(&(curr_param->value), curr_config_style->data.d) ;
                  break ;
                  }
                case ZMAPCONF_INT:
                  {
                  g_value_init(&(curr_param->value), G_TYPE_INT) ;
                  g_value_set_int(&(curr_param->value), curr_config_style->data.i) ;
                  break ;
                  }
                case ZMAPCONF_BOOLEAN:
                  {
                  g_value_init(&(curr_param->value), G_TYPE_BOOLEAN) ;
                  g_value_set_boolean(&(curr_param->value), curr_config_style->data.b) ;
                  break ;
                  }
                default:
                  {
                  zMapAssertNotReached() ;
                  break ;
                  }
                }
              num_params++ ;
              curr_param++ ;

              // if we have a glyph shape defined by name we need to add the shape data as well
              if(enum_value)
                {
                  char *shape_param = NULL;

                  if(!strcmp(ZMAPSTYLE_PROPERTY_GLYPH_NAME,curr_config_style->name))
                    shape_param = ZMAPSTYLE_PROPERTY_GLYPH_SHAPE;

                  else if(!strcmp(ZMAPSTYLE_PROPERTY_GLYPH_NAME_5,curr_config_style->name))
                    shape_param = ZMAPSTYLE_PROPERTY_GLYPH_SHAPE_5;

                  else if(!strcmp(ZMAPSTYLE_PROPERTY_GLYPH_NAME_5_REV,curr_config_style->name))
                    shape_param = ZMAPSTYLE_PROPERTY_GLYPH_SHAPE_5_REV;

                  else if(!strcmp(ZMAPSTYLE_PROPERTY_GLYPH_NAME_3,curr_config_style->name))
                    shape_param = ZMAPSTYLE_PROPERTY_GLYPH_SHAPE_3;

                  else if(!strcmp(ZMAPSTYLE_PROPERTY_GLYPH_NAME_3_REV,curr_config_style->name))
                    shape_param = ZMAPSTYLE_PROPERTY_GLYPH_SHAPE_3_REV;

                  if(shape_param)
                    {
                      GQuark q = (GQuark) enum_value; // ie the name of the shape
                      ZMapStyleGlyphShape shape = NULL;

                      if(shapes)
                         shape = g_hash_table_lookup(shapes,GINT_TO_POINTER(q));

                      if(shape)
                        {
                          curr_param->name = shape_param;
                          g_value_init(&(curr_param->value), zMapStyleGlyphShapeGetType()) ;
                          g_value_set_boxed(&(curr_param->value),shape ) ;

                          num_params++ ;
                          curr_param++ ;
                        }
                    }
                }
            }
            curr_config_style++ ;
          }


        if ((new_style = zMapStyleCreateV(num_params, params)))
          {
            if (!zMapStyleSetAdd(styles, new_style))
            {
              /* Free style, report error and move on. */
              zMapStyleDestroy(new_style) ;

#if MH17_useless_message
// only occurs if there are no parameters specified
              zMapLogWarning("Styles file \"%s\", stanza %s could not be added.",
                         styles_file, curr_config_style->name) ;
#endif
            }
          }

      } while((settings_list = g_list_next(settings_list)));

    }

  zMapConfigStylesFreeList(free_this_list) ;
  if(shapes)
      g_hash_table_destroy(shapes);

  if(styles)
  {
      *styles_out = styles ;
      result = TRUE ;
  }

  return result ;
}



/* strip leading and trailing spaces and squash internal ones to one only */
/* operates in situ - call with g_strdup() if needed */
/* do not free the returned string */
char *zMapConfigNormaliseWhitespace(char *str,gboolean cannonical)
{
      char *p,*q;

      for(q = str;*q && *q <= ' ';q++)
            continue;

      for(p = str;*q;)
      {
            while(*q > ' ')
                  *p++ = cannonical ? g_ascii_tolower(*q++) : *q++;
            while(*q && *q <= ' ')
                  q++;
             if(*q)
                  *p++ = ' ';
      }
      *p = 0;     // there will always be room

      return(str);
}

/* Take a string containing ; separated  names (which may include whitespace)
 * (e.g.  a list of featuresets: "coding ; fgenes ; codon")
 * and convert it to a list of quarks.
 * whitespace gets normalised to one
 *
 * NOTE that this is all out of spec for glib -
 * key files are supposed to have keys containing only alphnumerics and '-'
 * but we need _ and <space> too
 * however it seems to run
 */

GList *zmapConfigString2QuarkListExtra(char *string_list, gboolean cannonical,gboolean unique_id)
{
  GList *list = NULL;
  gchar **str_array,**strv;
  char *name;
  GQuark val;

  str_array = g_strsplit(string_list,";",0);

  if (str_array)
    {
      for (strv = str_array;*strv;strv++)
	{
	  if ((name = zMapConfigNormaliseWhitespace(*strv, cannonical)) && *name)
	  {
	    if(unique_id)
            val = zMapStyleCreateID(name);
          else
            val = g_quark_from_string(name);

	    list = g_list_prepend(list,GUINT_TO_POINTER(val)) ;
	  }
	}
    }

  list = g_list_reverse(list) ;      // see glib doc for g_list_append()

  if (str_array)
    g_strfreev(str_array);


#ifdef ED_G_NEVER_INCLUDE_THIS_CODE
  zMap_g_quark_list_print(list) ;     /* debug.... */
#endif /* ED_G_NEVER_INCLUDE_THIS_CODE */

  return list ;
}

GList *zMapConfigString2QuarkList(char *string_list, gboolean cannonical)
{
	return zmapConfigString2QuarkListExtra(string_list,cannonical,FALSE);
}

GList *zMapConfigString2QuarkIDList(char *string_list)
{
	return zmapConfigString2QuarkListExtra(string_list,TRUE,TRUE);
}



/*
#define ZMAPSTANZA_COLUMN_CONFIG              "columns"
#define ZMAPSTANZA_COLUMN_STYLE_CONFIG        "column-style"
#define ZMAPSTANZA_COLUMN_DESCRIPTION_CONFIG  "column-description"
#define ZMAPSTANZA_FEATURESET_STYLE_CONFIG    "featureset-style"
#define ZMAPSTANZA_GFF_SOURCE_CONFIG          "GFF-source"
#define ZMAPSTANZA_GFF_DESCRIPTION_CONFIG     "GFF-description"
*/

/*
 * read the [columns] stanza and put it in a hash table
 * NOTE: this function operates differently from normal ConfigIni in that we do not know
 *  the names of the keys in the stanza and cannot create a struct to hold these and thier values
 * So instead we have to use GLib directly.
 * the strings need to be quarked first
 */
/*
 * NOTE we set up the columns->featureset list here, which is used to order heatmap(coverage) featuresets in a column
 * as well as for requesting featuresets via columns
 * ACEDB supplies a fset to column mapping later on which does not affect pipe servers (used for coverage/BAM)
 * and if this is aditional to that already configured it's added
 */

GHashTable *zMapConfigIniGetFeatureset2Column(ZMapConfigIniContext context,GHashTable *hash, GHashTable *columns)
{
      GKeyFile *gkf;
      gchar ** keys,**freethis;
      GList *sources;
      ZMapFeatureSetDesc GFFset;

      GQuark column,column_id;
      char *names;
      gsize len;
      char *normalkey;
      ZMapFeatureColumn f_col;
      int n = g_hash_table_size(columns);

      if(zMapConfigIniHasStanza(context->config,ZMAPSTANZA_COLUMN_CONFIG,&gkf))
      {
            freethis = keys = g_key_file_get_keys(gkf,ZMAPSTANZA_COLUMN_CONFIG,&len,NULL);

            for(;len--;keys++)
            {
                  names = g_key_file_get_string(gkf,ZMAPSTANZA_COLUMN_CONFIG,*keys,NULL);

                  if(!names || !*names)
                        continue;

                  normalkey = zMapConfigNormaliseWhitespace(*keys,FALSE); // changes in situ: get names first
                  column = g_quark_from_string(normalkey);
                  column_id = zMapFeatureSetCreateID(normalkey);
                  f_col = g_hash_table_lookup(columns,GUINT_TO_POINTER(column_id));
                  if(!f_col)
                  {
                        f_col = (ZMapFeatureColumn) g_new0(ZMapFeatureColumnStruct,1);

                  	f_col->column_id = g_quark_from_string(normalkey);
                  	f_col->unique_id = column_id;
                  	f_col->column_desc = normalkey;
                  	f_col->order = ++n;

	                  g_hash_table_insert(columns,GUINT_TO_POINTER(f_col->unique_id),f_col);
                  }

#if MH17_USE_COLUMNS_HASH
      char *desc;
                        // add self ref to allow column lookup
                  GFFset = g_hash_table_lookup(hash,GUINT_TO_POINTER(column_id));
                  if(!GFFset)
                        GFFset = g_new0(ZMapFeatureSetDescStruct,1);

                  GFFset->column_id = column_id;        // lower cased name
                  GFFset->column_ID = column;           // display name
                  GFFset->feature_src_ID = column;      // display name

                  // add description if present
                  desc = normalkey;
                  GFFset->feature_set_text = g_strdup(desc);
                  g_hash_table_replace(hash,GUINT_TO_POINTER(column_id),GFFset);
#endif
                  sources = zMapConfigString2QuarkList(names,FALSE);

                  g_free(names);

                  while(sources)
                  {
                        // get featureset if present
                        GQuark key = zMapFeatureSetCreateID((char *)
                              g_quark_to_string(GPOINTER_TO_UINT(sources->data)));
                        GFFset = g_hash_table_lookup(hash,GUINT_TO_POINTER(key));

                        if(!GFFset)
                              GFFset = g_new0(ZMapFeatureSetDescStruct,1);

                        GFFset->column_id = column_id;        // lower cased name
                        GFFset->column_ID = column;           // display name
//zMapLogWarning("get f2c: set col ID %s",g_quark_to_string(GFFset->column_ID));
                        GFFset->feature_src_ID = GPOINTER_TO_UINT(sources->data);    // display name

                        g_hash_table_replace(hash,GUINT_TO_POINTER(key),GFFset);


                        /* construct reverse mapping from column to featureset */
                        if(!g_list_find(f_col->featuresets_unique_ids,GUINT_TO_POINTER(key)))
                        {
                              f_col->featuresets_unique_ids = g_list_append(f_col->featuresets_unique_ids,GUINT_TO_POINTER(key));
                        }


                        sources = g_list_delete_link(sources,sources);
                  }
            }
            if(freethis)
                  g_strfreev(freethis);
      }

      return(hash);
}


/* to handle composite featuresets we map real ones to a pretend one
 * [featuresets]
 * composite = source1 ; source2 ;  etc
 *
 * we also have to patch in the featureset to column mapping as config does not do this
 * which will make display and column style tables work
 * NOTE the composite featureset does not exist at all and is just used to name a ZMapWindowgraphDensityItem
 */
GHashTable *zMapConfigIniGetFeatureset2Featureset(ZMapConfigIniContext context,GHashTable *fset_src, GHashTable *fset2col)
{
      GKeyFile *gkf;
      gchar ** keys,**freethis;
      GList *sources;
      gsize len;

	GQuark set_id;

      char *names;

      ZMapFeatureSetDesc virtual_f2c;
      ZMapFeatureSetDesc real_f2c;


      GHashTable *virtual_featuresets = g_hash_table_new(NULL,NULL);

      if(zMapConfigIniHasStanza(context->config,ZMAPSTANZA_FEATURESETS_CONFIG,&gkf))
      {
            freethis = keys = g_key_file_get_keys(gkf,ZMAPSTANZA_FEATURESETS_CONFIG,&len,NULL);

            for(;len--;keys++)
            {
                  names = g_key_file_get_string(gkf,ZMAPSTANZA_FEATURESETS_CONFIG,*keys,NULL);

                  if(!names || !*names)
                        continue;

	                  /* this featureset will not actually exist, it's virtual */
                  set_id = zMapFeatureSetCreateID(*keys);
                  virtual_f2c = g_hash_table_lookup(fset2col,GUINT_TO_POINTER(set_id));
                  if(!virtual_f2c)
                  {
                  	/* should have been config'd to appear in a column */
                  	zMapLogWarning("cannot find virtual featureset %s",*keys);
                  	continue;
                  }

                  sources = zMapConfigString2QuarkList(names,FALSE);
                  g_free(names);

                  g_hash_table_insert(virtual_featuresets,GUINT_TO_POINTER(set_id), sources);

                  while(sources)
                  {
                  	ZMapFeatureSource f_src;
                        // get featureset if present
                        GQuark key = zMapFeatureSetCreateID((char *)
                              g_quark_to_string(GPOINTER_TO_UINT(sources->data)));
                        f_src = g_hash_table_lookup(fset_src,GUINT_TO_POINTER(key));

                        if(f_src)
                        {
					f_src->maps_to = set_id;

					/* now set up featureset to column mapping to allow the column to paint and styles to be found */
					real_f2c = g_hash_table_lookup(fset2col,GUINT_TO_POINTER(key));
					if(!real_f2c)
					{
						real_f2c = g_new0(ZMapFeatureSetDescStruct,1);
						g_hash_table_insert(fset2col,GUINT_TO_POINTER(key),real_f2c);
					}

					real_f2c->column_id = virtual_f2c->column_id;
					real_f2c->column_ID = virtual_f2c->column_ID;
	//		  		real_f2c->feature_set_text =
					real_f2c->feature_src_ID = GPOINTER_TO_UINT(sources->data);
				}
                        sources = sources->next;
                  }
            }
            if(freethis)
                  g_strfreev(freethis);
      }
      return virtual_featuresets;
}


// get the complete list of columns to display, in order
// somewhere this gets mangled by strandedness
GHashTable *zMapConfigIniGetColumns(ZMapConfigIniContext context)
{
      GKeyFile *gkf;
      GList *columns = NULL,*col;
      gchar *colstr;
      ZMapFeatureColumn f_col;
      GHashTable *hash = NULL;
      int i = 0;
      GHashTable *col_desc;
      char *desc;

      hash = g_hash_table_new(NULL,NULL);

      // nb there is a small memory leak if we config description for non-existant columns
      col_desc   = zMapConfigIniGetQQHash(context,ZMAPSTANZA_COLUMN_DESCRIPTION_CONFIG,QQ_STRING);


      if(zMapConfigIniHasStanza(context->config,ZMAPSTANZA_APP_CONFIG,&gkf))
      {
            colstr = g_key_file_get_string(gkf, ZMAPSTANZA_APP_CONFIG, ZMAPSTANZA_APP_COLUMNS,NULL);

            if(colstr && *colstr)
                  columns = zMapConfigString2QuarkList(colstr,FALSE);


            for(col = columns; col;col = col->next)
            {
                  f_col = g_new0(ZMapFeatureColumnStruct,1);
                  f_col->column_id = GPOINTER_TO_UINT(col->data);

                  desc = (char *) g_quark_to_string(f_col->column_id);
                  f_col->unique_id = zMapFeatureSetCreateID(desc);

                  f_col->column_desc = g_hash_table_lookup(col_desc,
                        GUINT_TO_POINTER(f_col->column_id));
                  if(!f_col->column_desc)
                        f_col->column_desc = desc;
                  f_col->order = ++i;
                  g_hash_table_insert(hash,GUINT_TO_POINTER(f_col->unique_id),f_col);
            }
      }

      if(col_desc)
            g_hash_table_destroy(col_desc);

      return(hash);
}

/*
 * read a named stanza and put it in a hash table
 * NOTE: this function operates differently from normal ConfigIni in that we do not know
 *  the names of the keys in the stanza and cannot create a struct to hold these and thier values
 * So instead we have to use GLib directly.
 * This is a simple generic table of quark->quark
 * used for [featureset_styles] [GFF_source] and [column_styles]
 */

 // how: string for throwaway values, or styleId or quark
GHashTable *zMapConfigIniGetQQHash(ZMapConfigIniContext context,char *stanza, int how)
{
      GHashTable *hash = NULL;
      GKeyFile *gkf;
      gchar ** keys = NULL;
      gsize len;
      gchar *value,*strval;

      hash = g_hash_table_new(NULL,NULL);

      if(zMapConfigIniHasStanza(context->config,stanza,&gkf))
      {

            keys = g_key_file_get_keys(gkf,stanza,&len,NULL);

            for(;len--;keys++)
            {
                  value = g_key_file_get_string(gkf,stanza,*keys,NULL);
                  if(value && *value)
                  {
                        gpointer gval;
                        gpointer kval;

                              // strips leading spaces by skipping
                        strval = zMapConfigNormaliseWhitespace(value,FALSE);

                        if(how == QQ_STRING)
                              gval = g_strdup(strval);
                        else if(how == QQ_QUARK)
                              gval =  GUINT_TO_POINTER(g_quark_from_string(strval));
                        else
                              gval = GUINT_TO_POINTER(zMapStyleCreateID(strval));

                        kval = GUINT_TO_POINTER(zMapFeatureSetCreateID(*keys));     // keys are fully normalised
                        g_hash_table_insert(hash,kval,gval);
                        g_free(value);
                  }
            }
      }

      return(hash);
}


/*
 * read the [glyphs] stanza and put it in a hash table as text
 * NOTE: this function operates differently from normal ConfigIni in that we do not know
 *  the names of the keys in the stanza and cannot create a struct to hold these and thier values
 * So instead we have to use GLib directly.
 * the name strings need to be quarked first
 *
 * glyph shapes are simple things and not GObjects
 * they are stored in the styles objects and are accessable from there only
 * all this data gets freed after being read.
 * NOTE: when this data structre gets passed to a style then it's as a zMapStyleGlyphShapeGetType (a boxed data type)
 */


GHashTable *zMapConfigIniGetGlyph(ZMapConfigIniContext context)
{
      GHashTable *hash = NULL;
      GKeyFile *gkf;
      gchar ** keys = NULL;
      gsize len;
      char *shape;
      ZMapStyleGlyphShape glyph_shape;
      GQuark q;

      if(zMapConfigIniHasStanza(context->config,ZMAPSTANZA_GLYPH_CONFIG,&gkf))
      {
            hash = g_hash_table_new(NULL,NULL);

            keys = g_key_file_get_keys(gkf,ZMAPSTANZA_GLYPH_CONFIG,&len,NULL);

            for(;len--;keys++)
            {
                  q = g_quark_from_string(*keys);
                  shape = g_key_file_get_string(gkf,ZMAPSTANZA_GLYPH_CONFIG,*keys,NULL);
			if(!shape)
				continue;
			glyph_shape = zMapStyleGetGlyphShape(shape,q);

			if(!glyph_shape)
			{
				zMapLogWarning("Glyph shape %s: syntax error in %s",*keys,shape);
			}
			else
			{
				g_hash_table_insert(hash,GUINT_TO_POINTER(q),glyph_shape);
			}
			g_free(shape);
            }
      }

      return(hash);
}



/* return a hash table of GArray of GdkColor indexed by the GQuark of the name */
/* (there are limits to honw many colours we can use and GArrays are tedious) */
GHashTable *zMapConfigIniGetHeatmaps(ZMapConfigIniContext context)
{
<<<<<<< HEAD
  return NULL ;
=======
      GHashTable *hash = NULL;
      GKeyFile *gkf;
      gchar ** keys = NULL;
      gsize len;
      GQuark name;
	char *colours, *p,*q;
	GArray *col_array;
	GdkColor col;

      if(zMapConfigIniHasStanza(context->config,ZMAPSTANZA_HEATMAP_CONFIG,&gkf))
      {
            hash = g_hash_table_new(NULL,NULL);

            keys = g_key_file_get_keys(gkf,ZMAPSTANZA_HEATMAP_CONFIG,&len,NULL);

            for(;len--;keys++)
            {
                  name = g_quark_from_string(*keys);
                  colours = g_key_file_get_string(gkf,ZMAPSTANZA_HEATMAP_CONFIG,*keys,NULL);
			if(!colours)
				continue;

			col_array = g_array_sized_new(FALSE,FALSE,sizeof(GdkColor),8);

			for(p = colours; *p; p = q)
			{
				for(q = p; *q && *q != ';'; q++)
					continue;
				if(*q)
					*q++ = 0;
				else
					*q = 0;

				gdk_color_parse(p,&col);
				g_array_append_val(col_array,col);
			}

                  g_hash_table_insert(hash,GUINT_TO_POINTER(name),col_array);

			g_free(colours);
            }
      }

      return(hash);
>>>>>>> 284e31d5
}


gboolean zMapConfigLegacyStyles(void)
{
  static gboolean result = FALSE;
  ZMapConfigIniContext context;
  static int got = 0;

  // this needs to be once only as it gets called when drawing glyphs
  if (!got)
    {
      got = TRUE ;
      if ((context = zMapConfigIniContextProvide()))
	{
	  zMapConfigIniContextGetBoolean(context, ZMAPSTANZA_APP_CONFIG, ZMAPSTANZA_APP_CONFIG,
					 ZMAPSTANZA_APP_LEGACY_STYLES, &result);
	  zMapConfigIniContextDestroy(context);
	}
    }

  return(result) ;
}



static ZMapConfigIniContextKeyEntry get_app_group_data(char **stanza_name, char **stanza_type)
{
  static ZMapConfigIniContextKeyEntryStruct stanza_keys[] = {
    { ZMAPSTANZA_APP_MAINWINDOW,   G_TYPE_BOOLEAN, NULL, FALSE },

    { ZMAPSTANZA_APP_DATASET ,     G_TYPE_STRING,  NULL, FALSE },
    { ZMAPSTANZA_APP_SEQUENCE,     G_TYPE_STRING,  NULL, FALSE },
    /* csname and csver are provided by otterlace with start and end coordinates
     * but are 'always' chromosome and Otter. see zmapApp.c/getConfiguration()
     */
    { ZMAPSTANZA_APP_CSNAME,       G_TYPE_STRING,  NULL, FALSE },
    { ZMAPSTANZA_APP_CSVER,        G_TYPE_STRING,  NULL, FALSE },
    { ZMAPSTANZA_APP_START,        G_TYPE_INT,     NULL, FALSE },
    { ZMAPSTANZA_APP_END,          G_TYPE_INT,     NULL, FALSE },
    { ZMAPSTANZA_APP_HELP_URL,     G_TYPE_STRING,  NULL, FALSE },
    { ZMAPSTANZA_APP_LOCALE,       G_TYPE_STRING,  NULL, FALSE },
    { ZMAPSTANZA_APP_COOKIE_JAR,   G_TYPE_STRING,  NULL, FALSE },
    { ZMAPSTANZA_APP_PFETCH_MODE,  G_TYPE_STRING,  NULL, FALSE },
    { ZMAPSTANZA_APP_PFETCH_LOCATION, G_TYPE_STRING, NULL, FALSE },
//    { ZMAPSTANZA_APP_SCRIPTS,      G_TYPE_STRING, NULL, FALSE },
    { ZMAPSTANZA_APP_DATA,         G_TYPE_STRING, NULL, FALSE },
//    { ZMAPSTANZA_APP_STYLESFILE,   G_TYPE_STRING, NULL, FALSE },
    { ZMAPSTANZA_APP_LEGACY_STYLES,   G_TYPE_BOOLEAN, NULL, FALSE },
    { ZMAPSTANZA_APP_STYLE_FROM_METHOD,   G_TYPE_BOOLEAN, NULL, FALSE },
    { ZMAPSTANZA_APP_XREMOTE_DEBUG,G_TYPE_BOOLEAN, NULL, FALSE },
    { ZMAPSTANZA_APP_REPORT_THREAD,G_TYPE_BOOLEAN, NULL, FALSE },
    { ZMAPSTANZA_APP_NAVIGATOR_SETS,  G_TYPE_STRING, NULL, FALSE },
    { ZMAPSTANZA_APP_SEQ_DATA,    G_TYPE_STRING, NULL, FALSE },
    {NULL}
  };
  static char *name = ZMAPSTANZA_APP_CONFIG;
  static char *type = ZMAPSTANZA_APP_CONFIG;

  if(stanza_name)
    *stanza_name = name;
  if(stanza_type)
    *stanza_type = type;

  return stanza_keys;
}

static ZMapConfigIniContextKeyEntry get_logging_group_data(char **stanza_name, char **stanza_type)
{
  static ZMapConfigIniContextKeyEntryStruct stanza_keys[] = {
    { ZMAPSTANZA_LOG_LOGGING,   G_TYPE_BOOLEAN, NULL, FALSE },
    { ZMAPSTANZA_LOG_FILE,      G_TYPE_BOOLEAN, NULL, FALSE },
    { ZMAPSTANZA_LOG_SHOW_CODE, G_TYPE_BOOLEAN, NULL, FALSE },
    { ZMAPSTANZA_LOG_DIRECTORY, G_TYPE_STRING,  NULL, FALSE },
    { ZMAPSTANZA_LOG_FILENAME,  G_TYPE_STRING,  NULL, FALSE },
    { ZMAPSTANZA_LOG_SHOW_TIME, G_TYPE_STRING,  NULL, FALSE },
    { ZMAPSTANZA_LOG_CATCH_GLIB, G_TYPE_BOOLEAN,  NULL, FALSE },
    { ZMAPSTANZA_LOG_ECHO_GLIB, G_TYPE_BOOLEAN,  NULL, FALSE },
    {NULL}
  };

  static char *name = ZMAPSTANZA_LOG_CONFIG;
  static char *type = ZMAPSTANZA_LOG_CONFIG;

  if(stanza_name)
    *stanza_name = name;
  if(stanza_type)
    *stanza_type = type;

  return stanza_keys;
}

static ZMapConfigIniContextKeyEntry get_debug_group_data(char **stanza_name, char **stanza_type)
{
  static ZMapConfigIniContextKeyEntryStruct stanza_keys[] = {
    { ZMAPSTANZA_DEBUG_APP_THREADS, G_TYPE_BOOLEAN, NULL, FALSE },
    { ZMAPSTANZA_DEBUG_APP_FEATURE2STYLE, G_TYPE_BOOLEAN, NULL, FALSE },
    { ZMAPSTANZA_DEBUG_APP_STYLES, G_TYPE_BOOLEAN, NULL, FALSE },
    { ZMAPSTANZA_DEBUG_APP_TIMING, G_TYPE_BOOLEAN, NULL, FALSE },
    { ZMAPSTANZA_DEBUG_APP_DEVELOP, G_TYPE_BOOLEAN, NULL, FALSE },
    { NULL }
  };
  static char *name = ZMAPSTANZA_DEBUG_CONFIG;
  static char *type = ZMAPSTANZA_DEBUG_CONFIG;

  if(stanza_name)
    *stanza_name = name;
  if(stanza_type)
    *stanza_type = type;

  return stanza_keys;
}



/*
 *                 ZMapConfigStyle
 */


static gpointer create_config_style()
{
  gpointer config_struct = NULL ;

  ZMapKeyValueStruct style_conf[] =
    {
      { ZMAPSTYLE_PROPERTY_NAME, FALSE, ZMAPCONF_STR, {FALSE}, ZMAPCONV_NONE, {NULL} },
      { ZMAPSTYLE_PROPERTY_PARENT_STYLE, FALSE, ZMAPCONF_STR, {FALSE}, ZMAPCONV_STR2ENUM, {(ZMapConfStr2EnumFunc)zMapStyleCreateID} },
      { ZMAPSTYLE_PROPERTY_DESCRIPTION, FALSE, ZMAPCONF_STR, {FALSE}, ZMAPCONV_NONE, {NULL} },
      { ZMAPSTYLE_PROPERTY_MODE, FALSE, ZMAPCONF_STR, {FALSE}, ZMAPCONV_STR2ENUM, {(ZMapConfStr2EnumFunc)zMapStyleStr2Mode} },

      { ZMAPSTYLE_PROPERTY_COLOURS, FALSE, ZMAPCONF_STR, {FALSE}, ZMAPCONV_STR2COLOUR, {NULL} },
      { ZMAPSTYLE_PROPERTY_FRAME0_COLOURS, FALSE, ZMAPCONF_STR, {FALSE}, ZMAPCONV_STR2COLOUR, {NULL} },
      { ZMAPSTYLE_PROPERTY_FRAME1_COLOURS, FALSE, ZMAPCONF_STR, {FALSE}, ZMAPCONV_STR2COLOUR, {NULL} },
      { ZMAPSTYLE_PROPERTY_FRAME2_COLOURS, FALSE, ZMAPCONF_STR, {FALSE}, ZMAPCONV_STR2COLOUR, {NULL} },
      { ZMAPSTYLE_PROPERTY_REV_COLOURS, FALSE, ZMAPCONF_STR, {FALSE}, ZMAPCONV_STR2COLOUR, {NULL} },

      { ZMAPSTYLE_PROPERTY_DISPLAY_MODE, FALSE,  ZMAPCONF_STR, {FALSE}, ZMAPCONV_STR2ENUM, {(ZMapConfStr2EnumFunc)zMapStyleStr2ColDisplayState} },
      { ZMAPSTYLE_PROPERTY_BUMP_MODE, FALSE,  ZMAPCONF_STR, {FALSE}, ZMAPCONV_STR2ENUM, {(ZMapConfStr2EnumFunc)zMapStyleStr2BumpMode} },
      { ZMAPSTYLE_PROPERTY_DEFAULT_BUMP_MODE, FALSE,  ZMAPCONF_STR, {FALSE}, ZMAPCONV_STR2ENUM, {(ZMapConfStr2EnumFunc)zMapStyleStr2BumpMode} },
      { ZMAPSTYLE_PROPERTY_BUMP_SPACING, FALSE,  ZMAPCONF_DOUBLE, {FALSE}, ZMAPCONV_NONE, {NULL} },
      { ZMAPSTYLE_PROPERTY_BUMP_STYLE, FALSE,  ZMAPCONF_STR, {FALSE}, ZMAPCONV_NONE, {NULL} },

      { ZMAPSTYLE_PROPERTY_MIN_MAG, FALSE,  ZMAPCONF_DOUBLE, {FALSE}, ZMAPCONV_NONE, {NULL} },
      { ZMAPSTYLE_PROPERTY_MAX_MAG, FALSE,  ZMAPCONF_DOUBLE, {FALSE}, ZMAPCONV_NONE, {NULL} },
      { ZMAPSTYLE_PROPERTY_WIDTH, FALSE,  ZMAPCONF_DOUBLE, {FALSE}, ZMAPCONV_NONE, {NULL} },

      { ZMAPSTYLE_PROPERTY_SCORE_MODE, FALSE,  ZMAPCONF_STR, {FALSE}, ZMAPCONV_STR2ENUM, {(ZMapConfStr2EnumFunc)zMapStyleStr2ScoreMode} },
      { ZMAPSTYLE_PROPERTY_MIN_SCORE, FALSE,  ZMAPCONF_DOUBLE, {FALSE}, ZMAPCONV_NONE, {NULL} },
      { ZMAPSTYLE_PROPERTY_MAX_SCORE, FALSE,  ZMAPCONF_DOUBLE, {FALSE}, ZMAPCONV_NONE, {NULL} },
      { ZMAPSTYLE_PROPERTY_SCORE_SCALE,  FALSE, ZMAPCONF_STR, {FALSE}, ZMAPCONV_STR2ENUM, {(ZMapConfStr2EnumFunc)zMapStyleStr2GraphScale} },	/* yes: GraphScale */

      { ZMAPSTYLE_PROPERTY_SUMMARISE, FALSE, ZMAPCONF_DOUBLE, {FALSE}, ZMAPCONV_NONE, {NULL} },
      { ZMAPSTYLE_PROPERTY_COLLAPSE, FALSE, ZMAPCONF_BOOLEAN, {FALSE}, ZMAPCONV_NONE, {NULL} },

      { ZMAPSTYLE_PROPERTY_GFF_SOURCE, FALSE,  ZMAPCONF_STR, {FALSE}, ZMAPCONV_NONE, {NULL} },
      { ZMAPSTYLE_PROPERTY_GFF_FEATURE, FALSE,  ZMAPCONF_STR, {FALSE}, ZMAPCONV_NONE, {NULL} },

      { ZMAPSTYLE_PROPERTY_DISPLAYABLE,   FALSE, ZMAPCONF_BOOLEAN, {FALSE}, ZMAPCONV_NONE, {NULL} },
      { ZMAPSTYLE_PROPERTY_SHOW_WHEN_EMPTY,   FALSE, ZMAPCONF_BOOLEAN, {FALSE}, ZMAPCONV_NONE, {NULL} },
      { ZMAPSTYLE_PROPERTY_SHOW_TEXT,   FALSE, ZMAPCONF_BOOLEAN, {FALSE}, ZMAPCONV_NONE, {NULL} },
      { ZMAPSTYLE_PROPERTY_SUB_FEATURES, FALSE, ZMAPCONF_STR, {FALSE}, ZMAPCONV_NONE, {NULL} },

      { ZMAPSTYLE_PROPERTY_STRAND_SPECIFIC,   FALSE, ZMAPCONF_BOOLEAN, {FALSE}, ZMAPCONV_NONE, {NULL} },
      { ZMAPSTYLE_PROPERTY_SHOW_REVERSE_STRAND,   FALSE, ZMAPCONF_BOOLEAN, {FALSE}, ZMAPCONV_NONE, {NULL} },
      { ZMAPSTYLE_PROPERTY_HIDE_FORWARD_STRAND,   FALSE, ZMAPCONF_BOOLEAN, {FALSE}, ZMAPCONV_NONE, {NULL} },
      { ZMAPSTYLE_PROPERTY_FRAME_MODE,   FALSE, ZMAPCONF_STR, {FALSE}, ZMAPCONV_STR2ENUM, {(ZMapConfStr2EnumFunc)zMapStyleStr23FrameMode} },

      { ZMAPSTYLE_PROPERTY_SHOW_ONLY_IN_SEPARATOR,   FALSE, ZMAPCONF_BOOLEAN, {FALSE}, ZMAPCONV_NONE, {NULL} },
      { ZMAPSTYLE_PROPERTY_DIRECTIONAL_ENDS,   FALSE, ZMAPCONF_BOOLEAN, {FALSE}, ZMAPCONV_NONE, {NULL} },
      { ZMAPSTYLE_PROPERTY_FOO,   FALSE, ZMAPCONF_BOOLEAN, {FALSE}, ZMAPCONV_NONE, {NULL} },
      { ZMAPSTYLE_PROPERTY_FILTER,FALSE, ZMAPCONF_BOOLEAN, {FALSE}, ZMAPCONV_NONE, {NULL} },


      { ZMAPSTYLE_PROPERTY_GLYPH_NAME, FALSE, ZMAPCONF_STR, {FALSE}, ZMAPCONV_STR2ENUM, {(ZMapConfStr2EnumFunc)zMapStyleQuark} },
      { ZMAPSTYLE_PROPERTY_GLYPH_SHAPE,   FALSE, ZMAPCONF_STR, {FALSE}, ZMAPCONV_NONE, {NULL} },
      { ZMAPSTYLE_PROPERTY_GLYPH_NAME_5, FALSE, ZMAPCONF_STR, {FALSE}, ZMAPCONV_STR2ENUM, {(ZMapConfStr2EnumFunc)zMapStyleQuark} },
      { ZMAPSTYLE_PROPERTY_GLYPH_SHAPE_5,   FALSE, ZMAPCONF_STR, {FALSE}, ZMAPCONV_NONE, {NULL} },
      { ZMAPSTYLE_PROPERTY_GLYPH_NAME_5_REV, FALSE, ZMAPCONF_STR, {FALSE}, ZMAPCONV_STR2ENUM, {(ZMapConfStr2EnumFunc)zMapStyleQuark} },
      { ZMAPSTYLE_PROPERTY_GLYPH_SHAPE_5_REV,   FALSE, ZMAPCONF_STR, {FALSE}, ZMAPCONV_NONE, {NULL} },
      { ZMAPSTYLE_PROPERTY_GLYPH_NAME_3, FALSE, ZMAPCONF_STR, {FALSE}, ZMAPCONV_STR2ENUM, {(ZMapConfStr2EnumFunc)zMapStyleQuark} },
      { ZMAPSTYLE_PROPERTY_GLYPH_SHAPE_3,   FALSE, ZMAPCONF_STR, {FALSE}, ZMAPCONV_NONE, {NULL} },
      { ZMAPSTYLE_PROPERTY_GLYPH_NAME_3_REV, FALSE, ZMAPCONF_STR, {FALSE}, ZMAPCONV_STR2ENUM, {(ZMapConfStr2EnumFunc)zMapStyleQuark} },
      { ZMAPSTYLE_PROPERTY_GLYPH_SHAPE_3_REV,   FALSE, ZMAPCONF_STR, {FALSE}, ZMAPCONV_NONE, {NULL} },

      { ZMAPSTYLE_PROPERTY_GLYPH_ALT_COLOURS,   FALSE, ZMAPCONF_STR, {FALSE}, ZMAPCONV_STR2COLOUR, {NULL} },

      { ZMAPSTYLE_PROPERTY_GLYPH_THRESHOLD,   FALSE, ZMAPCONF_INT, {FALSE}, ZMAPCONV_NONE, {NULL} },

      { ZMAPSTYLE_PROPERTY_GLYPH_STRAND,   FALSE, ZMAPCONF_STR, {FALSE}, ZMAPCONV_STR2ENUM, {(ZMapConfStr2EnumFunc)zMapStyleStr2GlyphStrand} },
      { ZMAPSTYLE_PROPERTY_GLYPH_ALIGN,   FALSE, ZMAPCONF_STR, {FALSE}, ZMAPCONV_STR2ENUM, {(ZMapConfStr2EnumFunc)zMapStyleStr2GlyphAlign} },

      { ZMAPSTYLE_PROPERTY_GRAPH_MODE,   FALSE, ZMAPCONF_STR, {FALSE}, ZMAPCONV_STR2ENUM, {(ZMapConfStr2EnumFunc)zMapStyleStr2GraphMode} },
      { ZMAPSTYLE_PROPERTY_GRAPH_BASELINE,   FALSE, ZMAPCONF_DOUBLE, {FALSE}, ZMAPCONV_NONE, {NULL} },
      { ZMAPSTYLE_PROPERTY_GRAPH_SCALE,  FALSE, ZMAPCONF_STR, {FALSE}, ZMAPCONV_STR2ENUM, {(ZMapConfStr2EnumFunc)zMapStyleStr2GraphScale} },
      { ZMAPSTYLE_PROPERTY_GRAPH_DENSITY,   FALSE, ZMAPCONF_BOOLEAN, {FALSE}, ZMAPCONV_NONE, {NULL} },
      { ZMAPSTYLE_PROPERTY_GRAPH_DENSITY_FIXED,   FALSE, ZMAPCONF_BOOLEAN, {FALSE}, ZMAPCONV_NONE, {NULL} },
      { ZMAPSTYLE_PROPERTY_GRAPH_DENSITY_MIN_BIN,   FALSE, ZMAPCONF_INT, {FALSE}, ZMAPCONV_NONE, {NULL} },
      { ZMAPSTYLE_PROPERTY_GRAPH_DENSITY_STAGGER,   FALSE, ZMAPCONF_INT, {FALSE}, ZMAPCONV_NONE, {NULL} },


      { ZMAPSTYLE_PROPERTY_ALIGNMENT_PARSE_GAPS,   FALSE, ZMAPCONF_BOOLEAN, {FALSE}, ZMAPCONV_NONE, {NULL} },
      { ZMAPSTYLE_PROPERTY_ALIGNMENT_SHOW_GAPS,   FALSE, ZMAPCONF_BOOLEAN, {FALSE}, ZMAPCONV_NONE, {NULL} },
      { ZMAPSTYLE_PROPERTY_ALIGNMENT_ALWAYS_GAPPED,   FALSE, ZMAPCONF_BOOLEAN, {FALSE}, ZMAPCONV_NONE, {NULL} },
      { ZMAPSTYLE_PROPERTY_ALIGNMENT_UNIQUE,   FALSE, ZMAPCONF_BOOLEAN, {FALSE}, ZMAPCONV_NONE, {NULL} },
      { ZMAPSTYLE_PROPERTY_ALIGNMENT_PFETCHABLE,   FALSE, ZMAPCONF_BOOLEAN, {FALSE}, ZMAPCONV_NONE, {NULL} },
      { ZMAPSTYLE_PROPERTY_ALIGNMENT_BLIXEM,   FALSE, ZMAPCONF_STR, {FALSE}, ZMAPCONV_STR2ENUM, {(ZMapConfStr2EnumFunc) zMapStyleStr2BlixemType } },
      { ZMAPSTYLE_PROPERTY_ALIGNMENT_JOIN_ALIGN,   FALSE, ZMAPCONF_INT, {FALSE}, ZMAPCONV_NONE, {NULL} },
      { ZMAPSTYLE_PROPERTY_ALIGNMENT_ALLOW_MISALIGN,   FALSE, ZMAPCONF_BOOLEAN, {FALSE}, ZMAPCONV_NONE, {NULL} },
      { ZMAPSTYLE_PROPERTY_ALIGNMENT_PERFECT_COLOURS,   FALSE, ZMAPCONF_STR, {FALSE}, ZMAPCONV_STR2COLOUR, {NULL} },
      { ZMAPSTYLE_PROPERTY_ALIGNMENT_COLINEAR_COLOURS,   FALSE, ZMAPCONF_STR, {FALSE}, ZMAPCONV_STR2COLOUR, {NULL} },
      { ZMAPSTYLE_PROPERTY_ALIGNMENT_NONCOLINEAR_COLOURS,   FALSE, ZMAPCONF_STR, {FALSE}, ZMAPCONV_STR2COLOUR, {NULL} },
      { ZMAPSTYLE_PROPERTY_ALIGNMENT_UNMARKED_COLINEAR, FALSE,  ZMAPCONF_STR, {FALSE}, ZMAPCONV_STR2ENUM, {(ZMapConfStr2EnumFunc)zMapStyleStr2ColDisplayState} },
      { ZMAPSTYLE_PROPERTY_ALIGNMENT_GAP_COLOURS,   FALSE, ZMAPCONF_STR, {FALSE}, ZMAPCONV_STR2COLOUR, {NULL} },
      { ZMAPSTYLE_PROPERTY_ALIGNMENT_COMMON_COLOURS,   FALSE, ZMAPCONF_STR, {FALSE}, ZMAPCONV_STR2COLOUR, {NULL} },
      { ZMAPSTYLE_PROPERTY_ALIGNMENT_MIXED_COLOURS,   FALSE, ZMAPCONF_STR, {FALSE}, ZMAPCONV_STR2COLOUR, {NULL} },
      { ZMAPSTYLE_PROPERTY_ALIGNMENT_MASK_SETS, FALSE, ZMAPCONF_STR, {FALSE}, ZMAPCONV_NONE, {NULL} },
      { ZMAPSTYLE_PROPERTY_ALIGNMENT_SQUASH, FALSE, ZMAPCONF_BOOLEAN, {FALSE}, ZMAPCONV_NONE, {NULL} },
      { ZMAPSTYLE_PROPERTY_ALIGNMENT_JOIN_OVERLAP, FALSE, ZMAPCONF_INT, {FALSE}, ZMAPCONV_NONE, {NULL} },
      { ZMAPSTYLE_PROPERTY_ALIGNMENT_JOIN_THRESHOLD, FALSE, ZMAPCONF_INT, {FALSE}, ZMAPCONV_NONE, {NULL} },
      { ZMAPSTYLE_PROPERTY_ALIGNMENT_JOIN_MAX, FALSE, ZMAPCONF_INT, {FALSE}, ZMAPCONV_NONE, {NULL} },

      { ZMAPSTYLE_PROPERTY_SEQUENCE_NON_CODING_COLOURS,   FALSE, ZMAPCONF_STR, {FALSE}, ZMAPCONV_STR2COLOUR, {NULL} },
      { ZMAPSTYLE_PROPERTY_SEQUENCE_CODING_COLOURS,   FALSE, ZMAPCONF_STR, {FALSE}, ZMAPCONV_STR2COLOUR, {NULL} },
      { ZMAPSTYLE_PROPERTY_SEQUENCE_SPLIT_CODON_5_COLOURS, FALSE, ZMAPCONF_STR, {FALSE}, ZMAPCONV_STR2COLOUR, {NULL} },
      { ZMAPSTYLE_PROPERTY_SEQUENCE_SPLIT_CODON_3_COLOURS, FALSE, ZMAPCONF_STR, {FALSE}, ZMAPCONV_STR2COLOUR, {NULL} },
      { ZMAPSTYLE_PROPERTY_SEQUENCE_IN_FRAME_CODING_COLOURS, FALSE, ZMAPCONF_STR, {FALSE}, ZMAPCONV_STR2COLOUR, {NULL} },
      { ZMAPSTYLE_PROPERTY_SEQUENCE_START_CODON_COLOURS,   FALSE, ZMAPCONF_STR, {FALSE}, ZMAPCONV_STR2COLOUR, {NULL} },
      { ZMAPSTYLE_PROPERTY_SEQUENCE_STOP_CODON_COLOURS,   FALSE, ZMAPCONF_STR, {FALSE}, ZMAPCONV_STR2COLOUR, {NULL} },

      { ZMAPSTYLE_PROPERTY_TRANSCRIPT_CDS_COLOURS,  FALSE, ZMAPCONF_STR, {FALSE}, ZMAPCONV_STR2COLOUR, {NULL} },

      {NULL}
    } ;


  int dummy ;

  dummy = sizeof(style_conf) ;


  /* Needs to return a block copy of this.... */
  config_struct = g_memdup(style_conf, sizeof(style_conf)) ;


  return config_struct ;
}


static void free_style_list_item(gpointer list_data, gpointer unused_data)
{
  ZMapKeyValue style_conf = (ZMapKeyValue)list_data ;

  while (style_conf->name != NULL)
    {
      switch (style_conf->type)
	{
	case ZMAPCONF_STR:
	  if (style_conf->has_value)
	    g_free(style_conf->data.str) ;
	  break ;
/*	case ZMAPCONF_STR_ARRAY:
	  if (style_conf->has_value)
	    g_strfreev(style_conf->data.str_array) ;
	  break ;
*/
	default:
	  break ;
	}

      style_conf++ ;
    }

  g_free(list_data) ;

  return ;
}


/* This might seem a little long winded, but then so is all the gobject gubbins... */
static ZMapConfigIniContextKeyEntry get_style_group_data(char **stanza_name, char **stanza_type)
{
  static char *name = "*";
  static char *type = ZMAPSTANZA_STYLE_CONFIG;
  static ZMapConfigIniContextKeyEntryStruct stanza_keys[] = {
    { ZMAPSTYLE_PROPERTY_NAME, G_TYPE_STRING, style_set_property, FALSE },
    { ZMAPSTYLE_PROPERTY_DESCRIPTION, G_TYPE_STRING, style_set_property, FALSE },
    { ZMAPSTYLE_PROPERTY_PARENT_STYLE, G_TYPE_STRING, style_set_property, FALSE },
    { ZMAPSTYLE_PROPERTY_MODE, G_TYPE_STRING, style_set_property, FALSE },
    { ZMAPSTYLE_PROPERTY_COLOURS, G_TYPE_STRING, style_set_property, FALSE },
    { ZMAPSTYLE_PROPERTY_FRAME0_COLOURS, G_TYPE_STRING, style_set_property, FALSE },
    { ZMAPSTYLE_PROPERTY_FRAME1_COLOURS, G_TYPE_STRING, style_set_property, FALSE },
    { ZMAPSTYLE_PROPERTY_FRAME2_COLOURS, G_TYPE_STRING, style_set_property, FALSE },
    { ZMAPSTYLE_PROPERTY_REV_COLOURS, G_TYPE_STRING, style_set_property, FALSE },

    { ZMAPSTYLE_PROPERTY_DISPLAY_MODE, G_TYPE_STRING, style_set_property, FALSE },

    { ZMAPSTYLE_PROPERTY_BUMP_MODE, G_TYPE_STRING,  style_set_property, FALSE },
    { ZMAPSTYLE_PROPERTY_DEFAULT_BUMP_MODE, G_TYPE_STRING,  style_set_property, FALSE },
    { ZMAPSTYLE_PROPERTY_BUMP_SPACING, G_TYPE_DOUBLE,  style_set_property, FALSE },
    { ZMAPSTYLE_PROPERTY_BUMP_STYLE, G_TYPE_STRING,  style_set_property, FALSE },

    { ZMAPSTYLE_PROPERTY_MIN_MAG, G_TYPE_DOUBLE,  style_set_property, FALSE },
    { ZMAPSTYLE_PROPERTY_MAX_MAG, G_TYPE_DOUBLE,  style_set_property, FALSE },
    { ZMAPSTYLE_PROPERTY_WIDTH, G_TYPE_DOUBLE,  style_set_property, FALSE },

    { ZMAPSTYLE_PROPERTY_SCORE_MODE, G_TYPE_STRING,  style_set_property, FALSE },
    { ZMAPSTYLE_PROPERTY_MIN_SCORE, G_TYPE_DOUBLE,  style_set_property, FALSE },
    { ZMAPSTYLE_PROPERTY_MAX_SCORE, G_TYPE_DOUBLE,  style_set_property, FALSE },
    { ZMAPSTYLE_PROPERTY_SCORE_SCALE,   G_TYPE_STRING, style_set_property, FALSE },

    { ZMAPSTYLE_PROPERTY_SUMMARISE,   G_TYPE_DOUBLE, style_set_property, FALSE },
    { ZMAPSTYLE_PROPERTY_COLLAPSE,   G_TYPE_BOOLEAN, style_set_property, FALSE },

    { ZMAPSTYLE_PROPERTY_GFF_SOURCE, G_TYPE_STRING,  style_set_property, FALSE },
    { ZMAPSTYLE_PROPERTY_GFF_FEATURE, G_TYPE_STRING,  style_set_property, FALSE },

    { ZMAPSTYLE_PROPERTY_DISPLAYABLE,   G_TYPE_BOOLEAN, style_set_property, FALSE },
    { ZMAPSTYLE_PROPERTY_SHOW_WHEN_EMPTY,   G_TYPE_BOOLEAN, style_set_property, FALSE },
    { ZMAPSTYLE_PROPERTY_SHOW_TEXT,   G_TYPE_BOOLEAN, style_set_property, FALSE },
    { ZMAPSTYLE_PROPERTY_SUB_FEATURES, G_TYPE_STRING, style_set_property, FALSE },

    { ZMAPSTYLE_PROPERTY_STRAND_SPECIFIC ,   G_TYPE_BOOLEAN, style_set_property, FALSE },
    { ZMAPSTYLE_PROPERTY_SHOW_REVERSE_STRAND,   G_TYPE_BOOLEAN, style_set_property, FALSE },
    { ZMAPSTYLE_PROPERTY_HIDE_FORWARD_STRAND,   G_TYPE_BOOLEAN, style_set_property, FALSE },
    { ZMAPSTYLE_PROPERTY_FRAME_MODE,   G_TYPE_STRING, style_set_property, FALSE },

    { ZMAPSTYLE_PROPERTY_SHOW_ONLY_IN_SEPARATOR,   G_TYPE_BOOLEAN, style_set_property, FALSE },
    { ZMAPSTYLE_PROPERTY_DIRECTIONAL_ENDS,   G_TYPE_BOOLEAN, style_set_property, FALSE },
    { ZMAPSTYLE_PROPERTY_FOO,   G_TYPE_BOOLEAN, style_set_property, FALSE },
    { ZMAPSTYLE_PROPERTY_FILTER,G_TYPE_BOOLEAN, style_set_property, FALSE },


      // these three names relate to 3 more real parameters
      // the names specify a shape string to be extracted from [glyphs]
    { ZMAPSTYLE_PROPERTY_GLYPH_NAME,   G_TYPE_STRING, style_set_property, FALSE },
    { ZMAPSTYLE_PROPERTY_GLYPH_NAME_5,   G_TYPE_STRING, style_set_property, FALSE },
    { ZMAPSTYLE_PROPERTY_GLYPH_NAME_5_REV,   G_TYPE_STRING, style_set_property, FALSE },
    { ZMAPSTYLE_PROPERTY_GLYPH_NAME_3,   G_TYPE_STRING, style_set_property, FALSE },
    { ZMAPSTYLE_PROPERTY_GLYPH_NAME_3_REV,   G_TYPE_STRING, style_set_property, FALSE },
    { ZMAPSTYLE_PROPERTY_GLYPH_ALT_COLOURS,   G_TYPE_STRING, style_set_property, FALSE },
    { ZMAPSTYLE_PROPERTY_GLYPH_THRESHOLD,   G_TYPE_INT, style_set_property, FALSE },
    { ZMAPSTYLE_PROPERTY_GLYPH_STRAND,   G_TYPE_STRING, style_set_property, FALSE },
    { ZMAPSTYLE_PROPERTY_GLYPH_ALIGN,   G_TYPE_STRING, style_set_property, FALSE },


    { ZMAPSTYLE_PROPERTY_GRAPH_MODE,   G_TYPE_STRING, style_set_property, FALSE },
    { ZMAPSTYLE_PROPERTY_GRAPH_BASELINE,   G_TYPE_DOUBLE, style_set_property, FALSE },
    { ZMAPSTYLE_PROPERTY_GRAPH_SCALE,   G_TYPE_STRING, style_set_property, FALSE },
    { ZMAPSTYLE_PROPERTY_GRAPH_DENSITY,   G_TYPE_BOOLEAN, style_set_property, FALSE },
    { ZMAPSTYLE_PROPERTY_GRAPH_DENSITY_FIXED,   G_TYPE_BOOLEAN, style_set_property, FALSE },
    { ZMAPSTYLE_PROPERTY_GRAPH_DENSITY_MIN_BIN,   G_TYPE_INT, style_set_property, FALSE },
    { ZMAPSTYLE_PROPERTY_GRAPH_DENSITY_STAGGER,   G_TYPE_INT, style_set_property, FALSE },


    { ZMAPSTYLE_PROPERTY_ALIGNMENT_PARSE_GAPS,   G_TYPE_BOOLEAN, style_set_property, FALSE },
    { ZMAPSTYLE_PROPERTY_ALIGNMENT_SHOW_GAPS,   G_TYPE_BOOLEAN, style_set_property, FALSE },
    { ZMAPSTYLE_PROPERTY_ALIGNMENT_ALWAYS_GAPPED,   G_TYPE_BOOLEAN, style_set_property, FALSE },
    { ZMAPSTYLE_PROPERTY_ALIGNMENT_UNIQUE,   G_TYPE_BOOLEAN, style_set_property, FALSE },
    { ZMAPSTYLE_PROPERTY_ALIGNMENT_PFETCHABLE,   G_TYPE_BOOLEAN, style_set_property, FALSE },
    { ZMAPSTYLE_PROPERTY_ALIGNMENT_BLIXEM,   G_TYPE_STRING, style_set_property, FALSE },
    { ZMAPSTYLE_PROPERTY_ALIGNMENT_JOIN_ALIGN,   G_TYPE_INT, style_set_property, FALSE },
    { ZMAPSTYLE_PROPERTY_ALIGNMENT_ALLOW_MISALIGN,   G_TYPE_BOOLEAN, style_set_property, FALSE },
    { ZMAPSTYLE_PROPERTY_ALIGNMENT_PERFECT_COLOURS,   G_TYPE_STRING, style_set_property, FALSE },
    { ZMAPSTYLE_PROPERTY_ALIGNMENT_COLINEAR_COLOURS,   G_TYPE_STRING, style_set_property, FALSE },
    { ZMAPSTYLE_PROPERTY_ALIGNMENT_NONCOLINEAR_COLOURS,   G_TYPE_STRING, style_set_property, FALSE },
    { ZMAPSTYLE_PROPERTY_ALIGNMENT_UNMARKED_COLINEAR,   G_TYPE_STRING, style_set_property, FALSE },
    { ZMAPSTYLE_PROPERTY_ALIGNMENT_GAP_COLOURS,   G_TYPE_STRING, style_set_property, FALSE },
    { ZMAPSTYLE_PROPERTY_ALIGNMENT_COMMON_COLOURS,   G_TYPE_STRING, style_set_property, FALSE },
    { ZMAPSTYLE_PROPERTY_ALIGNMENT_MIXED_COLOURS,   G_TYPE_STRING, style_set_property, FALSE },
    { ZMAPSTYLE_PROPERTY_ALIGNMENT_MASK_SETS,   G_TYPE_STRING, style_set_property, FALSE },
    { ZMAPSTYLE_PROPERTY_ALIGNMENT_SQUASH,   G_TYPE_BOOLEAN, style_set_property, FALSE },
    { ZMAPSTYLE_PROPERTY_ALIGNMENT_JOIN_OVERLAP,   G_TYPE_INT, style_set_property, FALSE },
    { ZMAPSTYLE_PROPERTY_ALIGNMENT_JOIN_THRESHOLD,   G_TYPE_INT, style_set_property, FALSE },
    { ZMAPSTYLE_PROPERTY_ALIGNMENT_JOIN_MAX,   G_TYPE_INT, style_set_property, FALSE },

    { ZMAPSTYLE_PROPERTY_SEQUENCE_NON_CODING_COLOURS,   G_TYPE_STRING, style_set_property, FALSE },
    { ZMAPSTYLE_PROPERTY_SEQUENCE_CODING_COLOURS,   G_TYPE_STRING, style_set_property, FALSE },
    { ZMAPSTYLE_PROPERTY_SEQUENCE_SPLIT_CODON_5_COLOURS,   G_TYPE_STRING, style_set_property, FALSE },
    { ZMAPSTYLE_PROPERTY_SEQUENCE_SPLIT_CODON_3_COLOURS,   G_TYPE_STRING, style_set_property, FALSE },
    { ZMAPSTYLE_PROPERTY_SEQUENCE_IN_FRAME_CODING_COLOURS,   G_TYPE_STRING, style_set_property, FALSE },
    { ZMAPSTYLE_PROPERTY_SEQUENCE_START_CODON_COLOURS,   G_TYPE_STRING, style_set_property, FALSE },
    { ZMAPSTYLE_PROPERTY_SEQUENCE_STOP_CODON_COLOURS,   G_TYPE_STRING, style_set_property, FALSE },

    { ZMAPSTYLE_PROPERTY_TRANSCRIPT_CDS_COLOURS,  G_TYPE_STRING, style_set_property, FALSE },

    {NULL}
  };


  if(stanza_name)
    *stanza_name = name;
  if(stanza_type)
    *stanza_type = type;

  return stanza_keys;
}


/* We can be called with key == NULL if the stanza is empty. */
static void style_set_property(char *current_stanza_name, char *key, GType type,
			       gpointer parent_data, GValue *property_value)
{
  ZMapKeyValue config_style = (ZMapKeyValue)parent_data ;

  /* Odd case, name of style is actually name of stanza so must record separately like this. */
  if (g_ascii_strcasecmp(config_style->name, ZMAPSTYLE_PROPERTY_NAME) == 0 && !(config_style->has_value))
    {
      config_style->has_value = TRUE ;
      config_style->data.str = g_strdup(current_stanza_name) ;
    }


  if (key && *key)
    {
      ZMapKeyValue curr_key = config_style ;

      while (curr_key->name)
	{
	  if (g_ascii_strcasecmp(key, curr_key->name) == 0)
	    {
	      curr_key->has_value = TRUE ;

	      if (type == G_TYPE_BOOLEAN && G_VALUE_TYPE(property_value) == type)
		curr_key->data.b = g_value_get_boolean(property_value) ;
	      else if (type == G_TYPE_INT && G_VALUE_TYPE(property_value) == type)
		curr_key->data.i = g_value_get_int(property_value);
	      else if (type == G_TYPE_DOUBLE && G_VALUE_TYPE(property_value) == type)
		curr_key->data.d = g_value_get_double(property_value);
	      else if (type == G_TYPE_STRING && G_VALUE_TYPE(property_value) == type)
		curr_key->data.str = (char *)g_value_get_string(property_value);
	      else if (type == G_TYPE_POINTER && G_VALUE_TYPE(property_value) == type)
		curr_key->data.str_array = (char **)g_value_get_pointer(property_value);

	      break ;
	    }
	  else
	    {
	      curr_key++ ;
	    }
	}
    }

  return ;
}





/*
 * ZMapConfigSource
 */

static gpointer create_config_source()
{
  ZMapConfigSource src = g_new0(ZMapConfigSourceStruct, 1);

  src->group = SOURCE_GROUP_START;        // default_value
  return(src);
}

static void free_source_list_item(gpointer list_data, gpointer unused_data)
{
  ZMapConfigSource source_to_free = (ZMapConfigSource)list_data;

  if(source_to_free->url)
    g_free(source_to_free->url);
  if(source_to_free->version)
    g_free(source_to_free->version);
  if(source_to_free->featuresets)
    g_free(source_to_free->featuresets);
//  if(source_to_free->navigatorsets)
//    g_free(source_to_free->navigatorsets);
  if(source_to_free->stylesfile)
    g_free(source_to_free->stylesfile);
  if(source_to_free->styles_list)
    g_free(source_to_free->styles_list);
  if(source_to_free->format)
    g_free(source_to_free->format);

  return ;
}


/* This might seem a little long winded, but then so is all the gobject gubbins... */
static ZMapConfigIniContextKeyEntry get_source_group_data(char **stanza_name, char **stanza_type)
{
  static ZMapConfigIniContextKeyEntryStruct stanza_keys[] = {
    { ZMAPSTANZA_SOURCE_URL,           G_TYPE_STRING,  source_set_property, FALSE },
    { ZMAPSTANZA_SOURCE_TIMEOUT,       G_TYPE_INT,     source_set_property, FALSE },
    { ZMAPSTANZA_SOURCE_VERSION,       G_TYPE_STRING,  source_set_property, FALSE },
    { ZMAPSTANZA_SOURCE_FEATURESETS,   G_TYPE_STRING,  source_set_property, FALSE },
    { ZMAPSTANZA_SOURCE_STYLES,        G_TYPE_STRING,  source_set_property, FALSE },
    { ZMAPSTANZA_SOURCE_STYLESFILE,    G_TYPE_STRING,  source_set_property, FALSE },
//    { ZMAPSTANZA_SOURCE_NAVIGATORSETS, G_TYPE_STRING,  source_set_property, FALSE },
//    { ZMAPSTANZA_SOURCE_SEQUENCE,      G_TYPE_BOOLEAN, source_set_property, FALSE },
    { ZMAPSTANZA_SOURCE_FORMAT,        G_TYPE_STRING,  source_set_property, FALSE },
    { ZMAPSTANZA_SOURCE_DELAYED,       G_TYPE_BOOLEAN, source_set_property, FALSE },
    { ZMAPSTANZA_SOURCE_MAPPING,       G_TYPE_BOOLEAN, source_set_property, FALSE },    { ZMAPSTANZA_SOURCE_GROUP,           G_TYPE_STRING,  source_set_property, FALSE },
    {NULL}
  };

  static char *name = "*";
  static char *type = ZMAPSTANZA_SOURCE_CONFIG;

  if(stanza_name)
    *stanza_name = name;
  if(stanza_type)
    *stanza_type = type;

  return stanza_keys;
}


static void source_set_property(char *current_stanza_name, char *key, GType type,
				gpointer parent_data, GValue *property_value)
{
  ZMapConfigSource config_source = (ZMapConfigSource)parent_data ;
  gboolean *bool_ptr ;
  int *int_ptr ;
//  double *double_ptr ;
  char **str_ptr ;

  if (key && *key)
    {
      if (g_ascii_strcasecmp(key, ZMAPSTANZA_SOURCE_URL) == 0)
	str_ptr = &(config_source->url) ;
      else if (g_ascii_strcasecmp(key, ZMAPSTANZA_SOURCE_VERSION) == 0)
	str_ptr = &(config_source->version) ;
      else if (g_ascii_strcasecmp(key, ZMAPSTANZA_SOURCE_FEATURESETS) == 0)
	str_ptr = &(config_source->featuresets) ;
      else if (g_ascii_strcasecmp(key, ZMAPSTANZA_SOURCE_STYLES) == 0)
	str_ptr = &(config_source->styles_list) ;
      else if (g_ascii_strcasecmp(key, ZMAPSTANZA_SOURCE_STYLESFILE) == 0)
      str_ptr = &(config_source->stylesfile) ;
//      else if (g_ascii_strcasecmp(key, ZMAPSTANZA_SOURCE_NAVIGATORSETS) == 0)
//	str_ptr = &(config_source->navigatorsets) ;
      else if (g_ascii_strcasecmp(key, ZMAPSTANZA_SOURCE_TIMEOUT) == 0)
	int_ptr = &(config_source->timeout) ;
//      else if (g_ascii_strcasecmp(key, ZMAPSTANZA_SOURCE_SEQUENCE) == 0)
//	bool_ptr = &(config_source->sequence) ;
      else if (g_ascii_strcasecmp(key, ZMAPSTANZA_SOURCE_FORMAT) == 0)
	str_ptr = &(config_source->format) ;
      else if (g_ascii_strcasecmp(key, ZMAPSTANZA_SOURCE_DELAYED) == 0)
      bool_ptr = &(config_source->delayed) ;
      else if (g_ascii_strcasecmp(key, ZMAPSTANZA_SOURCE_MAPPING) == 0)
      bool_ptr = &(config_source->provide_mapping) ;
      else if (g_ascii_strcasecmp(key, ZMAPSTANZA_SOURCE_GROUP) == 0)
      {
        int_ptr = &(config_source->group) ;

        // painful bit of code but there you go
        *int_ptr = SOURCE_GROUP_NEVER;
        char *value = "";
        if(type == G_TYPE_STRING)
            value = (char *)g_value_get_string(property_value);

        if     (!strcmp(value,ZMAPSTANZA_SOURCE_GROUP_ALWAYS))
          *int_ptr = SOURCE_GROUP_ALWAYS;
        else if(!strcmp(value,ZMAPSTANZA_SOURCE_GROUP_START))
          *int_ptr = SOURCE_GROUP_START;
        else if(!strcmp(value,ZMAPSTANZA_SOURCE_GROUP_DELAYED))
          *int_ptr = SOURCE_GROUP_DELAYED;
        else if(strcmp(value,ZMAPSTANZA_SOURCE_GROUP_NEVER))
          zMapLogWarning("Server stanza %s group option invalid",current_stanza_name);

        return;
      }

      if (type == G_TYPE_BOOLEAN && G_VALUE_TYPE(property_value) == type)
	*bool_ptr = g_value_get_boolean(property_value);
      else if (type == G_TYPE_INT && G_VALUE_TYPE(property_value) == type)
	*int_ptr = g_value_get_int(property_value);
// there are no doubles
//      else if (type == G_TYPE_DOUBLE && G_VALUE_TYPE(property_value) == type)
//	*double_ptr = g_value_get_double(property_value);
      else if (type == G_TYPE_STRING && G_VALUE_TYPE(property_value) == type)
	*str_ptr = (char *)g_value_get_string(property_value);
    }

  return ;
}



/* ZMapWindow */

static ZMapConfigIniContextKeyEntry get_window_group_data(char **stanza_name, char **stanza_type)
{
  static ZMapConfigIniContextKeyEntryStruct stanza_keys[] = {
    { ZMAPSTANZA_WINDOW_CURSOR,       G_TYPE_STRING,  NULL, FALSE },
    { ZMAPSTANZA_WINDOW_MAXSIZE,      G_TYPE_INT,     NULL, FALSE },
    { ZMAPSTANZA_WINDOW_MAXBASES,     G_TYPE_INT,     NULL, FALSE },
    { ZMAPSTANZA_WINDOW_COLUMNS,      G_TYPE_BOOLEAN, NULL, FALSE },
    { ZMAPSTANZA_WINDOW_FWD_COORDS,   G_TYPE_BOOLEAN, NULL, FALSE },
    { ZMAPSTANZA_WINDOW_SHOW_3F_REV,  G_TYPE_BOOLEAN, NULL, FALSE },
    { ZMAPSTANZA_WINDOW_A_SPACING,    G_TYPE_INT,     NULL, FALSE },
    { ZMAPSTANZA_WINDOW_B_SPACING,    G_TYPE_INT,     NULL, FALSE },
    { ZMAPSTANZA_WINDOW_S_SPACING,    G_TYPE_INT,     NULL, FALSE },
    { ZMAPSTANZA_WINDOW_C_SPACING,    G_TYPE_INT,     NULL, FALSE },
    { ZMAPSTANZA_WINDOW_F_SPACING,    G_TYPE_INT,     NULL, FALSE },
    { ZMAPSTANZA_WINDOW_LINE_WIDTH,   G_TYPE_INT,     NULL, FALSE },
    { ZMAPSTANZA_WINDOW_ROOT,         G_TYPE_STRING,  NULL, FALSE },
    { ZMAPSTANZA_WINDOW_ALIGNMENT,    G_TYPE_STRING,  NULL, FALSE },
    { ZMAPSTANZA_WINDOW_BLOCK,        G_TYPE_STRING,  NULL, FALSE },
    { ZMAPSTANZA_WINDOW_M_FORWARD,    G_TYPE_STRING,  NULL, FALSE },
    { ZMAPSTANZA_WINDOW_M_REVERSE,    G_TYPE_STRING,  NULL, FALSE },
    { ZMAPSTANZA_WINDOW_Q_FORWARD,    G_TYPE_STRING,  NULL, FALSE },
    { ZMAPSTANZA_WINDOW_Q_REVERSE,    G_TYPE_STRING,  NULL, FALSE },
    { ZMAPSTANZA_WINDOW_M_FORWARDCOL, G_TYPE_STRING,  NULL, FALSE },
    { ZMAPSTANZA_WINDOW_M_REVERSECOL, G_TYPE_STRING,  NULL, FALSE },
    { ZMAPSTANZA_WINDOW_Q_FORWARDCOL, G_TYPE_STRING,  NULL, FALSE },
    { ZMAPSTANZA_WINDOW_Q_REVERSECOL, G_TYPE_STRING,  NULL, FALSE },
    { ZMAPSTANZA_WINDOW_COL_HIGH,     G_TYPE_STRING,  NULL, FALSE },
    { ZMAPSTANZA_WINDOW_SEPARATOR,    G_TYPE_STRING,  NULL, FALSE },
    { ZMAPSTANZA_WINDOW_COL_HIGH,     G_TYPE_STRING,  NULL, FALSE },
    { ZMAPSTANZA_WINDOW_ITEM_MARK,    G_TYPE_STRING,  NULL, FALSE },
    { ZMAPSTANZA_WINDOW_ITEM_HIGH,    G_TYPE_STRING,  NULL, FALSE },
    { ZMAPSTANZA_WINDOW_FRAME_0,      G_TYPE_STRING,  NULL, FALSE },
    { ZMAPSTANZA_WINDOW_FRAME_1,      G_TYPE_STRING,  NULL, FALSE },
    { ZMAPSTANZA_WINDOW_FRAME_2,      G_TYPE_STRING,  NULL, FALSE },
    { ZMAPSTANZA_WINDOW_ITEM_EVIDENCE_BORDER, G_TYPE_STRING,  NULL, FALSE },
    { ZMAPSTANZA_WINDOW_ITEM_EVIDENCE_FILL,   G_TYPE_STRING,  NULL, FALSE },
    { ZMAPSTANZA_WINDOW_MASKED_FEATURE_FILL,   G_TYPE_STRING,  NULL, FALSE },
    { ZMAPSTANZA_WINDOW_MASKED_FEATURE_BORDER,   G_TYPE_STRING,  NULL, FALSE },
    { ZMAPSTANZA_WINDOW_FILTERED_COLUMN,   G_TYPE_STRING,  NULL, FALSE },
    { NULL }
  };
  static char *name = ZMAPSTANZA_WINDOW_CONFIG;
  static char *type = ZMAPSTANZA_WINDOW_CONFIG;

  if(stanza_name)
    *stanza_name = name;
  if(stanza_type)
    *stanza_type = type;

  return stanza_keys;
}



static ZMapConfigIniContextKeyEntry get_blixem_group_data(char **stanza_name, char **stanza_type)
{
  static ZMapConfigIniContextKeyEntryStruct stanza_keys[] = {
    { ZMAPSTANZA_BLIXEM_NETID,       G_TYPE_STRING,  NULL, FALSE },
    { ZMAPSTANZA_BLIXEM_PORT,        G_TYPE_INT,     NULL, FALSE },
    { ZMAPSTANZA_BLIXEM_SCRIPT,      G_TYPE_STRING,  NULL, FALSE },
    { ZMAPSTANZA_BLIXEM_CONF_FILE,   G_TYPE_STRING,  NULL, FALSE },
    { ZMAPSTANZA_BLIXEM_SCOPE,       G_TYPE_INT,     NULL, FALSE },
    { ZMAPSTANZA_BLIXEM_SCOPE_MARK,  G_TYPE_BOOLEAN, NULL, FALSE },
    { ZMAPSTANZA_BLIXEM_FEATURES_MARK,  G_TYPE_BOOLEAN, NULL, FALSE },
    { ZMAPSTANZA_BLIXEM_FILE_FORMAT, G_TYPE_STRING,  NULL, FALSE },
    { ZMAPSTANZA_BLIXEM_MAX,         G_TYPE_INT,     NULL, FALSE },
    { ZMAPSTANZA_BLIXEM_KEEP_TEMP,   G_TYPE_BOOLEAN, NULL, FALSE },
    { ZMAPSTANZA_BLIXEM_KILL_EXIT,   G_TYPE_BOOLEAN, NULL, FALSE },
    { ZMAPSTANZA_BLIXEM_DNA_FS,      G_TYPE_STRING,  NULL, FALSE },
    { ZMAPSTANZA_BLIXEM_PROT_FS,     G_TYPE_STRING,  NULL, FALSE },
    { ZMAPSTANZA_BLIXEM_FS,          G_TYPE_STRING,  NULL, FALSE },
    { NULL }
  };
  static char *name = ZMAPSTANZA_BLIXEM_CONFIG;
  static char *type = ZMAPSTANZA_BLIXEM_CONFIG;

  if(stanza_name)
    *stanza_name = name;
  if(stanza_type)
    *stanza_type = type;

  return stanza_keys;
}

<|MERGE_RESOLUTION|>--- conflicted
+++ resolved
@@ -1179,10 +1179,7 @@
 /* (there are limits to honw many colours we can use and GArrays are tedious) */
 GHashTable *zMapConfigIniGetHeatmaps(ZMapConfigIniContext context)
 {
-<<<<<<< HEAD
-  return NULL ;
-=======
-      GHashTable *hash = NULL;
+     GHashTable *hash = NULL;
       GKeyFile *gkf;
       gchar ** keys = NULL;
       gsize len;
@@ -1226,7 +1223,6 @@
       }
 
       return(hash);
->>>>>>> 284e31d5
 }
 
 
