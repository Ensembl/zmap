--- conflicted
+++ resolved
@@ -551,43 +551,33 @@
   GHashTable *shapes = NULL;
   int enum_value ;
 
+
+  /* ERROR HANDLING ???? */
   if ((context = zMapConfigIniContextProvideNamed(config_file, ZMAPSTANZA_STYLE_CONFIG)))
     {
-<<<<<<< HEAD
-      shapes = zMapConfigIniGetGlyph(context);
-
-      if (!zMapConfigIniContextIncludeFile(context,styles_file))
+      if(buffer)		/* default styles */
 	{
-	  zMapLogWarning("Error in styles file \"%s\": %s",
-			 styles_file, zMapConfigIniContextKeyFileErrorMessage(context)) ;
+	  zMapConfigIniContextIncludeBuffer(context, buffer);
 	}
-      else
+      else if(styles_file)		/* separate styles file */
 	{
-	  settings_list = zMapConfigIniContextGetStyleList(context,styles_list);
-	  zMapConfigIniContextDestroy(context) ;
-	  context = NULL;
-	}
-=======
-	if(buffer)		/* default styles */
-	{
-		zMapConfigIniContextIncludeBuffer(context, buffer);
-	}
-	else if(styles_file)		/* separate styles file */
-      {
-		/* NOTE this only uses the extra_key key file */
-	  zMapConfigIniContextIncludeFile(context,styles_file);
+	  /* NOTE this only uses the extra_key key file */
+	  if (!zMapConfigIniContextIncludeFile(context, styles_file))
+	    {
+	      zMapLogWarning("Error in styles file \"%s\": %s",
+			     styles_file, zMapConfigIniContextKeyFileErrorMessage(context)) ;
+	    }
 	}
       /* else styles are in main config named [style-xxx] */
 
-	settings_list = zMapConfigIniContextGetStyleList(context,styles_list);
-		/* style list is legacy and we don-t expect it to be used */
-		/* this gets a list of all the stanzas in the file */
+      settings_list = zMapConfigIniContextGetStyleList(context,styles_list);
+      /* style list is legacy and we don-t expect it to be used */
+      /* this gets a list of all the stanzas in the file */
 
       shapes = zMapConfigIniGetGlyph(context);		/* these could be predef'd for default styles or provided/ overridden in user config */
 
-	zMapConfigIniContextDestroy(context) ;
+      zMapConfigIniContextDestroy(context) ;
       context = NULL;
->>>>>>> ccdebb96
     }
 
   if (settings_list)
