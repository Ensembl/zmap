--- conflicted
+++ resolved
@@ -164,10 +164,7 @@
 
   zMapAssert(config);
 
-<<<<<<< HEAD
-=======
-
->>>>>>> aad94b10
+
   if ((g_path_is_absolute(file) || (file = zMapConfigDirFindFile(file)))
       && (config->extra_key_file = read_file(file, &(config->extra_key_error))))
     {
