--- conflicted
+++ resolved
@@ -77,11 +77,8 @@
 
 
 force_remake_all=''
-<<<<<<< HEAD
-=======
 gb_tools='maybe'
 ensc_core='maybe'
->>>>>>> 34e8ff3c
 run_autoupdate=''					    # don't run autoupdate by default.
 install_missing='-i'
 verbose=''
@@ -132,9 +129,6 @@
  $SCRIPT_NAME [ -a -d -e -f -g -h -i -n -u -v ]
 
    -a  Force checkout of aceconn (overwrite existing subdir)
-
-
-<<<<<<< HEAD
    -d  Disable checkout of ensc-core (use existing subdir or local install)
    -e  Force checkout of ensc-core (overwrite existing subdir)
    -f  Force remake all
@@ -153,12 +147,6 @@
 	a  ) install[$aceconn_key]='yes' ;;
 	d  ) install[$ensc_core_key]='no' ;;
 	e  ) install[$ensc_core_key]='yes' ;;
-=======
-while getopts ":defginuv" opt ; do
-    case $opt in
-	d  ) ensc_core='no' ;;
-	e  ) ensc_core='yes' ;;
->>>>>>> 34e8ff3c
 	f  ) force_remake_all='-f' ;;
 	g  ) install[$gb_tools_key]='yes' ;;
 	h  ) zmap_message_exit "$usage" ;;
@@ -240,7 +228,6 @@
     $htslib_key )
     if [[ ! -f "${dir[$i]}/${test_file[$i]}" ]] ; then
 
-<<<<<<< HEAD
         zmap_message_exit "Aborting.....htslib is not available so ZMap cannot be built."
 
     fi ;;
@@ -263,34 +250,6 @@
 zmap_message_out "finished installing external libraries:  ${!dir[*]}"
 zmap_message_out "-------------------------------------------------------------------"
 
-=======
-# Set up ensc-core subdirectory. This is the ensembl C API code.
-#
-if [[ "$ensc_core" == "yes" ]] ; then
-
-    zmap_message_out "Removing an old copy of $ensc_core_repos"
-
-    rm -rf ./$ensc_core_dir/*
-
-    git checkout ./$ensc_core_dir
-fi
-
-if [[ "$ensc_core" == "yes" || "$ensc_core" == "maybe" ]] ; then
-
-  if [[ ! -f "./$ensc_core/src/configure.ac" ]] ; then
-
-      zmap_message_out "Cloning $ensc_core_repos into $ensc_core_checkout_dir"
-
-      git clone $ensc_core_branch $git_host:$git_root/$ensc_core_repos $ensc_core_checkout_dir || zmap_message_exit "could not clone $ensc_core_repos into $PWD."
-
-      cp -rf ./$ensc_core_checkout_dir/* ./$ensc_core_dir
-
-      rm -rf ./$ensc_core_checkout_dir
-
-      zmap_message_out "Copied $ensc_core_checkout_dir files to $ensc_core_dir"
-
-  fi
->>>>>>> 34e8ff3c
 
 fi
 
