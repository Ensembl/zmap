--- conflicted
+++ resolved
@@ -474,18 +474,6 @@
   if (window->revcomped_features != restore.rev_comp_state)
     {
       zmapWindowStateRevCompRegion(window, &(restore.y1), &(restore.y2)) ;
-<<<<<<< HEAD
-=======
-
-      /* There's a problem with positions here, we get called before everything
-       * has been drawn and therefore the block can be smaller than the original
-       * x1, x2 position of the mark causing the zmapWindowMarkSetWorldRange()
-       * call to fail because it can't find the block....
-       *
-       * We hack this by setting x1 to zero, this will fail if have multiple
-       * blocks horizontally but then so will a lot of things. */
-      restore.x1 = 0.0 ;
->>>>>>> 09b014b2
     }
 
 
