--- conflicted
+++ resolved
@@ -705,9 +705,6 @@
 	      else if(column_state->column.strand == ZMAPSTRAND_REVERSE)
 		column_state->column.strand = ZMAPSTRAND_FORWARD;
 	    }
-<<<<<<< HEAD
-//printf("bump_restore state fset %s = %d\n",g_quark_to_string(column_state->column.fset_id),column_state->bump_mode);
-=======
 
 
 #ifdef ED_G_NEVER_INCLUDE_THIS_CODE
@@ -715,7 +712,6 @@
 #endif /* ED_G_NEVER_INCLUDE_THIS_CODE */
 
 
->>>>>>> 9c5e307f
 	  if((container = zmapWindowFToIFindItemFull(window,window->context_to_item,
 						     column_state->column.align_id,
 						     column_state->column.block_id,
@@ -728,15 +724,11 @@
 
 	      container_set = (ZMapWindowContainerFeatureSet)(container);
 
-<<<<<<< HEAD
-//printf("bump restore col %s = %d\n", g_quark_to_string(container_set->original_id),zmapWindowContainerFeatureSetGetBumpMode(container_set));
-=======
 
 #ifdef ED_G_NEVER_INCLUDE_THIS_CODE
 	      printf("bump restore col %s = %d\n", g_quark_to_string(container_set->original_id),zmapWindowContainerFeatureSetGetBumpMode(container_set));
 #endif /* ED_G_NEVER_INCLUDE_THIS_CODE */
 
->>>>>>> 9c5e307f
 
 	      zmapWindowContainerFeatureSetSortFeatures(container_set, 0);
 
@@ -750,15 +742,11 @@
 #warning WRONG_NEED_INITIAL_BUMP_MODE
 	      if(zmapWindowContainerFeatureSetGetBumpMode(container_set) != column_state->bump_mode)
 		{
-<<<<<<< HEAD
-//printf("bump restore (mark) %d %d",serialized->compress,zmapWindowMarkIsSet(window->mark));
-=======
 
 #ifdef ED_G_NEVER_INCLUDE_THIS_CODE
 		  printf("bump restore (mark) %d %d",serialized->compress,zmapWindowMarkIsSet(window->mark));
 #endif /* ED_G_NEVER_INCLUDE_THIS_CODE */
 
->>>>>>> 9c5e307f
 		  if((serialized->compress != ZMAPWINDOW_COMPRESS_MARK ||
 		     (zmapWindowMarkIsSet(window->mark))))
 		    {
