--- conflicted
+++ resolved
@@ -597,8 +597,6 @@
   return ;
 }
 
-<<<<<<< HEAD
-=======
 
 
 
@@ -674,7 +672,6 @@
   return status;
 }
 
->>>>>>> 1b24ed9e
 void zMapWindowUnDisplayData(ZMapWindow window,
                              ZMapFeatureContext current_features,
                              ZMapFeatureContext new_features)
