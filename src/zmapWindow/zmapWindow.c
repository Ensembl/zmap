/*  File: zmapWindow.c
 *  Author: Ed Griffiths (edgrif@sanger.ac.uk)
 *  Copyright (c) 2006-2012: Genome Research Ltd.
 * ZMap is free software; you can redistribute it and/or
 * modify it under the terms of the GNU General Public License
 * as published by the Free Software Foundation; either version 2
 * of the License, or (at your option) any later version.
 *
 * This program is distributed in the hope that it will be useful,
 * but WITHOUT ANY WARRANTY; without even the implied warranty of
 * MERCHANTABILITY or FITNESS FOR A PARTICULAR PURPOSE.  See the
 * GNU General Public License for more details.
 *
 * You should have received a copy of the GNU General Public License
 * along with this program; if not, write to the Free Software
 * Foundation, Inc., 59 Temple Place - Suite 330, Boston, MA  02111-1307, USA.
 * or see the on-line version at http://www.gnu.org/copyleft/gpl.txt
 *-------------------------------------------------------------------
 * This file is part of the ZMap genome database package
 * and was written by
 *     Ed Griffiths (Sanger Institute, UK) edgrif@sanger.ac.uk,
 *       Roy Storey (Sanger Institute, UK) rds@sanger.ac.uk,
 *  Malcolm Hinsley (Sanger Institute, UK) mh17@sanger.ac.uk
 *
 * Description: Provides interface functions for controlling a data
 *              display window.
 *
 * Exported functions: See ZMap/zmapWindow.h
 *-------------------------------------------------------------------
 */

#include <ZMap/zmap.h>

#include <math.h>
#include <string.h>
#include <unistd.h>
#include <glib.h>
#include <gdk/gdk.h>
#include <gdk/gdkx.h>
#include <gdk/gdkkeysyms.h>

#include <ZMap/zmapUtils.h>
#include <ZMap/zmapGLibUtils.h>
#include <ZMap/zmapFASTA.h>
#include <ZMap/zmapPeptide.h>
#include <ZMap/zmapFeature.h>
#include <ZMap/zmapConfigIni.h>
#include <ZMap/zmapConfigStrings.h>
#include <zmapWindowState.h>
#include <zmapWindowContainers.h>
#include <zmapWindowCanvasItem.h>
#include <zmapWindowCanvasFeatureset.h>
#include <zmapWindow_P.h>



/* If zoom factor less than this then we don't do it. */
#define ZOOM_SENSITIVITY 5.0



/* Local struct to hold current features and new_features obtained from a server and
 * relevant types. */
typedef struct
{
  ZMapFeatureContext current_features ;
  ZMapFeatureContext new_features ;
  ZMapFeature highlight_feature ;
  GHashTable *all_styles ;
  GHashTable *new_styles ;
  GHashTable *featuresets_2_stylelist ;
  GHashTable *featureset_2_column;
  GHashTable *source_2_sourcedata;
  GHashTable *columns;
  GList *masked;
  ZMapWindowState state ;	/* Can be NULL! */
} FeatureSetsStateStruct, *FeatureSetsState ;


/* Used for passing information to the locked display hash callback functions. */
typedef enum {ZMAP_LOCKED_ZOOMING, ZMAP_LOCKED_MOVING, ZMAP_LOCKED_ZOOM_TO } ZMapWindowLockActionType ;
typedef struct
{
  ZMapWindow window ;
  ZMapWindowLockActionType type;
  /* Either  */
  double start ;
  double end ;
  /* Or depending on type */
  double zoom_factor ;
  double position ;
  /* or both */

  gboolean border;
  int border_size;

} LockedDisplayStruct, *LockedDisplay ;


typedef struct ScrollToStructType
{
  int x ;
  int y ;
} ScrollToStruct, *ScrollTo ;



/* Used for showing ruler on all windows that are in a vertically locked group. */
typedef enum
  {
    ZMAP_LOCKED_RULER_SETUP,
    ZMAP_LOCKED_RULER_MOVING,
    ZMAP_LOCKED_RULER_REMOVE,

    ZMAP_LOCKED_MARK_GUIDE_SETUP,
    ZMAP_LOCKED_MARK_GUIDE_MOVING,
    ZMAP_LOCKED_MARK_GUIDE_REMOVE,
  } ZMapWindowLockRulerActionType ;

typedef struct
{
  ZMapWindowLockRulerActionType action ;

  double origin_y ;

  double world_x, world_y ;
  char *tip_text ;
} LockedRulerStruct, *LockedRuler ;





/* This struct is used to pass data to realizeHandlerCB
 * via the g_signal_connect on the canvas's expose_event. */
typedef struct _RealiseDataStruct
{
  ZMapWindow window ;
  FeatureSetsState feature_sets ;
} RealiseDataStruct, *RealiseData ;



typedef struct
{
  double rootx1, rootx2, rooty1, rooty2 ;
} MaxBoundsStruct, *MaxBounds ;


typedef struct
{
  ZMapStrand strand ;
  FooCanvasGroup *first_column ;
} StrandColStruct, *StrandCol ;


typedef struct
{
  unsigned int in_mark_move_region : 1;
  unsigned int activated : 1;
  double mark_y1, mark_y2;
  double mark_x1, mark_x2;
  double *closest_to;
  GdkCursor *arrow_cursor;
}MarkRegionUpdateStruct;



typedef struct FeatureCoordStructType
{
  char *name ;
  int start ;
  int end ;
  int length ;
} FeatureCoordStruct, *FeatureCoord ;



struct fooBug
{
  void *key;
  char *id;
};





static ZMapWindow myWindowCreate(GtkWidget *parent_widget,
                                 ZMapFeatureSequenceMap sequence, void *app_data,
                                 GList *feature_set_names,
				 GtkAdjustment *hadjustment,
                                 GtkAdjustment *vadjustment,
                                 gboolean *flags) ;
static void myWindowZoom(ZMapWindow window, double zoom_factor, double curr_pos) ;
static void myWindowMove(ZMapWindow window, double start, double end) ;

static gboolean dataEventCB(GtkWidget *widget, GdkEventClient *event, gpointer data) ;
static gboolean exposeHandlerCB(GtkWidget *widget, GdkEventExpose *event, gpointer user_data);
static gboolean canvasWindowEventCB(GtkWidget *widget, GdkEvent *event, gpointer data) ;

//static gboolean pressCB(GtkWidget *widget, GdkEventButton *event, gpointer user_data) ;
//static gboolean motionCB(GtkWidget *widget, GdkEventMotion *event, gpointer user_data) ;
//static gboolean releaseCB(GtkWidget *widget, GdkEventButton *event, gpointer user_data) ;

static gboolean keyboardEvent(ZMapWindow window, GdkEventKey *key_event) ;

#ifdef ED_G_NEVER_INCLUDE_THIS_CODE
static gboolean canvasRootEventCB(GtkWidget *widget, GdkEventClient *event, gpointer data) ;
#endif /* ED_G_NEVER_INCLUDE_THIS_CODE */

static void canvasSizeAllocateCB(GtkWidget *widget, GtkAllocation *alloc, gpointer user_data) ;
static gboolean windowGeneralEventCB(GtkWidget *wigdet, GdkEvent *event, gpointer data);

static void resetCanvas(ZMapWindow window, gboolean free_child_windows, gboolean keep_revcomp_safe_windows) ;
static gboolean getConfiguration(ZMapWindow window) ;
static void sendClientEvent(ZMapWindow window, FeatureSetsState feature_sets, gpointer loaded_cb_user_data) ;

static void moveWindow(ZMapWindow window, GdkEventKey *key_event) ;
static void scrollWindow(ZMapWindow window, GdkEventKey *key_event) ;
static void changeRegion(ZMapWindow window, guint keyval) ;

static void zoomWindow(ZMapWindow window, GdkEventKey *key_event) ;

static void setCurrLock(ZMapWindowLockType window_locking, ZMapWindow window,
			GtkAdjustment **hadjustment, GtkAdjustment **vadjustment) ;
static void lockedDisplayCB(gpointer key, gpointer value, gpointer user_data) ;
static void scrollToCB(gpointer key, gpointer value, gpointer user_data) ;

static void copyLockWindow(ZMapWindow original_window, ZMapWindow new_window) ;
static void lockWindow(ZMapWindow window, ZMapWindowLockType window_locking) ;
static void unlockWindow(ZMapWindow window, gboolean no_destroy_if_empty) ;
static GtkAdjustment *copyAdjustmentObj(GtkAdjustment *orig_adj) ;

static void zoomToRubberBandArea(ZMapWindow window);

static void getMaxBounds(gpointer data, gpointer user_data) ;

static void jumpFeature(ZMapWindow window, guint keyval) ;
static void jumpColumn(ZMapWindow window, guint keyval) ;

#ifdef ED_G_NEVER_INCLUDE_THIS_CODE
static void swapColumns(ZMapWindow window, guint keyval);
#endif /* ED_G_NEVER_INCLUDE_THIS_CODE */

static void unhideItemsCB(gpointer data, gpointer user_data) ;


#if POINTLESS
static gboolean possiblyPopulateWithChildData(ZMapWindow window,
                                              FooCanvasItem *feature_item,
//                                              FooCanvasItem *highlight_item,
                                              ZMapFeatureSubpartType *sub_type,
                                              int *selected_start, int *selected_end, int *selected_length) ;

static gboolean possiblyPopulateWithFullData(ZMapWindow window,
                                             ZMapFeature feature,
                                             FooCanvasItem *feature_item,
//                                             FooCanvasItem *highlight_item,
                                             int *feature_start, int *feature_end,
                                             int *feature_length,
                                             int *selected_start, int *selected_end,
                                             int *selected_length);
#endif
static char *makePrimarySelectionText(ZMapWindow window);

static FooCanvasGroup *getFirstColumn(ZMapWindow window, ZMapStrand strand) ;
static void getFirstForwardCol(ZMapWindowContainerGroup container, FooCanvasPoints *container_points,
			       ZMapContainerLevelType container_level, gpointer func_data) ;

static gboolean checkItem(FooCanvasItem *item, gpointer user_data) ;


static void popUpMenu(GdkEventKey *key_event, ZMapWindow window, FooCanvasItem *focus_item) ;

static void printStats(ZMapWindowContainerGroup container_parent, FooCanvasPoints *points,
                       ZMapContainerLevelType level, gpointer user_data) ;

static void revCompRequest(ZMapWindow window) ;

#if ZOOM_SCROLL
static void fc_begin_update_cb(FooCanvas *canvas, gpointer user_data);
static void fc_end_update_cb(FooCanvas *canvas, gpointer user_data);
static void fc_begin_map_cb(FooCanvas *canvas, gpointer user_data) ;
static void fc_end_map_cb(FooCanvas *canvas, gpointer user_data) ;
static void fc_draw_background_cb(FooCanvas *canvas, int x, int y, int width, int height, gpointer user_data);
static void fc_drawn_items_cb(FooCanvas *canvas, int x, int y, int width, int height, gpointer user_data);
#endif

static void canvas_set_busy_cursor(ZMapWindow window, gboolean external_call, const char *file, const char *func) ;
static void canvas_unset_busy_cursor(ZMapWindow window, const char *file, const char *func) ;


static void lockedRulerCB(gpointer key, gpointer value_unused, gpointer user_data) ;
static void setupRuler(ZMapWindow       window,
		       FooCanvasItem  **horizon,
		       FooCanvasGroup **tooltip,
		       double           y_coord);
static void moveRuler(FooCanvasItem  *horizon,
		      FooCanvasGroup *tooltip,
		      char      *tip_text,
		      double     world_x,
		      double     world_y);
static void removeRuler(FooCanvasItem *horizon, FooCanvasGroup *tooltip);

static gboolean within_x_percent(ZMapWindow window, double percent, double y, gboolean in_top);
static gboolean real_recenter_scroll_window(ZMapWindow window, unsigned int one_to_hundred, double world_y, gboolean in_top);
static gboolean recenter_scroll_window(ZMapWindow window, double *event_y_in_out);

static void makeSelectionString(ZMapWindow window, GString *selection_str, GArray *feature_coords) ;
static gint sortCoordsCB(gconstpointer a, gconstpointer b) ;

static ZMapFeatureContextExecuteStatus undisplayFeaturesCB(GQuark key,
                                                           gpointer data, gpointer user_data,
                                                           char **err_out) ;
static void invokeVisibilityChange(ZMapWindow window) ;

static void foo_bug_print(void *key, char *where) ;

#ifdef ED_G_NEVER_INCLUDE_THIS_CODE
static void printWindowSizeDebug(char *prefix, ZMapWindow window,
				 GtkWidget *widget, GtkAllocation *allocation) ;

static void printAdjusters(ZMapWindow window) ;
#endif /* ED_G_NEVER_INCLUDE_THIS_CODE */






/* 
 *                  Globals
 */

/* Callbacks we make back to the level above us. This structure is static
 * because the callback routines are set just once for the lifetime of the
 * process. */
static ZMapWindowCallbacks window_cbs_G = NULL ;


static gboolean window_rev_comp_save_state_G = TRUE;
static gboolean window_rev_comp_save_bumped_G = TRUE;
static gboolean window_rev_comp_save_zoom_G = TRUE;
static gboolean window_split_save_bumped_G = TRUE;


/* Debugging canvas... */
static gboolean busy_debug_G = FALSE ;
//static gboolean foo_debug_G = FALSE ;
static gboolean mouse_debug_G = FALSE ;

struct fooBug foo_wins [128];
int n_foo_wins = 0;






/* This routine must be called just once before any other windows routine, it is undefined
 * if the caller calls this routine more than once. The caller must supply all of the callback
 * routines.
 *
 * Note that since this routine is called once per application we do not bother freeing it
 * via some kind of windows terminate routine. */
void zMapWindowInit(ZMapWindowCallbacks callbacks)
{
  zMapAssert(!window_cbs_G) ;

  zMapAssert(callbacks
	     && callbacks->enter && callbacks->leave
	     && callbacks->scroll && callbacks->focus && callbacks->select
             && callbacks->setZoomStatus && callbacks->splitToPattern
	     && callbacks->visibilityChange
             && callbacks->command && callbacks->drawn_data) ;

  window_cbs_G = g_new0(ZMapWindowCallbacksStruct, 1) ;

  window_cbs_G->enter = callbacks->enter ;
  window_cbs_G->leave = callbacks->leave ;
  window_cbs_G->scroll = callbacks->scroll ;
  window_cbs_G->focus = callbacks->focus ;
  window_cbs_G->select = callbacks->select ;
  window_cbs_G->setZoomStatus = callbacks->setZoomStatus;
  window_cbs_G->splitToPattern = callbacks->splitToPattern;
  window_cbs_G->visibilityChange = callbacks->visibilityChange ;
  window_cbs_G->command = callbacks->command ;
  window_cbs_G->drawn_data = callbacks->drawn_data;
  
  window_cbs_G->remote_request_func = callbacks->remote_request_func ;
  window_cbs_G->remote_request_func_data = callbacks->remote_request_func_data ;

  return ;
}


ZMapWindowCallbacks zmapWindowGetCBs(void)
{
  return window_cbs_G ;
}


ZMapWindow zMapWindowCreate(GtkWidget *parent_widget,
                            ZMapFeatureSequenceMap sequence, void *app_data,
                            GList *feature_set_names, gboolean *flags)
{
  ZMapWindow window ;

  window = myWindowCreate(parent_widget, sequence, app_data,
                          feature_set_names,
                          NULL, NULL, flags) ;

  return window ;
}


/* I DON'T THINK WE NEED THE TWO STYLES PARAMS HERE ACTUALLY.... */
/* Makes a new window that is a copy of the existing one, zoom factor and all.
 *
 * NOTE that not all fields are copied here as some need to be done when we draw
 * the actual features (e.g. anything that refers to canvas items). */
ZMapWindow zMapWindowCopy(GtkWidget *parent_widget, ZMapFeatureSequenceMap sequence,
			  void *app_data, ZMapWindow original_window,
			  ZMapFeatureContext feature_context,
			  GHashTable *read_only_styles, GHashTable *display_styles,
			  ZMapWindowLockType window_locking)
{
  ZMapWindow new_window = NULL ;
  GtkAdjustment *hadjustment = NULL, *vadjustment = NULL ;
  double scroll_x1, scroll_y1, scroll_x2, scroll_y2 ;
  int x, y ;

  zmapWindowBusy(original_window, TRUE) ;

  if (window_locking != ZMAP_WINLOCK_NONE)
    {
      setCurrLock(window_locking, original_window,
		  &hadjustment, &vadjustment) ;
    }

  /* There is an assymetry when splitting windows, when we do a vsplit we lose the scroll
   * position when we the do the windowcreate so we need to get it here so we can
   * reset the scroll to where it should be. */
  foo_canvas_get_scroll_offsets(original_window->canvas, &x, &y) ;

  new_window = myWindowCreate(parent_widget, sequence, app_data,
                              original_window->feature_set_names,
                              hadjustment, vadjustment, 
                              original_window->flags) ;
  zMapAssert(new_window) ;

  zmapWindowBusy(new_window, TRUE) ;


  /* Lock windows together for scrolling/zooming if requested. */
  if (window_locking != ZMAP_WINLOCK_NONE)
    {
      copyLockWindow(original_window, new_window) ;
    }


  /* Is there a remote client ? */
  new_window->xremote_client = original_window->xremote_client ;

  /* A new window will have new canvas items so we need a new hash. */
  new_window->context_to_item = zmapWindowFToICreate() ;

  new_window->canvas_maxwin_size = original_window->canvas_maxwin_size ;
  new_window->min_coord = original_window->min_coord ;
  new_window->max_coord = original_window->max_coord ;

  new_window->seqLength = original_window->seqLength ;

  /* Set revcomp'd features. */
  new_window->display_forward_coords = original_window->display_forward_coords ;
  zmapWindowScaleCanvasSetRevComped(new_window->ruler, original_window->flags[ZMAPFLAG_REVCOMPED_FEATURES]) ;
							    /* Sets display_forward too... */

  zmapWindowZoomControlCopyTo(original_window->zoom, new_window->zoom);

  /* I'm a little uncertain how much of the below is really necessary as we are
   * going to call the draw features code anyway. */
  /* Set the zoom factor, there is no call to get hold of pixels_per_unit so we dive.
   * into the struct. */
  zmapWindowSetPixelxy(new_window,
		       original_window->canvas->pixels_per_unit_x,original_window->canvas->pixels_per_unit_y) ;

  zmapWindowScaleCanvasSetPixelsPerUnit(new_window->ruler,
                                        original_window->canvas->pixels_per_unit_x,
                                        original_window->canvas->pixels_per_unit_y);

  /* Copy to scroll region from original to new (possibly complete
   * with border, possibly to canvas height region size). Required
   * for the scroll_to call next too. */
  scroll_x1 = scroll_x2 = scroll_y1 = scroll_y2 = 0.0;
  zmapWindowGetScrollableArea(original_window,  &scroll_x1, &scroll_y1, &scroll_x2, &scroll_y2) ;
  zmapWindowSetScrollableArea(new_window,  &scroll_x1, &scroll_y1, &scroll_x2, &scroll_y2,"zMapWindowCopy") ;

  /* Reset our scrolled position otherwise we can end up jumping to the top of the window. */
  foo_canvas_scroll_to(original_window->canvas, x, y) ;
  foo_canvas_scroll_to(new_window->canvas, x, y) ;



  /* You cannot just draw the features here as the canvas needs to be realised so we send
   * an event to get the data drawn which means that the canvas is guaranteed to be
   * realised by the time we draw into it. */
  {
    ZMapWindowState state;

    state = zmapWindowStateCreate();
    zmapWindowStateSaveMark(state, original_window);

    zmapWindowStateSaveFocusItems(state, original_window);

    if (window_split_save_bumped_G)
      zmapWindowStateSaveBumpedColumns(state, original_window);

    /* should we be passing in a copy of the full set of original styles ? */
    zMapWindowDisplayData(new_window, state, feature_context, feature_context,
			  original_window->context_map,
			  NULL, NULL, NULL) ;
  }

  zmapWindowBusy(new_window, FALSE) ;
  zmapWindowBusy(original_window, FALSE) ;

  return new_window ;
}



/* This function shouldn't be called directly, instead use the macro zMapWindowBusy()
 * defined in the public header zmapWindow.h */
void zMapWindowBusyFull(ZMapWindow window, gboolean busy, const char *file, const char *func)
{

  zmapWindowBusyInternal(window, TRUE, busy, file, func) ;

  return ;
}


/* This routine is called by the code in zmapView.c that manages the slave threads.
 * It has to determine whether or not the canvas has got far enough along in its
 * creation to have a valid height.  If so, it calls the code to notify the GUI
 * that data exists and work needs to be done.  If not, it attaches a callback
 * routine, exposeHandlerCB to the expose_event for the canvas so that when that
 * occurs, exposeHandlerCB can issue the call to sendClientEvent.
 * We'd have used the realise signal if we could, but somehow the canvas manages to
 * achieve realised status (ie GTK_WIDGET_REALIZED yields TRUE) without having a
 * valid vertical dimension.
 *
 * Rob
 *
 *    Yes...if you read the docs then you'll know that realised != sized.
 *    It's the map-event signal that is needed....though whether that's really what's wanted 
 *    I'm not sure....better revisit this.... Ed
 * 
 *
 *  */
void zMapWindowDisplayData(ZMapWindow window, ZMapWindowState state,
			   ZMapFeatureContext current_features, ZMapFeatureContext new_features,
			   ZMapFeatureContextMap context_map,
			   GList *masked, ZMapFeature highlight_feature,
			   gpointer loaded_cb_user_data)
{
  FeatureSetsState feature_sets ;

  /* There is some assymetry here, we don't need to copy the feature context but we do need
   * to copy the styles because they need to be cached in window but _not_ at this point,
   * that should be done later when this event arrives in window. */
  feature_sets = g_new0(FeatureSetsStateStruct, 1) ;
  feature_sets->current_features = current_features ;
  feature_sets->new_features = new_features ;
  feature_sets->highlight_feature = highlight_feature ;

  window->context_map = context_map;
  feature_sets->masked = masked;

//  printf("\nzMapWindowDisplay data:\n");
//        zMap_g_hashlist_print(new_featuresets_2_stylelist) ;

  feature_sets->state = state ;

  /* We either turn the busy cursor on here if there is already a window or we do it in the expose
   * handler exposeHandlerCB() which is called when the window is first realised, its turned off
   * again in zmapWindowDrawFeatures(). */
  if (GTK_WIDGET(window->canvas)->allocation.height > 1 && GTK_WIDGET(window->canvas)->window)
    {
      sendClientEvent(window, feature_sets, loaded_cb_user_data) ;
    }
  else if (!window->exposeHandlerCB)
    {
      RealiseData realiseData ;

      realiseData = g_new0(RealiseDataStruct, 1) ;	    /* freed in exposeHandlerCB() */

      realiseData->window = window ;
      realiseData->feature_sets = feature_sets ;

      window->exposeHandlerCB = g_signal_connect(GTK_OBJECT(window->canvas), "expose_event",
						 GTK_SIGNAL_FUNC(exposeHandlerCB),
						 (gpointer)realiseData) ;
    }
  else
    {
      /* There's a problem here.
       *-------------------------
       * first call to displaydata sets the first exposeHandler
       * second call sets the second...
       * first handler gets run, removes the second handler (window->exposeHandlerCB id)
       * meanwhile when the first handler finishes it destroys its data.
       * first one gets run on next expose. BANG.
       */
      printf("If we've merged some contexts before being exposed\n");
    }

  return ;
}





#ifdef ED_G_NEVER_INCLUDE_THIS_CODE
static ZMapFeatureContextExecuteStatus undisplayFeaturesCB(GQuark key,
                                                           gpointer data,
                                                           gpointer user_data,
                                                           char **err_out)
{
  ZMapFeatureContextExecuteStatus status = ZMAP_CONTEXT_EXEC_STATUS_OK ;
  ZMapWindow window = (ZMapWindow)user_data ;
  ZMapFeatureAny feature_any = (ZMapFeatureAny)data;
  ZMapFeature feature;
  FooCanvasItem *feature_item;
  ZMapStrand column_strand;

  switch(feature_any->struct_type)
    {
    case ZMAPFEATURE_STRUCT_FEATURESET:
      {
	/* CHRIST, WHAT IS THIS CODE....?????????? */

	zMapLogWarning("FeatureSet %s", g_quark_to_string(feature_any->unique_id));
	break;
      }
    case ZMAPFEATURE_STRUCT_FEATURE:
      {
	feature = (ZMapFeature)feature_any;

	/* which column drawn in depends on style. */
	column_strand = zmapWindowFeatureStrand(window, feature);

#if MH17_FToIHash_does_this_mapping
      /* if the feature context is from a request from otterlace then
       * the display column has not been set, we need to lookup
       */
	ZMapFeatureSetDesc gffset;
	ZMapFeatureSet fset;

	fset = (ZMapFeatureSet) (feature_any->parent);
	if(!fset->column_id)
	  {
	    gffset = g_hash_table_lookup(window->context_map->featureset_2_column, GUINT_TO_POINTER(fset->unique_id));
	    if(gffset)
	      fset->column_id = gffset->column_id;
	  }
#endif

	/* MH17: we get locus features inserted mysteriously if a feature has a locus id
	 * but they don't always appear in zmap in which case there is no column id
	 * This is true when otterlace sends a single feature to delete and then we fail to find
	 * the extra locus feature
	 *
	 * regardless of that if we have features that are not displayed due to config this could also fail
	 * so if not column_id defined log a warning and fail silently.
	 *
	 * locus is used in the naviagtor, we hope dealt with via another call.
	 */
	if ((feature_item = zmapWindowFToIFindFeatureItem(window,window->context_to_item,
							  column_strand,
							  ZMAPFRAME_NONE,
							  feature)))
	  {
	    zMapWindowFeatureRemove(window, feature_item, feature, FALSE);
	    status = ZMAP_CONTEXT_EXEC_STATUS_OK;
	  }
	else
	  {
	    zMapLogWarning("Failed to find feature '%s'", g_quark_to_string(feature->original_id));
	    status = ZMAP_CONTEXT_EXEC_STATUS_ERROR ;
	  }

	break;
      }
    default:
      {
	/* nothing to do for most of it while we only have single blocks and aligns... */
	break;
      }
    }

  return status ;
}
#endif /* ED_G_NEVER_INCLUDE_THIS_CODE */



void zMapWindowUnDisplayData(ZMapWindow window,
                             ZMapFeatureContext current_features,
                             ZMapFeatureContext new_features)
{
  /* we have no issues here with realising, hopefully */

  zMapFeatureContextExecute((ZMapFeatureAny)new_features,
			    ZMAPFEATURE_STRUCT_FEATURE,
			    undisplayFeaturesCB,
			    window);

  return ;
}


#ifdef NOT_USED 
void zMapWindowRemoveFeatureset(ZMapWindow window, ZMapFeatureSet featureset)
{
#warning: "what's going on here, this function takes a feature, not a feature set..."

  FooCanvasItem *item = zmapWindowFToIFindFeatureItem(window, window->context_to_item,
						      ZMAPSTRAND_NONE, ZMAPFRAME_NONE, featureset) ;
<<<<<<< HEAD


  if (item)
    zMapWindowFeaturesetItemRemoveSet(item, featureset, TRUE) ;
=======
>>>>>>> f017fab1

  return ;
}
#endif

  if (item)
    zMapWindowFeaturesetItemRemoveSet(item, featureset, TRUE) ;

  return ;
}
#endif


/* completely reset window. */
void zMapWindowReset(ZMapWindow window)
{
  zmapWindowBusy(window, TRUE) ;

  resetCanvas(window, TRUE, TRUE) ;

  /* Need to reset feature context pointer and any other things..... */

  zmapWindowBusy(window, FALSE) ;

  return ;
}



/* Force a canvas redraw via a circuitous route....
 *
 * You should note that it is not possible to do this via the foocanvas function
 * foo_canvas_update_now() even if you set the need_update flag to TRUE, this
 * would only work if you set the update flag for every group/item to TRUE as well !
 *
 * Instead we in effect send an expose event (via gdk_window_invalidate_rect()) to
 * the canvas window. Note that this is not straightforward as there are two
 * windows: layout->bin_window which equates to the scroll_region of the canvas
 * and widget->window which is the window you actually see. To get the redraw
 * we invalidate the latter.
 *
 *  */
void zMapWindowRedraw(ZMapWindow window)
{
  GdkRectangle expose_area ;
  GtkAllocation *allocation ;

  /* Get the size of the canvas's on screen window, i.e. the section of canvas you
   * can actually see. */
  allocation = &(GTK_WIDGET(&(window->canvas->layout))->allocation) ;

  /* Set up the area of this window to be invalidated (i.e. to be redrawn). */
  expose_area.x = expose_area.y = 0 ;
  expose_area.width = allocation->width ;
  expose_area.height = allocation->height ;


  foo_bug_print(window->canvas,"redraw");
  //printf("expose 0,0 -> %d, %d\n",expose_area.width, expose_area.height );


  {
    /* kick GDK to make this work */
    //printf("canvas: %d %d %d\n", window->canvas->busy, window->canvas->x_changed, window->canvas->y_changed);
    //	foo_canvas_busy(window->canvas,TRUE);
    //	foo_canvas_busy(window->canvas,FALSE);
  }

  /* Invalidate the displayed canvas window causing to be redrawn. */
  gdk_window_invalidate_rect(GTK_WIDGET(&(window->canvas->layout))->window, &expose_area, TRUE) ;

  /* NOTE we don't get expose events to split windows reliably from this */

  //	gdk_window_process_updates(GTK_WIDGET(&(window->canvas->layout))->window, TRUE);

  /* but this doesn-t work either */
  //	gdk_window_invalidate_rect(gtk_layout_get_bin_window(&window->canvas->layout), &expose_area, TRUE) ;
  //	gtk_widget_show_all(GTK_WIDGET(&(window->canvas->layout)));

  /* or these */
  //	gtk_widget_queue_draw(window->parent_widget);
  //	gtk_widget_queue_resize(window->parent_widget);

  //	zmapWindowBusy(window, FALSE) ;

  return ;
}



/* Show stats for window.
 *
 *  */
void zMapWindowStats(ZMapWindow window, GString *text)
{
  zMapAssert(text) ;

  zmapWindowContainerUtilsExecute(window->feature_root_group,
				  ZMAPCONTAINER_LEVEL_FEATURESET,
				  printStats, text);
  return ;
}



/* Should only be called by zmapViewResetWindows() because
 * all windows need to be saved/reset together */
void zMapWindowFeatureSaveState(ZMapWindow window, gboolean features_are_revcomped)
{
  zmapWindowBusy(window, TRUE) ;

  zMapStartTimer("WindowFeatureRedraw","");

	/* MH17 NOTE this state struct gets freed sometime later after being passsed around via some other data structs
	 * it's set here so that zMapWindwoFeatureRedraw() (below) can access it
	 * ref to zmapViewReverseComplement() and RT 229703
	 * to be tidy after passing the pointer somewhere else we will zero this pointer
	 */
  window->state = zmapWindowStateCreate();

  /* Note that currently we lose the 3 frame state and other state such as columns */
  window->display_3_frame = DISPLAY_3FRAME_NONE ;
  window->show_3_frame_reverse = FALSE ;

  /* I think its ok to do this here ? this blanks out the info panel, we could hold on to the
   * originally highlighted feature...but only if its still visible if it ends up on the
   * reverse strand...for now we just blank it.... */
  zmapWindowUpdateInfoPanel(window, NULL, NULL, NULL, NULL, 0, 0, 0, 0, NULL, TRUE, FALSE, FALSE) ;
  
  zmapWindowStateSavePosition(window->state, window);
  zmapWindowStateSaveFocusItems(window->state, window) ;
  
  if (window_rev_comp_save_state_G)
    {
      zmapWindowStateSaveMark(window->state, window);
    }
  
  if(window_rev_comp_save_bumped_G)
    {
      zmapWindowStateSaveBumpedColumns(window->state, window);
    }
  
  if(window_rev_comp_save_zoom_G)
    {
      zmapWindowStateSaveZoom(window->state, zMapWindowGetZoomFactor(window));
    }
  
  zMapStopTimer("WindowFeatureRedraw","Revcomp");

  return ;
}

/* Should only be called by zmapViewResetWindows() because
 * all windows need to be saved/reset together */
void zMapWindowFeatureReset(ZMapWindow window, gboolean features_are_revcomped)
{
  gboolean free_child_windows = features_are_revcomped;
  gboolean free_revcomp_safe_windows = FALSE;

  resetCanvas(window, free_child_windows, free_revcomp_safe_windows) ; /* Resets scrolled region and much else. */
  zMapStopTimer("WindowFeatureRedraw","ResetCanvas");

  if(window->strand_separator_context)
    zMapFeatureContextDestroy(window->strand_separator_context, TRUE);
  window->strand_separator_context = NULL;
  zMapStopTimer("WindowFeatureRedraw","Separator");

  zMapStopTimer("WindowFeatureRset","");

  zmapWindowBusy(window, FALSE) ;

  return ;
}

void zMapWindowFeatureRedraw(ZMapWindow window, ZMapFeatureContext feature_context,
			     gboolean features_are_revcomped)
{
//  int x, y ;
//  double scroll_x1, scroll_y1, scroll_x2, scroll_y2 ;
//  gboolean free_child_windows = FALSE, free_revcomp_safe_windows = FALSE ;

  zmapWindowBusy(window, TRUE) ;

  zMapStartTimer("WindowFeatureRedraw","");


  /* You cannot just draw the features here as the canvas needs to be realised so we send
   * an event to get the data drawn which means that the canvas is guaranteed to be
   * realised by the time we draw into it. */
  zMapWindowDisplayData(window, window->state, feature_context, feature_context,
			window->context_map,
			NULL, NULL, NULL) ;

  window->state = NULL;	/* see comment in zmapWindowFeatureReset() above */

  zMapStopTimer("WindowFeatureRedraw","Display");


  zMapStopTimer("WindowFeatureRedraw","");

  zmapWindowBusy(window, FALSE) ;

  return ;
}


/* Returns TRUE if this window is locked with another window for its zooming/scrolling. */
gboolean zMapWindowIsLocked(ZMapWindow window)
{
  return window->locked_display  ;
}



/* Unlock this window so it is not zoomed/scrolled with other windows in its group. */
void zMapWindowUnlock(ZMapWindow window)
{
  unlockWindow(window, FALSE) ;

  return ;
}





void zMapWindowBack(ZMapWindow window)
{
  ZMapWindowState prev_state;

  /* I used FALSE here as I wanted to get scroll region in window zoom
   * However I think that logic isn't completely necessary to fix RT #55388
   * Anyway we still need to update the view via visibility change...
   */
  if (zmapWindowStateGetPrevious(window, &prev_state, FALSE))
    {
      ZMapWindowVisibilityChangeStruct change = {};

      zmapWindowStateRestore(prev_state, window);

      zmapWindowStateQueueRemove(window->history, prev_state);

      prev_state = zmapWindowStateDestroy(prev_state);

      change.zoom_status = zMapWindowGetZoomStatus(window);


      /* somehow this does not paint till we get a window/widget resise if back from big zoom in a vsplit window */
      /* unless we call this, but we also need to handle the blank bits at the edges */
      /*! \todo #warning still doesn-t work, possibly a race condition, it-s not 100% producable */
/* only appears to apply to v-split */
//	sleep(4);		/* still goes wrong as before */
      zMapWindowRedraw(window);
        
      /* also need to do locked windows */
      /* NOTE this hash table has window as key and value, maybe a GList would have been better
       * but we will call WindowRedraw with 3 args and the first will be valid
       * C handles passing a diff number of args, it's not a compiler choice
       */
      if (window->sibling_locked_windows)
        g_hash_table_foreach(window->sibling_locked_windows, (GHFunc) zMapWindowRedraw, NULL) ;


      foo_canvas_get_scroll_region(window->canvas,
				   NULL, &(change.scrollable_top),
				   NULL, &(change.scrollable_bot));

      zmapWindowClampedAtStartEnd(window, &(change.scrollable_top), &(change.scrollable_bot));

      (*(window_cbs_G->visibilityChange))(window, window->app_data, (void *)&change);
    }

  return  ;
}




void zMapWindowZoom(ZMapWindow window, double zoom_factor)
{
  zmapWindowZoom(window, zoom_factor, TRUE) ;

  return ;
}


void zMapWindowZoomToMin(ZMapWindow window)
{
  zmapWindowZoomControlHandleResize(window) ;

  return ;
}



/* try out the new zoom window.... */
void zmapWindowZoom(ZMapWindow window, double zoom_factor, gboolean stay_centered)
{
  double sensitivity = 0.001 ;

  if ((zoom_factor < (1.0 - sensitivity)) || (zoom_factor > (1.0 + sensitivity)))
    {
      static gboolean debug = FALSE ;
      GdkWindow *gdk_window ;
      Display *x_display ;
      int x, y ;
      double width, curr_pos = 0.0 ;
      GtkAdjustment *adjust ;
      int adjust_centre ;

#ifdef ED_G_NEVER_INCLUDE_THIS_CODE
      zMapDebugPrintf("\n\n\nAbout to Zoom %s.....",
		      (zoom_factor > 1.0 ? "in" : "out")) ;

      printAdjusters(window) ;
#endif /* ED_G_NEVER_INCLUDE_THIS_CODE */

      if (debug)
	{
	  gdk_window = gtk_widget_get_window(window->toplevel) ;
	  x_display = GDK_DRAWABLE_XDISPLAY(gdk_window) ;

	  XSynchronize(x_display, TRUE) ;
	}


      zmapWindowBusy(window, TRUE) ;	/* just does the hour glass cursor */

      adjust = gtk_scrolled_window_get_vadjustment(GTK_SCROLLED_WINDOW(window->scrolled_window)) ;

      /* Record the current position. */
      /* In order to stay centred on wherever we are in the canvas while zooming, we get the
       * current position (offset, in canvas pixels), add half the page-size to get the centre
       * of the screen,then convert to world coords and store those.
       * After the zoom, we convert those values back to canvas pixels (changed by the call to
       * pixels_per_unit) and scroll to them.
       * We end up working this out again in myWindowZoom, if and only if we're horizontally
       * split windows, but I don't thik it'll be a big issue.
       */

      adjust_centre = (int)((adjust->page_size / 2) + 0.5) ;

      foo_canvas_get_scroll_offsets(window->canvas, &x, &y);
      y += adjust_centre ;
      foo_canvas_c2w(window->canvas, x, y, &width, &curr_pos) ;


#ifdef ED_G_NEVER_INCLUDE_THIS_CODE
      zmapWindowPrintCanvas(window->canvas) ;
      fflush(stdout) ;
#endif /* ED_G_NEVER_INCLUDE_THIS_CODE */



      /* possible bug here with width and scrolling, need to check. */
      if (window->locked_display)
	{
	  ZMapWindowState prev_state;
	  LockedDisplayStruct locked_data = { NULL };
	  gboolean use_queue = TRUE;

	  locked_data.window      = window ;
	  locked_data.type        = ZMAP_LOCKED_ZOOMING;
	  locked_data.zoom_factor = zoom_factor ;
	  locked_data.position    = curr_pos ;

	  if(use_queue && zmapWindowStateQueueIsRestoring(window->history) &&
	     zmapWindowStateGetPrevious(window, &prev_state, FALSE))
	    {
	      double ry1, ry2;	/* restore scroll region */
	      zmapWindowStateGetScrollRegion(prev_state, NULL, &ry1, NULL, &ry2);
	      locked_data.position = ((ry2 - ry1) / 2 ) + ry1;
	    }

	  g_hash_table_foreach(window->sibling_locked_windows, lockedDisplayCB, (gpointer)&locked_data) ;
	}
      else
	{
	  foo_canvas_busy(window->canvas,TRUE);
	  myWindowZoom(window, zoom_factor, curr_pos) ;
	  foo_canvas_busy(window->canvas,FALSE);
	}


      /* We need to scroll to the previous position. This is dependent on
       * not having split horizontal windows. If we try to work out position
       * within myWindowZoom we end up getting the wrong position the second
       * times round and not scrolling to the right position.
       *  */
      if (stay_centered && window->curr_locking != ZMAP_WINLOCK_HORIZONTAL)
	{
	  ScrollToStruct scroll_to_data ;

	  foo_canvas_w2c(window->canvas, width, curr_pos, &x, &y) ;

	  scroll_to_data.x = x ;
	  scroll_to_data.y = y - adjust_centre ;

	  /* With multiple windows must scroll them all to get redraws in all of them. */
	  if (window->sibling_locked_windows)
	    g_hash_table_foreach(window->sibling_locked_windows, scrollToCB, (gpointer)&scroll_to_data) ;
	  else
	    scrollToCB(window, NULL, &scroll_to_data) ;
	}

      zmapWindowBusy(window, FALSE) ;

      if (debug)
	{
	  XSynchronize(x_display, FALSE) ;
	}


#ifdef ED_G_NEVER_INCLUDE_THIS_CODE
      printAdjusters(window) ;

      zMapDebugPrintf("Finished Zoom %s.....\n",
		      (zoom_factor > 1.0 ? "in" : "out")) ;
#endif /* ED_G_NEVER_INCLUDE_THIS_CODE */
    }

  return ;
}


/* Returns FALSE if feature cannot be found on canvas. */
gboolean zMapWindowZoomToFeature(ZMapWindow window, ZMapFeature feature)
{
  gboolean result = FALSE ;
  FooCanvasItem *feature_item ;

  if ((feature_item = zmapWindowFToIFindFeatureItem(window,window->context_to_item,
						    feature->strand,
						    ZMAPFRAME_NONE,
						    feature)))
    {
      zmapWindowZoomToItem(window, feature_item) ;
      result = TRUE ;
    }

  return result ;
}


void zMapWindowZoomToWorldPosition(ZMapWindow window, gboolean border,
				   double rootx1, double rooty1,
                                   double rootx2, double rooty2)
{
  zmapWindowZoomToWorldPosition(window, border, rootx1, rooty1, rootx2, rooty2);

  return ;
}




/* try out the new zoom window.... */
void zMapWindowMove(ZMapWindow window, double start, double end)
{

  if (window->locked_display && window->curr_locking != ZMAP_WINLOCK_HORIZONTAL)
    {
      LockedDisplayStruct locked_data = { NULL };

      locked_data.window = window ;
      locked_data.type   = ZMAP_LOCKED_MOVING;
      locked_data.start  = start;
      locked_data.end    = end;

      g_hash_table_foreach(window->sibling_locked_windows, lockedDisplayCB, (gpointer)&locked_data) ;
    }
  else
    myWindowMove(window, start, end) ;


  return;
}



/*!
 * Returns coords of currently exposed section of canvas, note that coords do not include
 * the blank boundary, only things that are drawn in the alignment.
 *
 *
 * @param window       The ZMapWindow.
 * @param x1_out       left coord.
 * @param y1_out       top coord.
 * @param x2_out       right coord.
 * @param y2_out       bottom coord.
 * @return             TRUE if window is valid and a position is returned, FALSE otherwise.
 *  */
gboolean zMapWindowCurrWindowPos(ZMapWindow window,
				 double *x1_out, double *y1_out, double *x2_out, double *y2_out)
{
  gboolean result = TRUE ;
  GtkAdjustment *h_adjuster, *v_adjuster ;
  double left, top, right, bottom ;
  double x1, y1, x2, y2 ;

  h_adjuster =
    gtk_scrolled_window_get_hadjustment(GTK_SCROLLED_WINDOW(window->scrolled_window)) ;
  v_adjuster =
    gtk_scrolled_window_get_vadjustment(GTK_SCROLLED_WINDOW(window->scrolled_window)) ;

  /* note in calculating the right/bottom, its possible for the scrolled window to be forced
   * to be bigger than the canvas. */
  left = h_adjuster->value ;
  top = v_adjuster->value ;
  right = left + MIN(h_adjuster->page_size, h_adjuster->upper)  ;
  bottom = top + MIN(v_adjuster->page_size, v_adjuster->upper) ;


  foo_canvas_window_to_world(window->canvas, left, top, x1_out, y1_out) ;

  foo_canvas_window_to_world(window->canvas, right, bottom, x2_out, y2_out) ;

  foo_canvas_item_get_bounds(FOO_CANVAS_ITEM(window->feature_root_group),
			     &x1, &y1, &x2, &y2) ;



#ifdef ED_G_NEVER_INCLUDE_THIS_CODE
  if (*x1_out < x1)
    *x1_out = x1 ;
  if (*y1_out < y1)
    *y1_out = y1 ;
  if (*x2_out > x2)
    *x2_out = x2 ;
  if (*y2_out > y2)
    *y2_out = y2 ;
#endif /* ED_G_NEVER_INCLUDE_THIS_CODE */



  return result ;
}


/*!
 * Returns the max coords of the alignment.
 *
 * @param window       The ZMapWindow.
 * @param x1_out       left coord.
 * @param y1_out       top coord.
 * @param x2_out       right coord.
 * @param y2_out       bottom coord.
 * @return             TRUE if window is valid and a position is returned, FALSE otherwise.
 *  */
gboolean zMapWindowMaxWindowPos(ZMapWindow window,
				double *x1_out, double *y1_out, double *x2_out, double *y2_out)
{
  gboolean result = TRUE ;

  /* should I be getting the whole thing here including borders ???? */

#ifdef ED_G_NEVER_INCLUDE_THIS_CODE
  foo_canvas_item_get_bounds(FOO_CANVAS_ITEM(window->feature_root_group),
			     &dump_opts.x1, &dump_opts.y1, &dump_opts.x2, &dump_opts.y2) ;
#endif /* ED_G_NEVER_INCLUDE_THIS_CODE */


  /* THIS MAY NOT WORK AS THE SCALING FACTOR/PIXELS BIT MAY BE ALL WRONG.... */

  /* This doesn't do the borders. */
  foo_canvas_item_get_bounds(FOO_CANVAS_ITEM(window->canvas->root),
			     x1_out, y1_out, x2_out, y2_out) ;

  return result ;
}



/*!
 * Scrolls canvas window vertically to window_y_pos. The window will not scroll beyond
 * its current top/bottom.
 *
 * @param window       The ZMapWindow to be scrolled.
 * @param window_y_pos The vertical position in pixels to move to in the ZMapWindow.
 * @return             nothing
 *  */
void zMapWindowScrollToWindowPos(ZMapWindow window, int window_y_pos)
{
  GtkAdjustment *v_adjuster ;
  double new_value ;
  double half_way ;

  /* The basic idea is to find out from the canvas windows parent scrolled window adjuster
   * how much we need to move the canvas window to get to window_y_pos and then use the
   * adjuster to move the canvas window. */
  v_adjuster =
    gtk_scrolled_window_get_vadjustment(GTK_SCROLLED_WINDOW(window->scrolled_window)) ;

  half_way = (v_adjuster->page_size / 2.0) ;

  new_value = v_adjuster->value + ((double)window_y_pos - (v_adjuster->value + half_way)) ;

  /* The gtk adjuster docs say that the adjuster is clamped to move only between its upper
   * and lower values. It successfully clamps to the upper value but _not_ the lower where
   * it seems to take no notice of its own page_size so we have to do the work here. */
  if (new_value + v_adjuster->page_size > v_adjuster->upper)
    new_value = new_value - ((new_value + v_adjuster->page_size) - v_adjuster->upper) ;

  gtk_adjustment_set_value(v_adjuster, new_value) ;

  return ;
}

void zMapWindowMergeInFeatureSetNames(ZMapWindow window, GList *feature_set_names)
{
  /* This needs to do more that just concat!! ha, it'll break something down the line ... column ordering at least */
  /* mh17: as long as featuresets are not duplicated between servers there's no probs */
  /* mh17: but if we do an OTF alignment then we get duplicates -> don't call if existing connection */

  for(;feature_set_names;feature_set_names = feature_set_names->next)
  {
      /* usual lousy double scan of the list to add to the end */
      if(!g_list_find(window->feature_set_names,feature_set_names->data))
            window->feature_set_names = g_list_append(window->feature_set_names,feature_set_names->data);
  }
}


void zMapWindowDestroy(ZMapWindow window)
{
  zMapDebug("%s", "GUI: in window destroy...\n") ;

  if (window->locked_display)
    unlockWindow(window, FALSE) ;


  /* free the array of feature list windows and the windows themselves */
  zmapWindowFreeWindowArray(&(window->featureListWindows), TRUE) ;

  /* free the array of search windows and the windows themselves */
  zmapWindowFreeWindowArray(&(window->search_windows), TRUE) ;


  /* free the array of dna windows and the windows themselves */
  zmapWindowFreeWindowArray(&(window->dna_windows), TRUE) ;


  /* free the array of dna windows and the windows themselves */
  zmapWindowFreeWindowArray(&(window->dnalist_windows), TRUE) ;


  /* free the array of editor windows and the windows themselves */
  zmapWindowFreeWindowArray(&(window->feature_show_windows), TRUE) ;

  if(window->style_window)
	zmapStyleWindowDestroy(window);

  /* Get rid of the column configuration window. */
  zmapWindowColumnConfigureDestroy(window) ;

  /* Do this before the toplevel destroy as we need refer to canvas items for the destroy. */
  zmapWindowMarkDestroy(window->mark) ;
  window->mark = zmapWindowMarkCreate(window) ;		    /* ??? why do we recreate it ?? */

  /* Destroy to avoid items trying to remove themselves from the focus as they are destroyed. */
  if (window->focus)
    {
      zmapWindowFocusDestroy(window->focus) ;
      window->focus = NULL ;
    }

  gtk_widget_destroy(window->toplevel) ;
  zmapWindowFToIDestroy(window->context_to_item) ;

  if(window->history)
    zmapWindowStateQueueDestroy(window->history);

  g_free(window) ;

  return ;
}


/*! @} end of zmapwindow docs. */




/* This function shouldn't be called directly, instead use the macro zMapWindowBusy()
 * defined in the public header zmapWindow.h */
void zmapWindowBusyInternal(ZMapWindow window, gboolean external_call,
			    gboolean busy, const char *file, const char *func)
{
  if (busy)
    {
      canvas_set_busy_cursor(window, external_call, file, func) ;
    }
  else
    {
      canvas_unset_busy_cursor(window, file, func) ;
    }

  return ;
}





/*
 *
 */
void zmapWindowGetScrollableArea(ZMapWindow window,
				 double *x1_inout, double *y1_inout,
				 double *x2_inout, double *y2_inout)
{
  foo_canvas_get_scroll_region(FOO_CANVAS(window->canvas),
			       x1_inout, y1_inout, x2_inout, y2_inout);

  if(y1_inout && y2_inout)
  {
    zMapAssert(*y1_inout <= *y2_inout);
    zmapWindowClampedAtStartEnd(window, y1_inout, y2_inout);
  }

  return ;
}

void zmapWindowSetScrollableArea(ZMapWindow window,
			       double *x1_inout, double *y1_inout,
			       double *x2_inout, double *y2_inout,char *where)
{
  ZMapWindowVisibilityChangeStruct vis_change ;
  ZMapGUIClampType clamp = ZMAPGUI_CLAMP_INIT;
  double border, x1, x2, y1, y2, tmp_top, tmp_bot;

  zmapWindowGetBorderSize(window, &border);

  if(y1_inout && y2_inout) 
    zMapAssert(*y1_inout <= *y2_inout);

  foo_canvas_get_scroll_region(FOO_CANVAS(window->canvas),
                               &x1, &y1, &x2, &y2);

  /* Read the input */
  x1 = (x1_inout ? *x1_inout : x1);
  x2 = (x2_inout ? *x2_inout : x2);
  y1 = (y1_inout ? *y1_inout : y1);
  y2 = (y2_inout ? *y2_inout : y2);

  clamp = zmapWindowClampedAtStartEnd(window, &y1, &y2);
  y1   -= (tmp_top = ((clamp & ZMAPGUI_CLAMP_START) ? border : 0.0));
  y2   += (tmp_bot = ((clamp & ZMAPGUI_CLAMP_END)   ? border : 0.0));

  window->scroll_initialised = TRUE;


  /* if the vertical scroll region has changed then draw the scale bar */
  /* formerly done by fc_end_update_cb(), which is silly: why redraw the scale bar on any update?? */
  /* NOTE also required stupid coding to handle spurious calls and bouncing event loops */
  if(y1 != window->scroll_y1 || y2 != window->scroll_y2)
    {
#if 0
      zMapLogWarning("draw scale %f,%f - %f,%f",y1,y2, window->min_coord, window->max_coord);
      zMapLogStack();
#endif
      if(zmapWindowScaleCanvasDraw(window->ruler,  y1, y2, window->min_coord, window->max_coord))
	{
	  double max_x2 = zMapWindowScaleCanvasGetWidth(window->ruler) + 1;

	  /* NOTE this canvas has nothing except the scale bar */
	  zMapWindowScaleCanvasSetScroll(window->ruler, x1, y1, max_x2, y2);
	}
    }


  if(x1 != window->scroll_x1 || y1 != window->scroll_y1 || x2 != window->scroll_x2 || y2 != window->scroll_y2)
    {
#if 0
      printf("set scroll %p %f,%f - %f,%f from %s\n",window->canvas,y1,x1,y2,x2,where);
      //	zMapLogStack();
#endif

      zmapWindowSetScrolledRegion(window, x1, x2, y1, y2) ;
      
      zMapWindowRedraw(window);	/* expose the blank area off the edge */

      window->scroll_x1 = x1;
      window->scroll_y1 = y1;
      window->scroll_x2 = x2;
      window->scroll_y2 = y2;

      /* -----> letting the window creator know what's going on */
      vis_change.zoom_status    = zMapWindowGetZoomStatus(window) ;
      vis_change.scrollable_top = (y1 += tmp_top); /* should these be sequence clamped */
      vis_change.scrollable_bot = (y2 -= tmp_bot); /* or include the border? (SEQUENCE CLAMPED ATM) */

      (*(window_cbs_G->visibilityChange))(window, window->app_data, (void *)&vis_change) ;
    }

  return ;
}




/* Sets up data that is passed back to our caller to give them information about the feature
 * the user has selected, perhaps by clicking on it in the zmap window.
 *
 * highlight_item allows the caller to specify perhaps a child or parent of say a transcript
 * to be highlighted instead of the item originally clicked on. This function passes this
 * item back to the caller which then tries to highlight it in all windows. If its NULL
 * then the original item is passed back instead.
 *
 * To Reset the panel pass in a NULL pointer as feature_arg
 *
 * Where a sub-part of a feature was selected either sub_item will be non-NULL or
 * sub_start/end will be > 0.
 *
 *
 * NOTE (mh17) AFAICS the above comment don't apply to well
 * highlight item (is that full_item??) is generally NULL or the same as sub_item and is ignored.
 * highlight is handeld externallty by focus code
 * sub_item is the feature/item that is used
 *
 * to get this working with CanvasFeatureesets I'm adding a SubPartSpan arg and filling this in
 * from the caller. handle_button() is the only place where sub_item data is displayed
 * as full item is not used then i'm removing it
 *
 * NOTE if feature =List is not null them it is a list of many features selected by the lasoo
 * item is the first one and fulfils previous functinality
 * feature_list is freed by this function
 */
void zmapWindowUpdateInfoPanel(ZMapWindow window,
                               ZMapFeature feature_arg,
			       GList *feature_list, FooCanvasItem *item,   ZMapFeatureSubPartSpan sub_feature,
			       int sub_item_dna_start, int sub_item_dna_end,
			       int sub_item_coords_start, int sub_item_coords_end,
			       char *alternative_clipboard_text,
			       gboolean replace_highlight_item, gboolean highlight_same_names, gboolean sub_part)
{
  ZMapWindowCanvasItem top_canvas_item;
  ZMapFeature feature = NULL;
  ZMapFeatureTypeStyle style ;
  ZMapWindowSelectStruct select = {0} ;
  FooCanvasGroup *feature_group;

  ZMapStrand query_strand = ZMAPSTRAND_NONE;
  char *feature_term, *sub_feature_term;
  int feature_total_length, feature_start, feature_end, feature_length, query_start, query_end ;
  int sub_feature_index, sub_feature_start, sub_feature_end, sub_feature_length;
  int query_length ;
  int dna_start, dna_end ;
  int display_start, display_end ;
  int start, end ;

  select.type = ZMAPWINDOW_SELECT_SINGLE;

  /* If feature_arg is NULL then this implies "reset the info data/panel". */
  if (!feature_arg || feature_arg->type == ZMAPSTYLE_MODE_INVALID)
    {
      (*(window->caller_cbs->select))(window, window->app_data, NULL) ;

      return ;
    }



  /*
   * Need to merge sequence and non-sequence feature code....too much repetition...
   */

  if (feature_arg->type == ZMAPSTYLE_MODE_SEQUENCE)
    {
      /* sequence like feature. */
      char *seq_term ;


      feature = zMapWindowCanvasItemGetFeature(FOO_CANVAS_ITEM(item)) ;

      dna_start = sub_item_dna_start ;
      dna_end = sub_item_dna_end ;

      start = sub_item_coords_start ;
      end = sub_item_coords_end ;


      if (zMapFeatureSequenceIsDNA(feature))
	{
	  seq_term = "DNA" ;
	}
      else
	{
	  ZMapFrame frame ;

	  seq_term = "Protein" ;

	  frame = zMapFeatureFrame(feature) ;

	  select.feature_desc.sub_feature_term   =  g_strdup("Frame") ;
	  select.feature_desc.sub_feature_index  =  g_strdup(zMapFeatureFrame2Str(frame)) ;
	  select.feature_desc.sub_feature_start  = g_strdup_printf("%d", start) ;
	  select.feature_desc.sub_feature_end    = g_strdup_printf("%d", end) ;
	  select.feature_desc.sub_feature_length = g_strdup_printf("%d", end - start + 1) ;
	}


      zmapWindowCoordPairToDisplay(window, dna_start, dna_end, &display_start, &display_end) ;


      select.feature_desc.feature_name   = (char *)g_quark_to_string(feature->original_id) ;
      select.feature_desc.feature_term   = g_strdup_printf("%s", seq_term) ;
      select.feature_desc.feature_start  = g_strdup_printf("%d", display_start) ;
      select.feature_desc.feature_end    = g_strdup_printf("%d", display_end) ;
      select.feature_desc.feature_length = g_strdup_printf("%d", dna_end - dna_start + 1) ;

      /* update the info panel */
      (*(window->caller_cbs->select))(window, window->app_data, (void *)&select) ;


      if (zMapFeatureSequenceIsPeptide(feature))
	{
	  g_free(select.feature_desc.sub_feature_start);
	  g_free(select.feature_desc.sub_feature_end);
	  g_free(select.feature_desc.sub_feature_length);
	}

      g_free(select.feature_desc.feature_start);
      g_free(select.feature_desc.feature_end);
      g_free(select.feature_desc.feature_length);
    }
  else
    {
      /* non-sequence like feature. */

//      sub_feature = zMapWindowCanvasItemIntervalGetData(item);
      feature = zMapWindowCanvasItemGetFeature(item);


#if 0
//fixed by adding ZMWCI->set_feature() and zMapWindowCanvasItemSetFeature()
	/* mh17 NOTE
	 * GRAPH_DENSITY items set thier feature when point() is called
	 * if the mouse is moving while we are processing a click then the feature
	 * pointed at by the canvas item can change causing an assertion
	 * here we choose to dislay info about the one clicked on
	 * the assertion is the check that a sub-item (eg exon) is really part of the containing group
	 * and we break that with composite items
	 * we have to ensure that the feature_arg data is passed through with any later functions
	 * that update the canvas item (highlighting the feature in another window maybe?)
	 * so that implicates zmapView.c/select and likely zmapControl.c too
	 * note that we cannot simply choose to use feature instead of feature_arg as the mouse may be still moving
	 */
      if(ZMAP_IS_WINDOW_GRAPH_DENSITY_ITEM(item))
      	feature = feature_arg;
      else
#endif
      	zMapAssert(feature_arg == feature);

      top_canvas_item = zMapWindowCanvasItemIntervalGetObject(item);

      feature_group   = zmapWindowItemGetParentContainer(FOO_CANVAS_ITEM(top_canvas_item)) ;

      style = feature && feature->style ? *feature->style : NULL ;
      select.feature_desc.struct_type = feature->struct_type ;
      select.feature_desc.type        = feature->type ;

      select.feature_desc.feature_description = zmapWindowFeatureDescription(feature) ;


#if !MH17_FEATURE_SET_NAME_IS_COLUMN_NAME
        {
            ZMapFeatureSetDesc gffset;
            ZMapFeatureSet feature_set = (ZMapFeatureSet)
                  zMapFeatureGetParentGroup((ZMapFeatureAny)feature, ZMAPFEATURE_STRUCT_FEATURESET);

            if(feature_set)
            {
                  select.feature_desc.feature_set =
                        g_strdup(g_quark_to_string(feature_set->original_id)) ;

                  gffset = g_hash_table_lookup(window->context_map->featureset_2_column,
                        GUINT_TO_POINTER(feature_set->unique_id));
                  if(gffset)
                  {
                        // got the featureset_2_column mapping, look up the column
                        gffset  = g_hash_table_lookup(window->context_map->columns,
                              GUINT_TO_POINTER(gffset->column_id));
                        if(gffset)
                        {
                              select.feature_desc.feature_set =
                                    g_strdup(g_quark_to_string(gffset->column_ID));
                        }
                  }

                  if (feature_set->description)
                        select.feature_desc.feature_set_description = g_strdup(feature_set->description) ;
            }
        }
#else
      zmapWindowFeatureGetSetTxt(feature,
                       &(select.feature_desc.feature_set),
                       &(select.feature_desc.feature_set_description)) ;
#endif


      zmapWindowFeatureGetSourceTxt(feature,
				    &(select.feature_desc.feature_source),
				    &(select.feature_desc.feature_source_description)) ;

      /* zero all of this. */
      feature_total_length = feature_start = feature_end = feature_length
	= query_start = query_end
	= sub_feature_start = sub_feature_end = sub_feature_length = query_length = 0 ;

      feature_term = sub_feature_term = NULL;


      if (zMapFeatureGetInfo((ZMapFeatureAny)feature, NULL,
			     "total-length", &feature_total_length,
			     "start", &feature_start,
			     "end", &feature_end,
			     "length", &feature_length,
			     "term", &feature_term,
			     NULL))
	{
	  if (feature_total_length)
	    select.feature_desc.feature_total_length = g_strdup_printf("%d", feature_total_length) ;

	  zmapWindowCoordPairToDisplay(window, feature_start, feature_end, &feature_start, &feature_end) ;

	  select.feature_desc.feature_start  = g_strdup_printf("%d", feature_start) ;
	  select.feature_desc.feature_end    = g_strdup_printf("%d", feature_end) ;

	  if (feature_length)
	    select.feature_desc.feature_length = g_strdup_printf("%d", feature_length) ;

	  select.feature_desc.feature_term   = feature_term;
	}


      if (feature->type == ZMAPSTYLE_MODE_ALIGNMENT)
	{
	  if (zMapFeatureGetInfo((ZMapFeatureAny)feature, NULL,
				 "query-start",  &query_start,
				 "query-end",    &query_end,
				 "query-length", &query_length,
				 "query-strand", &query_strand,
				 NULL))
	    {
	      select.feature_desc.feature_query_start  = g_strdup_printf("%d", query_start) ;
	      select.feature_desc.feature_query_end    = g_strdup_printf("%d", query_end) ;
	      select.feature_desc.feature_query_length = g_strdup_printf("%d", query_length) ;
	      select.feature_desc.feature_query_strand = zMapFeatureStrand2Str(query_strand) ;
	    }

	  if (feature_arg->feature.homol.align)
	    {
	      select.feature_desc.sub_feature_none_txt = g_strdup("GAPPED - NOT DISPLAYED") ;
	    }
	  else
	    {
	      if (zMapFeatureAlignmentIsGapped(feature_arg))
		select.feature_desc.sub_feature_none_txt = g_strdup("GAPPED - NO DATA") ;
	      else
		select.feature_desc.sub_feature_none_txt = g_strdup("UNGAPPED") ;

	    }
	}
      else if (feature->type == ZMAPSTYLE_MODE_TRANSCRIPT)
	{
	  if (!(feature->feature.transcript.introns))
	    select.feature_desc.sub_feature_none_txt = g_strdup("NO INTRONS") ;
	}



      if (sub_feature)		/* If sub_feature == NULL we'll only get the same as previous! */
	{
	  feature_start = feature_end = feature_length = query_start = query_end =
	    sub_feature_index = sub_feature_start = sub_feature_end = sub_feature_length = query_length = 0 ;

	  if (zMapFeatureGetInfo((ZMapFeatureAny)feature, sub_feature,
				 "index",  &sub_feature_index,
				 "start",  &sub_feature_start,
				 "end",    &sub_feature_end,
				 "length", &sub_feature_length,
				 "term",   &sub_feature_term,
				 NULL))
	    {
	      zmapWindowCoordPairToDisplay(window, sub_feature_start, sub_feature_end,
					   &sub_feature_start, &sub_feature_end) ;

	      select.feature_desc.sub_feature_index  = g_strdup_printf("%d", sub_feature_index) ;
	      select.feature_desc.sub_feature_start  = g_strdup_printf("%d", sub_feature_start) ;
	      select.feature_desc.sub_feature_end    = g_strdup_printf("%d", sub_feature_end) ;
	      select.feature_desc.sub_feature_length = g_strdup_printf("%d", sub_feature_length) ;
	      select.feature_desc.sub_feature_term   = sub_feature_term ;
	    }

	  if (feature->type == ZMAPSTYLE_MODE_ALIGNMENT)
	    {
	      if (zMapFeatureGetInfo((ZMapFeatureAny)feature, sub_feature,
				     "query-start",  &query_start,
				     "query-end",    &query_end,
				     "query-length", &query_length,
				     NULL))
		{
		  select.feature_desc.sub_feature_query_start = g_strdup_printf("%d", query_start) ;
		  select.feature_desc.sub_feature_query_end   = g_strdup_printf("%d", query_end) ;
		}
	    }
	}
      else
	{
	  select.feature_desc.sub_feature_term = "-";
	}

      zMapFeatureGetInfo((ZMapFeatureAny)feature, NULL,
			 "locus", &(select.feature_desc.feature_locus),
			 NULL);

      if (ZMAPFEATURE_IS_BASIC(feature) && feature->feature.basic.has_attr.variation_str)
	select.feature_desc.feature_name = g_strdup_printf("%s \"%s\"",
							   (char *)g_quark_to_string(feature->original_id),
							   feature->feature.basic.variation_str) ;
      else
	select.feature_desc.feature_name = g_strdup((char *)g_quark_to_string(feature->original_id)) ;


      if (feature->type == ZMAPSTYLE_MODE_BASIC && feature->feature.basic.known_name)
	select.feature_desc.feature_known_name = (char *)g_quark_to_string(feature->feature.basic.known_name) ;
      else if (feature->type == ZMAPSTYLE_MODE_TRANSCRIPT && feature->feature.transcript.known_name)
	select.feature_desc.feature_known_name = (char *)g_quark_to_string(feature->feature.transcript.known_name) ;


      select.feature_desc.feature_strand = zMapFeatureStrand2Str(zmapWindowStrandToDisplay(window, feature->strand)) ;

      if (zMapStyleIsFrameSpecific(style))
	select.feature_desc.feature_frame = zMapFeatureFrame2Str(zmapWindowFeatureFrame(feature)) ;

      if (feature->population)
	select.feature_desc.feature_population = g_strdup_printf("%d", feature->population) ;


      /* quality measures. */
      if (feature->flags.has_score)
	select.feature_desc.feature_score = g_strdup_printf("%g", (double) feature->score) ;

      if (feature->type == ZMAPSTYLE_MODE_ALIGNMENT)
	{
	  if (feature->feature.homol.percent_id)
	    select.feature_desc.feature_percent_id = g_strdup_printf("%g%%", (double) (feature->feature.homol.percent_id)) ;

	}

      
      if (style)
        select.feature_desc.feature_type = (char *)zMapStyleMode2ExactStr(zMapStyleGetMode(style)) ;

	select.highlight_item = item ;

	select.feature_list = feature_list;


      select.replace_highlight_item = replace_highlight_item ;

      select.highlight_same_names = highlight_same_names ;
	select.sub_part = sub_part;


	/* dis/enable the filter by score widget and set min and max */
      select.filter.enable = FALSE;

      if (style && zMapStyleIsFilter(style) && ZMAP_IS_WINDOW_FEATURESET_ITEM(item))
	{
	  FooCanvasItem *foo = (FooCanvasItem *) item;

	  select.filter.min = zMapStyleGetMinScore(style);
	  select.filter.max = zMapStyleGetMaxScore(style);
	  select.filter.value = zMapWindowCanvasFeaturesetGetFilterValue(foo);
	  select.filter.n_filtered = zMapWindowCanvasFeaturesetGetFilterCount(foo);
	  select.filter.featureset = (ZMapWindowFeaturesetItem) foo;
	  select.filter.column =  item;	/* needed for re-bumping */
	  select.filter.enable = TRUE;
	  select.filter.window = window;

	  select.filter.func = zMapWindowCanvasFeaturesetFilter;
	}


      /* We've set up the select data so now callback to the layer above with this data. */
      (*(window->caller_cbs->select))(window, window->app_data, (void *)&select) ;

      /* Clear up.... */
      g_free(select.feature_desc.feature_name) ;
      g_free(select.feature_desc.sub_feature_start) ;
      g_free(select.feature_desc.sub_feature_end) ;
      g_free(select.feature_desc.sub_feature_query_start) ;
      g_free(select.feature_desc.sub_feature_query_end) ;
      g_free(select.feature_desc.feature_set) ;
      if (select.feature_desc.feature_set_description)	    // mh17: can be null
	g_free(select.feature_desc.feature_set_description) ;
      g_free(select.feature_desc.feature_start) ;
      g_free(select.feature_desc.feature_end) ;
      g_free(select.feature_desc.feature_query_start) ;
      g_free(select.feature_desc.feature_query_end) ;
      g_free(select.feature_desc.feature_query_length) ;
      g_free(select.feature_desc.feature_length) ;
      g_free(select.feature_desc.feature_description) ;

    }

  /* We wait until here to do this so we are only setting the
   * clipboard text once. i.e. for this window. And so that we have
   * updated the focus object correctly. */
  if (alternative_clipboard_text)
    {
      select.secondary_text = alternative_clipboard_text ;
    }
  else if (zMapFeatureSequenceIsDNA(feature))
    {
      char *dna_string, *seq_name;

      dna_string = zMapFeatureGetDNA((ZMapFeatureAny)feature, sub_item_dna_start, sub_item_dna_end, FALSE);

      seq_name = g_strdup_printf("%d-%d", display_start, display_end);

      select.secondary_text = zMapFASTAString(ZMAPFASTA_SEQTYPE_DNA,
					      seq_name, "DNA", NULL,
					      end - start + 1,
					      dna_string);
      g_free(seq_name);
    }
  else if (zMapFeatureSequenceIsPeptide(feature))
    {
      ZMapPeptide translation;
      char *dna_string, *seq_name;

      /* Get peptide by translating the corresponding dna, necessary because
       * there might be trailing part codons etc. */
      dna_string  = zMapFeatureGetDNA((ZMapFeatureAny)feature, sub_item_dna_start, sub_item_dna_end, FALSE) ;
      seq_name    = g_strdup_printf("%d-%d (%d-%d)", start, end, display_start, display_end) ;
      translation = zMapPeptideCreate(seq_name, NULL, dna_string, NULL, TRUE) ;
      select.secondary_text = zMapFASTAString(ZMAPFASTA_SEQTYPE_AA,
					      seq_name, "Protein", NULL,
					      zMapPeptideLength(translation),
					      zMapPeptideSequence(translation)) ;

      g_free(seq_name);
      zMapPeptideDestroy(translation);
    }
  else
    {
      select.secondary_text = makePrimarySelectionText(window);
    }

	/* this puts the DNA in the clipbaord */
  zMapGUISetClipboard(window->toplevel, select.secondary_text) ;

  g_free(select.secondary_text) ;

  if(feature_list)
	  g_list_free(feature_list);

  return ;
}





/* I'm not convinced of this. */
void zMapWindowSiblingWasRemoved(ZMapWindow window)
{
  /* Currently this is all we do here. */
  zmapWindowScaleCanvasOpenAndMaximise(window->ruler);

  return ;
}



void zMapWindowStateRecord(ZMapWindow window)
{
  ZMapWindowState state;

  if((state = zmapWindowStateCreate()))
    {
      zmapWindowStateSaveZoom(state, zMapWindowGetZoomFactor(window));
      zmapWindowStateSaveMark(state, window);
      zmapWindowStateSavePosition(state, window);

      if(!zmapWindowStateQueueStore(window, state, TRUE))
        state = zmapWindowStateDestroy(state);
#if 0
we-re recording the state not changing it
if this function needs calling then it should be done by the caller
NOTE StateRecord is only called by myWindowZoom (which calls SetScrollRegion which calls visibilityChange)
or when setting the mark

      else
	{
	  invokeVisibilityChange(window);
	}
#endif
    }

  return ;
}



/* One of Malcolm's routines...breaking our naming conventions completely.... */
void foo_bug_set(void *key,char *id)
{
#if 0
  struct fooBug * fb = foo_wins + n_foo_wins++;
  extern void (*foo_bug)(void *, char *);

  fb->key = key;
  fb->id = id;
  printf("foo bug set %s %d\n",fb->id, n_foo_wins - 1);
  foo_bug = foo_bug_print;
#endif
}




/*
 *                       Internal routines
 */

static void panedResizeCB(gpointer data, gpointer userdata)
{
  ZMapWindow window = (ZMapWindow)userdata;
  int *new_position = (int *)data, current_position;

  current_position = gtk_paned_get_position(GTK_PANED( window->pane ));

#if RDS_DONT_INCLUDE
  printf(" |-- panedResizeCB: got current of %d want to set to %d\n", current_position, *new_position);
#endif /* RDS_DONT_INCLUDE */

  gtk_paned_set_position(GTK_PANED( window->pane ),
                         *new_position);

  return ;
}





static void foo_bug_print(void *key, char *where)
{
  int i;
  struct fooBug * fb;

  for(i = 0, fb = foo_wins; i < n_foo_wins; i++, fb++)
    {
      if(fb->key == key)
	{
	  //			printf("%s %s %d\n", where, fb->id, i);
	  //			fflush(stdout);
	  //			zMapPrintStack();
	  //			fflush(stdout);
	}
    }

  return ;
}


/* We will need to allow caller to specify a routine that gets called whenever the user
 * scrolls.....needed to update the navigator...... */
/* and we will need a callback for focus events as well..... */
/* I think probably we should insist on being supplied with a sequence.... */
/* NOTE that not all fields are initialised here as some need to be done when we draw
 * the actual features. */
static ZMapWindow myWindowCreate(GtkWidget *parent_widget,
                                 ZMapFeatureSequenceMap sequence, void *app_data,
                                 GList *feature_set_names,
				 GtkAdjustment *hadjustment,
                                 GtkAdjustment *vadjustment,
                                 gboolean *flags)
{
  ZMapWindow window = NULL ;
  GtkWidget *canvas, *eventbox ;

  /* No callbacks, then no window creation. */
  zMapAssert(window_cbs_G) ;

  zMapAssert(parent_widget && sequence && sequence->sequence && app_data) ;

  window = g_new0(ZMapWindowStruct, 1) ;

  window->config.align_spacing = ALIGN_SPACING ;
  window->config.block_spacing = BLOCK_SPACING ;
#if USE_STRAND
  window->config.strand_spacing = STRAND_SPACING ;
#endif
  window->config.column_spacing = COLUMN_SPACING ;
  window->config.feature_spacing = FEATURE_SPACING ;
  window->config.feature_line_width = FEATURE_LINE_WIDTH ;


  window->caller_cbs = window_cbs_G ;

  /* If a remote_request_func was registered then we know a remote client was registered. */
  if (window->caller_cbs->remote_request_func)
    window->xremote_client = TRUE ;

  window->sequence = sequence;


  window->app_data = app_data ;
  window->parent_widget = parent_widget ;

  window->display_forward_coords = TRUE ;
//  window->origin = 1 ;

  window->feature_set_names   = g_list_copy(feature_set_names);

  window->toplevel = eventbox = gtk_event_box_new();
  window->pane     = gtk_hpaned_new();

  gtk_container_set_border_width(GTK_CONTAINER(window->pane), 2);

  {                             /* A quick experiment with resource files */
    char *widget_name = NULL;
    widget_name = g_strdup_printf("zmap-view-%s", window->sequence->sequence);
    gtk_widget_set_name(GTK_WIDGET(window->toplevel), widget_name);
    g_free(widget_name);
  }

  g_signal_connect(GTK_OBJECT(window->toplevel), "event",
		   GTK_SIGNAL_FUNC(windowGeneralEventCB), (gpointer)window) ;

  gdk_color_parse(ZMAP_WINDOW_ITEM_FILL_COLOUR, &(window->canvas_fill)) ;
  gdk_color_parse(ZMAP_WINDOW_ITEM_BORDER_COLOUR, &(window->canvas_border)) ;
  gdk_color_parse(ZMAP_WINDOW_BACKGROUND_COLOUR, &(window->canvas_background)) ;
  gdk_color_parse("green", &(window->align_background)) ;

  window->zmap_atom = gdk_atom_intern(ZMAP_ATOM, FALSE) ;

  //  window->zoom_factor = 0.0 ;
  //  window->zoom_status = ZMAP_ZOOM_INIT ;
  window->canvas_maxwin_size = ZMAP_WINDOW_MAX_WINDOW ;

  window->min_coord = window->max_coord = 0.0 ;

  /* Some things for window can be specified in the configuration file. */
  getConfiguration(window) ;

  /* Add a hash table to map features to their canvas items. */
  window->context_to_item = zmapWindowFToICreate() ;

  window->flags = flags ;

  /* Init. lists of dialog windows attached to this zmap window. */
  window->featureListWindows = g_ptr_array_new() ;
  window->search_windows = g_ptr_array_new() ;
  window->dna_windows = g_ptr_array_new() ;
  window->dnalist_windows = g_ptr_array_new() ;
  window->edittable_features = FALSE ;			    /* By default features are not edittable. */
  window->feature_show_windows = g_ptr_array_new() ;

  /* Init focus item/column stuff. */
  window->focus = zmapWindowFocusCreate(window) ;

  /* Init mark stuff. */
  window->mark = zmapWindowMarkCreate(window) ;

  /* Set up a scrolled widget to hold the canvas. NOTE that this is our toplevel widget. */
  window->scrolled_window = gtk_scrolled_window_new(hadjustment, vadjustment) ;
  gtk_container_add(GTK_CONTAINER(window->parent_widget), window->toplevel) ;
  gtk_container_add(GTK_CONTAINER(window->toplevel), window->pane) ;

  gtk_paned_add2(GTK_PANED(window->pane), window->scrolled_window);

  /* ACTUALLY I'M NOT SURE WHY THE SCROLLED WINDOW IS GETTING THESE...WHY NOT JUST SEND
   * DIRECT TO CANVAS.... */
  /* This handler receives the feature data from the threads. */
  gtk_signal_connect(GTK_OBJECT(window->toplevel), "client_event",
		     GTK_SIGNAL_FUNC(dataEventCB), (gpointer)window) ;

  /* always show scrollbars, however big the display */
  gtk_scrolled_window_set_policy(GTK_SCROLLED_WINDOW(window->scrolled_window),
				 GTK_POLICY_ALWAYS, GTK_POLICY_ALWAYS) ;

  /* Create the canvas, add it to the scrolled window so all the scrollbar stuff gets linked up
   * and set the background to be white. */
  canvas = foo_canvas_new();
  window->canvas = FOO_CANVAS(canvas);

  foo_bug_set(canvas,"window");

  /* This will be removed when RT:1589 is resolved */
  g_object_set_data(G_OBJECT(canvas), ZMAP_WINDOW_POINTER, window);

  /* Definitively set the canvas to have a scroll region size, that WE
   * know and can test for.  If the foo_canvas default changes then
   * later our might fail. */
  zmapWindowSetScrolledRegion(window, 0.0, 0.0, ZMAP_CANVAS_INIT_SIZE, ZMAP_CANVAS_INIT_SIZE) ;

  gtk_container_add(GTK_CONTAINER(window->scrolled_window), canvas) ;

  gtk_widget_modify_bg(GTK_WIDGET(canvas), GTK_STATE_NORMAL, &(window->canvas_background)) ;


  /* Make the canvas focussable, we want the canvas to be the focus widget of its "window"
   * otherwise keyboard input (i.e. short cuts) will be delivered to some other widget. */
  GTK_WIDGET_SET_FLAGS(canvas, GTK_CAN_FOCUS) ;



  if (!(window->zoom = zmapWindowZoomControlCreate(window)))
    {
      zMapExitMsg("%s", "Zoom Control create failed, see zmap log.") ;
      zMapLogFatal("%s", "Zoom Control create failed, see zmap log.") ;
    }



  {
    ZMapWindowScaleCanvasCallbackListStruct callbacks = {NULL};
    GtkAdjustment *vadjust = NULL;

    vadjust = gtk_scrolled_window_get_vadjustment(GTK_SCROLLED_WINDOW(window->scrolled_window));
    callbacks.paneResize = panedResizeCB;
    callbacks.user_data  = (gpointer)window;

    window->ruler = zmapWindowScaleCanvasCreate(&callbacks);
    zmapWindowScaleCanvasInit(window->ruler, window->pane, vadjust);
  }

  /* Attach callback to monitor size changes in canvas, this works but bizarrely
   * "configure-event" callbacks which are the pucker size change event are never called. */
  g_signal_connect(GTK_OBJECT(window->canvas), "size-allocate",
		   GTK_SIGNAL_FUNC(canvasSizeAllocateCB), (gpointer)window) ;


  /* NONE OF THIS SHOULD BE HARD CODED constants it should be based on window size etc... */
  /* you have to set the step_increment manually or the scrollbar arrows don't work.*/
  GTK_LAYOUT(canvas)->vadjustment->step_increment = ZMAP_WINDOW_STEP_INCREMENT;
  GTK_LAYOUT(canvas)->hadjustment->step_increment = ZMAP_WINDOW_STEP_INCREMENT;
  GTK_LAYOUT(canvas)->vadjustment->page_increment = ZMAP_WINDOW_PAGE_INCREMENT;


  gtk_widget_show_all(window->parent_widget) ;

  /* We want the canvas to be the focus widget of its "window" otherwise keyboard input
   * (i.e. short cuts) will be delivered to some other widget. We do this here because
   * I think we may need a widget window to exist for this call to work. */
  gtk_widget_grab_focus(GTK_WIDGET(window->canvas)) ;

  if (!(window->normal_cursor))
    window->normal_cursor = zMapGUIGetCursor(DEFAULT_CURSOR) ;
  window->busy_cursor = zMapGUIGetCursor(BUSY_CURSOR) ;
  window->window_busy_cursor = zMapGUIGetCursor("zmap_noentry") ;

  window->cursor_busy_count = 0 ;



#if ZOOM_SCROLL
  /* These signals are now the way to handle the long items cropping.
   * begin update is the place to do this.
   * end update is for symmetry and informational purposes.
   */
  g_signal_connect(GTK_OBJECT(window->canvas), "begin-update",
		   GTK_SIGNAL_FUNC(fc_begin_update_cb), (gpointer)window);
  g_signal_connect(GTK_OBJECT(window->canvas), "end-update",
		   GTK_SIGNAL_FUNC(fc_end_update_cb), (gpointer)window);


  /* We need to get signalled when the canvas is busy and mapping can take significant time. */
  g_signal_connect(GTK_OBJECT(window->canvas), "begin-map",
		   GTK_SIGNAL_FUNC(fc_begin_map_cb), (gpointer)window);
  g_signal_connect(GTK_OBJECT(window->canvas), "end-map",
		   GTK_SIGNAL_FUNC(fc_end_map_cb), (gpointer)window);


  /* These really need to test for (canvas->root->object.flags & FOO_CANVAS_ITEM_MAPPED)
   * The reason for this is symmetry and not moving the draw-background signal in the
   * foocanvas code.
   */
  g_signal_connect(GTK_OBJECT(window->canvas), "draw-background",
		   GTK_SIGNAL_FUNC(fc_draw_background_cb), (gpointer)window) ;
  g_signal_connect(GTK_OBJECT(window->canvas), "drawn-items",
		   GTK_SIGNAL_FUNC(fc_drawn_items_cb), (gpointer)window);
#endif

  window->history = zmapWindowStateQueueCreate();

  return window ;
}


static ZMapFeatureContextExecuteStatus undisplayFeaturesCB(GQuark key,
                                                           gpointer data,
                                                           gpointer user_data,
                                                           char **err_out)
{
  ZMapWindow window = (ZMapWindow)user_data ;
  ZMapFeatureAny feature_any = (ZMapFeatureAny)data;
  ZMapFeature feature;
  FooCanvasItem *feature_item;
  ZMapFeatureContextExecuteStatus status = ZMAP_CONTEXT_EXEC_STATUS_OK;
  ZMapStrand column_strand;

  switch(feature_any->struct_type)
    {
    case ZMAPFEATURE_STRUCT_FEATURESET:
      zMapLogWarning("FeatureSet %s", g_quark_to_string(feature_any->unique_id));
      break;
    case ZMAPFEATURE_STRUCT_FEATURE:
      {
	feature = (ZMapFeature)feature_any;

	/* which column drawn in depends on style. */
	column_strand = zmapWindowFeatureStrand(window, feature);

#if MH17_FToIHash_does_this_mapping
      /* if the feature context is from a request from otterlace then
       * the display column has not been set, we need to lookup
       */
  ZMapFeatureSetDesc gffset;
  ZMapFeatureSet fset;

      fset = (ZMapFeatureSet) (feature_any->parent);
      if(!fset->column_id)
      {
            gffset = g_hash_table_lookup(window->context_map->featureset_2_column, GUINT_TO_POINTER(fset->unique_id));
            if(gffset)
                  fset->column_id = gffset->column_id;
      }
#endif
      /* MH17: we get locus features inserted mysteriously if a feature has a locus id
       * but they don't always appear in zmap in whcih case there is no column id
       * This is true when otterlace sends a single feature to delete and then we fail to find
       * the extra locus feature
       *
       * regardless of that if we have features that are not displayed due to config this couls also fail
       * so if not column_id defined log a warnign adn fail silently.
       *
       * locus is used in the naviagtor, we hope dealt with via another call.
       */

	if ( /*fset->column_id && */
      (feature_item = zmapWindowFToIFindFeatureItem(window,window->context_to_item,
							  column_strand,
							  ZMAPFRAME_NONE,
							  feature)))
	  {
	    zMapWindowFeatureRemove(window, feature_item, feature, FALSE);
	    status = ZMAP_CONTEXT_EXEC_STATUS_OK;
	  }
	else
	  zMapLogWarning("Failed to find feature '%s'\n", g_quark_to_string(feature->original_id));

	break;
      }
    default:
      /* nothing to do for most of it while we only have single blocks and aligns... */
      break;
    }

  return status;
}


static void invokeVisibilityChange(ZMapWindow window)
{
  ZMapWindowVisibilityChangeStruct change = {};

  change.zoom_status = zMapWindowGetZoomStatus(window);

  foo_canvas_get_scroll_region(window->canvas,
			       NULL, &(change.scrollable_top),
			       NULL, &(change.scrollable_bot));

  zmapWindowClampedAtStartEnd(window, &(change.scrollable_top), &(change.scrollable_bot));

  (*(window_cbs_G->visibilityChange))(window, window->app_data, (void *)&change);

  return ;
}

/* Zooming the canvas window in or out.
 * Note that zooming is only in the Y axis, the X axis is not zoomed at all as we don't need
 * to make the columns wider. This has required a local modification of the foocanvas.
 *
 * window        the ZMapWindow (i.e. canvas) to be zoomed.
 * zoom_factor   > 1.0 means zoom in, < 1.0 means zoom out.
 *
 *  */
static void myWindowZoom(ZMapWindow window, double zoom_factor, double curr_pos)
{
  GtkAdjustment *adjust;
  int x, y ;
  double x1, y1, x2, y2, width ;
  double new_canvas_span ;

//printf("myWindowZoom 1\n");

  if (window->curr_locking == ZMAP_WINLOCK_HORIZONTAL)
    {
      adjust = gtk_scrolled_window_get_vadjustment(GTK_SCROLLED_WINDOW(window->scrolled_window)) ;
      foo_canvas_get_scroll_offsets(window->canvas, &x, &y) ;
      y += adjust->page_size / 2 ;
      foo_canvas_c2w(window->canvas, x, y, &width, &curr_pos) ;
    }

  zMapWindowStateRecord(window);

  /* We don't zoom in further than is necessary to show individual bases or further out than
   * is necessary to show the whole sequence, or if the sequence is so short that it can be
   * shown at max. zoom in its entirety. */

  if (zmapWindowZoomControlZoomByFactor(window, zoom_factor))
    {
      double half_new_span;

      x1 = y1 = x2 = y2 = 0.0;

      /* Calculate the extent of the new span, new span must not exceed maximum X window size
       * but we must display as much of the sequence as we can for zooming out. */
      zmapWindowGetScrollableArea(window, &x1, &y1, &x2, &y2);
      new_canvas_span = zmapWindowZoomControlLimitSpan(window, y1, y2);
      half_new_span   = (new_canvas_span / 2);

      y1 = (curr_pos - half_new_span);
      y2 = (curr_pos + half_new_span);

      zmapWindowClampSpan(window, &y1, &y2);



      /* Set the new scroll_region and the new zoom, keep these together to try
       * and avoid a double redraw as both these operations cause update requests
       * and if separated by other gtk calls will result in double draws.
       * If this doesn't work we'll need to provide a new single foocanvas call
       * to set both zoom and scroll region in one go. */
	/* MH17: they cause expose events internally so we use foo_canvas_busy() around this function */

      zmapWindowSetPixelxy(window, 1.0, zMapWindowGetZoomFactor(window)) ;


      /* must set zoom before SetScroll as that set Scroll may redraw the ruler */
      zmapWindowScaleCanvasSetPixelsPerUnit(window->ruler, 1.0, zMapWindowGetZoomFactor(window));

      zmapWindowSetScrollableArea(window, &x1, &y1, &x2, &y2,"myWindowZoom");


      /* Now we've actually done the zoom on the canvas we can
       * redraw/show/hide everything that's zoom dependent.
       * E.G. Text, which is separated differently @ different zooms otherwise.
       *      zoom dependent features, magnification dependent columns
       */

      /* Firstly the scale bar, which will be changed soon. */
      zmapWindowDrawZoom(window);


      if(window->curr_locking == ZMAP_WINLOCK_HORIZONTAL)
	{
	  foo_canvas_w2c(window->canvas, width, curr_pos, &x, &y);
	  foo_canvas_scroll_to(window->canvas, x, y - (adjust->page_size/2));
	}

#if DOES_NOTHING
      /* We need to redo the highlighting in the columns with a zoom handler.  i.e. DNA column... */
      /* NOTE this function does nothing */
      zmapWindowReFocusHighlights(window);
#endif

      zMapWindowRedraw(window);				    /* exposes the blank edges as well as the canvas */
    }

  return ;
}





/* Move the window to a new part of the canvas, we need this because when the window is
 * zoomed in, it may not extend over the whole canvas so this kind of alternative scrolling.
 * is needed to reach parts of the canvas not currently mapped. */
static void myWindowMove(ZMapWindow window, double start, double end)
{
  zmapWindowBusy(window, TRUE) ;

  /* Clamp the start/end. */
  zmapWindowClampSpan(window, &start, &end);

  /* Code that looks so simple moves the canvas...  */
//  zmapWindowContainerRequestReposition(window->feature_root_group);

// actually not relevant here we are changing Y not X
//  zmapWindowFullReposition(window->feature_root_group,TRUE);

  zmapWindowSetScrollableArea(window, NULL, &start, NULL, &end,"myWindowMove");

  zmapWindowBusy(window, FALSE) ;

  return ;
}


/* This function resets the canvas to be empty, all of the canvas items we drew
 * are destroyed and all the associated resources free'd.
 *
 * NOTE that this _must_ not touch the feature context which belongs to the parent View. */
static void resetCanvas(ZMapWindow window, gboolean free_child_windows, gboolean free_revcomp_safe_windows)
{

  zMapAssert(window) ;

  /* There is code here that should be shared with zmapwindowdestroy....
   * BUT NOTE THAT SOME THINGS ARE NOT SHARED...e.g. RECREATION OF THE FEATURELISTWINDOWS
   * ARRAY.... */

  /* I think we'll do the destroying of the child windows first... */
  /* Some of them might refer, or request to refer to
   * containers/feature to item hash or something we
   * destroy in the next bit. After all they are done first
   * in zmapwindowdestroy See RT 69860 */
  if (free_child_windows)
    {
      /* free the array of featureListWindows and the windows themselves */
      if (free_revcomp_safe_windows)
	zmapWindowFreeWindowArray(&(window->featureListWindows), FALSE) ;

      /* free the array of search windows and the windows themselves */
      zmapWindowFreeWindowArray(&(window->search_windows), FALSE) ;

      /* free the array of dna windows and the windows themselves */
      zmapWindowFreeWindowArray(&(window->dna_windows), FALSE) ;

      /* free the array of dna list windows and the windows themselves */
      zmapWindowFreeWindowArray(&(window->dnalist_windows), FALSE) ;

      /* free the array of editor windows and the windows themselves */
      zmapWindowFreeWindowArray(&(window->feature_show_windows), FALSE) ;

	if(window->style_window)
		zmapStyleWindowDestroy(window);
    }

    zmapWindowFocusReset(window->focus);

	/* mh17 band aid approach to fixing 3FT columns
	 * these never come back if we revcomp when they are on display
	 * & yet removing them first is ok
	 * somewhere in the mas co container code there's some kind of broken
	 */
//	zmapWindowDrawRemove3FrameFeatures(window);

      // destroy focus before the canvas items via
      // zmapWindowContainerGroupDestroy(window->feature_root_group)
    zmapWindowFocusDestroy(window->focus) ;
    window->focus = NULL;

    if (window->feature_root_group)
    {
      /* Reset mark object, must come before root group etc. is destroyed as we need to remove
       * various canvas items. */
      zmapWindowMarkDestroy(window->mark) ;
      window->mark = zmapWindowMarkCreate(window) ;

      zmapWindowContainerGroupDestroy(window->feature_root_group) ;
      window->feature_root_group = NULL ;

    }


// ok?? #warning MH17 restoring bug to fix another one: need to verify both are gone
/*
 * on RevComp if you do not have 1-based coordinates then you jump to a
 * wildly different coordinate range. This means that the scroll reqgion is
 * completely wrong and cannot be restored.
 * due to coding choices elsewhere (zmapGUIutils.c/zMapGUICoordsClampToLimits()
 * on one of the start/end coordinates gets clamped resulting in top > bot
 * and its all a big mess
 * resetting the scroll region means create it from scratch when drawing features
 * which is what we need to do
 */
#ifdef CAUSED_RT_57193
  /* The windowstate code was saving the scrollregion and adjuster
   * position to enable resetting once rev-comped. However the sibling
   * windows position was changed by this as internally foo-canvas
   * does a scroll-to which alters the _shared_ adjuster. This
   * position was then saved as the next sibling went through this
   * code and restored to the start of the canvas when it came to
   * restoring it! */
  if (window->canvas)
    foo_canvas_set_scroll_region(window->canvas,
                                 0.0, 0.0,
                                 ZMAP_CANVAS_INIT_SIZE, ZMAP_CANVAS_INIT_SIZE) ;
#else
  /* better to use an explicit flag */
  /* we need to reset this on revcomp as the scroll region can be completely different */
  if(window->canvas)
    {
      /* if we revcomp then what happens is we redisplay whe whole sequence at the previous zoom level
       * and then draw the scale bar at that zoom which makes it think we have 17 million pixels
       * which is wrong
       * resetting the zoom means we loose it so here we need to revcomp the scroll region
       * using the same logic as it is used in zmapWindowState.c
       * here we set the scroll region to reflect what we are drawing
       * and window state restore then later adjusts everything using the
       * previous saved coordinates that are revcomped to agree with this
       */
      if(window->flags[ZMAPFLAG_REVCOMPED_FEATURES] && window->scroll_initialised && free_revcomp_safe_windows)
        {
          double y1,y2,x1,x2;
          
          foo_canvas_get_scroll_region(window->canvas,&x1,&y1,&x2,&y2);
          zmapWindowStateRevCompRegion(window, &y1, &y2);
          
          zmapWindowSetScrolledRegion(window, x1, x2, y1, y2) ;
        }
      else
        {
          window->scroll_initialised = FALSE;
        }
    }
#endif

  zmapWindowFToIDestroy(window->context_to_item) ;
  window->context_to_item = zmapWindowFToICreate() ;


  /* Recreate focus object. */
//  zmapWindowFocusDestroy(window->focus) ;
  window->focus = zmapWindowFocusCreate(window) ;

  return ;
}



/* Moves can either be of the scroll bar within the scrolled window or of where the whole
 * scrolled region is within the canvas. */
static void moveWindow(ZMapWindow window, GdkEventKey *key_event)
{
  if (zMapGUITestModifiers(key_event, (GDK_CONTROL_MASK | GDK_MOD1_MASK)))
    changeRegion(window, key_event->keyval) ;
  else
    scrollWindow(window, key_event) ;

  return ;
}



/* Move the canvas within its current scroll region, i.e. this is exactly like the user scrolling
 * the canvas via the scrollbars. */
static void scrollWindow(ZMapWindow window, GdkEventKey *key_event)
{
  enum {OVERLAP_FACTOR = 10} ;
  int x_pos, y_pos ;
  int incr ;
  guint state, keyval ;

  state = key_event->state ;
  keyval = key_event->keyval ;

  /* Retrieve current scroll position. */
  foo_canvas_get_scroll_offsets(window->canvas, &x_pos, &y_pos) ;


  switch (keyval)
    {
    case GDK_Home:
    case GDK_End:
      {
	GtkAdjustment *v_adjust, *h_adjust ;

	v_adjust = gtk_scrolled_window_get_vadjustment(GTK_SCROLLED_WINDOW(window->scrolled_window)) ;
	h_adjust = gtk_scrolled_window_get_hadjustment(GTK_SCROLLED_WINDOW(window->scrolled_window)) ;

	if (keyval == GDK_Home)
	  {
	    if (zMapGUITestModifiers(key_event, GDK_CONTROL_MASK))
	      y_pos = v_adjust->lower ;
	    else
	      x_pos = h_adjust->lower ;
	  }

	if (keyval == GDK_End)
	  {
	    if (zMapGUITestModifiers(key_event, GDK_CONTROL_MASK))
	      y_pos = v_adjust->upper ;
	    else
	      x_pos = h_adjust->upper ;
	  }

	break ;
      }
    case GDK_Page_Up:
    case GDK_Page_Down:
      {
	GtkAdjustment *adjust ;

	adjust = gtk_scrolled_window_get_vadjustment(GTK_SCROLLED_WINDOW(window->scrolled_window)) ;

	if (zMapGUITestModifiers(key_event, GDK_CONTROL_MASK))
	  incr = adjust->page_size - (adjust->page_size / OVERLAP_FACTOR) ;
	else
	  incr = (adjust->page_size - (adjust->page_size / OVERLAP_FACTOR)) / 2 ;

	if (keyval == GDK_Page_Up)
	  y_pos -= incr ;
	else
	  y_pos += incr ;

	break ;
      }
    case GDK_Up:
    case GDK_Down:
      {
	double x_world, y_world ;
	double new_y ;

	/* Retrieve our position in the world from the scroll postion. */
	foo_canvas_c2w(window->canvas, x_pos, y_pos, &x_world, &y_world) ;

	/* work out where we will be after we've scrolled the right amount. */
	if (zMapGUITestModifiers(key_event, GDK_CONTROL_MASK))
	  new_y = 1000 ;				    /* window->major_scale_units */
	else
	  new_y = 100 ;					    /* window->minor_scale_units */

	if (keyval == GDK_Up)
	  new_y *= -1 ;

	new_y += y_world ;

	foo_canvas_w2c(window->canvas, 0.0, new_y, NULL, &incr) ;

	y_pos = incr ;

	break ;
      }
    case GDK_Left:
    case GDK_Right:
      {
	double incr ;

	if (zMapGUITestModifiers(key_event, GDK_CONTROL_MASK))
	  incr = 10 ;
	else
	  incr = 1 ;

	if (keyval == GDK_Left)
	  x_pos -= incr ;
	else
	  x_pos += incr ;

	break ;
      }
    }

  /* No need to clip to start/end here, this call will do it for us. */
  foo_canvas_scroll_to(window->canvas, x_pos, y_pos) ;

  return ;
}


/* Zooms the window a little or a lot. */
static void zoomWindow(ZMapWindow window, GdkEventKey *key_event)
{
  double zoom_factor = 0.0 ;

  switch (key_event->keyval)
    {
    case GDK_KP_Add:
    case GDK_plus:
    case GDK_equal:
      if (zMapGUITestModifiers(key_event, GDK_CONTROL_MASK))
	zoom_factor = 2.0 ;
      else
	zoom_factor = 1.1 ;
      break ;
    case GDK_KP_Subtract:
    case GDK_minus:
      if (zMapGUITestModifiers(key_event, GDK_CONTROL_MASK))
	zoom_factor = 0.5 ;
      else
	zoom_factor = 0.909090909 ;
      break ;
    }

  zMapWindowZoom(window, zoom_factor) ;

  return ;
}





/* Change the canvas scroll region, this may be necessary when the user has zoomed in so much
 * that the window has reached the maximum allowable by X Windows, therefore we have shrunk the
 * canvas scrolled region to accomodate further zooming. Hence this routine does a kind of
 * secondary and less interactive scrolling by moving the scrolled region. */
static void changeRegion(ZMapWindow window, guint keyval)
{
  double overlap_factor = 0.9 ;
  double x1, y1, x2, y2 ;
  double incr ;
  double window_size ;

  /* THIS FUNCTION NEEDS REFACTORING SLIGHTLY */
  zmapWindowGetScrollableArea(window, &x1, &y1, &x2, &y2);

  /* There is no sense in trying to scroll the region if we already showing all of it already. */
  if (y1 > window->min_coord || y2 < window->max_coord)
    {
      window_size = y2 - y1 + 1 ;

      switch (keyval)
	{
	case GDK_Page_Up:
	case GDK_Page_Down:
	  {
	    incr = window_size * overlap_factor ;

	    if (keyval == GDK_Page_Up)
	      {
		y1 -= incr ;
		y2 -= incr ;
	      }
	    else
	      {
		y1 += incr ;
		y2 += incr ;
	      }

	    break ;
	  }
	case GDK_Up:
	case GDK_Down:
	  {
	    incr = window_size * (1 - overlap_factor) ;

	    if (keyval == GDK_Up)
	      {
		y1 -= incr ;
		y2 -= incr ;
	      }
	    else
	      {
		y1 += incr ;
		y2 += incr ;
	      }

	    break ;
	  }
	case GDK_Left:
	case GDK_Right:
	  {
	    printf("NOT IMPLEMENTED...\n") ;

	    break ;
	  }
	}

      if (y1 < window->min_coord)
	{
	  y1 = window->min_coord ;
	  y2 = y1 + window_size - 1 ;
	}
      if (y2 > window->max_coord)
	{
	  y2 = window->max_coord ;
	  y1 = y2 - window_size + 1 ;
	}

      zmapWindowSetScrollableArea(window, NULL, &y1, NULL, &y2,"changeRegion");

    }

  return ;
}

/* Because we can't depend on the canvas having a valid height when it's been realized,
 * we have to detect the invalid height and attach this handler to the canvas's
 * expose_event, such that when it does get called, the height is valid.  Then we
 * disconnect it to prevent it being triggered by any other expose_events.
 */
static gboolean exposeHandlerCB(GtkWidget *widget, GdkEventExpose *expose, gpointer user_data)
{
  /* widget is the canvas, user_data is the realizeData structure */
  RealiseData realiseData = (RealiseDataStruct*)user_data;

  zmapWindowBusy(realiseData->window, TRUE) ;

  /* call the function given us by zmapView.c to set zoom_status
   * for all windows in this view. */
  (*(window_cbs_G->setZoomStatus))(realiseData->window, realiseData->window->app_data, NULL);

  zMapAssert(GTK_WIDGET_REALIZED(widget));

  /* disconnect signal handler before calling sendClientEvent otherwise when splitting
   * windows, the scroll-to which positions the new window in the same place on the
   * sequence as the previous one, will trigger another call to this function.  */
  g_signal_handler_disconnect(G_OBJECT(widget), realiseData->window->exposeHandlerCB);

  sendClientEvent(realiseData->window, realiseData->feature_sets, NULL) ;

  if(realiseData->window->curr_locking == ZMAP_WINLOCK_VERTICAL)
    {
      int zero = 0;
      panedResizeCB(&zero, (gpointer)(realiseData->window));
    }

  zmapWindowBusy(realiseData->window, FALSE) ;

  realiseData->window->exposeHandlerCB = 0 ;
  realiseData->window = NULL ;
  realiseData->feature_sets = NULL ;
  g_free(realiseData) ;


  return FALSE ;					    /* ie allow any other callbacks to run as well */
}

/* This routine sends a synthesized event to alert the GUI that it needs to
 * do some work and supplies the data for the GUI to process via the event struct. */
static void sendClientEvent(ZMapWindow window, FeatureSetsState feature_sets, gpointer loaded_cb_user_data)
{
  GdkEventClient event ;
  zmapWindowData window_data ;


  /* Set up struct to be passed to our callback. */
  window_data = g_new0(zmapWindowDataStruct, 1) ;
  window_data->window = window ;
  window_data->data = feature_sets ;
  window_data->loaded_cb_user_data = loaded_cb_user_data ;

  event.type         = GDK_CLIENT_EVENT ;
  event.window       = window->toplevel->window ;  /* no window generates this event. */
  event.send_event   = TRUE ;                      /* we sent this event. */
  event.message_type = window->zmap_atom ;         /* This is our id for events. */
  event.data_format  = 8 ;		           /* Not sure about data format here... */

  /* Load the pointer value, not what the pointer points to.... */
  {
    void **dummy ;

    dummy = (void *)&window_data ;
    memmove(&(event.data.b[0]), dummy, sizeof(void *)) ;
  }

#if MH17_NOT_NEEDED
  zMapLogWarning("%s", "About to do event sending");
#endif
  gdk_event_put((GdkEvent *)&event);

#if MH17_NOT_NEEDED
  zMapLogWarning("%s", "Got back from sending event");
#endif
  return ;
}

/* Called when gtk detects the event sent by signalDataToGUI(), this routine calls
 * the data display routines of ZMap. */
static gboolean dataEventCB(GtkWidget *widget, GdkEventClient *event, gpointer cb_data)
{
  gboolean event_handled = FALSE ;
  int i ;

  if (event->type != GDK_CLIENT_EVENT)
    {
      zMapLogCritical("%s", "received non-GdkEventClient event in dataEventCB() handler") ;
    }
  else if (event->send_event != TRUE)
    {
      zMapLogCritical("%s", "received event not sent by \"client\" in dataEventCB() handler") ;
    }
  else if (event->message_type != gdk_atom_intern(ZMAP_ATOM, TRUE))
    {
      zMapLogCritical("%s", "unknown client event in dataEventCB() handler") ;
    }
  else
    {
      zmapWindowData window_data = NULL ;
      ZMapWindow window = NULL ;
      FeatureSetsState feature_sets ;
      ZMapFeatureContext diff_context ;
      ZMapFeature highlight_feature ;
      GSignalMatchType signal_match_mask;
      GQuark signal_detail;
      gulong signal_id;


      /* Retrieve the data pointer from the event struct */
      memmove(&window_data, &(event->data.b[0]), sizeof(void *)) ;
      window = window_data->window ;
      feature_sets = window_data->data ;

      zmapWindowBusy(window, TRUE) ;

      highlight_feature = feature_sets->highlight_feature ;

      /* ****Remember that someone needs to free the data passed over....****  */

      /* We need to validate the feature_context at this point, we should be sure it contains
       * some features before continuing. */

      if (feature_sets->new_features)
	diff_context = feature_sets->new_features ;
      else
	diff_context = feature_sets->current_features ;

      /* Draw the features on the canvas */
      zmapWindowDrawFeatures(window, feature_sets->current_features, diff_context, feature_sets->masked) ;

      if (feature_sets->state != NULL)
	{
	  zmapWindowStateRestore(feature_sets->state, window);

	  feature_sets->state = zmapWindowStateDestroy(feature_sets->state);
	}


      /* Reread the data in any feature list windows we might have. */
      for (i = 0 ; i < window->featureListWindows->len ; i++)
	{
	  GtkWidget *widget ;

	  widget = g_ptr_array_index(window->featureListWindows, i) ;

	  zmapWindowListWindowReread(widget) ;
	}


      /* This is a general handler that does stuff like handle "click to focus", it gets run
       * _BEFORE_ any canvas item handlers (there seems to be no way with the current
       * foocanvas/gtk to get an event run _after_ the canvas handlers, you cannot for instance
       * just use  g_signal_connect_after(). */

#ifdef ED_G_NEVER_INCLUDE_THIS_CODE
      {
        /* we've had problems with event handling so I'm leaving these here for now in
         * case there is more trouble. */
	gpointer obj = window->canvas ;

	gtk_widget_add_events(GTK_WIDGET(window->toplevel), GDK_POINTER_MOTION_MASK) ;
	g_signal_connect(obj, "button-press-event",
			 pressCB, (gpointer)window) ;
	g_signal_connect(obj, "motion-notify-event",
			 motionCB, (gpointer)window) ;
	g_signal_connect(obj, "button-release-event",
			 releaseCB, (gpointer)window) ;

      }
#endif /* ED_G_NEVER_INCLUDE_THIS_CODE */

      /* adding G_SIGNAL_MATCH_DETAIL to mask results in failure here, despite using the same detail! */
      signal_detail = g_quark_from_string("event");
      signal_match_mask = (G_SIGNAL_MATCH_FUNC | G_SIGNAL_MATCH_DATA);
      /* We rely on function and data only :( */
      /* We should probably be using signal_id instead! */
      if(g_signal_handler_find(GTK_OBJECT(window->canvas),
			       signal_match_mask, /* mask to select handlers on */
			       0,                 /* signal id. */
			       signal_detail,     /* detail */
			       NULL,              /* closure */
			       GTK_SIGNAL_FUNC(canvasWindowEventCB), /* handler */
			       window             /* user data */
			       ) == 0)
	{
	  zMapLogMessage("Signal(%s) handler(%p) for window(%p)->canvas(%p) not registered. registering...",
			 (char *)g_quark_to_string(signal_detail), canvasWindowEventCB,
			 window, window->canvas);

	  /* On later versions of the mac I had to add this in to get motion events reported,
	   * hopefully this won't mess up other platforms....need to check. */
	  gtk_widget_add_events(GTK_WIDGET(window->toplevel), GDK_POINTER_MOTION_MASK) ;

	  signal_id = g_signal_connect(GTK_OBJECT(window->canvas), g_quark_to_string(signal_detail),
				       GTK_SIGNAL_FUNC(canvasWindowEventCB), (gpointer)window) ;
	}
      else
        {
//	zMapLogMessage("%s", "event handler for canvas already registered.");
        }
      
      /* If features were already displayed and one was highlighted then rehighlight it. */
      if (highlight_feature)
	zMapWindowFeatureSelect(window, highlight_feature) ;

      /* Tell layer above that we have finished loading/displaying features. */
      (*(window_cbs_G->drawn_data))(window,
				    window->app_data, window_data->loaded_cb_user_data, diff_context) ;
<<<<<<< HEAD

=======
>>>>>>> f017fab1

      g_free(feature_sets) ;
      g_free(window_data) ;				    /* Free the WindowData struct. */

      g_free(feature_sets) ;
      g_free(window_data) ;				    /* Free the WindowData struct. */

      zmapWindowBusy(window, FALSE) ;


      event_handled = TRUE ;
    }

  return event_handled ;
}


/* Read window settings from the configuration file, note that we read _only_ the first
 * stanza found in the configuration, subsequent ones are not read. */
static gboolean getConfiguration(ZMapWindow window)
{
  ZMapConfigIniContext context = NULL;
  gboolean result = FALSE ;

  /* Set default values */
  window->canvas_maxwin_size = ZMAP_WINDOW_MAX_WINDOW;
  window->keep_empty_cols = FALSE;
  window->display_forward_coords = TRUE;
  window->show_3_frame_reverse = FALSE;

  if ((context = zMapConfigIniContextProvide(window->sequence->config_file)))
    {
      int tmp_int;
      gboolean tmp_bool;
      char *tmp_str ;

      if(zMapConfigIniContextGetString(context, ZMAPSTANZA_WINDOW_CONFIG, ZMAPSTANZA_WINDOW_CONFIG,
				       ZMAPSTANZA_WINDOW_CURSOR, &tmp_str))
	window->normal_cursor = zMapGUIGetCursor(tmp_str) ;

      if(zMapConfigIniContextGetInt(context, ZMAPSTANZA_WINDOW_CONFIG, ZMAPSTANZA_WINDOW_CONFIG,
				    ZMAPSTANZA_WINDOW_MAXSIZE, &tmp_int))
	window->canvas_maxwin_size = tmp_int;

      if(zMapConfigIniContextGetInt(context, ZMAPSTANZA_WINDOW_CONFIG, ZMAPSTANZA_WINDOW_CONFIG,
				    ZMAPSTANZA_WINDOW_MAXBASES, &tmp_int))
	window->canvas_maxwin_bases = tmp_int;

      if(zMapConfigIniContextGetBoolean(context, ZMAPSTANZA_WINDOW_CONFIG, ZMAPSTANZA_WINDOW_CONFIG,
					ZMAPSTANZA_WINDOW_COLUMNS, &tmp_bool))
	window->keep_empty_cols = tmp_bool;

      if(zMapConfigIniContextGetBoolean(context, ZMAPSTANZA_WINDOW_CONFIG, ZMAPSTANZA_WINDOW_CONFIG,
					ZMAPSTANZA_WINDOW_FWD_COORDS, &tmp_bool))
	window->display_forward_coords = tmp_bool;

      if (zMapConfigIniContextGetBoolean(context, ZMAPSTANZA_WINDOW_CONFIG, ZMAPSTANZA_WINDOW_CONFIG,
					 ZMAPSTANZA_WINDOW_SHOW_3F_REV, &tmp_bool))
	window->show_3_frame_reverse = tmp_bool;

      if(zMapConfigIniContextGetInt(context, ZMAPSTANZA_WINDOW_CONFIG, ZMAPSTANZA_WINDOW_CONFIG,
				    ZMAPSTANZA_WINDOW_A_SPACING, &tmp_int))
	window->config.align_spacing = (double)tmp_int;

      if(zMapConfigIniContextGetInt(context, ZMAPSTANZA_WINDOW_CONFIG, ZMAPSTANZA_WINDOW_CONFIG,
				    ZMAPSTANZA_WINDOW_B_SPACING, &tmp_int))
	window->config.block_spacing = (double)tmp_int;

#if USE_STRAND
      if(zMapConfigIniContextGetInt(context, ZMAPSTANZA_WINDOW_CONFIG, ZMAPSTANZA_WINDOW_CONFIG,
				    ZMAPSTANZA_WINDOW_S_SPACING, &tmp_int))
	window->config.strand_spacing = (double)tmp_int;
#endif

      if(zMapConfigIniContextGetInt(context, ZMAPSTANZA_WINDOW_CONFIG, ZMAPSTANZA_WINDOW_CONFIG,
				    ZMAPSTANZA_WINDOW_C_SPACING, &tmp_int))
	window->config.column_spacing = (double)tmp_int;

      if(zMapConfigIniContextGetInt(context, ZMAPSTANZA_WINDOW_CONFIG, ZMAPSTANZA_WINDOW_CONFIG,
				    ZMAPSTANZA_WINDOW_F_SPACING, &tmp_int))
	window->config.feature_spacing = (double)tmp_int;

      if(zMapConfigIniContextGetInt(context, ZMAPSTANZA_WINDOW_CONFIG, ZMAPSTANZA_WINDOW_CONFIG,
				    ZMAPSTANZA_WINDOW_LINE_WIDTH, &tmp_int))
	window->config.feature_line_width = (double)tmp_int;

      zMapConfigIniContextDestroy(context);

      result = TRUE ;
    }

  return result ;
}


static gboolean windowGeneralEventCB(GtkWidget *wigdet, GdkEvent *event, gpointer data)
{
  gboolean handled = FALSE;

  switch(event->type)
    {
    case GDK_BUTTON_PRESS:
      {
        ZMapWindow window = (ZMapWindow)data;

#ifdef ED_G_NEVER_INCLUDE_THIS_CODE
        printf("windowGeneralEventCB (%x): CLICK\n", window);
#endif /* ED_G_NEVER_INCLUDE_THIS_CODE */

	(*(window_cbs_G->focus))(window, window->app_data, NULL) ;
      }
      break;
    default:
      handled = FALSE;
      break;
    }
  return handled;
}



/* This gets run _BEFORE_ any of the canvas item handlers which is good because we can use it
 * to handle more general events such as "click to focus" etc., _BUT_ be careful when adding
 * event handlers here, you could override a canvas item event handler and stop something
 * important working (e.g. dna text highlighting...!!) mh17: previous code, DNA now handled here
 *
 *
 * There is some slightly arcane handling of button 1 here:
 *
 * if the item under the cursor is a CanvasFeatureset then we ask it if it wants to
 * operate text selection and if so we pass coordinates through to that
 * NOTE we never handle this in canvasItem EventCB, as we have priority here
 * DNA event callbacks disappeared with ZMapWindowCanvasItems as groups
 *
 * If the user presses button 1 anywhere else we assume they are going to lasso an area for
 * zooming and we track mouse movements, if they have moved far enough then we do the zoom
 * on button release.
 *
 * If the user does lassoing, ruler or moving the mark then we return TRUE to say we have
 * handled the event, otherwise we pass the event on (so canvas items can receive events).
 * 
 * NOTE...WITH THE INTRODUCTION OF MARK CODE HERE THIS FUNCTION IS NOW FAR TOO LONG,
 * SOME SUBROUTINES ARE NEEDED.....
 * 
 */
static gboolean canvasWindowEventCB(GtkWidget *widget, GdkEvent *event, gpointer data)
{
  gboolean event_handled = FALSE ;			    /* FALSE means other handlers run. */
  ZMapWindow window = (ZMapWindow)data ;
  static double origin_x, origin_y;			    /* The world coords of the source of the button event */
  static gboolean dragging = FALSE, guide = FALSE ;	    /* Rubber banding or ruler ? */
  static gboolean shift_on = FALSE ;			    /* shift/rubber banding == feature selection. */
  static gboolean locked = FALSE ;			    /* For ruler, are there locked windows ? */
  static gboolean in_window = FALSE ;			    /* Still in window while cursor lining
							       or rubber banding ? */
  double wx, wy;					    /* These hold the current world coords of the event */
  static double window_x, window_y ;			    /* Track number of pixels user moves mouse. */
  static MarkRegionUpdateStruct mark_updater = {0} ;
  static FooCanvasItem *seq_item = NULL;		    /* if not NULL we are selecting text */
  static long seq_start, seq_end;			    /* first coord is fixed, then we can move above or below */


#if MOUSE_DEBUG
  zMapLogWarning("canvas event %d",  event->type);
#endif


  /* We record whether we are inside the window to enable user to cancel certain mouse related
   * actions by moving outside the window. */
  if (event->type == GDK_ENTER_NOTIFY)
    in_window = TRUE ;
  else if (event->type == GDK_LEAVE_NOTIFY)
    in_window = FALSE ;
  /* This hack is really only needed for the mac.... */
  else if (event->type == GDK_BUTTON_PRESS)
    in_window = TRUE ;


  switch (event->type)
    {
    case GDK_BUTTON_PRESS:
      {
	GdkEventButton *but_event = (GdkEventButton *)event ;
	FooCanvasItem *item ;

	zMapDebugPrint(mouse_debug_G, "Start: button_press %d", but_event->button) ;

	/* work out the world of where we are */
	foo_canvas_window_to_world(window->canvas,
				   but_event->x, but_event->y,
				   &wx, &wy);

	if(!gtk_widget_has_focus (GTK_WIDGET(window->canvas)))	/* avoid thrashing the scroll region and navigator */
	  {
	    /* We want the canvas to be the focus widget of its "window" otherwise keyboard input
	     * (i.e. short cuts) will be delivered to some other widget. */
	    gtk_widget_grab_focus(GTK_WIDGET(window->canvas)) ;

	    /* Report to our parent that we have been clicked in, we change "click" to "focus"
	     * because that is what this is for.... */
	    /* NOTE this goes up to zmapControl.c and shows the navigator for the clicked on view */
	    (*(window_cbs_G->focus))(window, window->app_data, NULL) ;

	    if (TRUE)
	      {
		/* NOTE this set the locator according to the selected window and its scroll region */
		invokeVisibilityChange(window);
	      }
	  }

	/* Button 1 is for selecting features OR lasso for zoom/mark.
	 * Button 2 is handled, we display ruler and maybe centre on that position,
	 * Button 3 is used only with modifiers are passed on as they may be
	 *          clicks on canvas items/columns. */
	switch (but_event->button)
	  {
	  case 1:
	    {
	      GdkModifierType shift_mask = GDK_SHIFT_MASK ;
	      /* refer to handleButton() in zmapWindowfeature.c re shift/num lock */

	      shift_on = zMapGUITestModifiers(but_event, shift_mask) ;

	      origin_x = wx;
	      origin_y = wy;

	      if ((item = foo_canvas_get_item_at(window->canvas, origin_x, origin_y))
		  && ZMAP_IS_WINDOW_FEATURESET_ITEM(item)
		  && zMapWindowCanvasFeaturesetGetSeqCoord((ZMapWindowFeaturesetItem)item, TRUE,
							   origin_x, origin_y, &seq_start, &seq_end))
		{
		  /* get start coordinate via subpartspan from x and y
		   * set end coordinate to be the same
		   * set a flag to say selecting text and remember the canvas item
		   * highlight the region
		   */

		  //			if(zMapWindowCanvasFeaturesetGetSeqCoord((ZMapWindowFeaturesetItem) item, TRUE, origin_x, origin_y, &seq_start, &seq_end))
		  {
		    seq_item = item;
		    /*
		     * Although we start with a base Foo item the highlight code does a FToI lookup on the feature
		     * to get the full ZMapCanvasItem which is used to drive SeqDispSelByRegion()
		     */
		    zmapWindowHighlightSequenceItem(window, seq_item, seq_start, seq_end, 0);

		    /* NOTE we set feature list to NULL here, update info panel must handle */
		    zmapWindowUpdateInfoPanel(window, zMapWindowCanvasItemGetFeature(seq_item), NULL, seq_item, NULL, seq_start, seq_end, seq_start, seq_end, NULL, FALSE, FALSE, FALSE) ;

		    event_handled = TRUE;
		  }
		}
	      else
		{
		  if (dragging || guide)
		    {

		      /* It's possible to press another mouse button while holding the middle
		       * one down especially if it's a standard PC mouse with the wheel in the middle
		       * instead of a proper button. */
		      event_handled = TRUE ;
		    }
		  else
		    {
		      /* Pucka button press that we need to handle. */

		      /* Record where are we in the window at the start of mouse/button movement. */
		      window_x = but_event->x ;
		      window_y = but_event->y ;

		      if (mark_updater.in_mark_move_region)
			{
			  mark_updater.activated = TRUE;

			  setupRuler(window, &(window->mark_guide_line), NULL, wy);
			}
		      else
			{
			  /* Show a rubber band for zooming/marking. */
			  dragging = TRUE;

			  if (!window->rubberband)
			    window->rubberband = zMapDrawRubberbandCreate(window->canvas);
			}

		      /* At this stage we don't know if we are rubber banding etc. so pass the
		       * press on. */
		      event_handled = FALSE ;
		    }
		}
	      break ;
	    }
	  case 2:
	    {
	      if (dragging || guide)
		{
		  /* It's possible to press another mouse button while holding the middle
		   * one down especially if it's a standard PC mouse with the wheel in the middle
		   * instead of a proper button. */
		  event_handled = TRUE ;
		}
	      else
		{

		  /* Show a ruler and our exact position. */
		  guide = TRUE ;

		  /* always clear this if set. */
		  if(mark_updater.in_mark_move_region)
		    {
		      mark_updater.in_mark_move_region = FALSE;
		      mark_updater.closest_to = NULL;

		      gdk_window_set_cursor(GTK_WIDGET(window->canvas)->window, window->normal_cursor) ;
		      gdk_cursor_unref(mark_updater.arrow_cursor);
		      mark_updater.arrow_cursor = NULL;
		    }

		  /* If there are locked, _vertical_ split windows then also show the ruler in all
		   * of them. */
		  if (window->locked_display && window->curr_locking == ZMAP_WINLOCK_VERTICAL)
		    {
		      LockedRulerStruct locked_data = {0} ;

		      locked_data.action   = ZMAP_LOCKED_RULER_SETUP ;
		      locked_data.origin_y = origin_y ;

		      g_hash_table_foreach(window->sibling_locked_windows, lockedRulerCB, (gpointer)&locked_data) ;

		      locked = TRUE ;
		    }
		  else
		    {
		      setupRuler(window, &(window->horizon_guide_line), &(window->tooltip), wy) ;
		    }

		  event_handled = TRUE ;		    /* We _ARE_ handling */
		}

	      break ;
	    }
	  case 3:
	    {
	      /* Nothing to do, menu callbacks are set on canvas items, not here. */

	      if (mark_updater.in_mark_move_region)
		{
		  mark_updater.in_mark_move_region = FALSE;
		  mark_updater.closest_to = NULL;

		  gdk_window_set_cursor(GTK_WIDGET(window->canvas)->window, window->normal_cursor) ;
		  gdk_cursor_unref(mark_updater.arrow_cursor);
		  mark_updater.arrow_cursor = NULL;

		  event_handled = TRUE;	             /* We _ARE_ handling */
		}

	      break ;
	    }
	  default:
	    {
	      /* We don't do anything for any buttons > 3. */
	      break ;
	    }
	  }


	zMapDebugPrint(mouse_debug_G, "Leave: button_press %d - return %s",
		       but_event->button,
		       event_handled ? "TRUE" : "FALSE") ;

	break ;
      }
    case GDK_2BUTTON_PRESS:
      {
	/* We don't currently do anything with double clicks but the debug info. is useful. */
	GdkEventButton *but_event = (GdkEventButton *)event ;

	event_handled = FALSE ;

	zMapDebugPrint(mouse_debug_G, "Start: button_2press %d", but_event->button) ;

	zMapDebugPrint(mouse_debug_G, "Leave: button_2press %d - return %s",
		       but_event->button,
		       event_handled ? "TRUE" : "FALSE") ;
	break ;
      }
    case GDK_MOTION_NOTIFY:
      {
	/* interestingly we don't check the button number here.... */
	GdkEventMotion *mot_event = (GdkEventMotion *)event ;

	/* work out the world of where we are */
	foo_canvas_window_to_world(window->canvas,
				   mot_event->x, mot_event->y,
				   &wx, &wy);

	zMapDebugPrint(mouse_debug_G, "%s", "Start: motion") ;

	if(seq_item)
	  {
	    zMapWindowCanvasFeaturesetGetSeqCoord((ZMapWindowFeaturesetItem) seq_item, FALSE,  wx, wy, &seq_start, &seq_end);

	    zmapWindowHighlightSequenceItem(window, seq_item, seq_start, seq_end, 0);

	    /* NOTE we set feature list to NULL here, update info panel must handle */
	    zmapWindowUpdateInfoPanel(window, zMapWindowCanvasItemGetFeature(seq_item), NULL, seq_item, NULL, seq_start, seq_end, seq_start, seq_end, NULL, FALSE, FALSE, FALSE) ;
	  }
	else if (dragging || guide)
	  {
	    if (dragging)
	      {
		/* I wanted to change the cursor for this,
		 * but foo_canvas_item_grab/ungrab specifically the ungrab didn't work */
		zMapDrawRubberbandResize(window->rubberband, origin_x, origin_y, wx, wy);

		event_handled = TRUE; /* We _ARE_ handling */
	      }
	    else if (guide)
	      {
		double y1, y2;
		char *tip = NULL;

		foo_canvas_get_scroll_region(window->canvas, /* ok, but like to change */
					     NULL, &y1, NULL, &y2);

		zmapWindowClampedAtStartEnd(window, &y1, &y2);

		/* We floor the value here as it works with the way we draw our bases. */
		/* This test is FLAWED ATM it needs to test for displayed seq start & end */
		if (y1 <= wy && y2 >= wy)
		  {
		    int bp = 0;
		    int chr_bp;

		    chr_bp = bp = (int)floor(wy);

		    bp = zmapWindowCoordToDisplay(window, bp) ;
		    chr_bp = zmapWindowWorldToSequenceForward(window,chr_bp);
		    /* NOTE: this code does not handle multiple blocks */
		    /* need to get current block and extract start coord */

		    if(window->sequence)
		      {
                        /*! \todo #warning need a flag here to say chromosome coords have been set */
			if(window->sequence->start == 1)
			  /* not using chromo coords internally?? */
			  {
			    int start;
			    char *p;

                            /*! \todo #warning move this to seq req/load and set sequence coords, then remove from here */
			    /* using zmap coords internally */
			    for(p = window->sequence->sequence; *p && *p != '_'; p++)
                              continue;
			    if(p) p++;
			    start = atoi(p);

			    if(start)
			      {
				if(bp < 0)
				  chr_bp = start - bp + 1;
				else
				  chr_bp = start + bp - 1;
			      }
			  }
			if(bp != chr_bp)
			  tip = g_strdup_printf("%d bp (%d)", bp, chr_bp);
			else
			  tip = g_strdup_printf("%d bp", bp);
		      }
		  }

		/* If we are a locked, _vertical_ split window then also show the ruler in the
		 * other windows. */
		if (locked)
		  {
		    LockedRulerStruct locked_data = {0} ;

		    locked_data.action   = ZMAP_LOCKED_RULER_MOVING ;
		    locked_data.world_x  = wx ;
		    locked_data.world_y  = wy ;
		    locked_data.tip_text = tip ;

		    g_hash_table_foreach(window->sibling_locked_windows, lockedRulerCB, (gpointer)&locked_data) ;
		  }
		else
		  {
		    moveRuler(window->horizon_guide_line, window->tooltip, tip, wx, wy) ;
		  }

		if (tip)
		  g_free(tip);

		event_handled = TRUE ;			    /* We _ARE_ handling */
	      }
	    else
	      {
		event_handled = FALSE ;
	      }

	    zMapDebugPrint(mouse_debug_G, "%s", "End: motion") ;
	  }
	else if ((!mark_updater.in_mark_move_region) && zmapWindowMarkIsSet(window->mark))
	  {
	    double world_dy;
	    int canvas_dy = 5;

	    zmapWindowMarkGetWorldRange(window->mark,
					&(mark_updater.mark_x1),
					&(mark_updater.mark_y1),
					&(mark_updater.mark_x2),
					&(mark_updater.mark_y2));

	    world_dy = canvas_dy / window->canvas->pixels_per_unit_y;

	    if((wy > mark_updater.mark_y1 - world_dy) && (wy < mark_updater.mark_y1 + world_dy))
	      {
		mark_updater.in_mark_move_region = TRUE;
		mark_updater.closest_to = &(mark_updater.mark_y1);
	      }
	    else if((wy > mark_updater.mark_y2 - world_dy) && (wy < mark_updater.mark_y2 + world_dy))
	      {
		mark_updater.in_mark_move_region = TRUE;
		mark_updater.closest_to = &(mark_updater.mark_y2);
	      }

	    if(mark_updater.in_mark_move_region)
	      {
		mark_updater.arrow_cursor = gdk_cursor_new(GDK_SB_V_DOUBLE_ARROW);
		gdk_window_set_cursor(GTK_WIDGET(window->canvas)->window, mark_updater.arrow_cursor);
		event_handled = TRUE;
	      }
	    else
	      {
		event_handled = FALSE;
	      }
	  }
	else if(mark_updater.in_mark_move_region && mark_updater.activated)
	  {
	    /* Now we can move... But must return TRUE. */

	    foo_canvas_window_to_world(window->canvas,
				       mot_event->x, mot_event->y,
				       &wx, mark_updater.closest_to);
	    wy = *(mark_updater.closest_to);
	    moveRuler(window->mark_guide_line, NULL, NULL, wx, wy);

	    event_handled = TRUE;
	  }
	else if (mark_updater.in_mark_move_region && (!mark_updater.activated)
		 && zmapWindowMarkIsSet(window->mark))
	  {
	    double world_dy;
	    int canvas_dy = 5;

	    zmapWindowMarkGetWorldRange(window->mark,
					&(mark_updater.mark_x1),
					&(mark_updater.mark_y1),
					&(mark_updater.mark_x2),
					&(mark_updater.mark_y2));

	    world_dy = canvas_dy / window->canvas->pixels_per_unit_y;

	    if ((!((wy > mark_updater.mark_y1 - world_dy) && (wy < mark_updater.mark_y1 + world_dy)))
		&& (!((wy > mark_updater.mark_y2 - world_dy) && (wy < mark_updater.mark_y2 + world_dy))))
	      {
		mark_updater.in_mark_move_region = FALSE;
		mark_updater.closest_to = NULL;

		gdk_window_set_cursor(GTK_WIDGET(window->canvas)->window, window->normal_cursor) ;
		gdk_cursor_unref(mark_updater.arrow_cursor);
		mark_updater.arrow_cursor = NULL;

		event_handled = TRUE;
	      }
	    else
	      {
		event_handled = FALSE;
	      }
	  }

        break;
      }

    case GDK_BUTTON_RELEASE:
      {
	GdkEventButton *but_event = (GdkEventButton *)event ;

	/* work out the world of where we are */
	foo_canvas_window_to_world(window->canvas,
				   but_event->x, but_event->y,
				   &wx, &wy);
	/* interestingly we don't check the button number here.... */

	zMapDebugPrint(mouse_debug_G, "Start: button_release %d", but_event->button) ;

	if (seq_item)
	  {
	    zMapWindowCanvasFeaturesetGetSeqCoord((ZMapWindowFeaturesetItem) seq_item, FALSE,  wx, wy, &seq_start, &seq_end);

	    zmapWindowHighlightSequenceItem(window, seq_item, seq_start, seq_end, 0);

	    /* NOTE we set feature list to NULL here, update info panel must handle */
	    zmapWindowUpdateInfoPanel(window, zMapWindowCanvasItemGetFeature(seq_item), NULL, seq_item, NULL, seq_start, seq_end, seq_start, seq_end, NULL, FALSE, FALSE, FALSE) ;

	    seq_item = NULL;
	    event_handled = TRUE;		    /* We _ARE_ handling */
	  }
	else if (dragging)
          {
            foo_canvas_item_hide(window->rubberband);

	    /* mouse must still be within window to zoom, outside means user is cancelling motion,
	     * and motion must be more than 10 pixels in either direction to zoom. */
	    if (in_window)
	      {
		if (fabs(but_event->x - window_x) > ZMAP_WINDOW_MIN_LASSO
		    || fabs(but_event->y - window_y) > ZMAP_WINDOW_MIN_LASSO)
		  {
		    /* User has moved pointer quite a lot between press and release so do our
		     * stuff. */

		    if (!shift_on)
		      {
			zoomToRubberBandArea(window) ;

			event_handled = TRUE;		    /* We _ARE_ handling */
		      }
		    else
		      {
			/* make a list of the foo canvas items */
			GList *feature_list;
			FooCanvasItem *item;
			double rootx1, rootx2, rooty1, rooty2 ;


			/* Get size of item and convert to world coords, bounds are relative to item's parent */
			foo_canvas_item_get_bounds(window->rubberband, &rootx1, &rooty1, &rootx2, &rooty2) ;
			//		    foo_canvas_item_i2w(window->rubberband, &rootx1, &rooty1) ;
			//		    foo_canvas_item_i2w(window->rubberband, &rootx2, &rooty2) ;

			/* find the canvvas iten (a canvas featureset) at the centre of the lassoo */
			// can-t do this as the canvas featureset point function returns n/a
			// if there's no feature under the cursor no longer true....
			if ((item = foo_canvas_get_item_at(window->canvas, (rootx2 + rootx1) / 2, (rooty2 + rooty1) / 2)))
			  {
			    /* only finds features in a canvas featureset, old foo gives nothing */
			    feature_list = zMapWindowFeaturesetItemFindFeatures(&item, rooty1, rooty2, rootx1, rootx2);
			  }


			/* this is how features get highlit */
			if (item)
			  zmapWindowUpdateInfoPanel(window, zMapWindowCanvasItemGetFeature(item),
						    feature_list, item, NULL, 0, 0, 0, 0, NULL, !shift_on, FALSE, FALSE) ;

			event_handled = TRUE;		    /* We _ARE_ handling */
		      }
		  }
		else
		  {
		    /* User hasn't really moved which means they meant to select a feature, not
		     * lasso an area so pass event on and destroy rubberband object. */

		    /* Must get rid of rubberband item as it is not needed. */
		    // mh17: was this a memory leak from the other bits of the if ???
		    //		    gtk_object_destroy(GTK_OBJECT(window->rubberband)) ;origin_
		    //		    window->rubberband = NULL ;

		    event_handled = FALSE ;
		  }
	      }

	    /* Must get rid of rubberband item as it is not needed. */
	    if(window->rubberband)
	      {
		gtk_object_destroy(GTK_OBJECT(window->rubberband)) ;
		window->rubberband = NULL ;
	      }

	    dragging = FALSE ;
          }
        else if (guide)
          {
	    /* If we are a locked, _vertical_ split window then also show the ruler in the
	     * other windows. */
	    if (locked)
	      {
		LockedRulerStruct locked_data = {0} ;

		locked_data.action  = ZMAP_LOCKED_RULER_REMOVE ;

		g_hash_table_foreach(window->sibling_locked_windows, lockedRulerCB, (gpointer)&locked_data) ;
	      }
	    else
	      {
		removeRuler(window->horizon_guide_line, window->tooltip) ;
	      }

	    /* If windows are locked then this should scroll all of them.... */
	    if (in_window)
	      {
		double y;
		gboolean moved = FALSE;
		y = but_event->y;

		moved = recenter_scroll_window(window, &y);

		zMapWindowScrollToWindowPos(window, y) ;

		if(moved)
		  zMapWindowRedraw(window); /* this does zmapWindowUninterruptExpose()! */
	      }

	    guide = FALSE ;
	    locked = FALSE ;

            event_handled = TRUE ;			    /* We _ARE_ handling */
          }
	else if (mark_updater.activated)
	  {
	    mark_updater.activated = FALSE;
	    mark_updater.in_mark_move_region = FALSE;

	    removeRuler(window->mark_guide_line, NULL);

	    if (in_window && mark_updater.mark_y1 < mark_updater.mark_y2)
	      {
		zmapWindowClampedAtStartEnd(window, &(mark_updater.mark_y1), &(mark_updater.mark_y2));
		zMapWindowStateRecord(window);
		zmapWindowMarkSetWorldRange(window->mark,
					    mark_updater.mark_x1,
					    mark_updater.mark_y1,
					    mark_updater.mark_x2,
					    mark_updater.mark_y2);
	      }

	    gdk_window_set_cursor(GTK_WIDGET(window->canvas)->window, window->normal_cursor) ;
	    gdk_cursor_unref(mark_updater.arrow_cursor);
	    mark_updater.arrow_cursor = NULL;
	    mark_updater.closest_to = NULL;

	    event_handled = TRUE;
	  }

	shift_on = FALSE ;


	zMapDebugPrint(mouse_debug_G, "Leave: button_release %d - return %s",
		       but_event->button,
		       event_handled ? "TRUE" : "FALSE") ;

        break;
      }

    case GDK_KEY_PRESS:
      {
	GdkEventKey *key_event = (GdkEventKey *)event ;

	event_handled = keyboardEvent(window, key_event) ;

	break ;
      }

    default:
      {
	event_handled = FALSE ;

	break ;
      }

    }


  if (mouse_debug_G)
    fflush(stdout) ;


  return event_handled ;
}




#ifdef ED_G_NEVER_INCLUDE_THIS_CODE

/*
 * A trio of event handlers, they don't interfer with other handlers, just
 * report that they were called...helpful for debugging. Just undef in the
 * places they appear in this file and set break points.
 */

static gboolean pressCB(GtkWidget *widget, GdkEventButton *event, gpointer user_data)
{
  gboolean event_handled = FALSE ;
  ZMapWindow window = (ZMapWindow)user_data ;
  static double origin_x, origin_y;			    /* The world coords of the source of
							       the button 1 event */

  zMapDebugPrint(mouse_debug_G, "%s",  "in press") ;

  foo_canvas_window_to_world(window->canvas,
			     event->x, event->y,
			     &origin_x, &origin_y);



#ifdef ED_G_NEVER_INCLUDE_THIS_CODE
  /* Don't handle if its text because the text item callbacks handle lasso'ing of
   * text. */
  {
    FooCanvasItem *item ;

    if ((item = foo_canvas_get_item_at(window->canvas, origin_x, origin_y))
                  && ZMAP_IS_WINDOW_TEXT_ITEM(item))
      return FALSE ;
  }
#endif /* ED_G_NEVER_INCLUDE_THIS_CODE */


  return event_handled ;
}

static gboolean motionCB(GtkWidget *widget, GdkEventMotion *event, gpointer user_data)
{
  gboolean event_handled = FALSE ;


#ifdef ED_G_NEVER_INCLUDE_THIS_CODE
  zMapDebugPrint(mouse_debug_G, "%s",  "in motion") ;
#endif /* ED_G_NEVER_INCLUDE_THIS_CODE */


  if (event->state & GDK_BUTTON1_MASK)
    zMapDebugPrint(mouse_debug_G, "%s",  "in motion with button press") ;


  return event_handled ;
}

static gboolean releaseCB(GtkWidget *widget, GdkEventButton *event, gpointer user_data)
{
  gboolean event_handled = FALSE ;

  zMapDebugPrint(mouse_debug_G, "%s",  "in release") ;


  return event_handled ;
}
#endif /* ED_G_NEVER_INCLUDE_THIS_CODE */







static void zoomToRubberBandArea(ZMapWindow window)
{

  if (window->rubberband)
    {
      double rootx1, rootx2, rooty1, rooty2 ;
      gboolean border = FALSE ;

      /* Get size of item and convert to world coords. */
      foo_canvas_item_get_bounds(window->rubberband, &rootx1, &rooty1, &rootx2, &rooty2) ;
      foo_canvas_item_i2w(window->rubberband, &rootx1, &rooty1) ;
      foo_canvas_item_i2w(window->rubberband, &rootx2, &rooty2) ;

//printf("zoom to rubber band %f %f\n", rooty1, rooty2);
      zmapWindowZoomToWorldPosition(window, border, rootx1, rooty1, rootx2, rooty2) ;
    }

  return ;
}



/* Zoom to a single item. */
void zmapWindowZoomToItem(ZMapWindow window, FooCanvasItem *item)
{
  double rootx1, rootx2, rooty1, rooty2;
  gboolean border = TRUE ;

  if(ZMAP_IS_WINDOW_FEATURESET_ITEM(item))
  {
  	/* feature has been set by caller */
  	zMapWindowCanvasFeaturesetGetFeatureBounds(item, &rootx1, &rooty1, &rootx2, &rooty2);
  }
  else
  {
	  /* Get size of item and convert to world coords. */
	foo_canvas_item_get_bounds(item, &rootx1, &rooty1, &rootx2, &rooty2) ;
	foo_canvas_item_i2w(item, &rootx1, &rooty1) ;
	foo_canvas_item_i2w(item, &rootx2, &rooty2) ;
  }

  zmapWindowZoomToWorldPosition(window, border, rootx1, rooty1, rootx2, rooty2) ;

  return ;
}


/* Get max bounds of a set of items.... */
void zmapWindowGetMaxBoundsItems(ZMapWindow window, GList *items,
				 double *rootx1, double *rooty1, double *rootx2, double *rooty2)
{

  MaxBoundsStruct max_bounds = {0.0} ;

  g_list_foreach(items, getMaxBounds, &max_bounds) ;

  *rootx1 = max_bounds.rootx1 ;
  *rooty1 = max_bounds.rooty1 ;
  *rootx2 = max_bounds.rootx2 ;
  *rooty2 = max_bounds.rooty2 ;

  return ;
}


/* Zoom to the max extent of a set of items. */
void zmapWindowZoomToItems(ZMapWindow window, GList *items)
{
  MaxBoundsStruct max_bounds = {0.0} ;
  gboolean border = TRUE ;

  g_list_foreach(items, getMaxBounds, &max_bounds) ;

  zmapWindowZoomToWorldPosition(window, border, max_bounds.rootx1, max_bounds.rooty1,
				max_bounds.rootx2, max_bounds.rooty2) ;

  return ;
}



/* MH17:
 * the original code here causes at least 4 expose events for the zoom
 * and has been refactored to reduce this (NOTE the foo canvas also causes a double expose
 * dur to expose callung update which mey indirectly queue another expose
 * we still call myWindwoZoom and myWindowMove but wrap them in foo_canvay_busy() calls
 * these two functions must not call foo_canvasbusy() themeselves but thier callers may
 */

#if 0
/* original code */
void zmapWindowZoomToWorldPosition(ZMapWindow window, gboolean border,
				   double rootx1, double rooty1, double rootx2, double rooty2)
{
  GtkAdjustment *v_adjuster ;
  /* size of bound area */
  double ydiff;
  double area_middle;
  int win_height, canvasx, canvasy, beforex, beforey;
  /* Zoom factor */
  double zoom_by_factor, target_zoom_factor, current;
  double wx1, wx2, wy1, wy2;
  int two_times, border_size = ZMAP_WINDOW_FEATURE_ZOOM_BORDER;

  v_adjuster = gtk_scrolled_window_get_vadjustment(GTK_SCROLLED_WINDOW(window->scrolled_window));
  win_height = v_adjuster->page_size;

  /* If we want a border add it...
   * Actually take it away from the current height of the canvas, this
   * way that pixel size will automatically be ratioed by the zoom.
   */
  if(border && ((two_times = (border_size * 2)) < win_height))
    win_height -= two_times;

  current = zMapWindowGetZoomFactor(window) ;

  /* make them canvas so we can scroll there */
  foo_canvas_w2c(window->canvas, rootx1, rooty1, &beforex, &beforey);

  /* work out the zoom factor to show all the area (vertically) and
     calculate how much we need to zoom by to achieve that. */
  ydiff = rooty2 - rooty1;

  if (ydiff >= ZOOM_SENSITIVITY)
    {
      area_middle = rooty1 + (ydiff / 2.0) ; /* So we can make this the centre later */

      target_zoom_factor = (double)(win_height / ydiff);

      zoom_by_factor = (target_zoom_factor / current);

      /* actually do the zoom, but we'll organise for the scroll_to'ing! */
      zmapWindowZoom(window, zoom_by_factor, FALSE);

      /* Now we need to find where the original top of the area is in
       * canvas coords after the effect of the zoom. Hence the w2c calls
       * below.
       * And scroll there:
       * We use this rather than zMapWindowScrollTo as we may have zoomed
       * in so far that we can't just sroll the current canvas buffer to
       * where we clicked. We actually need to check we haven't zoomed off.
       * If we have then we need to move there first, otherwise scroll_to
       * doesn't do anything.
       */
      foo_canvas_get_scroll_region(window->canvas, &wx1, &wy1, &wx2, &wy2); /* ok, but can we refactor? */
      if (rooty1 > wy1 && rooty2 < wy2)
	{                           /* We're still in the same area, */
	  foo_canvas_w2c(window->canvas, rootx1, rooty1, &canvasx, &canvasy);

          /* If we had a border we need to take this into account,
           * otherwise the feature just ends up at the top of the
           * window with 2 border widths at the bottom! */
          if(border)
            canvasy -= border_size;

	  if(beforey != canvasy)
	    foo_canvas_scroll_to(FOO_CANVAS(window->canvas), canvasx, canvasy);
	}
      else
	{                           /* This takes a lot of time.... */
	  double half_win_span = ((window->canvas_maxwin_size / target_zoom_factor) / 2.0);
	  double min_seq = area_middle - half_win_span;
	  double max_seq = area_middle + half_win_span - 1;

	  /* unfortunately freeze/thaw child-notify doesn't stop flicker */
	  /* can we do something else to make it busy?? */
	  zMapWindowMove(window, min_seq, max_seq);

	  foo_canvas_w2c(window->canvas, rootx1, rooty1, &canvasx, &canvasy);

          /* Do the right thing with the border again. */
          if(border)
            canvasy -= border_size;

          /* No need to worry about border here as we're using the centre of the window. */
	  foo_canvas_scroll_to(FOO_CANVAS(window->canvas), canvasx, canvasy);
	}
    }

  return ;
}

#endif

/*
previous code was structured to zoom each windonw the scroll each window
to avoid multiple expose events we have to (zoom & scroll) each window
and instead of zooming to the current position we zoom the middle of the seq region specified
*/


static void myWindowZoomTo(ZMapWindow window, double zoom_factor, double start, double end, gboolean border, int border_size)
{
  double curr_pos = (start + end) / 2;
//static void myWindowZoom(ZMapWindow window, double zoom_factor, double curr_pos)
//{
  GtkAdjustment *adjust;
  int x, y ;
  double x1, y1, x2, y2, width ;
  double new_canvas_span ;

//printf("myWindowZoomTo 1\n");

  if(window->curr_locking == ZMAP_WINLOCK_HORIZONTAL)
    {
      adjust =
        gtk_scrolled_window_get_vadjustment(GTK_SCROLLED_WINDOW(window->scrolled_window)) ;
      foo_canvas_get_scroll_offsets(window->canvas, &x, &y) ;
      y += adjust->page_size / 2 ;
      foo_canvas_c2w(window->canvas, x, y, &width, &curr_pos) ;
    }

  zMapWindowStateRecord(window);


  /* We don't zoom in further than is necessary to show individual bases or further out than
   * is necessary to show the whole sequence, or if the sequence is so short that it can be
   * shown at max. zoom in its entirety. */

  if (zmapWindowZoomControlZoomByFactor(window, zoom_factor))
    {
      double half_new_span;

      x1 = y1 = x2 = y2 = 0.0;

      /* Calculate the extent of the new span, new span must not exceed maximum X window size
       * but we must display as much of the sequence as we can for zooming out. */
      zmapWindowGetScrollableArea(window, &x1, &y1, &x2, &y2);
      new_canvas_span = zmapWindowZoomControlLimitSpan(window, y1, y2);/* try out the new zoom window.... */
      half_new_span   = (new_canvas_span / 2);

      y1 = (curr_pos - half_new_span);
      y2 = (curr_pos + half_new_span);

      zmapWindowClampSpan(window, &y1, &y2);



      /* Set the new scroll_region and the new zoom, keep these together to try
       * and avoid a double redraw as both these operations cause update requests
       * and if separated by other gtk calls will result in double draws.
       * If this doesn't work we'll need to provide a new single foocanvas call
       * to set both zoom and scroll region in one go. */
	/* MH17: they cause expose events internally so we use foo_canvas_busy() around this function */
      zmapWindowSetPixelxy(window, 1.0, zMapWindowGetZoomFactor(window)) ;

      /* must set zoom before SetScroll as that set Scroll may redraw the ruler */
      zmapWindowScaleCanvasSetPixelsPerUnit(window->ruler, 1.0, zMapWindowGetZoomFactor(window));

      zmapWindowSetScrollableArea(window, &x1, &y1, &x2, &y2,"myWindowZoom");


      /* Now we've actually done the zoom on the canvas we can
       * redraw/show/hide everything that's zoom dependent.
       * E.G. Text, which is separated differently @ different zooms otherwise.
       *      zoom dependent features, magnification dependent columns
       */

      /* Firstly the scale bar, which will be changed soon. */
      zmapWindowDrawZoom(window);


	if(window->curr_locking == ZMAP_WINLOCK_HORIZONTAL)
	{
		foo_canvas_w2c(window->canvas, width, curr_pos, &x, &y);
		foo_canvas_scroll_to(window->canvas, x, y - (adjust->page_size/2));
	}

#if DOES_NOTHING
	/* We need to redo the highlighting in the columns with a zoom handler.  i.e. DNA column... */
	/* NOTE this function does nothing */
	zmapWindowReFocusHighlights(window);
#endif

	zMapWindowRedraw(window);	/* exposes the blank edges as well as the canvas */
    }

  return ;
}




void zmapWindowZoomToWorldPosition(ZMapWindow window, gboolean border,
				   double rootx1, double rooty1, double rootx2, double rooty2)
{
  GtkAdjustment *v_adjuster ;
  /* size of bound area */
  double ydiff;
  double area_middle;
  int win_height;
  int canvasx, canvasy;
  int beforex, beforey;
  /* Zoom factor */
  double zoom_by_factor, target_zoom_factor, current;
  double wx1, wx2, wy1, wy2;
  int two_times, border_size = ZMAP_WINDOW_FEATURE_ZOOM_BORDER;
  
  v_adjuster = gtk_scrolled_window_get_vadjustment(GTK_SCROLLED_WINDOW(window->scrolled_window));
  win_height = v_adjuster->page_size;
  
  /* If we want a border add it...
   * Actually take it away from the current height of the canvas, this
   * way that pixel size will automatically be ratioed by the zoom.
   */
  if(border && ((two_times = (border_size * 2)) < win_height))
    win_height -= two_times;
  
  current = zMapWindowGetZoomFactor(window) ;
  
  /* make them canvas so we can scroll there */
  foo_canvas_w2c(window->canvas, rootx1, rooty1, &beforex, &beforey);
  
  /* work out the zoom factor to show all the area (vertically) and
     calculate how much we need to zoom by to achieve that. */
  ydiff = rooty2 - rooty1;
  
  if (ydiff >= ZOOM_SENSITIVITY)
    {
      area_middle = rooty1 + (ydiff / 2.0) ; /* So we can make this the centre later */
      
      target_zoom_factor = (double)(win_height / ydiff);
      
      zoom_by_factor = (target_zoom_factor / current);
      
      
      /* Actually do the zoom */
      /* possible bug here with width and scrolling, need to check. */
      if (window->locked_display)
	{
          //		ZMapWindowState prev_state;
          LockedDisplayStruct locked_data = { NULL };
          //		gboolean use_queue = TRUE;
          
#if POINTLESS
          double half_win_span = ((window->canvas_maxwin_size / target_zoom_factor) / 2.0);
          double min_seq = area_middle - half_win_span;
          double max_seq = area_middle + half_win_span - 1;
#endif
          locked_data.window      = window ;
          locked_data.type        = ZMAP_LOCKED_ZOOM_TO;
          locked_data.zoom_factor = zoom_by_factor ;
          locked_data.position    = area_middle ;
          locked_data.border = border;
          locked_data.start = rooty1;
          locked_data.end = rooty2;
          locked_data.border_size = border_size;
          
#if STUPID
          /* erm... if we are restoring a zoom position the we need to feed that into this function from the top
             this makes this function ignore its arguments */
             
          if(use_queue && zmapWindowStateQueueIsRestoring(window->history) &&
             zmapWindowStateGetPrevious(window, &prev_state, FALSE))
            {
              double ry1, ry2;	/* restore scroll region */
              zmapWindowStateGetScrollableArea(prev_state,
                                               NULL, &ry1,
                                               NULL, &ry2);
              locked_data.position = ((ry2 - ry1) / 2 ) + ry1;
            }
#endif
          
          g_hash_table_foreach(window->sibling_locked_windows, lockedDisplayCB, (gpointer)&locked_data) ;
	}
      else
	{
          
          foo_canvas_busy(window->canvas,TRUE);
          myWindowZoomTo(window, zoom_by_factor, rooty1, rooty2, border, border_size) ;
          foo_canvas_busy(window->canvas,FALSE);
	}
      
      
      /* Now we need to find where the original top of the area is in
       * canvas coords after the effect of the zoom. Hence the w2c calls
       * below.
       * And scroll there:
       * We use this rather than zMapWindowScrollTo as we may have zoomed
       * in so far that we can't just sroll the current canvas buffer to
       * where we clicked. We actually need to check we haven't zoomed off.
       * If we have then we need to move there first, otherwise scroll_to
       * doesn't do anything.
       */
      foo_canvas_get_scroll_region(window->canvas, &wx1, &wy1, &wx2, &wy2); /* ok, but can we refactor? */
      if (rooty1 > wy1 && rooty2 < wy2)
	{                           /* We're still in the same area, */
	  foo_canvas_w2c(window->canvas, rootx1, rooty1, &canvasx, &canvasy);
          
          /* If we had a border we need to take this into account,
           * otherwise the feature just ends up at the top of the
           * window with 2 border widths at the bottom! */
          if(border)
            canvasy -= border_size;
          
	  if(beforey != canvasy)
	    foo_canvas_scroll_to(FOO_CANVAS(window->canvas), canvasx, canvasy);
	}
      else
	{                           /* This takes a lot of time.... */
	  double half_win_span = ((window->canvas_maxwin_size / target_zoom_factor) / 2.0);
	  double min_seq = area_middle - half_win_span;
	  double max_seq = area_middle + half_win_span - 1;
          
	  /* unfortunately freeze/thaw child-notify doesn't stop flicker */
	  /* can we do something else to make it busy?? */
	  zMapWindowMove(window, min_seq, max_seq);
          
	  foo_canvas_w2c(window->canvas, rootx1, rooty1, &canvasx, &canvasy);
          
          /* Do the right thing with the border again. */
          if(border)
            canvasy -= border_size;
          
          /* No need to worry about border here as we're using the centre of the window. */
	  foo_canvas_scroll_to(FOO_CANVAS(window->canvas), canvasx, canvasy);
	}
    }
  
  return ;
}





#ifdef ED_G_NEVER_INCLUDE_THIS_CODE
/* THIS FUNCTION IS NOT CURRENTLY USED BUT I'VE KEPT IT IN CASE WE NEED A
 * HANDLER THAT WILL RESPOND TO EVENTS ON ALL ITEMS.... */

/* Handle any events that are not intercepted by items or columns on the canvas,
 * I'm not sure how often this will be called as probably it will be covered mostly
 * by the column or item things...or the features within columns. */
static gboolean canvasRootEventCB(GtkWidget *widget, GdkEventClient *event, gpointer data)
{
  gboolean event_handled = FALSE ;
#ifdef ED_G_NEVER_INCLUDE_THIS_CODE
  ZMapWindow window = (ZMapWindow)data ;
  printf("ROOT canvas event handler\n") ;

  switch (event->type)
    {
    case GDK_BUTTON_PRESS:
      {
	printf("ROOT group event handler - CLICK\n") ;
	/* Call the callers routine for button clicks. */
	window_cbs_G->click(window, window->app_data, NULL) ;
	event_handled = FALSE ;
	break ;
      }
    case GDK_BUTTON_RELEASE:
      {
	printf("GENERAL canvas event handler: button release\n") ;
	/* Call the callers routine for button clicks. */
	window_cbs_G->click(window, window->app_data, NULL) ;
	event_handled = FALSE ;
	break ;
      }
    default:
      {
	event_handled = FALSE ;
	break ;
      }
    }
#endif /* ED_G_NEVER_INCLUDE_THIS_CODE */

  return event_handled ;
}
#endif /* ED_G_NEVER_INCLUDE_THIS_CODE */


/* NOTE: This routine only gets called when the canvas widgets parent requests a resize, not when
 * the canvas changes its own size through zooming.
 *
 * We _may_ need to take action when the canvas window changes size:
 * 
 * If we are at min zoom and the window gets larger then we need to redo the min zoom so
 * the sequence once again occupies the whole window....
 * 
 * ...otherwise we don't need to do anything, the scrolled window/canvas interface takes
 * care of sorting out the scroll bars.
 * 
 * NOTES:
 * 
 * - foocanvas uses GtkLayout which has two windows, the one that's visible on the screen
 * and the larger scrolling one that sits "behind" it with the actual data. alloc_XXX is
 * the size of the visible window, actual_XXX is the size of the scrolling window.
 * 
 *  -  you cannot use the sizes of the layout widgets actual windows because when this
 * routine is called they have not yet been set to the new sizes specified in the allocation.
 * 
 * - the allocation struct passed in seems always to have the same values as the allocation
 * struct embedded in the widget passed in (the foocanvas/layout).....duh....
 * 
 */
static void canvasSizeAllocateCB(GtkWidget *widget, GtkAllocation *allocation, gpointer user_data)
{
  ZMapWindow window = (ZMapWindow)user_data ;
  FooCanvas *canvas = FOO_CANVAS(widget) ;
  GtkLayout *layout = &(canvas->layout) ;
  int layout_alloc_width, layout_alloc_height ;


  /* New layout window size as set by parent widget. */
  layout_alloc_width = widget->allocation.width ;
  layout_alloc_height = widget->allocation.height ;


#ifdef ED_G_NEVER_INCLUDE_THIS_CODE
  {
    /* debug info...leaving this in for now in case we need further fixing... */
    unsigned int layout_width, layout_height ;
    int layout_win_width, layout_win_height,  layout_binwin_width, layout_binwin_height ;

    layout_alloc_width = widget->allocation.width ;
    layout_alloc_height = widget->allocation.height ;
    gtk_layout_get_size(layout, &layout_width, &layout_height) ;
    gdk_drawable_get_size(GDK_DRAWABLE(widget->window), &layout_win_width, &layout_win_height) ;
    gdk_drawable_get_size(GDK_DRAWABLE(layout->bin_window), &layout_binwin_width, &layout_binwin_height) ;

    printf("\nLayout width/height - alloc: %d, %d\tactual: %u, %u\twin: %d, %d\tbin_win: %d, %d\n",
	   layout_alloc_width, layout_alloc_height, layout_width, layout_height,
	   layout_win_width, layout_win_height,  layout_binwin_width, layout_binwin_height) ;

    printf("ZMapWindow width/height - alloc: %d, %d\twindow: %d, %d\tbin_win: %d, %d\n",
	   window->layout_alloc_width, window->layout_alloc_height,
	   window->layout_actual_width, window->layout_actual_height,
	   window->bin_window_width, window->bin_window_height) ;
  }
#endif /* ED_G_NEVER_INCLUDE_THIS_CODE */


  /* If the window has got bigger than (essentially) the length of the displayed sequence
   * then we need to zoom so sequence fills whole window.
   * (Need to test seqLength because this routine can be called before we have loaded
   * the sequence.) */
  if ((window->seqLength) && (window->layout_actual_height < layout_alloc_height))
    {
      if (window->layout_actual_width != 0 && window->layout_actual_height != 0)
	{
	  ZMapWindowVisibilityChangeStruct vis_change ;
	  double start, end;

	  zmapWindowZoomControlHandleResize(window);

	  zmapWindowGetScrollableArea(window, NULL, &start, NULL, &end);

	  vis_change.zoom_status    = zMapWindowGetZoomStatus(window) ;
	  vis_change.scrollable_top = start ;
	  vis_change.scrollable_bot = end ;
	  (*(window_cbs_G->visibilityChange))(window, window->app_data, (void *)&vis_change) ;
	}
    }


  /* Record size of window allocated to visible layout window. */
  window->layout_alloc_width = widget->allocation.width ;
  window->layout_alloc_height = widget->allocation.height ;

  /* Record size of scrolled layout window. */
  gtk_layout_get_size(layout, &(window->layout_actual_width), &(window->layout_actual_height)) ;


  return ;
}




/*
 *   A set of routines for handling locking/unlocking of scrolling/zooming between several windows.
 */


/* Checks to see if the new locking is different in orientation from the existing locking,
 * if it is we need to remove this window from its locking group and put it in new one.
 * Returns adjusters appropriate for the requested locking, n.b. the unlocked adjuster
 * will be set to NULL. */
static void setCurrLock(ZMapWindowLockType window_locking, ZMapWindow window,
			GtkAdjustment **hadjustment, GtkAdjustment **vadjustment)
{

  if (!window->locked_display)
    {
      /* window is not locked, so create a lock set for it. */

      lockWindow(window, window_locking) ;
    }
  else
    {
      if (window_locking != window->curr_locking)
	{
	  /* window is locked but requested lock is different orientation from existing one
	   * so we need to relock the window in a new orientation. */
	  unlockWindow(window, FALSE) ;

	  lockWindow(window, window_locking) ;
	}
      else
	{
	  /* Window is locked and requested orientation is same as existing one so continue
	   * with this locking scheme. */
	  ;
	}
    }

  /* Return appropriate adjusters for this locking. */
  *hadjustment = *vadjustment = NULL ;
  if (window_locking == ZMAP_WINLOCK_HORIZONTAL)
    *hadjustment = gtk_scrolled_window_get_hadjustment(GTK_SCROLLED_WINDOW(window->scrolled_window)) ;
  else if (window_locking == ZMAP_WINLOCK_VERTICAL)
    *vadjustment = gtk_scrolled_window_get_vadjustment(GTK_SCROLLED_WINDOW(window->scrolled_window)) ;

  return ;
}


/* May need to make this routine more flexible..... */
static void lockWindow(ZMapWindow window, ZMapWindowLockType window_locking)
{
  zMapAssert(!window->locked_display && window->curr_locking == ZMAP_WINLOCK_NONE
	     && !window->sibling_locked_windows) ;

  window->locked_display = TRUE ;
  window->curr_locking = window_locking ;

  window->sibling_locked_windows = g_hash_table_new(g_direct_hash, g_direct_equal) ;
  g_hash_table_insert(window->sibling_locked_windows, window, window) ;

  return ;
}


static void copyLockWindow(ZMapWindow original_window, ZMapWindow new_window)
{
  zMapAssert(original_window->locked_display && original_window->curr_locking != ZMAP_WINLOCK_NONE
	     && original_window->sibling_locked_windows) ;
  zMapAssert(!new_window->locked_display && new_window->curr_locking == ZMAP_WINLOCK_NONE
	     && !new_window->sibling_locked_windows) ;

  new_window->locked_display = original_window->locked_display ;
  new_window->curr_locking = original_window->curr_locking ;
  new_window->sibling_locked_windows = original_window->sibling_locked_windows ;
  g_hash_table_insert(new_window->sibling_locked_windows, new_window, new_window) ;

  return ;
}

static void unlock_last_window(gpointer key, gpointer value, gpointer user_data)
{
  ZMapWindow window = (ZMapWindow)key;

  unlockWindow(window, GPOINTER_TO_UINT(user_data));

  return ;
}

static void unlockWindow(ZMapWindow window, gboolean no_destroy_if_empty)
{
  gboolean removed ;

  zMapAssert(window->locked_display && window->curr_locking != ZMAP_WINLOCK_NONE
	     && window->sibling_locked_windows) ;


  removed = g_hash_table_remove(window->sibling_locked_windows, window) ;
  zMapAssert(removed) ;

  if (!g_hash_table_size(window->sibling_locked_windows))
    {
      if (!no_destroy_if_empty)
	g_hash_table_destroy(window->sibling_locked_windows) ;
    }
  else
    {
      /* we only need to allocate a new adjuster if the hash table is not empty...otherwise we can
       * keep our existing adjuster. */
      GtkAdjustment *adjuster ;

      if (window->curr_locking == ZMAP_WINLOCK_HORIZONTAL)
	adjuster = gtk_scrolled_window_get_hadjustment(GTK_SCROLLED_WINDOW(window->scrolled_window)) ;
      else
	adjuster = gtk_scrolled_window_get_vadjustment(GTK_SCROLLED_WINDOW(window->scrolled_window)) ;

      adjuster = copyAdjustmentObj(adjuster) ;

      if (window->curr_locking == ZMAP_WINLOCK_HORIZONTAL)
	{
	  gtk_scrolled_window_set_hadjustment(GTK_SCROLLED_WINDOW(window->scrolled_window), adjuster) ;
	}
      else
        {
          gtk_scrolled_window_set_vadjustment(GTK_SCROLLED_WINDOW(window->scrolled_window), adjuster) ;

          /* Need to set the scalebar one too if vertical locked */
          zmapWindowScaleCanvasSetVAdjustment(window->ruler, adjuster);
        }
    }

 if (g_hash_table_size(window->sibling_locked_windows) == 1)
    {
      g_hash_table_foreach(window->sibling_locked_windows,
			   unlock_last_window, GUINT_TO_POINTER(TRUE));
      g_hash_table_destroy(window->sibling_locked_windows) ;
    }

  window->locked_display= FALSE ;
  window->curr_locking = ZMAP_WINLOCK_NONE ;
  window->sibling_locked_windows = NULL ;

  return ;
}


static GtkAdjustment *copyAdjustmentObj(GtkAdjustment *orig_adj)
{
  GtkAdjustment *copy_adj ;

  copy_adj = GTK_ADJUSTMENT(gtk_adjustment_new(orig_adj->value,
					       orig_adj->lower,
					       orig_adj->upper,
					       orig_adj->step_increment,
					       orig_adj->page_increment,
					       orig_adj->page_size)) ;

  return copy_adj ;
}


static void lockedDisplayCB(gpointer key, gpointer value, gpointer user_data)
{
  ZMapWindow window = (ZMapWindow)key ;
  LockedDisplay locked_data = (LockedDisplay)user_data ;

  foo_canvas_busy(window->canvas,TRUE);

  if(locked_data->type == ZMAP_LOCKED_ZOOMING)
    myWindowZoom(window, locked_data->zoom_factor, locked_data->position) ;
  else if(locked_data->type == ZMAP_LOCKED_MOVING)
    myWindowMove(window, locked_data->start, locked_data->end);
  else if(locked_data->type == ZMAP_LOCKED_ZOOM_TO)
    myWindowZoomTo(window, locked_data->zoom_factor, locked_data->start, locked_data->end, locked_data->border, locked_data->border_size) ;
  else
    zMapWarning("locked display did not have a type... (%d)", "", (int) locked_data->type);

  foo_canvas_busy(window->canvas,FALSE);

  return ;
}


static void scrollToCB(gpointer key, gpointer value_unused, gpointer user_data)
{
  ZMapWindow window = (ZMapWindow)key ;
  ScrollTo scroll_to_data = (ScrollTo)user_data ;

  foo_canvas_scroll_to(window->canvas, scroll_to_data->x, scroll_to_data->y) ;

  return ;
}


void zmapWindowFetchData(ZMapWindow window,
			 ZMapFeatureBlock block, GList *featureset_name_list,
			 gboolean use_mark, gboolean is_column)
{
  ZMapWindowCallbacks window_cbs_G = zmapWindowGetCBs() ;
  ZMapWindowCallbackCommandGetFeaturesStruct get_data = {ZMAPWINDOW_CMD_INVALID} ;
  ZMapWindowCallbackGetFeatures fetch_data;
  gboolean load = TRUE;
  int start, end ;

  if (featureset_name_list)
    {
      fetch_data = &get_data ;

      fetch_data->cmd   = ZMAPWINDOW_CMD_GETFEATURES ;
      fetch_data->block = block ;

      if (!use_mark || (use_mark && !(zmapWindowMarkIsSet(window->mark))))
	{
	  fetch_data->start = block->block_to_sequence.block.x1 ;
	  fetch_data->end   = block->block_to_sequence.block.x2 ;
	  //zMapLogWarning("fetch all: %d %d %d",use_mark,fetch_data->start,fetch_data->end);

	}
      else if (zmapWindowMarkIsSet(window->mark) &&
	       zmapWindowMarkGetSequenceRange(window->mark, &start, &end))
	{
	  fetch_data->start = start;
	  fetch_data->end   = end;
	  //zMapLogWarning("fetch mark: %d %d %d",use_mark,fetch_data->start,fetch_data->end);
	}
      else
	{
	  load = FALSE;
	}

      if (load)
	{
	  FooCanvasItem *block_group;

	  if((block_group = zmapWindowFToIFindItemFull(window,window->context_to_item,
						       block->parent->unique_id,
						       block->unique_id, 0, 0, 0, 0)))
	    {

              /*! \todo #warning need to optimise requests so as to not req data we already have */
	      /* for the moment just re-request */
	      /*
		ideally we should optimise the requests to only cover empty regions
		but we need to cater for repeat loaded features anyway at the edges
		so just request whatever region is requested regardless
	      */
	    }
	}

      if (load)
	{
	  /* the user requests columns but zmap requests featuresets, so expand the list */
	  GList * fset_list = NULL;
	  GList *col_list;

	  if (is_column)	/* user requests a column */
	    {
	      for (col_list = featureset_name_list;col_list;col_list = col_list->next)
		{
		  /* must copy as this is a static list */
		  fset_list
		    = g_list_concat(g_list_copy(zMapFeatureGetColumnFeatureSets(window->context_map,
										GPOINTER_TO_UINT(col_list->data),
										TRUE)),
				    fset_list);
		}
	    }
	  else			/* zmap requests data via column menu */
	    {
	      fset_list = featureset_name_list;
	    }

	  /* mh17 NOTE
	   *
	   * this block copied to zmapWindowMenus.c/add_column_featuresets()
	   */
	  /* expand any virtual featursets into real ones */
	  {
	    GList *virtual;

	    for(virtual = fset_list;virtual; virtual = virtual->next)
	      {
		GList *real = g_hash_table_lookup(window->context_map->virtual_featuresets,virtual->data);

		if(real)
		  {
		    GList *copy = g_list_copy(real);	/* so it can be freed with the rest later */
		    GList *l = virtual;

		    copy->prev = virtual->prev;
		    if(copy->prev)
		      copy->prev->next = copy;
		    else
		      fset_list = copy;

		    copy = g_list_last(copy);
		    copy->next = virtual->next;
		    if(copy->next)
		      copy->next->prev = copy;

		    virtual = copy;

		    g_list_free_1(l);
		  }
	      }
	  }


	  fetch_data->feature_set_ids = fset_list;

	  (*(window_cbs_G->command))(window, window->app_data, fetch_data) ;
	}
    }

  return ;
}




/* Handles all keyboard events for the ZMap window, as per gtk callback rules
 * returns TRUE if it handled the event, FALSE otherwise. */
static gboolean keyboardEvent(ZMapWindow window, GdkEventKey *key_event)
{
  gboolean event_handled = FALSE ;

  switch (key_event->keyval)
    {

    case GDK_Return:
    case GDK_KP_Enter:
      {
	/* User can press "return" and if there is a highlighted feature we display its details. */
	FooCanvasItem *focus_item ;

	if ((focus_item = zmapWindowFocusGetHotItem(window->focus)))
	  {
	    zmapWindowFeatureShow(window, focus_item) ;
	  }
	else
	  {
	    zMapMessage("%s", "No feature selected.") ;
	  }

	event_handled = TRUE ;

	break ;
      }

    case GDK_Up:
    case GDK_Down:
    case GDK_Left:
    case GDK_Right:
      /* Note that we fall through if shift mask is not on.... */

      if (zMapGUITestModifiers(key_event, GDK_SHIFT_MASK))
	{
	  /* Trial code to shift columns and features via cursor keys..... */
	  if (key_event->keyval == GDK_Up || key_event->keyval == GDK_Down)
	    jumpFeature(window, key_event->keyval) ;
	  else
	    jumpColumn(window, key_event->keyval) ;

	  break ;
	}


#ifdef ED_G_NEVER_INCLUDE_THIS_CODE
      /* NEEDS TO USE A DIFFERENT MODIFIER.... */

      if (zMapGUITestModifiers(key_event, GDK_CONTROL_MASK))
        {
	  if (key_event->keyval == GDK_Left || key_event->keyval == GDK_Right)
            {
              swapColumns(window, key_event->keyval);
            }
          break;
        }
#endif /* ED_G_NEVER_INCLUDE_THIS_CODE */


    case GDK_Page_Up:
    case GDK_Page_Down:
    case GDK_Home:
    case GDK_End:
      {
	moveWindow(window, key_event) ;

	event_handled = TRUE ;
	break ;
      }

    case GDK_plus:
    case GDK_minus:
    case GDK_equal:
    case GDK_KP_Add:
    case GDK_KP_Subtract:
      {
	zoomWindow(window, key_event) ;

	event_handled = TRUE ;
	break ;
      }

    case GDK_1:
	    zMapLogWarning("point 1","");
	    break;
    case GDK_2:
	    zMapLogWarning("point 2","");
	    break;
    case GDK_3:
	    zMapLogWarning("point 3","");
	    break;

    case GDK_Delete:
    case GDK_BackSpace:					    /* Good for Macs which have no delete key. */
      {
	/* Hide/Show features, Delete will hide any highlighted features, shift-delete shows them
	 * again. */
        FooCanvasGroup *focus_column ;

	if ((focus_column = zmapWindowFocusGetHotColumn(window->focus)))
	  {
	    ZMapWindowContainerFeatureSet focus_container;

	    focus_container = (ZMapWindowContainerFeatureSet)focus_column;

	    if (zMapGUITestModifiers(key_event, GDK_SHIFT_MASK))
	      {
		GList *hidden_items = NULL ;

		if ((hidden_items = zmapWindowContainerFeatureSetPopHiddenStack(focus_container)))
		  {
		    g_list_foreach(hidden_items, unhideItemsCB, window) ;
		    g_list_free(hidden_items) ;
		  }
	      }
	    else
	      {
		GList *hidden_items = NULL ;

		zmapWindowFocusHideFocusItems(window->focus, &hidden_items) ;

		/* NOTE that this does not delete any lines joining homols etc...that
		 * would require a callback into the alignment object code I think... */

		zmapWindowContainerFeatureSetPushHiddenStack(focus_container, hidden_items) ;
	      }

	    /* We don't bump here because user may be deleting a series of features so it
	     * be irritating to keep bumping.
           * MH17: use control key to prevent bump
           */

          if (!zMapGUITestModifiers(key_event, GDK_CONTROL_MASK))
            {
                ZMapWindowCompressMode compress_mode;

                if (zmapWindowMarkIsSet(window->mark))
                  compress_mode = ZMAPWINDOW_COMPRESS_MARK ;
                else
                  compress_mode = ZMAPWINDOW_COMPRESS_ALL ;

                zmapWindowColumnBumpRange(FOO_CANVAS_ITEM(focus_column), ZMAPBUMP_INVALID, compress_mode) ;
            }

	    /* Make sure selected features are shown or hidden. */
	    zmapWindowFullReposition(window->feature_root_group,TRUE, "key_del") ;
	  }

	event_handled = TRUE ;

	break ;
      }


      /* alphabetic order from here on.... */

    case GDK_a:
    case GDK_A:
      {
	ZMapWindowAlignSetType requested_homol_set ;
	FooCanvasItem *focus_item  ;

	/* User just pressed a key so pass in focus item if there is one. */
	focus_item = zmapWindowFocusGetHotItem(window->focus) ;

	if (key_event->state & GDK_CONTROL_MASK)
	  requested_homol_set = ZMAPWINDOW_ALIGNCMD_MULTISET ;
	else if (key_event->keyval == GDK_a)
	  {
	    requested_homol_set = ZMAPWINDOW_ALIGNCMD_SET ;
	    if(!focus_item)
	      focus_item = (FooCanvasItem *) zmapWindowFocusGetHotColumn(window->focus);
	  }
	else if (key_event->keyval == GDK_A)
	  requested_homol_set = ZMAPWINDOW_ALIGNCMD_FEATURES ;

	zmapWindowCallBlixem(window, focus_item, requested_homol_set, NULL, NULL, 0.0, 0.0) ;

	break ;
      }

    case GDK_b:
    case GDK_B:
      {
	/* Toggle bumping for selected column, if column is unbumped it will be
	 * bumped in default mode for column. */
	FooCanvasGroup *focus_column ;

	if ((focus_column = zmapWindowFocusGetHotColumn(window->focus)))
	  {
	    ZMapWindowContainerFeatureSet focus_container;
	    ZMapStyleBumpMode curr_bump_mode, bump_mode ;
	    ZMapWindowCompressMode compress_mode ;

	    focus_container = (ZMapWindowContainerFeatureSet)focus_column;

	    curr_bump_mode = zmapWindowContainerFeatureSetGetBumpMode(focus_container);

	    if (curr_bump_mode != ZMAPBUMP_UNBUMP)
	      bump_mode = ZMAPBUMP_UNBUMP ;
	    else
	      bump_mode = zmapWindowContainerFeatureSetGetDefaultBumpMode(focus_container) ;

	    if (key_event->keyval == GDK_B)
	      {
		compress_mode = ZMAPWINDOW_COMPRESS_VISIBLE ;
	      }
	    else
	      {
		if (zmapWindowMarkIsSet(window->mark))
		  compress_mode = ZMAPWINDOW_COMPRESS_MARK ;
		else
		  compress_mode = ZMAPWINDOW_COMPRESS_ALL ;
	      }

	    zmapWindowColumnBumpRange(FOO_CANVAS_ITEM(focus_column), bump_mode, compress_mode) ;

	    zmapWindowFullReposition(window->feature_root_group,TRUE, "key b") ;
	  }

	event_handled = TRUE ;
	break ;
      }

    case GDK_c:
    case GDK_C:
      {
	/* Compress visible columns so that any not showing features are hidden. */
	FooCanvasGroup *focus_column ;

	if ((focus_column = zmapWindowFocusGetHotColumn(window->focus)))
	  {
	    ZMapWindowCompressMode compress_mode ;

	    if (key_event->keyval == GDK_C)
	      compress_mode = ZMAPWINDOW_COMPRESS_VISIBLE ;
	    else
	      {
		if (zmapWindowMarkIsSet(window->mark))
		  compress_mode = ZMAPWINDOW_COMPRESS_MARK ;
		else
		  compress_mode = ZMAPWINDOW_COMPRESS_ALL ;
	      }

	    zmapWindowColumnsCompress(FOO_CANVAS_ITEM(focus_column), window, compress_mode) ;
	  }

	event_handled = TRUE ;

	break ;
      }


    case GDK_d:
    case GDK_D:
      {
	/* Use the current focus item and display translation of it. */
	FooCanvasItem *focus_item ;

	/* If there is a focus item use that.  */
	if ((focus_item = zmapWindowFocusGetHotItem(window->focus)))
	  {
	    ZMapFeatureAny context ;
	    ZMapFeature feature ;
	    gboolean is_transcript ;
	    char *dna ;
	    gboolean spliced = TRUE, cds = FALSE ;

	    feature = zmapWindowItemGetFeature(focus_item);
	    zMapAssert(zMapFeatureIsValid((ZMapFeatureAny)feature)) ;

	    context = zMapFeatureGetParentGroup((ZMapFeatureAny)feature,
						ZMAPFEATURE_STRUCT_CONTEXT);

	    is_transcript = ZMAPFEATURE_IS_TRANSCRIPT(feature) ;

	    if (is_transcript)
	      {
		if (zMapGUITestModifiers(key_event, GDK_SHIFT_MASK))
		  cds = TRUE ;
		else if (zMapGUITestModifiers(key_event, GDK_CONTROL_MASK))
		  spliced = FALSE ;

		dna = zMapFeatureGetTranscriptDNA(feature, spliced, cds) ;
	      }
	    else
	      {
		dna = zMapFeatureGetFeatureDNA(feature) ;
	      }

	    if (!dna)
	      {
		char *err_msg ;

		if (is_transcript && (cds && !(feature->feature.transcript.flags.cds)))
		  err_msg = "Transcript has no CDS" ;
		else
		  err_msg = "No DNA loaded in view" ;

		zMapWarning("%s", err_msg) ;
	      }
	    else
	      {
		zMapGUISetClipboard(window->toplevel, dna) ;

		g_free(dna) ;
	      }
	  }

	event_handled = TRUE ;

	break ;
      }


#if MH17_DONT_INCLUDE
// NOTE this code will probably break due to later mods, list will be of FToi hash values not ZMapCanvasItems
    case GDK_e:

      if(zmap_development_G)
        {
            // this is test code to exercise the focus functions
            // it only affects the current window and callbacks to the view are not used
          zmapWindowFocusAddItemsType(window->focus,
                  zmapWindowFocusGetFocusItemsType(window->focus,WINDOW_FOCUS_GROUP_FOCUS),
                  zmapWindowFocusGetHotItem(window->focus),
                  WINDOW_FOCUS_GROUP_EVIDENCE);
          zmapWindowFocusReset(window->focus);
        }
      break;
    case GDK_E:   // can only rub out one at a time :-(
      if(zmap_development_G)
        {
	  // this is test code to exercise the focus functions
	  // it only affects the current window and callbacks to the view are not used
          zmapWindowFocusRemoveFocusItemType(window->focus,
                  zmapWindowFocusGetHotItem(window->focus),
                  WINDOW_FOCUS_GROUP_EVIDENCE, TRUE) ;
          zmapWindowFocusReset(window->focus);
        }
      break;
#endif

    case GDK_h:
      {
	/* Flip flop highlighting.... */
	FooCanvasGroup *focus_column ;
	FooCanvasItem *focus_item ;

	/* NOTE this does not reset the focus item but only unhighlights it
	 * so it doesn-t really toggle the highlight
	 */
	if ((focus_item = zmapWindowFocusGetHotItem(window->focus))
	    || (focus_column = zmapWindowFocusGetHotColumn(window->focus)))
	  {
	    zmapWindowUnHighlightFocusItems(window) ;
	  }
	else
	  {
	    focus_column = getFirstColumn(window, ZMAPSTRAND_FORWARD) ;

	    zmapWindowFocusSetHotColumn(window->focus, focus_column, NULL) ;

	    zmapWindowFocusHighlightHotColumn(window->focus) ;
	  }

        break;
      }

    case GDK_k:
    case GDK_K:
      {
        if (zMapGUITestModifiers(key_event, GDK_CONTROL_MASK))
          {
            /* Copy the selected feature to the scratch column */
            FooCanvasItem *item = zmapWindowFocusGetHotItem(window->focus);
            ZMapFeature feature = NULL;
            
            if (item && (feature = zmapWindowItemGetFeature(item)))
              {
                /* \todo It would be good to have a shortcut do copy just the subfeature
                 * but I'm not sure how to find it without mouse click coords */
//		double y_pos = (double)((feature->x1 + feature->x2) / 2) ;
//                if (zMapGUITestModifiers(key_event, GDK_SHIFT_MASK))
//                  zmapWindowScratchCopyFeature(window, feature, item, 0, y_pos, TRUE); /* subfeature */
//                else
                zmapWindowScratchCopyFeature(window, feature, item, 0, 0, FALSE); /* whole feature */
              }
          }

        break;
      }

    case GDK_m:
    case GDK_M:
      {
	/* Toggle marking/unmarking an item for later zooming/column bumping etc. */
	zmapWindowToggleMark(window, key_event->keyval == GDK_M);
      }
      break;

    case GDK_o:
    case GDK_O:
      {
	/* User can press "O" to get menu instead of mouse click. */
	FooCanvasItem *focus_item = NULL ;

	if ((focus_item = zmapWindowFocusGetHotItem(window->focus)))
	  focus_item = zmapWindowItemGetTrueItem(focus_item) ;
	else
	  focus_item = FOO_CANVAS_ITEM(zmapWindowFocusGetHotColumn(window->focus)) ;

	if (focus_item)
	  popUpMenu(key_event, window, focus_item) ;

	break ;
      }

    case GDK_p:
    case GDK_P:
      {
	/* Use the current focus item and display translation of it. */
	FooCanvasItem *focus_item ;

	/* If there is a focus item use that.  */
	if ((focus_item = zmapWindowFocusGetHotItem(window->focus)))
	  {
	    ZMapFeatureAny context;
	    ZMapFeature feature ;
	    char *peptide_fasta;

	    feature = zmapWindowItemGetFeature(focus_item);
	    zMapAssert(zMapFeatureIsValid((ZMapFeatureAny)feature)) ;

	    context = zMapFeatureGetParentGroup((ZMapFeatureAny)feature,
						ZMAPFEATURE_STRUCT_CONTEXT);

	    if ((peptide_fasta = zmapWindowFeatureTranscriptFASTA(feature, TRUE, TRUE)))
	      {
		char *seq_name = NULL, *gene_name = NULL, *title;

		seq_name  = (char *)g_quark_to_string(context->original_id);
		gene_name = (char *)g_quark_to_string(feature->original_id);

		title = g_strdup_printf("ZMap - %s%s%s",
					seq_name,
					gene_name ? ":" : "",
					gene_name ? gene_name : "");
		zMapGUIShowText(title, peptide_fasta, FALSE);

		g_free(title);
		g_free(peptide_fasta);
	      }

	  }

	break ;
      }

    case GDK_r:
      {
	/* Reverse complement. */
	revCompRequest(window) ;
	break ;
      }

    case GDK_s:
    case GDK_S:
      {
            /* show/hide masked features (not implemented - use the RC menu) */
      }
      break;

    case GDK_t:
    case GDK_T:
      {
	/* Show translation of an item. */
	FooCanvasItem *focus_item ;

	/* If there is a focus item use that.  */
	if ((focus_item = zmapWindowFocusGetHotItem(window->focus)))
	  {
	    if (key_event->keyval == GDK_t)
	      zmapWindowItemShowTranslation(window, focus_item);
	    else
	      zmapWindowItemShowTranslationRemove(window, focus_item);
	  }

	break;
      }


    case GDK_u:
    case GDK_U:
      {
	/* 'u' for update....rebumps a column. */
        FooCanvasGroup *focus_column ;

	if ((focus_column = zmapWindowFocusGetHotColumn(window->focus)))
	  {
	    ZMapWindowContainerFeatureSet focus_container;
	    ZMapStyleBumpMode curr_bump_mode ;

	    focus_container = (ZMapWindowContainerFeatureSet)focus_column;

	    curr_bump_mode = zmapWindowContainerFeatureSetGetBumpMode(focus_container) ;

	    zmapWindowColumnBump(FOO_CANVAS_ITEM(focus_column), ZMAPBUMP_UNBUMP) ;

	    zmapWindowColumnBump(FOO_CANVAS_ITEM(focus_column), curr_bump_mode) ;

	    zmapWindowFullReposition(window->feature_root_group,TRUE, "key u") ;
	  }

	event_handled = TRUE ;

	break ;
      }

    case GDK_w:
    case GDK_W:
      {
	/* Zoom out to show whole sequence. */
	zMapWindowZoomToMin(window) ;

	event_handled = TRUE ;
	break ;
      }

      /* testing... */
#if 0
    case GDK_x:
      {     FooCanvasItem *focus_item ;
            if ((focus_item = zmapWindowFocusGetHotItem(window->focus)))
            {
                  int i;

                  zMapStartTimer("Test map","100000");

                  for(i = 0;i < 100000;i++)
                  {
                        foo_canvas_item_unmap(focus_item);
                        foo_canvas_item_map(focus_item);
                  }
                  zMapStopTimer("Test map","done");
                  /* takes 8ms for 100k */
            }
      }
      break;
#endif

    case GDK_Y:
    case GDK_y:
      {
        zmapWindowScratchRedo(window);
        break;
      }

    case GDK_Z:
    case GDK_z:
      {
        if (zMapGUITestModifiers(key_event, GDK_CONTROL_MASK))
          {
            zmapWindowScratchUndo(window);
          }
        else
          {
            /* Zoom to an item or subpart of an item. */
            FooCanvasItem *focus_item ;
            gboolean mark_set ;


            /* If there is a focus item(s) we zoom to that, if not we zoom to
             * any marked feature or area.  */
            if ((focus_item = zmapWindowFocusGetHotItem(window->focus)))
              {
                ZMapFeature feature ;
                
                feature = zmapWindowItemGetFeature(focus_item);
                zMapAssert(zMapFeatureIsValid((ZMapFeatureAny)feature)) ;
                
                /* If there is a marked feature(s), for "z" we zoom just to the highlighted
                 * feature, for "Z" we zoom to the whole transcript/HSP's */
                if (key_event->keyval == GDK_z)
                  {
                    GList *focus_items ;
                    
                    if ((focus_items = zmapWindowFocusGetFocusItems(window->focus)))
                      {
                        zmapWindowZoomToItems(window, focus_items) ;
                        
                        g_list_free(focus_items) ;
                      }
                  }
                else
                  {
                    if (feature->type == ZMAPSTYLE_MODE_TRANSCRIPT)
                      {
                        zmapWindowZoomToItem(window, zmapWindowItemGetTrueItem(focus_item)) ;
                      }
                    else if (feature->type == ZMAPSTYLE_MODE_ALIGNMENT)
                      {
                        GList *list = NULL;
                        ZMapStrand set_strand ;
                        ZMapFrame set_frame ;
                        gboolean result ;
                        
                        result = zmapWindowItemGetStrandFrame(focus_item, &set_strand, &set_frame) ;
                        zMapAssert(result) ;
                        
                        list = zmapWindowFToIFindSameNameItems(window,window->context_to_item,
                                                               zMapFeatureStrand2Str(set_strand),
                                                               zMapFeatureFrame2Str(set_frame),
                                                               feature) ;
                        
                        zmapWindowZoomToItems(window, list) ;
                        
                        g_list_free(list) ;
                      }
                    else
                      {
                        zmapWindowZoomToItem(window, focus_item) ;
                      }
                  }
              }
            else if ((mark_set = zmapWindowMarkIsSet(window->mark)))
              {
                double rootx1, rooty1, rootx2, rooty2 ;
                
                zmapWindowMarkGetWorldRange(window->mark, &rootx1, &rooty1, &rootx2, &rooty2) ;
                
                zmapWindowZoomToWorldPosition(window, TRUE, rootx1, rooty1, rootx2, rooty2) ;
              }

            event_handled = TRUE ;
          }
	break ;
      }


#ifdef ED_G_NEVER_INCLUDE_THIS_CODE
      /* If these are ever used then they need a new letter as the shortcut. */

    case GDK_d:
    case GDK_D:
      //      g_hash_table_foreach(NULL,lockedDisplayCB,NULL);
      printf("sizes: gtkobject %zu foocanvasitem %zu foocanvasgroup %zu"
	     " zmapcanvasitem %zu zmapwindowcontainergroup %zu"
	     " zmapwindowalignmentfeature %zu\n",
	     sizeof(GtkObject), sizeof(struct _FooCanvasItem), sizeof(struct _FooCanvasGroup),
	     sizeof(zmapWindowCanvasItemStruct), sizeof(zmapWindowContainerGroupStruct),
	     sizeof(zmapWindowAlignmentFeatureStruct)) ;
      break;
#endif
#if 0
    case GDK_d:
    case GDK_D:
    {
	    extern ZMapWindowContainerGroup nav_root;

	    nav_root = window->feature_root_group;
	    print_offsets("normal window");
    }
#endif /* ED_G_NEVER_INCLUDE_THIS_CODE */





    default:
      event_handled = FALSE ;
      break ;
    }

  return event_handled ;
}





#ifdef ED_G_NEVER_INCLUDE_THIS_CODE
static void printWindowSizeDebug(char *prefix, ZMapWindow window,
				 GtkWidget *widget, GtkAllocation *allocation)
{
  FooCanvas *canvas = FOO_CANVAS(widget) ;
  GtkLayout *layout = &(canvas->layout) ;

  zMapUtilsDebugPrintf(stderr, "%s ----\n", prefix) ;

  zMapUtilsDebugPrintf(stderr, "alloc_req: %d, %d\tallocation_widg: %d, %d\twindow: %d, %d\n",
		       allocation->width, allocation->height,
		       widget->allocation.width, widget->allocation.height,
		       window->window_width, window->window_height) ;

  zMapUtilsDebugPrintf(stderr, "layout: %d, %d\tcanvas: %d, %d\n",
		       layout->width, layout->height,
		       window->canvas_width, window->canvas_height) ;

  zMapUtilsDebugPrintf(stderr, "scroll: %f, %f, %f, %f\t\t%f, %f\n\n",
		       canvas->scroll_x1, canvas->scroll_y1,
		       canvas->scroll_x2, canvas->scroll_y2,
		       floor ((canvas->scroll_x2 - canvas->scroll_x1) * canvas->pixels_per_unit_x + 0.5),
		       floor ((canvas->scroll_y2 - canvas->scroll_y1) * canvas->pixels_per_unit_y + 0.5)) ;

  return ;
}
#endif /* ED_G_NEVER_INCLUDE_THIS_CODE */



/* Checks to see if current item has coords outside of current min/max. */
static void getMaxBounds(gpointer data, gpointer user_data)
{
  ID2Canvas id2c = (ID2Canvas) data;
  FooCanvasItem *item = (FooCanvasItem *)id2c->item ;
  MaxBounds max_bounds = (MaxBounds)user_data ;
  double rootx1, rootx2, rooty1, rooty2 ;

  if(ZMAP_IS_WINDOW_FEATURESET_ITEM(item))
  {
  	/* this is a ZMapWindowCanvasItem ie a foo canvas group  */
  	zMapWindowCanvasItemSetFeaturePointer((ZMapWindowCanvasItem) item, (ZMapFeature) id2c->feature_any);
  	zMapWindowCanvasFeaturesetGetFeatureBounds(item, &rootx1, &rooty1, &rootx2, &rooty2);
  }
  else
  {
	/* Get size of item and convert to world coords. */
	foo_canvas_item_get_bounds(item, &rootx1, &rooty1, &rootx2, &rooty2) ;
	foo_canvas_item_i2w(item, &rootx1, &rooty1) ;
	foo_canvas_item_i2w(item, &rootx2, &rooty2) ;
  }

  if (max_bounds->rootx1 == 0.0  && max_bounds->rooty1 == 0.0
      && max_bounds->rootx2 == 0.0 && max_bounds->rooty2 == 0.0)
    {
      max_bounds->rootx1 = rootx1 ;
      max_bounds->rooty1 = rooty1 ;
      max_bounds->rootx2 = rootx2 ;
      max_bounds->rooty2 = rooty2 ;
    }
  else
    {
      if (rootx1 < max_bounds->rootx1)
	max_bounds->rootx1 = rootx1 ;
      if (rooty1 < max_bounds->rooty1)
	max_bounds->rooty1 = rooty1 ;
      if (rootx2 > max_bounds->rootx2)
	max_bounds->rootx2 = rootx2 ;
      if (rooty2 > max_bounds->rooty2)
	max_bounds->rooty2 = rooty2 ;
    }

  return ;
}


/* Jump to the previous/next feature according to whether up or down arrow was pressed.
 *
 * NOTE: this function does NOT scroll to the feature, it simply highlights it. In
 * particular if something is not in the scrolled region because the user has zoomed
 * right in, that item will not be visible and will not be highlighted.
 *
 * This is in contrast to jumpColumn where we do scroll. It seems to make more sense
 * for features not to scroll otherwise the user will suddenly be taken somewhere
 * far away from what they were just looking at.
 *
 *  */
static void jumpFeature(ZMapWindow window, guint keyval)
{
  FooCanvasItem *focus_item ;
  FooCanvasGroup *focus_column ;
  gboolean move_focus = FALSE, highlight_item = FALSE ;

  /* Is there is a highlighted feature then move to next one,
   * if not default to the first feature in the leftmost forward strand column. */
  if ((focus_item = zmapWindowFocusGetHotItem(window->focus)))
    {
      move_focus = TRUE ;

      focus_item = zmapWindowItemGetTrueItem(focus_item) ;
    }
  else
    {
      ZMapWindowContainerGroup focus_container;


      if (!(focus_column = zmapWindowFocusGetHotColumn(window->focus)))
	{
	  focus_column = getFirstColumn(window, ZMAPSTRAND_FORWARD) ;
	}

      if (ZMAP_IS_CONTAINER_GROUP(focus_column))
	{
	  focus_container = ZMAP_CONTAINER_GROUP(focus_column);

	  if (keyval == GDK_Down)
	    focus_item = zmapWindowContainerGetNthFeatureItem(focus_container, ZMAPCONTAINER_ITEM_FIRST) ;
	  else
	    focus_item = zmapWindowContainerGetNthFeatureItem(focus_container, ZMAPCONTAINER_ITEM_LAST) ;

	  /* If the item is a valid feature item then we get it highlighted, otherwise we must search
	   * for the next valid one. */
	  if (checkItem(focus_item, GINT_TO_POINTER(TRUE)))
	    highlight_item = TRUE ;
	  else
	    move_focus = TRUE ;
	}
    }

  /* Unhighlight any features/columns currently highlighted. */
  zmapWindowUnHighlightFocusItems(window) ;

  /* If we need to jump features then do it. */
  if (move_focus)
    {
      ZMapContainerItemDirection direction ;

      if (keyval == GDK_Up)
	direction = ZMAPCONTAINER_ITEM_PREV ;
      else
	direction = ZMAPCONTAINER_ITEM_NEXT ;


      if ((focus_item = zmapWindowContainerGetNextFeatureItem(focus_item, direction, TRUE,
							      checkItem, GINT_TO_POINTER(TRUE))))
	{
	  move_focus = TRUE ;
	  highlight_item = TRUE ;
	}

    }


  /* if we need to highlight a feature then do it. */
  if (highlight_item)
    {
      gboolean replace_highlight = TRUE, highlight_same_names = FALSE ;

      ZMapFeature feature ;

      zmapWindowHighlightObject(window, focus_item, TRUE, FALSE, FALSE) ;

      feature = zmapWindowItemGetFeature(focus_item);


      /* Pass information about the object clicked on back to the application. */
      zmapWindowUpdateInfoPanel(window, feature, NULL, focus_item, NULL, 0, 0, 0, 0,
				NULL, replace_highlight, highlight_same_names, FALSE) ;
    }


  return ;
}


/* Jump to the previous/next column according to which arrow key was pressed. */
static void jumpColumn(ZMapWindow window, guint keyval)
{
  /*! \todo #warning jumpColumn commented out temporarily */
#if 0
  FooCanvasGroup *focus_column;
  gboolean move_focus = FALSE, highlight_column = FALSE ;

  /* If there is no focus column we default to the leftmost forward strand column. */
  if ((focus_column = zmapWindowFocusGetHotColumn(window->focus)))
    {
      move_focus = TRUE ;
    }
  else
    {
      ZMapStrand strand ;

      if (keyval == GDK_Right)
	strand = ZMAPSTRAND_FORWARD ;
      else
	strand = ZMAPSTRAND_REVERSE ;

      focus_column = getFirstColumn(window, strand) ;

      if (checkItem(FOO_CANVAS_ITEM(focus_column), GINT_TO_POINTER(FALSE)))
	highlight_column = TRUE ;
      else
	move_focus = TRUE ;
    }

  /* If we need to jump columns then do it. */
  if (move_focus)
    {
      ZMapWindowContainerGroup container_strand;
      ZMapStrand strand ;
      ZMapContainerItemDirection direction ;

      container_strand = zmapWindowContainerUtilsItemGetParentLevel((FooCanvasItem *)focus_column,
								    ZMAPCONTAINER_LEVEL_STRAND) ;
      strand = zmapWindowContainerGetStrand((ZMapWindowContainerGroup)container_strand) ;

      if (keyval == GDK_Left)
	direction = ZMAPCONTAINER_ITEM_PREV ;
      else
	direction = ZMAPCONTAINER_ITEM_NEXT ;

      /* Move to next column in strand group, if we run out of columns wrap around to the
       * opposite strand. */
      if ((focus_column = FOO_CANVAS_GROUP(zmapWindowContainerGetNextFeatureItem(FOO_CANVAS_ITEM(focus_column),
										 direction, FALSE,
										 checkItem,
										 GINT_TO_POINTER(FALSE)))))
	{
	  highlight_column = TRUE ;
	}
      else
	{
	  ZMapWindowContainerGroup container_block;

	  container_block = zmapWindowContainerUtilsGetParentLevel(container_strand,
								   ZMAPCONTAINER_LEVEL_BLOCK) ;

	  if (strand == ZMAPSTRAND_FORWARD)
	    strand = ZMAPSTRAND_REVERSE ;
	  else
	    strand = ZMAPSTRAND_FORWARD ;

	  container_strand =
	    (ZMapWindowContainerGroup)zmapWindowContainerBlockGetContainerStrand((ZMapWindowContainerBlock)container_block, strand) ;

	  if (keyval == GDK_Left)
	    focus_column = FOO_CANVAS_GROUP(zmapWindowContainerGetNthFeatureItem(container_strand,
										 ZMAPCONTAINER_ITEM_LAST)) ;
	  else
	    focus_column = FOO_CANVAS_GROUP(zmapWindowContainerGetNthFeatureItem(container_strand,
										 ZMAPCONTAINER_ITEM_FIRST)) ;

	  /* Found a column but check it and move on to the next if not visible. */
	  if (checkItem(FOO_CANVAS_ITEM(focus_column), GINT_TO_POINTER(FALSE)))
	    {
	      highlight_column = TRUE ;
	    }
	  else
	    {
	      if ((focus_column = FOO_CANVAS_GROUP(zmapWindowContainerGetNextFeatureItem(FOO_CANVAS_ITEM(focus_column),
											 direction, FALSE,
											 checkItem,
											 GINT_TO_POINTER(FALSE)))))
		{
		  highlight_column = TRUE ;
		}
	    }
	}
    }

  /* If we need to highlight a column then do it but also scroll to the column if its off screen. */
  if (highlight_column)
    {
      ZMapWindowSelectStruct select = {0} ;
/*      ZMapFeatureSet feature_set = NULL ;*/
      ZMapWindowContainerFeatureSet container_set = (ZMapWindowContainerFeatureSet) focus_column;
      ZMapFeatureColumn column;
      GQuark set_id;

      zmapWindowUnHighlightFocusItems(window) ;

      zmapWindowFocusSetHotColumn(window->focus, focus_column,NULL) ;

      zmapWindowFocusHighlightHotColumn(window->focus) ;

      zmapWindowScrollToItem(window, FOO_CANVAS_ITEM(focus_column)) ;

      set_id = zmapWindowContainerFeatureSetGetColumnId(container_set);
      // why unique_id, why not original_id ??
      select.secondary_text =
      select.feature_desc.feature_set = (char *)g_quark_to_string(set_id) ;

      column = g_hash_table_lookup(window->context_map->columns,GUINT_TO_POINTER(set_id));
      zMapAssert(column);
      select.secondary_text = column->column_desc;
      /* column must exist and it will have some description, defaulting to the name of the column
       * ideally we  should default it to the best featureset description on config or data load
       */
      select.type = ZMAPWINDOW_SELECT_SINGLE;

      (*(window->caller_cbs->select))(window, window->app_data, (void *)&select) ;

      g_free(select.secondary_text) ;

    }
#endif
  return ;
}





/* GFunc() to hide the given item and record it in the user hidden list. */
static void unhideItemsCB(gpointer data, gpointer user_data)
{
  ID2Canvas id2c = (ID2Canvas) data;
  FooCanvasItem *item = id2c->item;
  ZMapWindow window = (ZMapWindow)user_data ;

  if(ZMAP_IS_WINDOW_FEATURESET_ITEM(item))
  {
	zMapWindowCanvasItemSetFeaturePointer((ZMapWindowCanvasItem) id2c->item, (ZMapFeature) id2c->feature_any);
	zMapWindowCanvasItemShowHide((ZMapWindowCanvasItem)id2c->item, TRUE);
  }
  else
  {
	foo_canvas_item_show(item) ;
  }

  zmapWindowHighlightObject(window, item, FALSE, TRUE, FALSE) ;


  return ;
}


/* This bit of code will need to be modified as users get used to zmap and ask for
 * different things in the paste buffer. */
static char *makePrimarySelectionText(ZMapWindow window) //, FooCanvasItem *highlight_item)
{
  char *selection = NULL ;
  GList *selected ;
  gint length ;

  /* If there are any focus items then put their coords in the X Windows paste buffer. */
  if ((selected = zmapWindowFocusGetFocusItems(window->focus)) && (length = g_list_length(selected)))
    {
      GString *text ;

      GArray *feature_coords ;
      ID2Canvas id2c;
      FooCanvasItem *item;
      ZMapWindowCanvasItem canvas_item;
      ZMapFeature item_feature ;
      gint i = 0 ;
      int selected_start, selected_end, selected_length; //, dummy ;
      ZMapFeatureSubpartType item_type_int ;

      text = g_string_sized_new(512) ;

      feature_coords = g_array_new(FALSE, FALSE, sizeof(FeatureCoordStruct)) ;
 	id2c = (ID2Canvas) selected->data;
      item = FOO_CANVAS_ITEM(id2c->item) ;
      if (ZMAP_IS_CANVAS_ITEM(item))
	canvas_item = ZMAP_CANVAS_ITEM( item );
      else
	canvas_item = zMapWindowCanvasItemIntervalGetObject(item) ;
//      item_feature = zmapWindowItemGetFeature(canvas_item) ;
	item_feature = (ZMapFeature) id2c->feature_any;

      /* Processing is different if there is only one item highlighted and it's a transcript. */
      if (ZMAP_IS_CANVAS_ITEM(item) && length == 1
	  && item_feature->type == ZMAPSTYLE_MODE_TRANSCRIPT && item_feature->feature.transcript.exons)
	{
	  /* For a transcript feature with exons put all the exons in the paste buffer. */
	  ZMapSpan span ;
	  int i ;
	  char *name ;

	  name = (char *)g_quark_to_string(item_feature->original_id) ;

	  for (i = 0 ; i < item_feature->feature.transcript.exons->len ; i++)
	    {
	      FeatureCoordStruct feature_coord ;
	      int index ;

	      if (window->flags[ZMAPFLAG_REVCOMPED_FEATURES])
		index = item_feature->feature.transcript.exons->len - (i + 1) ;
	      else
		index = i ;

	      span = &g_array_index(item_feature->feature.transcript.exons, ZMapSpanStruct, index) ;

	      feature_coord.name = name ;
	      feature_coord.start = span->x1 ;
	      feature_coord.end = span->x2 ;
	      feature_coord.length = (span->x2 - span->x1 + 1) ;

	      feature_coords = g_array_append_val(feature_coords, feature_coord) ;
	    }

	  makeSelectionString(window, text, feature_coords) ;
	}
      else
	{
	  while (selected)
	    {
	      FeatureCoordStruct feature_coord ;
		id2c = (ID2Canvas) selected->data;
      	item = FOO_CANVAS_ITEM(id2c->item) ;

	      if (ZMAP_IS_CANVAS_ITEM(item))
		canvas_item = ZMAP_CANVAS_ITEM( item );
	      else
		canvas_item = zMapWindowCanvasItemIntervalGetObject(item) ;

		item_feature = (ZMapFeature) id2c->feature_any;

		/* this is not a get sub part issue, we want the whole canvas feature which is a single 'exon' in a bigger alignment */
		selected_start = item_feature->x1 ;
		selected_end = item_feature->x2 ;
		selected_length = item_feature->x2 - item_feature->x1 + 1 ;
		item_type_int = ZMAPFEATURE_SUBPART_MATCH ;

		feature_coord.name = (char *)g_quark_to_string(item_feature->original_id) ;
	      feature_coord.start = selected_start ;
	      feature_coord.end = selected_end ;
	      feature_coord.length = selected_length ;

	      feature_coords = g_array_append_val(feature_coords, feature_coord) ;

	      selected = selected->next;
	      i++;
	    }

	  makeSelectionString(window, text, feature_coords) ;
	}

      selected = g_list_first(selected) ;
      g_list_free(selected) ;

      g_array_free(feature_coords, TRUE) ;

      selection = g_string_free(text, FALSE) ;
    }

  return selection ;
}



#if 0
void zmapWindowReFocusHighlights(ZMapWindow window)
{
  FooCanvasItem *hot_item = NULL;
  gboolean allow_rehighlight = FALSE;

  /* we only really need to do the text highlighting... */
  if (allow_rehighlight && (hot_item = zmapWindowFocusGetHotItem(window->focus)))
//    zmapWindowFocusForEachFocusItem(window->focus, rehighlightCB, window) ;
    zmapWindowFocusRehighlightFocusItems(window->focus, window) ;

  return ;
}
#endif



#ifdef ED_G_NEVER_INCLUDE_THIS_CODE
static void swapColumns(ZMapWindow window, guint keyval)
{
  FooCanvasGroup *focus_column, *column, *other_column, *strand_group_features;
  FooCanvasItem *col_as_item;
  ZMapFeatureSet feature_set, other_feature_set;
  GList *set_name, *other_set_name, *current_list, *other_list;
  gboolean move_focus = FALSE;

  /* We don't do anything if there is no current focus column, we could take an educated guess and
   * start with the middle visible column but perhaps not worth it ? */
  if ((focus_column = zmapWindowFocusGetHotColumn(window->focus)))
    {
      column      = zmapWindowContainerGetParent(FOO_CANVAS_ITEM( focus_column )) ;
      col_as_item = FOO_CANVAS_ITEM(column);
      feature_set = zmapWindowItemGetFeatureSet(column);
      set_name    = g_list_find(window->feature_set_names,
                                  GUINT_TO_POINTER(feature_set->unique_id));
      strand_group_features = FOO_CANVAS_GROUP(col_as_item->parent);
      current_list  = g_list_find(strand_group_features->item_list,
                                  column);
      other_list  = current_list;

      while (TRUE)
	{
	  if (keyval == GDK_Left)
            other_list = g_list_previous(other_list) ;
	  else
            other_list = g_list_next(other_list) ;

	  /* Deal with hidden columns, we need to move over them until we find a visible one or
	   * we reach the left/right end of the columns. */
	  if (!other_list)
	    break ;
	  else if (zmapWindowItemIsShown((FooCanvasItem *)(other_list->data)))
	    {
	      move_focus = TRUE ;
	      break ;
	    }
	}

      if(move_focus && other_list)
        {
          int a, b, names_pos, cols_pos;
          double x1, x2, f1, f2, spacing;

          /* Most of this is just to update lists so the rest of our code works */
          other_column = FOO_CANVAS_GROUP(other_list->data);
          other_feature_set = zmapWindowItemGetFeatureSet(other_column);

          other_set_name = g_list_find(window->feature_set_names,
                                       GUINT_TO_POINTER(other_feature_set->unique_id));

          a = g_list_position(window->feature_set_names, set_name);
          b = g_list_position(window->feature_set_names, other_set_name);
          names_pos = ((a < b) ? (b - a) : (a - b));

          a = g_list_position(strand_group_features->item_list, current_list);
          b = g_list_position(strand_group_features->item_list, other_list);
          cols_pos = ((a < b) ? (b - a) : (a - b));


          f1 = f2 = 1.0;
          if(keyval == GDK_Left)
            {
              f2 = -1.0;
              foo_canvas_item_lower(FOO_CANVAS_ITEM(column), cols_pos);
              zMap_g_list_lower(set_name, names_pos);
            }
          else
            {
              f1 = -1.0;
              foo_canvas_item_raise(FOO_CANVAS_ITEM(column), cols_pos);
              zMap_g_list_raise(set_name, names_pos);
            }

          spacing  = zmapWindowContainerGetSpacing(zmapWindowContainerGetParent(FOO_CANVAS_ITEM(strand_group_features)));
          spacing /= 2.0;

          foo_canvas_item_get_bounds(FOO_CANVAS_ITEM(column), &x1, NULL, &x2, NULL);
          x1 = x2 - x1 + 1.0;
          foo_canvas_item_move(FOO_CANVAS_ITEM(other_column), f1 * (x1 + spacing), 0.0);

          foo_canvas_item_get_bounds(FOO_CANVAS_ITEM(other_column), &x1, NULL, &x2, NULL);
          x1 = x2 - x1 + 1.0;
          foo_canvas_item_move(FOO_CANVAS_ITEM(column), f2 * (x1 + spacing), 0.0);

        }
    }

  return;
}
#endif /* ED_G_NEVER_INCLUDE_THIS_CODE */




/* Returns the leftmost column if the forward strand is requested, the right most if
 * the reverse strand is requested. The column must have features and must be displayed.
 *
 * NOTE column will be in the first block of the first align. */
static FooCanvasGroup *getFirstColumn(ZMapWindow window, ZMapStrand strand)
{
  StrandColStruct strand_data = {strand, NULL} ;

  strand_data.strand = strand ;
  zmapWindowContainerUtilsExecute(window->feature_root_group, ZMAPCONTAINER_LEVEL_BLOCK,
				  getFirstForwardCol, &strand_data) ;
  return strand_data.first_column ;
}


static void getFirstForwardCol(ZMapWindowContainerGroup container, FooCanvasPoints *container_points,
			       ZMapContainerLevelType container_level, gpointer func_data)
{
  StrandCol strand_data = (StrandCol)func_data ;

  /* Only look for a column in the requested strand. */
  if (container_level == ZMAPCONTAINER_LEVEL_BLOCK)
    {
      if (!(strand_data->first_column))
	{
	  /* Haven't found it yet so look for a column that's visible and has features. */
	  FooCanvasGroup *strand_columns, *column = NULL ;
	  GList *col_ptr ;

	  strand_columns = (FooCanvasGroup *)zmapWindowContainerGetFeatures(container) ;

	  if (strand_data->strand == ZMAPSTRAND_FORWARD)
	    col_ptr = (strand_columns->item_list) ;
	  else
	    col_ptr = (strand_columns->item_list_end) ;

          /*! \todo #warning getFirstForwarsCol() code needs adjusting, commented out temporarily */
#if 0
	  while (col_ptr)
	    {
	      column = (FooCanvasGroup *)(col_ptr->data) ;

	      if (checkItem(FOO_CANVAS_ITEM(column), GINT_TO_POINTER(FALSE))
                  ZMAP_IS_CONTAINER_GROUP(column) && 
		  && (zmapWindowContainerHasFeatures(ZMAP_CONTAINER_GROUP(column)) ||
                      zmapWindowContainerFeatureSetShowWhenEmpty(ZMAP_CONTAINER_FEATURESET(column))))
		{
		  break ;
		}
	      else
		{
		  if (strand_data->strand == ZMAPSTRAND_FORWARD)
		    col_ptr = col_ptr->next ;
		  else
		    col_ptr = col_ptr->prev ;
		}
	    }

	  strand_data->first_column = column ;
#else
        column = (FooCanvasGroup *)(col_ptr->data) ;
	  strand_data->first_column = column ;
#endif

	}

    }

  return ;
}


/* ACTUALLY THIS DOESN'T SEEM TO WORK PROPERLY ON THE FEATURE CHECK.... */
/* A zmapWindowContainerItemTestCallback() that tests a canvas item to make sure it is visible
 * and optionally that it represents a feature. */
static gboolean checkItem(FooCanvasItem *item, gpointer user_data)
{
  gboolean status = FALSE ;
  gboolean check_for_feature = GPOINTER_TO_INT(user_data) ;
  ZMapFeature feature = NULL ;

  if (zmapWindowItemIsShown((FooCanvasItem *)(item))
      && (!check_for_feature || (feature = zmapWindowItemGetFeature(item))))
    status = TRUE ;

  feature = zMapWindowCanvasItemGetFeature(item) ;

  return status ;
}




/* Function to pop up the appropriate menu for either a column or a feature in response
 * to a key press rather than a button press. */
static void popUpMenu(GdkEventKey *key_event, ZMapWindow window, FooCanvasItem *focus_item)
{
  gboolean is_feature = FALSE ;
  GdkEventButton button_event ;
  double x1, y1, x2, y2 ;
  double vis_can_x1, vis_can_y1, vis_can_x2, vis_can_y2 ;
  double worldx, worldy, winx, winy ;
  Window root_window, item_window, child = 0 ;
  Display *display ;
  Bool result ;
  int dest_x = 0, dest_y= 0 ;


  /* We are only going to pop up the menu if the item as at least partly visible. */
  if (zmapWindowItemIsOnScreen(window, focus_item, FALSE))
    {
      /* Is the item a feature or a column ? */
      if(ZMAP_IS_CANVAS_ITEM(focus_item))
	is_feature = TRUE ;
      else if (ZMAP_IS_CONTAINER_GROUP(focus_item) &&
	       zmapWindowContainerUtilsGetLevel(focus_item) == ZMAPCONTAINER_LEVEL_FEATURESET)
	is_feature = FALSE ;
      else
	zMapAssertNotReached() ;


      /* Calculate canvas window coords for menu position from part of item which is visible. */
      zmapWindowItemGetVisibleWorld(window, &vis_can_x1, &vis_can_y1, &vis_can_x2, &vis_can_y2) ;

      my_foo_canvas_item_get_world_bounds(focus_item, &x1, &y1, &x2, &y2) ;

      if (x1 < vis_can_x1)
	x1 = vis_can_x1 ;

      if (y1 < vis_can_y1)
	y1 = vis_can_y1 ;

      worldx = x1 ;
      worldy = y1 ;

      foo_canvas_world_to_window(focus_item->canvas, worldx, worldy, &winx, &winy) ;


      /* Convert canvas window coords to root window coords for final menu position. */
      root_window = GDK_WINDOW_XID(gtk_widget_get_root_window(GTK_WIDGET(focus_item->canvas))) ;

      display = GDK_DISPLAY_XDISPLAY(gtk_widget_get_display(GTK_WIDGET(focus_item->canvas))) ;

      item_window = GDK_WINDOW_XID(focus_item->canvas->layout.bin_window) ;

      result = XTranslateCoordinates(display, item_window, root_window, winx, winy, &dest_x, &dest_y, &child) ;


      /* Fake a button event....because that's what the menu code uses, we only have to fill in
       * these fields. */
      button_event.x_root = dest_x ;
      button_event.y_root = dest_y ;
      button_event.button = 3 ;
      button_event.time = key_event->time ;


      /* Now call appropriate menu routine. */
      /* focus item is either a CanvasItem or a column ie a window container featureset */
      if (is_feature)
	{
	  zmapMakeItemMenu(&button_event, window, focus_item) ;
	}
      else
	{
        ZMapWindowContainerFeatureSet container_set =
            (ZMapWindowContainerFeatureSet) focus_item;

        zmapMakeColumnMenu(&button_event, window, focus_item, container_set, NULL) ;
	}
    }

  return ;
}



static void printStats(ZMapWindowContainerGroup container_parent, FooCanvasPoints *points,
                       ZMapContainerLevelType level, gpointer user_data)
{
  ZMapFeatureAny any_feature ;
  GString *text = (GString *) user_data;

  /* Note strand groups do not have features.... */
  if ((any_feature = zmapWindowItemGetFeatureAny((FooCanvasItem *)container_parent)))
    {
      switch (any_feature->struct_type)
	{
	case ZMAPFEATURE_STRUCT_CONTEXT:
	case ZMAPFEATURE_STRUCT_ALIGN:
	case ZMAPFEATURE_STRUCT_BLOCK:
	case ZMAPFEATURE_STRUCT_FEATURESET:
	  {
	    ZMapWindowStats stats ;

	    stats = g_object_get_data(G_OBJECT(container_parent), ITEM_FEATURE_STATS) ;
	    zMapAssert(stats) ;

	    zmapWindowStatsPrint(text, stats) ;

	    break ;
	  }
	default:
	  break;
	}
    }

  return ;
}


/* Called when user presses a short cut key, problematic because actually its the layer
 * above that needs to do the reverse complement. */
static void revCompRequest(ZMapWindow window)
{
  ZMapWindowCallbackCommandRevCompStruct rev_comp ;
  ZMapWindowCallbacks window_cbs_G = zmapWindowGetCBs() ;

  rev_comp.cmd = ZMAPWINDOW_CMD_REVERSECOMPLEMENT ;

  (*(window_cbs_G->command))(window, window->app_data, &rev_comp) ;

  return ;
}



/* Busy cursor stuff.....we should also really block interaction with the canvas.... */
static void canvas_set_busy_cursor(ZMapWindow window, gboolean external_call, const char *file, const char *func)
{
  char *file_name ;
  GdkCursor *busy_cursor ;


  file_name = g_path_get_basename(file) ;		    /* Clip full pathname for shorter debug messages. */


  if (external_call)
    busy_cursor = window->busy_cursor ;
  else
    busy_cursor = window->window_busy_cursor ;

  if (!busy_cursor)
    {
      zMapLogWarning("%s", "Cannot set Busy cursor as it has not been created yet !") ;

      zMapDebugPrint(busy_debug_G, "%s - %s: window %p, busy cursor has not been created !",
		     file_name, func, window) ;
    }
  else if (!(window->toplevel->window))
    {
      zMapDebugPrint(busy_debug_G, "%s - %s: window %p cursor NOT SET, no window",
		     file_name, func, window) ;
    }
  else
    {
      gdk_window_set_cursor(window->toplevel->window, busy_cursor) ;

#ifdef ED_G_NEVER_INCLUDE_THIS_CODE
      /* There is a problem with getting the new cursor shown in a timely way, seems
       * hard (impossible ?) to get this working really well. I've tried flush/sync
       * and round trip requests but all to no avail. It also feels like we may only need to
       * do this the first time we set the cursor as that's the most important for
       * the user to see. */

      if (window->cursor_busy_count == 0)
	{
	  guint width, height ;

	  gdk_display_get_maximal_cursor_size(gdk_display_get_default(), &width, &height) ;

	  gdk_display_flush(gdk_display_get_default()) ;

	  gdk_display_sync(gdk_display_get_default()) ;
	  gtk_main_iteration() ;
	}
#endif /* ED_G_NEVER_INCLUDE_THIS_CODE */

      window->cursor_busy_count++ ;

      zMapDebugPrint(busy_debug_G, "%s - %s: window %p busy cursor %s, %d",
		     file_name, func,
		     window,
		     (window->cursor_busy_count == 1 ? "turned ON" : "incremented"),
		     window->cursor_busy_count) ;
    }


  g_free(file_name) ;

  return ;
}



static void canvas_unset_busy_cursor(ZMapWindow window, const char *file, const char *func)
{
  char *file_name ;

  file_name = g_path_get_basename(file) ;

  if (!(window->normal_cursor))
    {
      zMapLogWarning("%s", "Cannot reset to normal cursor as it has not been created yet !") ;

      zMapDebugPrint(busy_debug_G, "%s - %s: window %p, normal cursor has not been created !",
		     file_name, func, window) ;
    }
  else if (!(window->toplevel->window))
    {
      zMapDebugPrint(busy_debug_G, "%s - %s: window %p cursor NOT SET, no window",
		     file_name, func, window) ;
    }
  else
    {
      window->cursor_busy_count-- ;

      if (window->cursor_busy_count < 0)
	{
	  zMapDebugPrint(busy_debug_G, "%s - %s: window %p, bad cursor busy count (%d)!",
			 file_name, func, window, window->cursor_busy_count) ;

	  zMapLogWarning("bad cursor busy count (%d)!", window->cursor_busy_count);
	  window->cursor_busy_count = 0;
	}



#ifdef ED_G_NEVER_INCLUDE_THIS_CODE
      /* In theory we should reset when we reach zero, be better to  */

      if (window->cursor_busy_count == 0)
	{
#endif /* ED_G_NEVER_INCLUDE_THIS_CODE */



	  gdk_window_set_cursor(window->toplevel->window, window->normal_cursor) ;



#ifdef ED_G_NEVER_INCLUDE_THIS_CODE
	}
#endif /* ED_G_NEVER_INCLUDE_THIS_CODE */



      zMapDebugPrint(busy_debug_G, "%s - %s: window %p busy cursor %s, %d",
		     file_name, func,
		     window,
		     (window->cursor_busy_count == 0 ? "turned OFF" : "decremented"),
		     window->cursor_busy_count) ;
    }

  g_free(file_name) ;

  return ;
}


#if ZOOM_SCROLL

/* foo canvas signal handlers  */
static void fc_begin_update_cb(FooCanvas *canvas, gpointer user_data)
{
  ZMapWindow window = (ZMapWindow)user_data;
  double x1, x2, y1, y2;

  zMapAssert(canvas == window->canvas) ;

  if (canvas == window->canvas)
    {
      zmapWindowBusy(window, TRUE) ;
    }

  return ;
}

static void fc_end_update_cb(FooCanvas *canvas, gpointer user_data)
{
  ZMapWindow window = (ZMapWindow)user_data;

  if (canvas == window->canvas && window->feature_context)	/* we can get called before the feature context is set */
    {
      double x1, x2, y1, y2;
	int seq_start,seq_end;
	int scroll_start, scroll_end;
      int scroll_x, scroll_y, x, y;

      foo_canvas_get_scroll_region(canvas, &x1, &y1, &x2, &y2);

	zMapFeatureContextGetMasterAlignSpan(window->feature_context,&seq_start,&seq_end);
	scroll_start = y1;
	scroll_end = y2;
	if(scroll_start < seq_start)
		scroll_start = seq_start;
	if(scroll_end > seq_end)
		scroll_end = seq_end;

	foo_canvas_get_scroll_offsets(canvas, &scroll_x, &scroll_y);
	if(zmapWindowScaleCanvasDraw(window->ruler,  scroll_start, scroll_end, seq_start, seq_end))
	  {
	      zmapWindowScaleCanvasMaximise(window->ruler, y1, y2);

		/* Cause a never ending loop ? */

	      /* The zmapWindowScaleCanvasMaximise does a set scroll
	       * region on the ruler canvas which has the side effect
	       * of a scroll_to call in the canvas. As that canvas
	       * and this canvas share adjusters, this canvas scrolls
	       * too.  This isn't really desireable when doing a
	       * zmapWindowZoomToWorldPosition for example, so we do
	       * a scroll to back to our original position. */
	      foo_canvas_get_scroll_offsets(canvas, &x, &y);
	      if(y != scroll_y)
		foo_canvas_scroll_to(canvas, scroll_x, scroll_y);
	  }

      zmapWindowBusy(window, FALSE) ;
    }

  return ;
}


static void fc_begin_map_cb(FooCanvas *canvas, gpointer user_data)
{
  ZMapWindow window = (ZMapWindow)user_data;

  zMapAssert(canvas == window->canvas) ;

  if (canvas == window->canvas)
    {
      zMapDebugPrint(foo_debug_G, "%s",  "Entered") ;

      zmapWindowBusy(window, TRUE) ;

      zMapDebugPrint(foo_debug_G, "%s",  "Exitted") ;
    }

  return ;
}

static void fc_end_map_cb(FooCanvas *canvas, gpointer user_data)
{
  ZMapWindow window = (ZMapWindow)user_data;

  zMapAssert(canvas == window->canvas) ;

  if (canvas == window->canvas)
    {
      zMapDebugPrint(foo_debug_G, "%s",  "Entered") ;

      zmapWindowBusy(window, FALSE) ;

      zMapDebugPrint(foo_debug_G, "%s",  "Exitted") ;
    }

  return ;
}


static void fc_draw_background_cb(FooCanvas *canvas, int x, int y, int width, int height, gpointer user_data)
{
  zMapDebugPrint(foo_debug_G, "%s",  "Entered") ;

  if (canvas->root->object.flags & FOO_CANVAS_ITEM_MAPPED)
    {

#ifdef ED_G_NEVER_INCLUDE_THIS_CODE
      ZMapWindow window = (ZMapWindow)user_data;
#endif /* ED_G_NEVER_INCLUDE_THIS_CODE */

    }

  zMapDebugPrint(foo_debug_G, "%s",  "Exitted") ;

  return ;
}

static void fc_drawn_items_cb(FooCanvas *canvas, int x, int y, int width, int height, gpointer user_data)
{
  zMapDebugPrint(foo_debug_G, "%s",  "Entered") ;

  if(canvas->root->object.flags & FOO_CANVAS_ITEM_MAPPED)
    {

#ifdef ED_G_NEVER_INCLUDE_THIS_CODE
      ZMapWindow window = (ZMapWindow)user_data;
#endif /* ED_G_NEVER_INCLUDE_THIS_CODE */

    }

  zMapDebugPrint(foo_debug_G, "%s",  "Exitted") ;

  return ;
}

/* end of the foo canvas signal handlers stuff */

#endif


/* Callbacks to manipulate rulers in other windows. */







/*
 *               Set of functions to setup, move and remove the ruler.
 */


static void lockedRulerCB(gpointer key, gpointer value_unused, gpointer user_data)
{
  ZMapWindow window = (ZMapWindow)key ;
  LockedRuler locked_data = (LockedRuler)user_data ;

  switch(locked_data->action)
    {
    case ZMAP_LOCKED_RULER_SETUP:
      setupRuler(window, &(window->horizon_guide_line),
		 &(window->tooltip), locked_data->origin_y) ;
      break;
    case ZMAP_LOCKED_RULER_MOVING:
      moveRuler(window->horizon_guide_line,
		window->tooltip,
		locked_data->tip_text,
		locked_data->world_x,
		locked_data->world_y) ;
      break;
    case ZMAP_LOCKED_RULER_REMOVE:
      removeRuler(window->horizon_guide_line, window->tooltip) ;
      break;

    case ZMAP_LOCKED_MARK_GUIDE_SETUP:
      setupRuler(window, &(window->mark_guide_line), NULL, locked_data->origin_y);
      break;
    case ZMAP_LOCKED_MARK_GUIDE_MOVING:
      break;
    case ZMAP_LOCKED_MARK_GUIDE_REMOVE:
      removeRuler(window->mark_guide_line, NULL);
      break;
    default:
      zMapAssertNotReached();
      break;
    }

  return ;
}


static void setupRuler(ZMapWindow       window,
		       FooCanvasItem  **horizon,
		       FooCanvasGroup **tooltip,
		       double           y_coord)
{
  if(horizon && !*horizon)
    *horizon = zMapDrawHorizonCreate(window->canvas) ;

  if (tooltip && !*tooltip)
    *tooltip = zMapDrawToolTipCreate(window->canvas);

  if(horizon)
    zMapDrawHorizonReposition(*horizon, y_coord) ;

  return ;
}


static void moveRuler(FooCanvasItem  *horizon,
		      FooCanvasGroup *tooltip,
		      char      *tip_text,
		      double     world_x,
		      double     world_y)
{
  if(horizon)
    zMapDrawHorizonReposition(horizon, world_y) ;

  if(tooltip)
    {
      if (tip_text)
	zMapDrawToolTipSetPosition(tooltip, world_x, world_y, tip_text) ;
      else
	foo_canvas_item_hide(FOO_CANVAS_ITEM(tooltip)) ;
    }

  return ;
}


static void removeRuler(FooCanvasItem *horizon, FooCanvasGroup *tooltip)
{

  if(horizon)
    foo_canvas_item_hide(horizon) ;
  if(tooltip)
    foo_canvas_item_hide(FOO_CANVAS_ITEM(tooltip)) ;

  return ;
}



static gboolean within_x_percent(ZMapWindow window, double percent, double y, gboolean in_top)
{
  double scr_y1, scr_y2, ten_top, ten_bot, range;
  gboolean in_ten = FALSE;

  foo_canvas_get_scroll_region(window->canvas, NULL, &scr_y1, NULL, &scr_y2);

  range = scr_y2 - scr_y1;

  ten_top = (range * percent) + scr_y1;
  ten_bot = scr_y2 - (range * percent);

  if(in_top && y < ten_top)
    in_ten = TRUE;
  else if(!in_top && y > ten_bot)
    in_ten = TRUE;

  return in_ten;
}

static gboolean real_recenter_scroll_window(ZMapWindow window, unsigned int one_to_hundred, double world_y, gboolean in_top)
{
  double percentage = 0.1;
  gboolean within_range = FALSE;
  gboolean moved = FALSE;

  if(one_to_hundred < 1)
    one_to_hundred = 1;

  percentage = one_to_hundred / 100.0;

  if((within_range = within_x_percent(window, percentage, world_y, in_top)) == TRUE)
    {
      double sx1, sx2, sy1, sy2, tmps, diff;

      /* Get scroll region (clamped to sequence coords) */
      zmapWindowGetScrollableArea(window, &sx1, &sy1, &sx2, &sy2);
      /* we now have scroll region coords */
      /* set tmp to centre of regions ... */
      tmps = sy1 + ((sy2 - sy1) / 2);
      /* find difference between centre points */
      if((diff = tmps - world_y) > 5.0 || (diff < 5.0))
	{
	  /* alter scroll region to match that */
	  sy1 -= diff; sy2 -= diff;
	  /* clamp in case we've moved outside the sequence */
	  zmapWindowClampSpan(window, &sy1, &sy2);
	  /* Do the move ... */
	  zMapWindowMove(window, sy1, sy2);
	  moved = TRUE;
	}
      else
	moved = FALSE;
    }

  return moved;
}

static gboolean recenter_scroll_window(ZMapWindow window, double *event_y_in_out)
{
  GtkAdjustment *vadjust;
  double world_x, world_y;
  int height;
  gboolean moved = FALSE, top_half = FALSE;

  foo_canvas_window_to_world(window->canvas,
			     0.0, *event_y_in_out,
			     &world_x, &world_y);

  height  = GTK_WIDGET(window->canvas)->allocation.height;

  vadjust = gtk_scrolled_window_get_vadjustment(GTK_SCROLLED_WINDOW(window->scrolled_window));

  if((*event_y_in_out - vadjust->value) < (height / 2.0))
    top_half = TRUE;

  if(real_recenter_scroll_window(window, 10, world_y, top_half))
    {
      double window_x, window_y;
      moved = TRUE;
      foo_canvas_world_to_window(window->canvas,
				 world_x, world_y,
				 &window_x, &window_y);
      *event_y_in_out = window_y; /* trying this... */
    }

  return moved;
}



static void makeSelectionString(ZMapWindow window, GString *selection_str, GArray *feature_coords)
{
  int i ;


  for (i = 0 ; i < feature_coords->len ; i++)
    {
      FeatureCoord feature_coord ;

      feature_coord = &g_array_index(feature_coords, FeatureCoordStruct, i) ;

      zmapWindowCoordPairToDisplay(window, feature_coord->start, feature_coord->end,
				   &feature_coord->start, &feature_coord->end) ;

      if (feature_coord->start > feature_coord->end)
	zMapUtilsSwop(int, feature_coord->start, feature_coord->end) ;
    }

  g_array_sort(feature_coords, sortCoordsCB) ;

  for (i = 0 ; i < feature_coords->len ; i++)
    {
      FeatureCoord feature_coord ;

      feature_coord = &g_array_index(feature_coords, FeatureCoordStruct, i) ;

      g_string_append_printf(selection_str, "\"%s\"    %d %d (%d)%s",
			     feature_coord->name,
			     feature_coord->start, feature_coord->end, feature_coord->length,
			     (i < feature_coords->len ? "\n" : "")) ;
    }

  return ;
}


/* Sorts lists of features names and their coords, sorts on name first then coord. */
static gint sortCoordsCB(gconstpointer a, gconstpointer b)
{
  gint result = 0 ;
  FeatureCoord feature_coord1 = (FeatureCoord)a ;
  FeatureCoord feature_coord2 = (FeatureCoord)b ;

  if ((result = g_ascii_strcasecmp(feature_coord1->name, feature_coord2->name)) == 0)
    {
      if (feature_coord1->start < feature_coord2->start)
	{
	  result = -1 ;
	}
      else if (feature_coord1->start == feature_coord2->start)
	{
	  if (feature_coord1->end < feature_coord2->end)
	    result = -1 ;
	  else if (feature_coord1->end == feature_coord2->end)
	    result = 0 ;
	  else
	    result = 1 ;
	}
      else
	{
	  result = 1 ;
	}
    }

  return result ;
}


/*!
 * \brief Redraw the background for the given strand/frame of the given featureset
 */
static void updateColumnBackground(ZMapWindow window, 
                                   ZMapFeatureSet feature_set, 
                                   gboolean highlight_filtered_columns,
                                   ZMapStrand strand,
                                   ZMapFrame frame)
{
  FooCanvasItem *foo = zmapWindowFToIFindSetItem(window,
                                                 window->context_to_item,
                                                 feature_set,
                                                 strand,
                                                 frame);

  if (foo)
    {
      ZMapWindowContainerGroup column = (ZMapWindowContainerGroup)foo->parent;
      GdkColor white = { 0xffffffff, 0xffff, 0xffff, 0xffff } ;		/* is there a column background config colour? */
      GdkColor *fill = &white;

      int n_filtered = zMapWindowFeaturesetItemGetNFiltered(foo);

      /* Update the 'filtered' flag in the column based on whether this 
       * column should be highlighted as filtered */
      if (highlight_filtered_columns && n_filtered > 0)
        column->flags.filtered = 1;
      else
        column->flags.filtered = 0;

      /* Get the filter colour, if applicable */
      if (column->flags.filtered)
        zMapWindowGetFilteredColour(window, &fill);

      zmapWindowDrawSetGroupBackground(window, column,
				       0, 1, 1.0,
				       ZMAP_CANVAS_LAYER_COL_BACKGROUND, fill, NULL);
      
      foo_canvas_item_request_redraw(foo->parent);
    }
}


/*!
 * \brief Redraw the background for the given featureset in the given window
 *
 * Updates the column in all strands/frames
 */
void zMapWindowUpdateColumnBackground(ZMapWindow window, 
                                      ZMapFeatureSet feature_set,
                                      gboolean highlight_filtered_columns)
{
  updateColumnBackground(window, feature_set, highlight_filtered_columns, ZMAPSTRAND_FORWARD, ZMAPFRAME_NONE);
  updateColumnBackground(window, feature_set, highlight_filtered_columns, ZMAPSTRAND_FORWARD, ZMAPFRAME_0);
  updateColumnBackground(window, feature_set, highlight_filtered_columns, ZMAPSTRAND_FORWARD, ZMAPFRAME_1);
  updateColumnBackground(window, feature_set, highlight_filtered_columns, ZMAPSTRAND_FORWARD, ZMAPFRAME_2);

  updateColumnBackground(window, feature_set, highlight_filtered_columns, ZMAPSTRAND_REVERSE, ZMAPFRAME_NONE);
  updateColumnBackground(window, feature_set, highlight_filtered_columns, ZMAPSTRAND_REVERSE, ZMAPFRAME_0);
  updateColumnBackground(window, feature_set, highlight_filtered_columns, ZMAPSTRAND_REVERSE, ZMAPFRAME_1);
  updateColumnBackground(window, feature_set, highlight_filtered_columns, ZMAPSTRAND_REVERSE, ZMAPFRAME_2);

  updateColumnBackground(window, feature_set, highlight_filtered_columns, ZMAPSTRAND_NONE, ZMAPFRAME_NONE);
  updateColumnBackground(window, feature_set, highlight_filtered_columns, ZMAPSTRAND_NONE, ZMAPFRAME_0);
  updateColumnBackground(window, feature_set, highlight_filtered_columns, ZMAPSTRAND_NONE, ZMAPFRAME_1);
  updateColumnBackground(window, feature_set, highlight_filtered_columns, ZMAPSTRAND_NONE, ZMAPFRAME_2);

  /* Re-highlight the hot column, if any */
  zmapWindowFocusHighlightHotColumn(window->focus);


  return ;
}





#ifdef ED_G_NEVER_INCLUDE_THIS_CODE
static void printAdjusters(ZMapWindow window)
{
  GtkAdjustment *v_adjust, *h_adjust ;

  v_adjust = gtk_scrolled_window_get_vadjustment(GTK_SCROLLED_WINDOW(window->scrolled_window)) ;
  h_adjust = gtk_scrolled_window_get_hadjustment(GTK_SCROLLED_WINDOW(window->scrolled_window)) ;
      
  zMapDebugPrintf("\nv_adjust = %p, h_adjust = %p\n", v_adjust, h_adjust) ;

  return ;
}
#endif /* ED_G_NEVER_INCLUDE_THIS_CODE */

<|MERGE_RESOLUTION|>--- conflicted
+++ resolved
@@ -730,17 +730,7 @@
 
   FooCanvasItem *item = zmapWindowFToIFindFeatureItem(window, window->context_to_item,
 						      ZMAPSTRAND_NONE, ZMAPFRAME_NONE, featureset) ;
-<<<<<<< HEAD
-
-
-  if (item)
-    zMapWindowFeaturesetItemRemoveSet(item, featureset, TRUE) ;
-=======
->>>>>>> f017fab1
-
-  return ;
-}
-#endif
+
 
   if (item)
     zMapWindowFeaturesetItemRemoveSet(item, featureset, TRUE) ;
@@ -3136,13 +3126,7 @@
       /* Tell layer above that we have finished loading/displaying features. */
       (*(window_cbs_G->drawn_data))(window,
 				    window->app_data, window_data->loaded_cb_user_data, diff_context) ;
-<<<<<<< HEAD
-
-=======
->>>>>>> f017fab1
-
-      g_free(feature_sets) ;
-      g_free(window_data) ;				    /* Free the WindowData struct. */
+
 
       g_free(feature_sets) ;
       g_free(window_data) ;				    /* Free the WindowData struct. */
