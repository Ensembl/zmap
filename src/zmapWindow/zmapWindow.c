/*  File: zmapWindow.c
 *  Author: Ed Griffiths (edgrif@sanger.ac.uk)
 *  Copyright (c) 2006-2012: Genome Research Ltd.
 * ZMap is free software; you can redistribute it and/or
 * modify it under the terms of the GNU General Public License
 * as published by the Free Software Foundation; either version 2
 * of the License, or (at your option) any later version.
 *
 * This program is distributed in the hope that it will be useful,
 * but WITHOUT ANY WARRANTY; without even the implied warranty of
 * MERCHANTABILITY or FITNESS FOR A PARTICULAR PURPOSE.  See the
 * GNU General Public License for more details.
 *
 * You should have received a copy of the GNU General Public License
 * along with this program; if not, write to the Free Software
 * Foundation, Inc., 59 Temple Place - Suite 330, Boston, MA  02111-1307, USA.
 * or see the on-line version at http://www.gnu.org/copyleft/gpl.txt
 *-------------------------------------------------------------------
 * This file is part of the ZMap genome database package
 * and was written by
 *     Ed Griffiths (Sanger Institute, UK) edgrif@sanger.ac.uk,
 *       Roy Storey (Sanger Institute, UK) rds@sanger.ac.uk,
 *  Malcolm Hinsley (Sanger Institute, UK) mh17@sanger.ac.uk
 *
 * Description: Provides interface functions for controlling a data
 *              display window.
 *
 * Exported functions: See ZMap/zmapWindow.h
 *-------------------------------------------------------------------
 */

#include <math.h>
#include <string.h>
#include <unistd.h>
#include <glib.h>
#include <gdk/gdk.h>
#include <gdk/gdkx.h>
#include <gdk/gdkkeysyms.h>

#include <ZMap/zmap.h>
#include <ZMap/zmapUtils.h>
#include <ZMap/zmapGLibUtils.h>
#include <ZMap/zmapFASTA.h>
#include <ZMap/zmapPeptide.h>
#include <ZMap/zmapFeature.h>
#include <ZMap/zmapConfigIni.h>
#include <ZMap/zmapConfigStrings.h>
#include <zmapWindowState.h>
#include <zmapWindowContainers.h>
#include <zmapWindowCanvasItem.h>
#include <zmapWindowCanvasFeatureset.h>
#include <zmapWindow_P.h>



/* If zoom factor less than this then we don't do it. */
#define ZOOM_SENSITIVITY 5.0



/* Local struct to hold current features and new_features obtained from a server and
 * relevant types. */
typedef struct
{
  ZMapFeatureContext current_features ;
  ZMapFeatureContext new_features ;
  ZMapFeature highlight_feature ;
  GHashTable *all_styles ;
  GHashTable *new_styles ;
  GHashTable *featuresets_2_stylelist ;
  GHashTable *featureset_2_column;
  GHashTable *source_2_sourcedata;
  GHashTable *columns;
  GList *masked;
  ZMapWindowState state ;	/* Can be NULL! */
} FeatureSetsStateStruct, *FeatureSetsState ;


/* Used for passing information to the locked display hash callback functions. */
typedef enum {ZMAP_LOCKED_ZOOMING, ZMAP_LOCKED_MOVING, ZMAP_LOCKED_ZOOM_TO } ZMapWindowLockActionType ;
typedef struct
{
  ZMapWindow window ;
  ZMapWindowLockActionType type;
  /* Either  */
  double start ;
  double end ;
  /* Or depending on type */
  double zoom_factor ;
  double position ;
  /* or both */

  gboolean border;
  int border_size;

} LockedDisplayStruct, *LockedDisplay ;



/* Used for showing ruler on all windows that are in a vertically locked group. */
typedef enum
  {
    ZMAP_LOCKED_RULER_SETUP,
    ZMAP_LOCKED_RULER_MOVING,
    ZMAP_LOCKED_RULER_REMOVE,

    ZMAP_LOCKED_MARK_GUIDE_SETUP,
    ZMAP_LOCKED_MARK_GUIDE_MOVING,
    ZMAP_LOCKED_MARK_GUIDE_REMOVE,
  } ZMapWindowLockRulerActionType ;

typedef struct
{
  ZMapWindowLockRulerActionType action ;

  double origin_y ;

  double world_x, world_y ;
  char *tip_text ;
} LockedRulerStruct, *LockedRuler ;





/* This struct is used to pass data to realizeHandlerCB
 * via the g_signal_connect on the canvas's expose_event. */
typedef struct _RealiseDataStruct
{
  ZMapWindow window ;
  FeatureSetsState feature_sets ;
} RealiseDataStruct, *RealiseData ;



typedef struct
{
  double rootx1, rootx2, rooty1, rooty2 ;
} MaxBoundsStruct, *MaxBounds ;


typedef struct
{
  ZMapStrand strand ;
  FooCanvasGroup *first_column ;
} StrandColStruct, *StrandCol ;


typedef struct
{
  unsigned int in_mark_move_region : 1;
  unsigned int activated : 1;
  double mark_y1, mark_y2;
  double mark_x1, mark_x2;
  double *closest_to;
  GdkCursor *arrow_cursor;
}MarkRegionUpdateStruct;



typedef struct FeatureCoordStructType
{
  char *name ;
  int start ;
  int end ;
  int length ;
} FeatureCoordStruct, *FeatureCoord ;



struct fooBug
{
  void *key;
  char *id;
};





static ZMapWindow myWindowCreate(GtkWidget *parent_widget,
                                 ZMapFeatureSequenceMap sequence, void *app_data,
                                 GList *feature_set_names,
				 GtkAdjustment *hadjustment,
                                 GtkAdjustment *vadjustment) ;
static void myWindowZoom(ZMapWindow window, double zoom_factor, double curr_pos) ;
static void myWindowMove(ZMapWindow window, double start, double end) ;

static gboolean dataEventCB(GtkWidget *widget, GdkEventClient *event, gpointer data) ;
static gboolean exposeHandlerCB(GtkWidget *widget, GdkEventExpose *event, gpointer user_data);
static gboolean canvasWindowEventCB(GtkWidget *widget, GdkEvent *event, gpointer data) ;

//static gboolean pressCB(GtkWidget *widget, GdkEventButton *event, gpointer user_data) ;
//static gboolean motionCB(GtkWidget *widget, GdkEventMotion *event, gpointer user_data) ;
//static gboolean releaseCB(GtkWidget *widget, GdkEventButton *event, gpointer user_data) ;

static gboolean keyboardEvent(ZMapWindow window, GdkEventKey *key_event) ;

#ifdef ED_G_NEVER_INCLUDE_THIS_CODE
static gboolean canvasRootEventCB(GtkWidget *widget, GdkEventClient *event, gpointer data) ;
#endif /* ED_G_NEVER_INCLUDE_THIS_CODE */

static void canvasSizeAllocateCB(GtkWidget *widget, GtkAllocation *alloc, gpointer user_data) ;
static gboolean windowGeneralEventCB(GtkWidget *wigdet, GdkEvent *event, gpointer data);

static void resetCanvas(ZMapWindow window, gboolean free_child_windows, gboolean keep_revcomp_safe_windows) ;
static gboolean getConfiguration(ZMapWindow window) ;
static void sendClientEvent(ZMapWindow window, FeatureSetsState feature_sets) ;

static void moveWindow(ZMapWindow window, GdkEventKey *key_event) ;
static void scrollWindow(ZMapWindow window, GdkEventKey *key_event) ;
static void changeRegion(ZMapWindow window, guint keyval) ;

static void zoomWindow(ZMapWindow window, GdkEventKey *key_event) ;

static void setCurrLock(ZMapWindowLockType window_locking, ZMapWindow window,
			GtkAdjustment **hadjustment, GtkAdjustment **vadjustment) ;
static void lockedDisplayCB(gpointer key, gpointer value, gpointer user_data) ;
static void copyLockWindow(ZMapWindow original_window, ZMapWindow new_window) ;
static void lockWindow(ZMapWindow window, ZMapWindowLockType window_locking) ;
static void unlockWindow(ZMapWindow window, gboolean no_destroy_if_empty) ;
static GtkAdjustment *copyAdjustmentObj(GtkAdjustment *orig_adj) ;

static void zoomToRubberBandArea(ZMapWindow window);

static void getMaxBounds(gpointer data, gpointer user_data) ;

static void jumpFeature(ZMapWindow window, guint keyval) ;
static void jumpColumn(ZMapWindow window, guint keyval) ;

#ifdef ED_G_NEVER_INCLUDE_THIS_CODE
static void swapColumns(ZMapWindow window, guint keyval);
#endif /* ED_G_NEVER_INCLUDE_THIS_CODE */

static void unhideItemsCB(gpointer data, gpointer user_data) ;


#if POINTLESS
static gboolean possiblyPopulateWithChildData(ZMapWindow window,
                                              FooCanvasItem *feature_item,
//                                              FooCanvasItem *highlight_item,
                                              ZMapFeatureSubpartType *sub_type,
                                              int *selected_start, int *selected_end, int *selected_length) ;

static gboolean possiblyPopulateWithFullData(ZMapWindow window,
                                             ZMapFeature feature,
                                             FooCanvasItem *feature_item,
//                                             FooCanvasItem *highlight_item,
                                             int *feature_start, int *feature_end,
                                             int *feature_length,
                                             int *selected_start, int *selected_end,
                                             int *selected_length);
#endif
static char *makePrimarySelectionText(ZMapWindow window);

static FooCanvasGroup *getFirstColumn(ZMapWindow window, ZMapStrand strand) ;
static void getFirstForwardCol(ZMapWindowContainerGroup container, FooCanvasPoints *container_points,
			       ZMapContainerLevelType container_level, gpointer func_data) ;

static gboolean checkItem(FooCanvasItem *item, gpointer user_data) ;


static void popUpMenu(GdkEventKey *key_event, ZMapWindow window, FooCanvasItem *focus_item) ;

static void printStats(ZMapWindowContainerGroup container_parent, FooCanvasPoints *points,
                       ZMapContainerLevelType level, gpointer user_data) ;

static void revCompRequest(ZMapWindow window) ;

#if ZOOM_SCROLL
static void fc_begin_update_cb(FooCanvas *canvas, gpointer user_data);
static void fc_end_update_cb(FooCanvas *canvas, gpointer user_data);
static void fc_begin_map_cb(FooCanvas *canvas, gpointer user_data) ;
static void fc_end_map_cb(FooCanvas *canvas, gpointer user_data) ;
static void fc_draw_background_cb(FooCanvas *canvas, int x, int y, int width, int height, gpointer user_data);
static void fc_drawn_items_cb(FooCanvas *canvas, int x, int y, int width, int height, gpointer user_data);
#endif

static void canvas_set_busy_cursor(ZMapWindow window, gboolean external_call, const char *file, const char *func) ;
static void canvas_unset_busy_cursor(ZMapWindow window, const char *file, const char *func) ;


static void lockedRulerCB(gpointer key, gpointer value_unused, gpointer user_data) ;
static void setupRuler(ZMapWindow       window,
		       FooCanvasItem  **horizon,
		       FooCanvasGroup **tooltip,
		       double           y_coord);
static void moveRuler(FooCanvasItem  *horizon,
		      FooCanvasGroup *tooltip,
		      char      *tip_text,
		      double     world_x,
		      double     world_y);
static void removeRuler(FooCanvasItem *horizon, FooCanvasGroup *tooltip);

static gboolean within_x_percent(ZMapWindow window, double percent, double y, gboolean in_top);
static gboolean real_recenter_scroll_window(ZMapWindow window, unsigned int one_to_hundred, double world_y, gboolean in_top);
static gboolean recenter_scroll_window(ZMapWindow window, double *event_y_in_out);

static void makeSelectionString(ZMapWindow window, GString *selection_str, GArray *feature_coords) ;
static gint sortCoordsCB(gconstpointer a, gconstpointer b) ;

static void foo_bug_print(void *key, char *where) ;

#ifdef ED_G_NEVER_INCLUDE_THIS_CODE
static void printWindowSizeDebug(char *prefix, ZMapWindow window,
				 GtkWidget *widget, GtkAllocation *allocation) ;
#endif /* ED_G_NEVER_INCLUDE_THIS_CODE */



/* 
 *                  Globals
 */

/* Callbacks we make back to the level above us. This structure is static
 * because the callback routines are set just once for the lifetime of the
 * process. */
static ZMapWindowCallbacks window_cbs_G = NULL ;
static gboolean window_rev_comp_save_state_G = TRUE;
static gboolean window_rev_comp_save_bumped_G = TRUE;
static gboolean window_split_save_bumped_G = TRUE;


/* Debugging canvas... */
static gboolean busy_debug_G = FALSE ;
//static gboolean foo_debug_G = FALSE ;
static gboolean mouse_debug_G = FALSE ;

struct fooBug foo_wins [128];
int n_foo_wins = 0;



/*! @defgroup zmapwindow   zMapWindow: The feature display window.
 * @{
 *
 * \brief  Feature Display Window
 *
 * zMapWindow routines create, modify, manipulate and destroy feature display windows.
 *
 *
 *  */



/* This routine must be called just once before any other windows routine, it is undefined
 * if the caller calls this routine more than once. The caller must supply all of the callback
 * routines.
 *
 * Note that since this routine is called once per application we do not bother freeing it
 * via some kind of windows terminate routine. */
void zMapWindowInit(ZMapWindowCallbacks callbacks)
{
  zMapAssert(!window_cbs_G) ;

  zMapAssert(callbacks
	     && callbacks->enter && callbacks->leave
	     && callbacks->scroll && callbacks->focus && callbacks->select
             && callbacks->splitToPattern
	     && callbacks->visibilityChange
             && callbacks->drawn_data) ;

  window_cbs_G = g_new0(ZMapWindowCallbacksStruct, 1) ;

  window_cbs_G->enter   = callbacks->enter ;
  window_cbs_G->leave   = callbacks->leave ;
  window_cbs_G->scroll  = callbacks->scroll ;
  window_cbs_G->focus   = callbacks->focus ;
  window_cbs_G->select  = callbacks->select ;
  window_cbs_G->setZoomStatus  = callbacks->setZoomStatus;
  window_cbs_G->splitToPattern = callbacks->splitToPattern;
  window_cbs_G->visibilityChange = callbacks->visibilityChange ;
  window_cbs_G->command = callbacks->command ;
  window_cbs_G->drawn_data = callbacks->drawn_data;

  return ;
}


ZMapWindowCallbacks zmapWindowGetCBs(void)
{
  return window_cbs_G ;
}


ZMapWindow zMapWindowCreate(GtkWidget *parent_widget,
                            ZMapFeatureSequenceMap sequence, void *app_data,
                            GList *feature_set_names)
{
  ZMapWindow window ;

  window = myWindowCreate(parent_widget, sequence, app_data,
                          feature_set_names,
                          NULL, NULL) ;

  return window ;
}


/* I DON'T THINK WE NEED THE TWO STYLES PARAMS HERE ACTUALLY.... */
/* Makes a new window that is a copy of the existing one, zoom factor and all.
 *
 * NOTE that not all fields are copied here as some need to be done when we draw
 * the actual features (e.g. anything that refers to canvas items). */
ZMapWindow zMapWindowCopy(GtkWidget *parent_widget, ZMapFeatureSequenceMap sequence,
			  void *app_data, ZMapWindow original_window,
			  ZMapFeatureContext feature_context,
			  GHashTable *read_only_styles, GHashTable *display_styles,
			  ZMapWindowLockType window_locking)
{
  ZMapWindow new_window = NULL ;
  GtkAdjustment *hadjustment = NULL, *vadjustment = NULL ;
  double scroll_x1, scroll_y1, scroll_x2, scroll_y2 ;
  int x, y ;

  zmapWindowBusy(original_window, TRUE) ;

  if (window_locking != ZMAP_WINLOCK_NONE)
    {
      setCurrLock(window_locking, original_window,
		  &hadjustment, &vadjustment) ;
    }

  /* There is an assymetry when splitting windows, when we do a vsplit we lose the scroll
   * position when we the do the windowcreate so we need to get it here so we can
   * reset the scroll to where it should be. */
  foo_canvas_get_scroll_offsets(original_window->canvas, &x, &y) ;

  new_window = myWindowCreate(parent_widget, sequence, app_data,
                              original_window->feature_set_names,
                              hadjustment, vadjustment) ;
  zMapAssert(new_window) ;

  zmapWindowBusy(new_window, TRUE) ;


  /* Lock windows together for scrolling/zooming if requested. */
  if (window_locking != ZMAP_WINLOCK_NONE)
    {
      copyLockWindow(original_window, new_window) ;
    }


  /* Is there a remote client ? */
  new_window->xremote_client = original_window->xremote_client ;

  /* A new window will have new canvas items so we need a new hash. */
  new_window->context_to_item = zmapWindowFToICreate() ;

  new_window->canvas_maxwin_size = original_window->canvas_maxwin_size ;
  new_window->min_coord = original_window->min_coord ;
  new_window->max_coord = original_window->max_coord ;

  new_window->seqLength = original_window->seqLength ;

  /* As we are looking at the same data as the original window this should all just work... */
  new_window->revcomped_features = original_window->revcomped_features ;
  new_window->display_forward_coords = original_window->display_forward_coords ;
//  new_window->origin = original_window->origin ;


  zmapWindowZoomControlCopyTo(original_window->zoom, new_window->zoom);

  /* I'm a little uncertain how much of the below is really necessary as we are
   * going to call the draw features code anyway. */
  /* Set the zoom factor, there is no call to get hold of pixels_per_unit so we dive.
   * into the struct. */
  zmapWindowSetPixelxy(new_window,
		       original_window->canvas->pixels_per_unit_x,original_window->canvas->pixels_per_unit_y) ;

  zmapWindowScaleCanvasSetPixelsPerUnit(new_window->ruler,
                                        original_window->canvas->pixels_per_unit_x,
                                        original_window->canvas->pixels_per_unit_y);

  /* Copy to scroll region from original to new (possibly complete
   * with border, possibly to canvas height region size). Required
   * for the scroll_to call next too. */
  scroll_x1 = scroll_x2 = scroll_y1 = scroll_y2 = 0.0;
  zmapWindowGetScrollableArea(original_window,  &scroll_x1, &scroll_y1, &scroll_x2, &scroll_y2) ;
  zmapWindowSetScrollableArea(new_window,  &scroll_x1, &scroll_y1, &scroll_x2, &scroll_y2,"zMapWindowCopy") ;

  /* Reset our scrolled position otherwise we can end up jumping to the top of the window. */
  foo_canvas_scroll_to(original_window->canvas, x, y) ;
  foo_canvas_scroll_to(new_window->canvas, x, y) ;



  /* You cannot just draw the features here as the canvas needs to be realised so we send
   * an event to get the data drawn which means that the canvas is guaranteed to be
   * realised by the time we draw into it. */
  {
    ZMapWindowState state;

    state = zmapWindowStateCreate();
    zmapWindowStateSaveMark(state, original_window);

    zmapWindowStateSaveFocusItems(state, original_window);

    if (window_split_save_bumped_G)
      zmapWindowStateSaveBumpedColumns(state, original_window);

    /* should we be passing in a copy of the full set of original styles ? */
    zMapWindowDisplayData(new_window, state, feature_context, feature_context,
			  original_window->context_map,
			  NULL, NULL) ;
  }

  zmapWindowBusy(new_window, FALSE) ;
  zmapWindowBusy(original_window, FALSE) ;

  return new_window ;
}



/* This function shouldn't be called directly, instead use the macro zMapWindowBusy()
 * defined in the public header zmapWindow.h */
void zMapWindowBusyFull(ZMapWindow window, gboolean busy, const char *file, const char *func)
{

  zmapWindowBusyInternal(window, TRUE, busy, file, func) ;

  return ;
}


/* Tells zmapwindow that there is an external client that can be queried. */
gboolean zMapWindowXRemoteRegister(ZMapWindow window)
{
  gboolean result = FALSE ;

  result = window->xremote_client = TRUE ;

  return result ;
}


/* This routine is called by the code in zmapView.c that manages the slave threads.
 * It has to determine whether or not the canvas has got far enough along in its
 * creation to have a valid height.  If so, it calls the code to notify the GUI
 * that data exists and work needs to be done.  If not, it attaches a callback
 * routine, exposeHandlerCB to the expose_event for the canvas so that when that
 * occurs, exposeHandlerCB can issue the call to sendClientEvent.
 * We'd have used the realise signal if we could, but somehow the canvas manages to
 * achieve realised status (ie GTK_WIDGET_REALIZED yields TRUE) without having a
 * valid vertical dimension.
 *
 * Rob
 *
 *    No, that's not the problem, it is realised, it just hasn't got sized properly yet. Ed
 *
 *  */
void zMapWindowDisplayData(ZMapWindow window, ZMapWindowState state,
			   ZMapFeatureContext current_features, ZMapFeatureContext new_features,
			   ZMapFeatureContextMap context_map,
			   GList *masked, ZMapFeature highlight_feature)
{
  FeatureSetsState feature_sets ;

  /* There is some assymetry here, we don't need to copy the feature context but we do need
   * to copy the styles because they need to be cached in window but _not_ at this point,
   * that should be done later when this event arrives in window. */
  feature_sets = g_new0(FeatureSetsStateStruct, 1) ;
  feature_sets->current_features = current_features ;
  feature_sets->new_features = new_features ;
  feature_sets->highlight_feature = highlight_feature ;

  window->context_map = context_map;
  feature_sets->masked = masked;

//  printf("\nzMapWindowDisplay data:\n");
//        zMap_g_hashlist_print(new_featuresets_2_stylelist) ;

  feature_sets->state = state ;

  /* We either turn the busy cursor on here if there is already a window or we do it in the expose
   * handler exposeHandlerCB() which is called when the window is first realised, its turned off
   * again in zmapWindowDrawFeatures(). */
  if (GTK_WIDGET(window->canvas)->allocation.height > 1 && GTK_WIDGET(window->canvas)->window)
    {
      sendClientEvent(window, feature_sets) ;
    }
  else if(!window->exposeHandlerCB)
    {
      RealiseData realiseData ;

      realiseData = g_new0(RealiseDataStruct, 1) ;	    /* freed in exposeHandlerCB() */

      realiseData->window = window ;
      realiseData->feature_sets = feature_sets ;

      window->exposeHandlerCB = g_signal_connect(GTK_OBJECT(window->canvas), "expose_event",
						 GTK_SIGNAL_FUNC(exposeHandlerCB),
						 (gpointer)realiseData) ;
    }
  else
    {
      /* There's a problem here.
       *-------------------------
       * first call to displaydata sets the first exposeHandler
       * second call sets the second...
       * first handler gets run, removes the second handler (window->exposeHandlerCB id)
       * meanwhile when the first handler finishes it destroys its data.
       * first one gets run on next expose. BANG.
       */
      printf("If we've merged some contexts before being exposed\n");
    }

  return ;
}




static ZMapFeatureContextExecuteStatus undisplayFeaturesCB(GQuark key,
                                                           gpointer data,
                                                           gpointer user_data,
                                                           char **err_out)
{
  ZMapFeatureContextExecuteStatus status = ZMAP_CONTEXT_EXEC_STATUS_OK ;
  ZMapWindow window = (ZMapWindow)user_data ;
  ZMapFeatureAny feature_any = (ZMapFeatureAny)data;
  ZMapFeature feature;
  FooCanvasItem *feature_item;
  ZMapStrand column_strand;

  switch(feature_any->struct_type)
    {
    case ZMAPFEATURE_STRUCT_FEATURESET:
      {
	/* CHRIST, WHAT IS THIS CODE....?????????? */

	zMapLogWarning("FeatureSet %s", g_quark_to_string(feature_any->unique_id));
	break;
      }
    case ZMAPFEATURE_STRUCT_FEATURE:
      {
	feature = (ZMapFeature)feature_any;

	/* which column drawn in depends on style. */
	column_strand = zmapWindowFeatureStrand(window, feature);

#if MH17_FToIHash_does_this_mapping
      /* if the feature context is from a request from otterlace then
       * the display column has not been set, we need to lookup
       */
	ZMapFeatureSetDesc gffset;
	ZMapFeatureSet fset;

	fset = (ZMapFeatureSet) (feature_any->parent);
	if(!fset->column_id)
	  {
	    gffset = g_hash_table_lookup(window->context_map->featureset_2_column, GUINT_TO_POINTER(fset->unique_id));
	    if(gffset)
	      fset->column_id = gffset->column_id;
	  }
#endif

	/* MH17: we get locus features inserted mysteriously if a feature has a locus id
	 * but they don't always appear in zmap in which case there is no column id
	 * This is true when otterlace sends a single feature to delete and then we fail to find
	 * the extra locus feature
	 *
	 * regardless of that if we have features that are not displayed due to config this could also fail
	 * so if not column_id defined log a warning and fail silently.
	 *
	 * locus is used in the naviagtor, we hope dealt with via another call.
	 */
	if ((feature_item = zmapWindowFToIFindFeatureItem(window,window->context_to_item,
							  column_strand,
							  ZMAPFRAME_NONE,
							  feature)))
	  {
	    zMapWindowFeatureRemove(window, feature_item, feature, FALSE);
	    status = ZMAP_CONTEXT_EXEC_STATUS_OK;
	  }
	else
	  {
	    zMapLogWarning("Failed to find feature '%s'\n", g_quark_to_string(feature->original_id));
	    status = ZMAP_CONTEXT_EXEC_STATUS_ERROR ;
	  }

	break;
      }
    default:
      {
	/* nothing to do for most of it while we only have single blocks and aligns... */
	break;
      }
    }

  return status ;
}


void zMapWindowUnDisplayData(ZMapWindow window,
                             ZMapFeatureContext current_features,
                             ZMapFeatureContext new_features)
{
  /* we have no issues here with realising, hopefully */

  zMapFeatureContextExecute((ZMapFeatureAny)new_features,
			    ZMAPFEATURE_STRUCT_FEATURE,
			    undisplayFeaturesCB,
			    window);

  return ;
}





/* completely reset window. */
void zMapWindowReset(ZMapWindow window)
{
  zmapWindowBusy(window, TRUE) ;

  resetCanvas(window, TRUE, TRUE) ;

  /* Need to reset feature context pointer and any other things..... */

  zmapWindowBusy(window, FALSE) ;

  return ;
}



/* Force a canvas redraw via a circuitous route....
 *
 * You should note that it is not possible to do this via the foocanvas function
 * foo_canvas_update_now() even if you set the need_update flag to TRUE, this
 * would only work if you set the update flag for every group/item to TRUE as well !
 *
 * Instead we in effect send an expose event (via gdk_window_invalidate_rect()) to
 * the canvas window. Note that this is not straightforward as there are two
 * windows: layout->bin_window which equates to the scroll_region of the canvas
 * and widget->window which is the window you actually see. To get the redraw
 * we invalidate the latter.
 *
 *  */
void zMapWindowRedraw(ZMapWindow window)
{
  GdkRectangle expose_area ;
  GtkAllocation *allocation ;

  /* Get the size of the canvas's on screen window, i.e. the section of canvas you
   * can actually see. */
  allocation = &(GTK_WIDGET(&(window->canvas->layout))->allocation) ;

  /* Set up the area of this window to be invalidated (i.e. to be redrawn). */
  expose_area.x = expose_area.y = 0 ;
  expose_area.width = allocation->width ;
  expose_area.height = allocation->height ;


  foo_bug_print(window->canvas,"redraw");
  //printf("expose 0,0 -> %d, %d\n",expose_area.width, expose_area.height );


  {
    /* kick GDK to make this work */
    //printf("canvas: %d %d %d\n", window->canvas->busy, window->canvas->x_changed, window->canvas->y_changed);
    //	foo_canvas_busy(window->canvas,TRUE);
    //	foo_canvas_busy(window->canvas,FALSE);
  }

  /* Invalidate the displayed canvas window causing to be redrawn. */
  gdk_window_invalidate_rect(GTK_WIDGET(&(window->canvas->layout))->window, &expose_area, TRUE) ;

  /* NOTE we don't get expose events to split windows reliably from this */

  //	gdk_window_process_updates(GTK_WIDGET(&(window->canvas->layout))->window, TRUE);

  /* but this doesn-t work either */
  //	gdk_window_invalidate_rect(gtk_layout_get_bin_window(&window->canvas->layout), &expose_area, TRUE) ;
  //	gtk_widget_show_all(GTK_WIDGET(&(window->canvas->layout)));

  /* or these */
  //	gtk_widget_queue_draw(window->parent_widget);
  //	gtk_widget_queue_resize(window->parent_widget);

  //	zmapWindowBusy(window, FALSE) ;

  return ;
}



/* Show stats for window.
 *
 *  */
void zMapWindowStats(ZMapWindow window, GString *text)
{
  zMapAssert(text) ;

  zmapWindowContainerUtilsExecute(window->feature_root_group,
				  ZMAPCONTAINER_LEVEL_FEATURESET,
				  printStats, text);
  return ;
}



/* Should only be called by zmapViewResetWindows() because
 * all windows need to be saved/reset together */
void zMapWindowFeatureSaveState(ZMapWindow window, gboolean features_are_revcomped)
{
  int x, y ;
  double scroll_x1, scroll_y1, scroll_x2, scroll_y2 ;
  gboolean state_saves_position = TRUE;


  zmapWindowBusy(window, TRUE) ;

  zMapStartTimer("WindowFeatureRedraw","");

	/* MH17 NOTE this state struct gets freed sometime later after being passsed around via some other data structs
	 * it's set here so that zMapWindwoFeatureRedraw() (below) can access it
	 * ref to zmapViewReverseComplement() and RT 229703
	 * to be tidy after passing the pointer somewhere else we will zero this pointer
	 */
  window->state = zmapWindowStateCreate();

  /* Note that currently we lose the 3 frame state and other state such as columns */
  window->display_3_frame = DISPLAY_3FRAME_NONE ;
  window->show_3_frame_reverse = FALSE ;


  /* We need to hold on to some state and also to report the revcomp change to our callers
   * _before_ we reset everything. */
  if (features_are_revcomped)
    {
      double tmp ;
      GtkAdjustment *adjust ;
      int new_y ;

      /* I think its ok to do this here ? this blanks out the info panel, we could hold on to the
       * originally highlighted feature...but only if its still visible if it ends up on the
       * reverse strand...for now we just blank it.... */
      zmapWindowUpdateInfoPanel(window, NULL, NULL, NULL, NULL, 0, 0, 0, 0, NULL, TRUE, FALSE, FALSE) ;

      if (state_saves_position)
	{
	  zmapWindowStateSavePosition(window->state, window);
	}
      else
	{
	  adjust = gtk_scrolled_window_get_vadjustment(GTK_SCROLLED_WINDOW(window->scrolled_window)) ;

	  foo_canvas_get_scroll_offsets(window->canvas, &x, &y) ;

	  new_y = adjust->upper - (y + adjust->page_size) ;

	  y = new_y ;

	  /* We need to get the current position, translate it to world coords, reverse it
	   * and then scroll to that....needs some thought....  */

	  /* Probably we should reverse the x position as well.... */

	  foo_canvas_get_scroll_region(window->canvas, &scroll_x1, &scroll_y1, &scroll_x2, &scroll_y2) ;

	  scroll_y1 = window->seqLength - scroll_y1 ;
	  scroll_y2 = window->seqLength - scroll_y2 ;

	  tmp = scroll_y1 ;
	  scroll_y1 = scroll_y2 ;
	  scroll_y2 = tmp ;
	}

      zmapWindowStateSaveFocusItems(window->state, window) ;

      if (window_rev_comp_save_state_G)
	{
	  zmapWindowStateSaveMark(window->state, window);
	}

      if(window_rev_comp_save_bumped_G)
	{
	  zmapWindowStateSaveBumpedColumns(window->state, window);
	}

      window->revcomped_features = !window->revcomped_features ;
    }

  zMapStopTimer("WindowFeatureRedraw","Revcomp");

  return ;
}

/* Should only be called by zmapViewResetWindows() because
 * all windows need to be saved/reset together */
void zMapWindowFeatureReset(ZMapWindow window, gboolean features_are_revcomped)
{
  gboolean free_child_windows = features_are_revcomped;
  gboolean free_revcomp_safe_windows = FALSE;

  resetCanvas(window, free_child_windows, free_revcomp_safe_windows) ; /* Resets scrolled region and much else. */
  zMapStopTimer("WindowFeatureRedraw","ResetCanvas");

  if(window->strand_separator_context)
    zMapFeatureContextDestroy(window->strand_separator_context, TRUE);
  window->strand_separator_context = NULL;
  zMapStopTimer("WindowFeatureRedraw","Separator");

  zMapStopTimer("WindowFeatureRset","");

  zmapWindowBusy(window, FALSE) ;

  return ;
}

void zMapWindowFeatureRedraw(ZMapWindow window, ZMapFeatureContext feature_context,
			     gboolean features_are_revcomped)
{
//  int x, y ;
//  double scroll_x1, scroll_y1, scroll_x2, scroll_y2 ;
//  gboolean free_child_windows = FALSE, free_revcomp_safe_windows = FALSE ;

  zmapWindowBusy(window, TRUE) ;

  zMapStartTimer("WindowFeatureRedraw","");


  /* You cannot just draw the features here as the canvas needs to be realised so we send
   * an event to get the data drawn which means that the canvas is guaranteed to be
   * realised by the time we draw into it. */
  zMapWindowDisplayData(window, window->state, feature_context, feature_context,
			window->context_map,
			NULL, NULL) ;

  window->state = NULL;	/* see comment in zmapWindowFeatureReset() above */

  zMapStopTimer("WindowFeatureRedraw","Display");


  zMapStopTimer("WindowFeatureRedraw","");

  zmapWindowBusy(window, FALSE) ;

  return ;
}


/* Returns TRUE if this window is locked with another window for its zooming/scrolling. */
gboolean zMapWindowIsLocked(ZMapWindow window)
{
  return window->locked_display  ;
}



/* Unlock this window so it is not zoomed/scrolled with other windows in its group. */
void zMapWindowUnlock(ZMapWindow window)
{
  unlockWindow(window, FALSE) ;

  return ;
}





void zMapWindowBack(ZMapWindow window)
{
  ZMapWindowState prev_state;

  /* I used FALSE here as I wanted to get scroll region in window zoom
   * However I think that logic isn't completely necessary to fix RT #55388
   * Anyway we still need to update the view via visibility change...
   */
  if (zmapWindowStateGetPrevious(window, &prev_state, FALSE))
    {
      ZMapWindowVisibilityChangeStruct change = {};

      zmapWindowStateRestore(prev_state, window);

      zmapWindowStateQueueRemove(window->history, prev_state);

      prev_state = zmapWindowStateDestroy(prev_state);

      change.zoom_status = zMapWindowGetZoomStatus(window);


      /* somehow this does not paint till we get a window/widget resise if back from big zoom in a vsplit window */
      /* unless we call this, but we also need to handle the blank bits at the edges */
#warning still doesn-t work, possibly a race condition, it-s not 100% producable
/* only appears to apply to v-split */
//	sleep(4);		/* still goes wrong as before */
      zMapWindowRedraw(window);
        
      /* also need to do locked windows */
      /* NOTE this hash table has window as key and value, maybe a GList would have been better
       * but we will call WindowRedraw with 3 args and the first will be valid
       * C handles passing a diff number of args, it's not a compiler choice
       */
      if (window->sibling_locked_windows)
        g_hash_table_foreach(window->sibling_locked_windows, (GHFunc) zMapWindowRedraw, NULL) ;


      foo_canvas_get_scroll_region(window->canvas,
				   NULL, &(change.scrollable_top),
				   NULL, &(change.scrollable_bot));

      zmapWindowClampedAtStartEnd(window, &(change.scrollable_top), &(change.scrollable_bot));

      (*(window_cbs_G->visibilityChange))(window, window->app_data, (void *)&change);
    }

  return  ;
}




void zMapWindowZoom(ZMapWindow window, double zoom_factor)
{
  zmapWindowZoom(window, zoom_factor, TRUE) ;

  return ;
}


void zMapWindowZoomToMin(ZMapWindow window)
{
  zmapWindowZoomControlHandleResize(window) ;

  return ;
}






/* try out the new zoom window.... */
void zmapWindowZoom(ZMapWindow window, double zoom_factor, gboolean stay_centered)
{
  int x, y;
  double width, curr_pos = 0.0, sensitivity = 0.001 ;
  GtkAdjustment *adjust;


  if((zoom_factor < (1.0 - sensitivity)) || (zoom_factor > (1.0 + sensitivity)))
    {
      zmapWindowBusy(window, TRUE) ;	/* just does the hour glass cursor */

      adjust = gtk_scrolled_window_get_vadjustment(GTK_SCROLLED_WINDOW(window->scrolled_window)) ;

      /* Record the current position. */
      /* In order to stay centred on wherever we are in the canvas while zooming, we get the
       * current position (offset, in canvas pixels), add half the page-size to get the centre
       * of the screen,then convert to world coords and store those.
       * After the zoom, we convert those values back to canvas pixels (changed by the call to
       * pixels_per_unit) and scroll to them.
       * We end up working this out again in myWindowZoom, if and only if we're horizontally
       * split windows, but I don't thik it'll be a big issue.
       */
      foo_canvas_get_scroll_offsets(window->canvas, &x, &y);
      y += adjust->page_size / 2 ;
      foo_canvas_c2w(window->canvas, x, y, &width, &curr_pos) ;

      /* possible bug here with width and scrolling, need to check. */
      if (window->locked_display)
	{
	  ZMapWindowState prev_state;
	  LockedDisplayStruct locked_data = { NULL };
	  gboolean use_queue = TRUE;

	  locked_data.window      = window ;
	  locked_data.type        = ZMAP_LOCKED_ZOOMING;
	  locked_data.zoom_factor = zoom_factor ;
	  locked_data.position    = curr_pos ;

	  if(use_queue && zmapWindowStateQueueIsRestoring(window->history) &&
	     zmapWindowStateGetPrevious(window, &prev_state, FALSE))
	    {
	      double ry1, ry2;	/* restore scroll region */
	      zmapWindowStateGetScrollRegion(prev_state, NULL, &ry1, NULL, &ry2);
	      locked_data.position = ((ry2 - ry1) / 2 ) + ry1;
	    }

	  g_hash_table_foreach(window->sibling_locked_windows, lockedDisplayCB, (gpointer)&locked_data) ;
	}
      else
	{
	  foo_canvas_busy(window->canvas,TRUE);
	  myWindowZoom(window, zoom_factor, curr_pos) ;
	  foo_canvas_busy(window->canvas,FALSE);
	}

      /* We need to scroll to the previous position. This is dependent on
       * not having split horizontal windows. We only do this once per
       * potential multiple windows as the vertically split windows share
       * an adjuster.  If we try to work out position within myWindowZoom
       * we end up getting the wrong position the second ... times round
       * and not scrolling to the right position.
       */
      if (stay_centered && window->curr_locking != ZMAP_WINLOCK_HORIZONTAL)
	{
	  foo_canvas_w2c(window->canvas, width, curr_pos, &x, &y);
	  foo_canvas_scroll_to(window->canvas, x, y - (adjust->page_size/2));
	}

      zmapWindowBusy(window, FALSE) ;
    }

  return ;
}


/* Returns FALSE if feature cannot be found on canvas. */
gboolean zMapWindowZoomToFeature(ZMapWindow window, ZMapFeature feature)
{
  gboolean result = FALSE ;
  FooCanvasItem *feature_item ;

  if ((feature_item = zmapWindowFToIFindFeatureItem(window,window->context_to_item,
						    feature->strand,
						    ZMAPFRAME_NONE,
						    feature)))
    {
      zmapWindowZoomToItem(window, feature_item) ;
      result = TRUE ;
    }

  return result ;
}


void zMapWindowZoomToWorldPosition(ZMapWindow window, gboolean border,
				   double rootx1, double rooty1,
                                   double rootx2, double rooty2)
{
  zmapWindowZoomToWorldPosition(window, border, rootx1, rooty1, rootx2, rooty2);

  return ;
}




/* try out the new zoom window.... */
void zMapWindowMove(ZMapWindow window, double start, double end)
{

  if (window->locked_display && window->curr_locking != ZMAP_WINLOCK_HORIZONTAL)
    {
      LockedDisplayStruct locked_data = { NULL };

      locked_data.window = window ;
      locked_data.type   = ZMAP_LOCKED_MOVING;
      locked_data.start  = start;
      locked_data.end    = end;

      g_hash_table_foreach(window->sibling_locked_windows, lockedDisplayCB, (gpointer)&locked_data) ;
    }
  else
    myWindowMove(window, start, end) ;


  return;
}



/*!
 * Returns coords of currently exposed section of canvas, note that coords do not include
 * the blank boundary, only things that are drawn in the alignment.
 *
 *
 * @param window       The ZMapWindow.
 * @param x1_out       left coord.
 * @param y1_out       top coord.
 * @param x2_out       right coord.
 * @param y2_out       bottom coord.
 * @return             TRUE if window is valid and a position is returned, FALSE otherwise.
 *  */
gboolean zMapWindowCurrWindowPos(ZMapWindow window,
				 double *x1_out, double *y1_out, double *x2_out, double *y2_out)
{
  gboolean result = TRUE ;
  GtkAdjustment *h_adjuster, *v_adjuster ;
  double left, top, right, bottom ;
  double x1, y1, x2, y2 ;

  h_adjuster =
    gtk_scrolled_window_get_hadjustment(GTK_SCROLLED_WINDOW(window->scrolled_window)) ;
  v_adjuster =
    gtk_scrolled_window_get_vadjustment(GTK_SCROLLED_WINDOW(window->scrolled_window)) ;

  /* note in calculating the right/bottom, its possible for the scrolled window to be forced
   * to be bigger than the canvas. */
  left = h_adjuster->value ;
  top = v_adjuster->value ;
  right = left + MIN(h_adjuster->page_size, h_adjuster->upper)  ;
  bottom = top + MIN(v_adjuster->page_size, v_adjuster->upper) ;


  foo_canvas_window_to_world(window->canvas, left, top, x1_out, y1_out) ;

  foo_canvas_window_to_world(window->canvas, right, bottom, x2_out, y2_out) ;

  foo_canvas_item_get_bounds(FOO_CANVAS_ITEM(window->feature_root_group),
			     &x1, &y1, &x2, &y2) ;



#ifdef ED_G_NEVER_INCLUDE_THIS_CODE
  if (*x1_out < x1)
    *x1_out = x1 ;
  if (*y1_out < y1)
    *y1_out = y1 ;
  if (*x2_out > x2)
    *x2_out = x2 ;
  if (*y2_out > y2)
    *y2_out = y2 ;
#endif /* ED_G_NEVER_INCLUDE_THIS_CODE */



  return result ;
}


/*!
 * Returns the max coords of the alignment.
 *
 * @param window       The ZMapWindow.
 * @param x1_out       left coord.
 * @param y1_out       top coord.
 * @param x2_out       right coord.
 * @param y2_out       bottom coord.
 * @return             TRUE if window is valid and a position is returned, FALSE otherwise.
 *  */
gboolean zMapWindowMaxWindowPos(ZMapWindow window,
				double *x1_out, double *y1_out, double *x2_out, double *y2_out)
{
  gboolean result = TRUE ;

  /* should I be getting the whole thing here including borders ???? */

#ifdef ED_G_NEVER_INCLUDE_THIS_CODE
  foo_canvas_item_get_bounds(FOO_CANVAS_ITEM(window->feature_root_group),
			     &dump_opts.x1, &dump_opts.y1, &dump_opts.x2, &dump_opts.y2) ;
#endif /* ED_G_NEVER_INCLUDE_THIS_CODE */


  /* THIS MAY NOT WORK AS THE SCALING FACTOR/PIXELS BIT MAY BE ALL WRONG.... */

  /* This doesn't do the borders. */
  foo_canvas_item_get_bounds(FOO_CANVAS_ITEM(window->canvas->root),
			     x1_out, y1_out, x2_out, y2_out) ;

  return result ;
}



/*!
 * Scrolls canvas window vertically to window_y_pos. The window will not scroll beyond
 * its current top/bottom.
 *
 * @param window       The ZMapWindow to be scrolled.
 * @param window_y_pos The vertical position in pixels to move to in the ZMapWindow.
 * @return             nothing
 *  */
void zMapWindowScrollToWindowPos(ZMapWindow window, int window_y_pos)
{
  GtkAdjustment *v_adjuster ;
  double new_value ;
  double half_way ;

  /* The basic idea is to find out from the canvas windows parent scrolled window adjuster
   * how much we need to move the canvas window to get to window_y_pos and then use the
   * adjuster to move the canvas window. */
  v_adjuster =
    gtk_scrolled_window_get_vadjustment(GTK_SCROLLED_WINDOW(window->scrolled_window)) ;

  half_way = (v_adjuster->page_size / 2.0) ;

  new_value = v_adjuster->value + ((double)window_y_pos - (v_adjuster->value + half_way)) ;

  /* The gtk adjuster docs say that the adjuster is clamped to move only between its upper
   * and lower values. It successfully clamps to the upper value but _not_ the lower where
   * it seems to take no notice of its own page_size so we have to do the work here. */
  if (new_value + v_adjuster->page_size > v_adjuster->upper)
    new_value = new_value - ((new_value + v_adjuster->page_size) - v_adjuster->upper) ;

  gtk_adjustment_set_value(v_adjuster, new_value) ;

  return ;
}

void zMapWindowMergeInFeatureSetNames(ZMapWindow window, GList *feature_set_names)
{
  /* This needs to do more that just concat!! ha, it'll break something down the line ... column ordering at least */
  /* mh17: as long as featuresets are not duplicated between servers there's no probs */
  /* mh17: but if we do an OTF alignment then we get duplicates -> don't call if existing connection */

  for(;feature_set_names;feature_set_names = feature_set_names->next)
  {
      /* usual lousy double scan of the list to add to the end */
      if(!g_list_find(window->feature_set_names,feature_set_names->data))
            window->feature_set_names = g_list_append(window->feature_set_names,feature_set_names->data);
  }
}


void zMapWindowDestroy(ZMapWindow window)
{
  zMapDebug("%s", "GUI: in window destroy...\n") ;

  if (window->locked_display)
    unlockWindow(window, FALSE) ;


  /* free the array of feature list windows and the windows themselves */
  zmapWindowFreeWindowArray(&(window->featureListWindows), TRUE) ;

  /* free the array of search windows and the windows themselves */
  zmapWindowFreeWindowArray(&(window->search_windows), TRUE) ;


  /* free the array of dna windows and the windows themselves */
  zmapWindowFreeWindowArray(&(window->dna_windows), TRUE) ;


  /* free the array of dna windows and the windows themselves */
  zmapWindowFreeWindowArray(&(window->dnalist_windows), TRUE) ;


  /* free the array of editor windows and the windows themselves */
  zmapWindowFreeWindowArray(&(window->feature_show_windows), TRUE) ;

  if(window->style_window)
	zmapStyleWindowDestroy(window);

  /* Get rid of the column configuration window. */
  zmapWindowColumnConfigureDestroy(window) ;

  /* Do this before the toplevel destroy as we need refer to canvas items for the destroy. */
  zmapWindowMarkDestroy(window->mark) ;
  window->mark = zmapWindowMarkCreate(window) ;		    /* ??? why do we recreate it ?? */

  /* Destroy to avoid items trying to remove themselves from the focus as they are destroyed. */
  if (window->focus)
    {
      zmapWindowFocusDestroy(window->focus) ;
      window->focus = NULL ;
    }

  gtk_widget_destroy(window->toplevel) ;
  zmapWindowFToIDestroy(window->context_to_item) ;

  if(window->history)
    zmapWindowStateQueueDestroy(window->history);

  g_free(window) ;

  return ;
}

/*! @} end of zmapwindow docs. */




/* This function shouldn't be called directly, instead use the macro zMapWindowBusy()
 * defined in the public header zmapWindow.h */
void zmapWindowBusyInternal(ZMapWindow window, gboolean external_call,
			    gboolean busy, const char *file, const char *func)
{
  if (busy)
    {
      canvas_set_busy_cursor(window, external_call, file, func) ;
    }
  else
    {
      canvas_unset_busy_cursor(window, file, func) ;
    }

  return ;
}





/*
 *
 */
void zmapWindowGetScrollableArea(ZMapWindow window,
				 double *x1_inout, double *y1_inout,
				 double *x2_inout, double *y2_inout)
{
  foo_canvas_get_scroll_region(FOO_CANVAS(window->canvas),
			       x1_inout, y1_inout, x2_inout, y2_inout);

  if(y1_inout && y2_inout)
  {
zMapAssert(*y1_inout <= *y2_inout);
    zmapWindowClampedAtStartEnd(window, y1_inout, y2_inout);
  }

  return ;
}

void zmapWindowSetScrollableArea(ZMapWindow window,
			       double *x1_inout, double *y1_inout,
			       double *x2_inout, double *y2_inout,char *where)
{
  ZMapWindowVisibilityChangeStruct vis_change ;
  ZMapGUIClampType clamp = ZMAPGUI_CLAMP_INIT;
  double border, x1, x2, y1, y2, tmp_top, tmp_bot;

  zmapWindowGetBorderSize(window, &border);

  // if(y1_inout && y2_inout) zMapAssert(*y1_inout <= *y2_inout);

  foo_canvas_get_scroll_region(FOO_CANVAS(window->canvas),
                               &x1, &y1, &x2, &y2);

  /* Read the input */
  x1 = (x1_inout ? *x1_inout : x1);
  x2 = (x2_inout ? *x2_inout : x2);
  y1 = (y1_inout ? *y1_inout : y1);
  y2 = (y2_inout ? *y2_inout : y2);

  clamp = zmapWindowClampedAtStartEnd(window, &y1, &y2);
  y1   -= (tmp_top = ((clamp & ZMAPGUI_CLAMP_START) ? border : 0.0));
  y2   += (tmp_bot = ((clamp & ZMAPGUI_CLAMP_END)   ? border : 0.0));

  window->scroll_initialised = TRUE;


  /* if the vertical scroll region has changed then draw the scale bar */
  /* formerly done by fc_end_update_cb(), which is silly: why redraw the scale bar on any update?? */
  /* NOTE also required stupid coding to handle spurious calls and bouncing event loops */
  if(y1 != window->scroll_y1 || y2 != window->scroll_y2)
    {
#if 0
      zMapLogWarning("draw scale %f,%f - %f,%f",y1,y2, window->min_coord, window->max_coord);
      zMapLogStack();
#endif
      if(zmapWindowScaleCanvasDraw(window->ruler,  y1, y2, window->min_coord, window->max_coord))
	{
	  double max_x2 = zMapWindowScaleCanvasGetWidth(window->ruler) + 1;

	  /* NOTE this canvas has nothing except the scale bar */
	  zMapWindowScaleCanvasSetScroll(window->ruler, x1, y1, max_x2, y2);
	}
    }


  if(x1 != window->scroll_x1 || y1 != window->scroll_y1 || x2 != window->scroll_x2 || y2 != window->scroll_y2)
    {
#if 0
      printf("set scroll %p %f,%f - %f,%f from %s\n",window->canvas,y1,x1,y2,x2,where);
      //	zMapLogStack();
#endif

      zmapWindowSetScrolledRegion(window, x1, x2, y1, y2) ;
      
      zMapWindowRedraw(window);	/* expose the blank area off the edge */

      window->scroll_x1 = x1;
      window->scroll_y1 = y1;
      window->scroll_x2 = x2;
      window->scroll_y2 = y2;

      /* -----> letting the window creator know what's going on */
      vis_change.zoom_status    = zMapWindowGetZoomStatus(window) ;
      vis_change.scrollable_top = (y1 += tmp_top); /* should these be sequence clamped */
      vis_change.scrollable_bot = (y2 -= tmp_bot); /* or include the border? (SEQUENCE CLAMPED ATM) */

      (*(window_cbs_G->visibilityChange))(window, window->app_data, (void *)&vis_change) ;
    }

  return ;
}




/* Sets up data that is passed back to our caller to give them information about the feature
 * the user has selected, perhaps by clicking on it in the zmap window.
 *
 * highlight_item allows the caller to specify perhaps a child or parent of say a transcript
 * to be highlighted instead of the item originally clicked on. This function passes this
 * item back to the caller which then tries to highlight it in all windows. If its NULL
 * then the original item is passed back instead.
 *
 * To Reset the panel pass in a NULL pointer as feature_arg
 *
 * Where a sub-part of a feature was selected either sub_item will be non-NULL or
 * sub_start/end will be > 0.
 *
 *
 * NOTE (mh17) AFAICS the above comment don't apply to well
 * highlight item (is that full_item??) is generally NULL or the same as sub_item and is ignored.
 * highlight is handeld externallty by focus code
 * sub_item is the feature/item that is used
 *
 * to get this working with CanvasFeatureesets I'm adding a SubPartSpan arg and filling this in
 * from the caller. handle_button() is the only place where sub_item data is displayed
 * as full item is not used then i'm removing it
 *
 * NOTE if feature =List is not null them it is a list of many features selected by the lasoo
 * item is the first one and fulfils previous functinality
 * feature_list is freed by this function
 */
void zmapWindowUpdateInfoPanel(ZMapWindow window,
                               ZMapFeature feature_arg,
			       GList *feature_list, FooCanvasItem *item,   ZMapFeatureSubPartSpan sub_feature,
			       int sub_item_dna_start, int sub_item_dna_end,
			       int sub_item_coords_start, int sub_item_coords_end,
			       char *alternative_clipboard_text,
			       gboolean replace_highlight_item, gboolean highlight_same_names, gboolean sub_part)
{
  ZMapWindowCanvasItem top_canvas_item;
  ZMapFeature feature = NULL;
  ZMapFeatureTypeStyle style ;
  ZMapWindowSelectStruct select = {0} ;
  FooCanvasGroup *feature_group;

  ZMapStrand query_strand = ZMAPSTRAND_NONE;
  char *feature_term, *sub_feature_term;
  int feature_total_length, feature_start, feature_end, feature_length, query_start, query_end ;
  int sub_feature_index, sub_feature_start, sub_feature_end, sub_feature_length;
  int query_length ;
  int dna_start, dna_end ;
  int display_start, display_end ;
  int start, end ;

  select.type = ZMAPWINDOW_SELECT_SINGLE;

  /* If feature_arg is NULL then this implies "reset the info data/panel". */
  if (!feature_arg)
    {
      (*(window->caller_cbs->select))(window, window->app_data, NULL) ;

      return ;
    }



  /* This appears to be a bit of hack by Roy to get the zmapFeatureData class initialised, can't
   * help feeling we should be calling an init function somewhere. This class essentially
   * exports feature data in human readable form. */
  if (!g_type_class_peek(ZMAP_TYPE_FEATURE_DATA))
    g_type_class_ref(ZMAP_TYPE_FEATURE_DATA);



  /*
   * Need to merge sequence and non-sequence feature code....too much repetition...
   */

  if (feature_arg->type == ZMAPSTYLE_MODE_SEQUENCE)
    {
      /* sequence like feature. */
      char *seq_term ;


      feature = zMapWindowCanvasItemGetFeature(FOO_CANVAS_ITEM(item)) ;

      dna_start = sub_item_dna_start ;
      dna_end = sub_item_dna_end ;

      start = sub_item_coords_start ;
      end = sub_item_coords_end ;


      if (zMapFeatureSequenceIsDNA(feature))
	{
	  seq_term = "DNA" ;
	}
      else
	{
	  ZMapFrame frame ;

	  seq_term = "Protein" ;

	  frame = zMapFeatureFrame(feature) ;

	  select.feature_desc.sub_feature_term   =  g_strdup("Frame") ;
	  select.feature_desc.sub_feature_index  =  g_strdup(zMapFeatureFrame2Str(frame)) ;
	  select.feature_desc.sub_feature_start  = g_strdup_printf("%d", start) ;
	  select.feature_desc.sub_feature_end    = g_strdup_printf("%d", end) ;
	  select.feature_desc.sub_feature_length = g_strdup_printf("%d", end - start + 1) ;
	}


      zmapWindowCoordPairToDisplay(window, dna_start, dna_end, &display_start, &display_end) ;


      select.feature_desc.feature_name   = (char *)g_quark_to_string(feature->original_id) ;
      select.feature_desc.feature_term   = g_strdup_printf("%s", seq_term) ;
      select.feature_desc.feature_start  = g_strdup_printf("%d", display_start) ;
      select.feature_desc.feature_end    = g_strdup_printf("%d", display_end) ;
      select.feature_desc.feature_length = g_strdup_printf("%d", dna_end - dna_start + 1) ;

      /* update the info panel */
      (*(window->caller_cbs->select))(window, window->app_data, (void *)&select) ;


      if (zMapFeatureSequenceIsPeptide(feature))
	{
	  g_free(select.feature_desc.sub_feature_start);
	  g_free(select.feature_desc.sub_feature_end);
	  g_free(select.feature_desc.sub_feature_length);
	}

      g_free(select.feature_desc.feature_start);
      g_free(select.feature_desc.feature_end);
      g_free(select.feature_desc.feature_length);
    }
  else
    {
      /* non-sequence like feature. */

//      sub_feature = zMapWindowCanvasItemIntervalGetData(item);
      feature = zMapWindowCanvasItemGetFeature(item);


#if 0
//fixed by adding ZMWCI->set_feature() and zMapWindowCanvasItemSetFeature()
	/* mh17 NOTE
	 * GRAPH_DENSITY items set thier feature when point() is called
	 * if the mouse is moving while we are processing a click then the feature
	 * pointed at by the canvas item can change causing an assertion
	 * here we choose to dislay info about the one clicked on
	 * the assertion is the check that a sub-item (eg exon) is really part of the containing group
	 * and we break that with composite items
	 * we have to ensure that the feature_arg data is passed through with any later functions
	 * that update the canvas item (highlighting the feature in another window maybe?)
	 * so that implicates zmapView.c/select and likely zmapControl.c too
	 * note that we cannot simply choose to use feature instead of feature_arg as the mouse may be still moving
	 */
      if(ZMAP_IS_WINDOW_GRAPH_DENSITY_ITEM(item))
      	feature = feature_arg;
      else
#endif
      	zMapAssert(feature_arg == feature);

      top_canvas_item = zMapWindowCanvasItemIntervalGetObject(item);

      feature_group   = zmapWindowItemGetParentContainer(FOO_CANVAS_ITEM(top_canvas_item)) ;

      style = *feature->style;
      select.feature_desc.struct_type = feature->struct_type ;
      select.feature_desc.type        = feature->type ;

      select.feature_desc.feature_description = zmapWindowFeatureDescription(feature) ;


#if !MH17_FEATURE_SET_NAME_IS_COLUMN_NAME
        {
            ZMapFeatureSetDesc gffset;
            ZMapFeatureSet feature_set = (ZMapFeatureSet)
                  zMapFeatureGetParentGroup((ZMapFeatureAny)feature, ZMAPFEATURE_STRUCT_FEATURESET);

            if(feature_set)
            {
                  select.feature_desc.feature_set =
                        g_strdup(g_quark_to_string(feature_set->original_id)) ;

                  gffset = g_hash_table_lookup(window->context_map->featureset_2_column,
                        GUINT_TO_POINTER(feature_set->unique_id));
                  if(gffset)
                  {
                        // got the featureset_2_column mapping, look up the column
                        gffset  = g_hash_table_lookup(window->context_map->columns,
                              GUINT_TO_POINTER(gffset->column_id));
                        if(gffset)
                        {
                              select.feature_desc.feature_set =
                                    g_strdup(g_quark_to_string(gffset->column_ID));
                        }
                  }

                  if (feature_set->description)
                        select.feature_desc.feature_set_description = g_strdup(feature_set->description) ;
            }
        }
#else
      zmapWindowFeatureGetSetTxt(feature,
                       &(select.feature_desc.feature_set),
                       &(select.feature_desc.feature_set_description)) ;
#endif


      zmapWindowFeatureGetSourceTxt(feature,
				    &(select.feature_desc.feature_source),
				    &(select.feature_desc.feature_source_description)) ;

      /* zero all of this. */
      feature_total_length = feature_start = feature_end = feature_length
	= query_start = query_end
	= sub_feature_start = sub_feature_end = sub_feature_length = query_length = 0 ;

      feature_term = sub_feature_term = NULL;


      if (zMapFeatureGetInfo((ZMapFeatureAny)feature, NULL,
			     "total-length", &feature_total_length,
			     "start", &feature_start,
			     "end", &feature_end,
			     "length", &feature_length,
			     "term", &feature_term,
			     NULL))
	{
	  if (feature_total_length)
	    select.feature_desc.feature_total_length = g_strdup_printf("%d", feature_total_length) ;

	  zmapWindowCoordPairToDisplay(window, feature_start, feature_end, &feature_start, &feature_end) ;

	  select.feature_desc.feature_start  = g_strdup_printf("%d", feature_start) ;
	  select.feature_desc.feature_end    = g_strdup_printf("%d", feature_end) ;

	  if (feature_length)
	    select.feature_desc.feature_length = g_strdup_printf("%d", feature_length) ;

	  select.feature_desc.feature_term   = feature_term;
	}


      if (feature->type == ZMAPSTYLE_MODE_ALIGNMENT)
	{
	  if (zMapFeatureGetInfo((ZMapFeatureAny)feature, NULL,
				 "query-start",  &query_start,
				 "query-end",    &query_end,
				 "query-length", &query_length,
				 "query-strand", &query_strand,
				 NULL))
	    {
	      select.feature_desc.feature_query_start  = g_strdup_printf("%d", query_start) ;
	      select.feature_desc.feature_query_end    = g_strdup_printf("%d", query_end) ;
	      select.feature_desc.feature_query_length = g_strdup_printf("%d", query_length) ;
	      select.feature_desc.feature_query_strand = zMapFeatureStrand2Str(query_strand) ;
	    }

	  if (feature_arg->feature.homol.align)
	    {
	      select.feature_desc.sub_feature_none_txt = g_strdup("GAPPED - NOT DISPLAYED") ;
	    }
	  else
	    {
	      if (zMapFeatureAlignmentIsGapped(feature_arg))
		select.feature_desc.sub_feature_none_txt = g_strdup("GAPPED - NO DATA") ;
	      else
		select.feature_desc.sub_feature_none_txt = g_strdup("UNGAPPED") ;

	    }
	}
      else if (feature->type == ZMAPSTYLE_MODE_TRANSCRIPT)
	{
	  if (!(feature->feature.transcript.introns))
	    select.feature_desc.sub_feature_none_txt = g_strdup("NO INTRONS") ;
	}



      if (sub_feature)		/* If sub_feature == NULL we'll only get the same as previous! */
	{
	  feature_start = feature_end = feature_length = query_start = query_end =
	    sub_feature_index = sub_feature_start = sub_feature_end = sub_feature_length = query_length = 0 ;

	  if (zMapFeatureGetInfo((ZMapFeatureAny)feature, sub_feature,
				 "index",  &sub_feature_index,
				 "start",  &sub_feature_start,
				 "end",    &sub_feature_end,
				 "length", &sub_feature_length,
				 "term",   &sub_feature_term,
				 NULL))
	    {
	      zmapWindowCoordPairToDisplay(window, sub_feature_start, sub_feature_end,
					   &sub_feature_start, &sub_feature_end) ;

	      select.feature_desc.sub_feature_index  = g_strdup_printf("%d", sub_feature_index) ;
	      select.feature_desc.sub_feature_start  = g_strdup_printf("%d", sub_feature_start) ;
	      select.feature_desc.sub_feature_end    = g_strdup_printf("%d", sub_feature_end) ;
	      select.feature_desc.sub_feature_length = g_strdup_printf("%d", sub_feature_length) ;
	      select.feature_desc.sub_feature_term   = sub_feature_term ;
	    }

	  if (feature->type == ZMAPSTYLE_MODE_ALIGNMENT)
	    {
	      if (zMapFeatureGetInfo((ZMapFeatureAny)feature, sub_feature,
				     "query-start",  &query_start,
				     "query-end",    &query_end,
				     "query-length", &query_length,
				     NULL))
		{
		  select.feature_desc.sub_feature_query_start = g_strdup_printf("%d", query_start) ;
		  select.feature_desc.sub_feature_query_end   = g_strdup_printf("%d", query_end) ;
		}
	    }
	}
      else
	{
	  select.feature_desc.sub_feature_term = "-";
	}

      zMapFeatureGetInfo((ZMapFeatureAny)feature, NULL,
			 "locus", &(select.feature_desc.feature_locus),
			 NULL);

      if (ZMAPFEATURE_IS_BASIC(feature) && feature->feature.basic.has_attr.variation_str)
	select.feature_desc.feature_name = g_strdup_printf("%s \"%s\"",
							   (char *)g_quark_to_string(feature->original_id),
							   feature->feature.basic.variation_str) ;
      else
	select.feature_desc.feature_name = g_strdup((char *)g_quark_to_string(feature->original_id)) ;


      if (feature->type == ZMAPSTYLE_MODE_BASIC && feature->feature.basic.known_name)
	select.feature_desc.feature_known_name = (char *)g_quark_to_string(feature->feature.basic.known_name) ;
      else if (feature->type == ZMAPSTYLE_MODE_TRANSCRIPT && feature->feature.transcript.known_name)
	select.feature_desc.feature_known_name = (char *)g_quark_to_string(feature->feature.transcript.known_name) ;


      select.feature_desc.feature_strand = zMapFeatureStrand2Str(zmapWindowStrandToDisplay(window, feature->strand)) ;

      if (zMapStyleIsFrameSpecific(style))
	select.feature_desc.feature_frame = zMapFeatureFrame2Str(zmapWindowFeatureFrame(feature)) ;

      if (feature->population)
	select.feature_desc.feature_population = g_strdup_printf("%d", feature->population) ;


      /* quality measures. */
      if (feature->flags.has_score)
	select.feature_desc.feature_score = g_strdup_printf("%g", (double) feature->score) ;

      if (feature->type == ZMAPSTYLE_MODE_ALIGNMENT)
	{
	  if (feature->feature.homol.percent_id)
	    select.feature_desc.feature_percent_id = g_strdup_printf("%g%%", (double) (feature->feature.homol.percent_id)) ;

	}


      select.feature_desc.feature_type = (char *)zMapStyleMode2ExactStr(zMapStyleGetMode(style)) ;

	select.highlight_item = item ;

	select.feature_list = feature_list;


      select.replace_highlight_item = replace_highlight_item ;

      select.highlight_same_names = highlight_same_names ;
	select.sub_part = sub_part;


	/* dis/enable the filter by score widget and set min and max */
      select.filter.enable = FALSE;

      if (style && zMapStyleIsFilter(style) && ZMAP_IS_WINDOW_FEATURESET_ITEM(item))
	{
	  FooCanvasItem *foo = (FooCanvasItem *) item;

	  select.filter.min = zMapStyleGetMinScore(style);
	  select.filter.max = zMapStyleGetMaxScore(style);
	  select.filter.value = zMapWindowCanvasFeaturesetGetFilterValue(foo);
	  select.filter.n_filtered = zMapWindowCanvasFeaturesetGetFilterCount(foo);
	  select.filter.featureset = (ZMapWindowFeaturesetItem) foo;
	  select.filter.column =  item;	/* needed for re-bumping */
	  select.filter.enable = TRUE;
	  select.filter.window = window;

	  select.filter.func = zMapWindowCanvasFeaturesetFilter;
	}


      /* We've set up the select data so now callback to the layer above with this data. */
      (*(window->caller_cbs->select))(window, window->app_data, (void *)&select) ;

      /* Clear up.... */
      g_free(select.feature_desc.feature_name) ;
      g_free(select.feature_desc.sub_feature_start) ;
      g_free(select.feature_desc.sub_feature_end) ;
      g_free(select.feature_desc.sub_feature_query_start) ;
      g_free(select.feature_desc.sub_feature_query_end) ;
      g_free(select.feature_desc.feature_set) ;
      if (select.feature_desc.feature_set_description)	    // mh17: can be null
	g_free(select.feature_desc.feature_set_description) ;
      g_free(select.feature_desc.feature_start) ;
      g_free(select.feature_desc.feature_end) ;
      g_free(select.feature_desc.feature_query_start) ;
      g_free(select.feature_desc.feature_query_end) ;
      g_free(select.feature_desc.feature_query_length) ;
      g_free(select.feature_desc.feature_length) ;
      g_free(select.feature_desc.feature_description) ;

    }

  /* We wait until here to do this so we are only setting the
   * clipboard text once. i.e. for this window. And so that we have
   * updated the focus object correctly. */
  if (alternative_clipboard_text)
    {
      select.secondary_text = alternative_clipboard_text ;
    }
  else if (zMapFeatureSequenceIsDNA(feature))
    {
      char *dna_string, *seq_name;

      dna_string = zMapFeatureGetDNA((ZMapFeatureAny)feature, sub_item_dna_start, sub_item_dna_end, FALSE);

      seq_name = g_strdup_printf("%d-%d", display_start, display_end);

      select.secondary_text = zMapFASTAString(ZMAPFASTA_SEQTYPE_DNA,
					      seq_name, "DNA", NULL,
					      end - start + 1,
					      dna_string);
      g_free(seq_name);
    }
  else if (zMapFeatureSequenceIsPeptide(feature))
    {
      ZMapPeptide translation;
      char *dna_string, *seq_name;

      /* Get peptide by translating the corresponding dna, necessary because
       * there might be trailing part codons etc. */
      dna_string  = zMapFeatureGetDNA((ZMapFeatureAny)feature, sub_item_dna_start, sub_item_dna_end, FALSE) ;
      seq_name    = g_strdup_printf("%d-%d (%d-%d)", start, end, display_start, display_end) ;
      translation = zMapPeptideCreate(seq_name, NULL, dna_string, NULL, TRUE) ;
      select.secondary_text = zMapFASTAString(ZMAPFASTA_SEQTYPE_AA,
					      seq_name, "Protein", NULL,
					      zMapPeptideLength(translation),
					      zMapPeptideSequence(translation)) ;

      g_free(seq_name);
      zMapPeptideDestroy(translation);
    }
  else
    {
      select.secondary_text = makePrimarySelectionText(window);
    }

	/* this puts the DNA in the clipbaord */
  zMapGUISetClipboard(window->toplevel, select.secondary_text) ;

  g_free(select.secondary_text) ;

  if(feature_list)
	  g_list_free(feature_list);

  return ;
}


ZMapXRemoteSendCommandError zmapWindowUpdateXRemoteData(ZMapWindow window, ZMapFeatureAny feature_any,
							char *action, FooCanvasItem *real_item)
{
  ZMapXRemoteSendCommandError result = FALSE ;

  result = zmapWindowUpdateXRemoteDataFull(window, feature_any,
					   action, real_item, NULL, NULL, NULL) ;

  return result ;
}

ZMapXRemoteSendCommandError zmapWindowUpdateXRemoteDataFull(ZMapWindow window, ZMapFeatureAny feature_any,
							    char *action, FooCanvasItem *real_item,
							    ZMapXMLObjTagFunctions start_handlers,
							    ZMapXMLObjTagFunctions end_handlers,
							    gpointer handler_data)
{
  ZMapXRemoteSendCommandError result = FALSE ;
  ZMapWindowSelectStruct select = {0};
  ZMapFeatureSetStruct feature_set = {0};
  ZMapFeatureSet multi_set;
  ZMapFeature feature;

  switch(feature_any->struct_type)
    {
    case ZMAPFEATURE_STRUCT_FEATURE:
      feature = (ZMapFeature)feature_any;
      /* This is a quick HACK! */
#ifdef FEATURES_NEED_MAGIC
      feature_set.magic       = feature->magic;
#endif
      feature_set.struct_type = ZMAPFEATURE_STRUCT_FEATURESET;
      feature_set.parent      = feature->parent->parent;
      feature_set.unique_id   = feature->parent->unique_id;
      feature_set.original_id = feature->parent->original_id;

      feature_set.features = g_hash_table_new(NULL, NULL) ;
      g_hash_table_insert(feature_set.features, GINT_TO_POINTER(feature->unique_id), feature);

      multi_set = &feature_set;
      break;
    case ZMAPFEATURE_STRUCT_FEATURESET:
      multi_set = (ZMapFeatureSet)feature_any;
      break;
    default:
      break;
    }

  select.type = ZMAPWINDOW_SELECT_DOUBLE;

  /* Set up xml/xremote request. */
  select.xml_handler.zmap_action = g_strdup(action);
  select.xml_handler.xml_events = zMapFeatureAnyAsXMLEvents((ZMapFeatureAny)(multi_set), ZMAPFEATURE_XML_XREMOTE);
  select.xml_handler.start_handlers = start_handlers ;
  select.xml_handler.end_handlers = end_handlers ;
  select.xml_handler.handler_data = handler_data ;


  if(feature_set.unique_id)
    {
      g_hash_table_destroy(feature_set.features) ;
      feature_set.features = NULL ;
    }

  (*(window->caller_cbs->select))(window, window->app_data, &select) ;

#ifdef ED_G_NEVER_INCLUDE_THIS_CODE
  result = select.xml_handler.handled ;
#endif /* ED_G_NEVER_INCLUDE_THIS_CODE */
  result = select.remote_result ;

  /* Free xml/xremote stuff. */
  if (select.xml_handler.zmap_action)
    g_free(select.xml_handler.zmap_action);
  if (select.xml_handler.xml_events)
    g_array_free(select.xml_handler.xml_events, TRUE);

  return result ;
}





/* I'm not convinced of this. */
void zMapWindowSiblingWasRemoved(ZMapWindow window)
{
  /* Currently this is all we do here. */
  zmapWindowScaleCanvasOpenAndMaximise(window->ruler);

  return ;
}




/*
 *  ------------------- Internal functions -------------------
 */

static void panedResizeCB(gpointer data, gpointer userdata)
{
  ZMapWindow window = (ZMapWindow)userdata;
  int *new_position = (int *)data, current_position;

  current_position = gtk_paned_get_position(GTK_PANED( window->pane ));

#if RDS_DONT_INCLUDE
  printf(" |-- panedResizeCB: got current of %d want to set to %d\n", current_position, *new_position);
#endif /* RDS_DONT_INCLUDE */

  gtk_paned_set_position(GTK_PANED( window->pane ),
                         *new_position);

  return ;
}





static void foo_bug_print(void *key, char *where)
{
  int i;
  struct fooBug * fb;

  for(i = 0, fb = foo_wins; i < n_foo_wins; i++, fb++)
    {
      if(fb->key == key)
	{
	  //			printf("%s %s %d\n", where, fb->id, i);
	  //			fflush(stdout);
	  //			zMapPrintStack();
	  //			fflush(stdout);
	}
    }

  return ;
}

void foo_bug_set(void *key,char *id)
{
#if 0
	struct fooBug * fb = foo_wins + n_foo_wins++;
	extern void (*foo_bug)(void *, char *);

	fb->key = key;
	fb->id = id;
	printf("foo bug set %s %d\n",fb->id, n_foo_wins - 1);
	foo_bug = foo_bug_print;
#endif
}



/* We will need to allow caller to specify a routine that gets called whenever the user
 * scrolls.....needed to update the navigator...... */
/* and we will need a callback for focus events as well..... */
/* I think probably we should insist on being supplied with a sequence.... */
/* NOTE that not all fields are initialised here as some need to be done when we draw
 * the actual features. */
static ZMapWindow myWindowCreate(GtkWidget *parent_widget,
                                 ZMapFeatureSequenceMap sequence, void *app_data,
                                 GList *feature_set_names,
				 GtkAdjustment *hadjustment,
                                 GtkAdjustment *vadjustment)
{
  ZMapWindow window ;
  GtkWidget *canvas, *eventbox ;

  /* No callbacks, then no window creation. */
  zMapAssert(window_cbs_G) ;

  zMapAssert(parent_widget && sequence && sequence->sequence && app_data) ;

  window = g_new0(ZMapWindowStruct, 1) ;

  window->config.align_spacing = ALIGN_SPACING ;
  window->config.block_spacing = BLOCK_SPACING ;
#if USE_STRAND
  window->config.strand_spacing = STRAND_SPACING ;
#endif
  window->config.column_spacing = COLUMN_SPACING ;
  window->config.feature_spacing = FEATURE_SPACING ;
  window->config.feature_line_width = FEATURE_LINE_WIDTH ;


  window->caller_cbs = window_cbs_G ;

  window->sequence = sequence;


  window->app_data = app_data ;
  window->parent_widget = parent_widget ;

  window->revcomped_features = FALSE ;
  window->display_forward_coords = TRUE ;
//  window->origin = 1 ;

  window->feature_set_names   = g_list_copy(feature_set_names);

  window->toplevel = eventbox = gtk_event_box_new();
  window->pane     = gtk_hpaned_new();

  gtk_container_set_border_width(GTK_CONTAINER(window->pane), 2);

  {                             /* A quick experiment with resource files */
    char *widget_name = NULL;
    widget_name = g_strdup_printf("zmap-view-%s", window->sequence->sequence);
    gtk_widget_set_name(GTK_WIDGET(window->toplevel), widget_name);
    g_free(widget_name);
  }

  g_signal_connect(GTK_OBJECT(window->toplevel), "event",
		   GTK_SIGNAL_FUNC(windowGeneralEventCB), (gpointer)window) ;

  gdk_color_parse(ZMAP_WINDOW_ITEM_FILL_COLOUR, &(window->canvas_fill)) ;
  gdk_color_parse(ZMAP_WINDOW_ITEM_BORDER_COLOUR, &(window->canvas_border)) ;
  gdk_color_parse(ZMAP_WINDOW_BACKGROUND_COLOUR, &(window->canvas_background)) ;
  gdk_color_parse("green", &(window->align_background)) ;

  window->zmap_atom = gdk_atom_intern(ZMAP_ATOM, FALSE) ;

  //  window->zoom_factor = 0.0 ;
  //  window->zoom_status = ZMAP_ZOOM_INIT ;
  window->canvas_maxwin_size = ZMAP_WINDOW_MAX_WINDOW ;

  window->min_coord = window->max_coord = 0.0 ;

  /* Some things for window can be specified in the configuration file. */
  getConfiguration(window) ;

  /* Add a hash table to map features to their canvas items. */
  window->context_to_item = zmapWindowFToICreate() ;


  /* Init. lists of dialog windows attached to this zmap window. */
  window->featureListWindows = g_ptr_array_new() ;
  window->search_windows = g_ptr_array_new() ;
  window->dna_windows = g_ptr_array_new() ;
  window->dnalist_windows = g_ptr_array_new() ;
  window->edittable_features = FALSE ;			    /* By default features are not edittable. */
  window->feature_show_windows = g_ptr_array_new() ;

  /* Init focus item/column stuff. */
  window->focus = zmapWindowFocusCreate(window) ;

  /* Init mark stuff. */
  window->mark = zmapWindowMarkCreate(window) ;

  /* Set up a scrolled widget to hold the canvas. NOTE that this is our toplevel widget. */
  window->scrolled_window = gtk_scrolled_window_new(hadjustment, vadjustment) ;
  gtk_container_add(GTK_CONTAINER(window->parent_widget), window->toplevel) ;
  gtk_container_add(GTK_CONTAINER(window->toplevel), window->pane) ;

  gtk_paned_add2(GTK_PANED(window->pane), window->scrolled_window);

  /* ACTUALLY I'M NOT SURE WHY THE SCROLLED WINDOW IS GETTING THESE...WHY NOT JUST SEND
   * DIRECT TO CANVAS.... */
  /* This handler receives the feature data from the threads. */
  gtk_signal_connect(GTK_OBJECT(window->toplevel), "client_event",
		     GTK_SIGNAL_FUNC(dataEventCB), (gpointer)window) ;

  /* always show scrollbars, however big the display */
  gtk_scrolled_window_set_policy(GTK_SCROLLED_WINDOW(window->scrolled_window),
				 GTK_POLICY_ALWAYS, GTK_POLICY_ALWAYS) ;

  /* Create the canvas, add it to the scrolled window so all the scrollbar stuff gets linked up
   * and set the background to be white. */
  canvas = foo_canvas_new();
  window->canvas = FOO_CANVAS(canvas);

foo_bug_set(canvas,"window");

  /* This will be removed when RT:1589 is resolved */
  g_object_set_data(G_OBJECT(canvas), ZMAP_WINDOW_POINTER, window);

  /* Definitively set the canvas to have a scroll region size, that WE
   * know and can test for.  If the foo_canvas default changes then
   * later our might fail. */
  zmapWindowSetScrolledRegion(window, 0.0, 0.0, ZMAP_CANVAS_INIT_SIZE, ZMAP_CANVAS_INIT_SIZE) ;

  gtk_container_add(GTK_CONTAINER(window->scrolled_window), canvas) ;

  gtk_widget_modify_bg(GTK_WIDGET(canvas), GTK_STATE_NORMAL, &(window->canvas_background)) ;


  /* Make the canvas focussable, we want the canvas to be the focus widget of its "window"
   * otherwise keyboard input (i.e. short cuts) will be delivered to some other widget. */
  GTK_WIDGET_SET_FLAGS(canvas, GTK_CAN_FOCUS) ;

  if (!(window->zoom = zmapWindowZoomControlCreate(window)))
    {
      zMapExitMsg("%s", "Zoom Control create failed, see zmap log.") ;
      zMapLogFatal("%s", "Zoom Control create failed, see zmap log.") ;
    }



  {
    ZMapWindowScaleCanvasCallbackListStruct callbacks = {NULL};
    GtkAdjustment *vadjust = NULL;

    vadjust = gtk_scrolled_window_get_vadjustment(GTK_SCROLLED_WINDOW(window->scrolled_window));
    callbacks.paneResize = panedResizeCB;
    callbacks.user_data  = (gpointer)window;

    window->ruler = zmapWindowScaleCanvasCreate(&callbacks);
    zmapWindowScaleCanvasInit(window->ruler, window->pane, vadjust);
  }

  /* Attach callback to monitor size changes in canvas, this works but bizarrely
   * "configure-event" callbacks which are the pucker size change event are never called. */
  g_signal_connect(GTK_OBJECT(window->canvas), "size-allocate",
		   GTK_SIGNAL_FUNC(canvasSizeAllocateCB), (gpointer)window) ;


  /* NONE OF THIS SHOULD BE HARD CODED constants it should be based on window size etc... */
  /* you have to set the step_increment manually or the scrollbar arrows don't work.*/
  GTK_LAYOUT(canvas)->vadjustment->step_increment = ZMAP_WINDOW_STEP_INCREMENT;
  GTK_LAYOUT(canvas)->hadjustment->step_increment = ZMAP_WINDOW_STEP_INCREMENT;
  GTK_LAYOUT(canvas)->vadjustment->page_increment = ZMAP_WINDOW_PAGE_INCREMENT;


  gtk_widget_show_all(window->parent_widget) ;


  /* We want the canvas to be the focus widget of its "window" otherwise keyboard input
   * (i.e. short cuts) will be delivered to some other widget. We do this here because
   * I think we may need a widget window to exist for this call to work. */
  gtk_widget_grab_focus(GTK_WIDGET(window->canvas)) ;



  if (!(window->normal_cursor))
    window->normal_cursor = zMapGUIGetCursor(DEFAULT_CURSOR) ;
  window->busy_cursor = zMapGUIGetCursor(BUSY_CURSOR) ;
  window->window_busy_cursor = zMapGUIGetCursor("zmap_noentry") ;

  window->cursor_busy_count = 0 ;



#if ZOOM_SCROLL
  /* These signals are now the way to handle the long items cropping.
   * begin update is the place to do this.
   * end update is for symmetry and informational purposes.
   */
  g_signal_connect(GTK_OBJECT(window->canvas), "begin-update",
		   GTK_SIGNAL_FUNC(fc_begin_update_cb), (gpointer)window);
  g_signal_connect(GTK_OBJECT(window->canvas), "end-update",
		   GTK_SIGNAL_FUNC(fc_end_update_cb), (gpointer)window);


  /* We need to get signalled when the canvas is busy and mapping can take significant time. */
  g_signal_connect(GTK_OBJECT(window->canvas), "begin-map",
		   GTK_SIGNAL_FUNC(fc_begin_map_cb), (gpointer)window);
  g_signal_connect(GTK_OBJECT(window->canvas), "end-map",
		   GTK_SIGNAL_FUNC(fc_end_map_cb), (gpointer)window);


  /* These really need to test for (canvas->root->object.flags & FOO_CANVAS_ITEM_MAPPED)
   * The reason for this is symmetry and not moving the draw-background signal in the
   * foocanvas code.
   */
  g_signal_connect(GTK_OBJECT(window->canvas), "draw-background",
		   GTK_SIGNAL_FUNC(fc_draw_background_cb), (gpointer)window) ;
  g_signal_connect(GTK_OBJECT(window->canvas), "drawn-items",
		   GTK_SIGNAL_FUNC(fc_drawn_items_cb), (gpointer)window);
#endif

  window->history = zmapWindowStateQueueCreate();

  return window ;
}


static void invokeVisibilityChange(ZMapWindow window)
{
  ZMapWindowVisibilityChangeStruct change = {};

  change.zoom_status = zMapWindowGetZoomStatus(window);

  foo_canvas_get_scroll_region(window->canvas,
			       NULL, &(change.scrollable_top),
			       NULL, &(change.scrollable_bot));

  zmapWindowClampedAtStartEnd(window, &(change.scrollable_top), &(change.scrollable_bot));

  (*(window_cbs_G->visibilityChange))(window, window->app_data, (void *)&change);

  return ;
}

void zMapWindowStateRecord(ZMapWindow window)
{
  ZMapWindowState state;

  if((state = zmapWindowStateCreate()))
    {
      zmapWindowStateSaveZoom(state, zMapWindowGetZoomFactor(window));
      zmapWindowStateSaveMark(state, window);
      zmapWindowStateSavePosition(state, window);

      if(!zmapWindowStateQueueStore(window, state, TRUE))
        state = zmapWindowStateDestroy(state);
#if 0
we-re recording the state not changing it
if this function needs calling then it should be done by the caller
NOTE StateRecord is only called by myWindowZoom (which calls SetScrollRegion which calls visibilityChange)
or when setting the mark

      else
	{
	  invokeVisibilityChange(window);
	}
#endif
    }

  return ;
}


/* Zooming the canvas window in or out.
 * Note that zooming is only in the Y axis, the X axis is not zoomed at all as we don't need
 * to make the columns wider. This has required a local modification of the foocanvas.
 *
 * window        the ZMapWindow (i.e. canvas) to be zoomed.
 * zoom_factor   > 1.0 means zoom in, < 1.0 means zoom out.
 *
 *  */
static void myWindowZoom(ZMapWindow window, double zoom_factor, double curr_pos)
{
  GtkAdjustment *adjust;
  int x, y ;
  double x1, y1, x2, y2, width ;
  double new_canvas_span ;

//printf("myWindowZoom 1\n");

  if (window->curr_locking == ZMAP_WINLOCK_HORIZONTAL)
    {
      adjust = gtk_scrolled_window_get_vadjustment(GTK_SCROLLED_WINDOW(window->scrolled_window)) ;
      foo_canvas_get_scroll_offsets(window->canvas, &x, &y) ;
      y += adjust->page_size / 2 ;
      foo_canvas_c2w(window->canvas, x, y, &width, &curr_pos) ;
    }

  zMapWindowStateRecord(window);

  /* We don't zoom in further than is necessary to show individual bases or further out than
   * is necessary to show the whole sequence, or if the sequence is so short that it can be
   * shown at max. zoom in its entirety. */

  if (zmapWindowZoomControlZoomByFactor(window, zoom_factor))
    {
      double half_new_span;

      x1 = y1 = x2 = y2 = 0.0;

      /* Calculate the extent of the new span, new span must not exceed maximum X window size
       * but we must display as much of the sequence as we can for zooming out. */
      zmapWindowGetScrollableArea(window, &x1, &y1, &x2, &y2);
      new_canvas_span = zmapWindowZoomControlLimitSpan(window, y1, y2);
      half_new_span   = (new_canvas_span / 2);

      y1 = (curr_pos - half_new_span);
      y2 = (curr_pos + half_new_span);

      zmapWindowClampSpan(window, &y1, &y2);



      /* Set the new scroll_region and the new zoom, keep these together to try
       * and avoid a double redraw as both these operations cause update requests
       * and if separated by other gtk calls will result in double draws.
       * If this doesn't work we'll need to provide a new single foocanvas call
       * to set both zoom and scroll region in one go. */
	/* MH17: they cause expose events internally so we use foo_canvas_busy() around this function */

      zmapWindowSetPixelxy(window, 1.0, zMapWindowGetZoomFactor(window)) ;


      /* must set zoom before SetScroll as that set Scroll may redraw the ruler */
      zmapWindowScaleCanvasSetPixelsPerUnit(window->ruler, 1.0, zMapWindowGetZoomFactor(window));

      zmapWindowSetScrollableArea(window, &x1, &y1, &x2, &y2,"myWindowZoom");


      /* Now we've actually done the zoom on the canvas we can
       * redraw/show/hide everything that's zoom dependent.
       * E.G. Text, which is separated differently @ different zooms otherwise.
       *      zoom dependent features, magnification dependent columns
       */

      /* Firstly the scale bar, which will be changed soon. */
      zmapWindowDrawZoom(window);


      if(window->curr_locking == ZMAP_WINLOCK_HORIZONTAL)
	{
	  foo_canvas_w2c(window->canvas, width, curr_pos, &x, &y);
	  foo_canvas_scroll_to(window->canvas, x, y - (adjust->page_size/2));
	}

#if DOES_NOTHING
      /* We need to redo the highlighting in the columns with a zoom handler.  i.e. DNA column... */
      /* NOTE this function does nothing */
      zmapWindowReFocusHighlights(window);
#endif

      zMapWindowRedraw(window);				    /* exposes the blank edges as well as the canvas */
    }

  return ;
}





/* Move the window to a new part of the canvas, we need this because when the window is
 * zoomed in, it may not extend over the whole canvas so this kind of alternative scrolling.
 * is needed to reach parts of the canvas not currently mapped. */
static void myWindowMove(ZMapWindow window, double start, double end)
{
  zmapWindowBusy(window, TRUE) ;

  /* Clamp the start/end. */
  zmapWindowClampSpan(window, &start, &end);

  /* Code that looks so simple moves the canvas...  */
//  zmapWindowContainerRequestReposition(window->feature_root_group);

// actually not relevant here we are changing Y not X
//  zmapWindowFullReposition(window->feature_root_group,TRUE);

  zmapWindowSetScrollableArea(window, NULL, &start, NULL, &end,"myWindowMove");

  zmapWindowBusy(window, FALSE) ;

  return ;
}


/* This function resets the canvas to be empty, all of the canvas items we drew
 * are destroyed and all the associated resources free'd.
 *
 * NOTE that this _must_ not touch the feature context which belongs to the parent View. */
static void resetCanvas(ZMapWindow window, gboolean free_child_windows, gboolean free_revcomp_safe_windows)
{

  zMapAssert(window) ;

  /* There is code here that should be shared with zmapwindowdestroy....
   * BUT NOTE THAT SOME THINGS ARE NOT SHARED...e.g. RECREATION OF THE FEATURELISTWINDOWS
   * ARRAY.... */

  /* I think we'll do the destroying of the child windows first... */
  /* Some of them might refer, or request to refer to
   * containers/feature to item hash or something we
   * destroy in the next bit. After all they are done first
   * in zmapwindowdestroy See RT 69860 */
  if (free_child_windows)
    {
      /* free the array of featureListWindows and the windows themselves */
      if (free_revcomp_safe_windows)
	zmapWindowFreeWindowArray(&(window->featureListWindows), FALSE) ;

      /* free the array of search windows and the windows themselves */
      zmapWindowFreeWindowArray(&(window->search_windows), FALSE) ;

      /* free the array of dna windows and the windows themselves */
      zmapWindowFreeWindowArray(&(window->dna_windows), FALSE) ;

      /* free the array of dna list windows and the windows themselves */
      zmapWindowFreeWindowArray(&(window->dnalist_windows), FALSE) ;

      /* free the array of editor windows and the windows themselves */
      zmapWindowFreeWindowArray(&(window->feature_show_windows), FALSE) ;

	if(window->style_window)
		zmapStyleWindowDestroy(window);
    }

    zmapWindowFocusReset(window->focus);

	/* mh17 band aid approach to fixing 3FT columns
	 * these never come back if we revcomp when they are on display
	 * & yet removing them first is ok
	 * somewhere in the mas co container code there's some kind of broken
	 */
//	zmapWindowDrawRemove3FrameFeatures(window);

      // destroy focus before the canvas items via
      // zmapWindowContainerGroupDestroy(window->feature_root_group)
    zmapWindowFocusDestroy(window->focus) ;
    window->focus = NULL;

    if (window->feature_root_group)
    {
      /* Reset mark object, must come before root group etc. is destroyed as we need to remove
       * various canvas items. */
      zmapWindowMarkDestroy(window->mark) ;
      window->mark = zmapWindowMarkCreate(window) ;

      zmapWindowContainerGroupDestroy(window->feature_root_group) ;
      window->feature_root_group = NULL ;

    }


// ok?? #warning MH17 restoring bug to fix another one: need to verify both are gone
/*
 * on RevComp if you do not have 1-based coordinates then you jump to a
 * wildly different coordinate range. This means that the scroll reqgion is
 * completely wrong and cannot be restored.
 * due to coding choices elsewhere (zmapGUIutils.c/zMapGUICoordsClampToLimits()
 * on one of the start/end coordinates gets clamped resulting in top > bot
 * and its all a big mess
 * resetting the scroll region means create it from scratch when drawing features
 * which is what we need to do
 */
#ifdef CAUSED_RT_57193
  /* The windowstate code was saving the scrollregion and adjuster
   * position to enable resetting once rev-comped. However the sibling
   * windows position was changed by this as internally foo-canvas
   * does a scroll-to which alters the _shared_ adjuster. This
   * position was then saved as the next sibling went through this
   * code and restored to the start of the canvas when it came to
   * restoring it! */
  if (window->canvas)
    foo_canvas_set_scroll_region(window->canvas,
                                 0.0, 0.0,
                                 ZMAP_CANVAS_INIT_SIZE, ZMAP_CANVAS_INIT_SIZE) ;
#else
      /* better to use an explicit flag */
      /* we need to reset this on revcomp as the scroll region can be completely different */
  if(window->canvas)
  {
#if MH17_WASHINE_MACHINE_LOGIC
      window->scroll_initialised = FALSE;
#else
	/* if we revcomp then what happens is we redisplay whe whole sequence at the previous zoom level
	 * and then draw the scale bar at that zoom which makes it think we have 17 million pixels
	 * which is wrong
	 * resetting the zoom means we loose it so here we need to revcomp the scroll region
	 * using the same logic as it is used in zmapWindowState.c
	 * here we set the scroll region to reflect what we are drawing
	 * and window state restore then later adjusts everything using the
	 * previous saved coordinates that are revcomped to agree with this
	 */
    if(window->scroll_initialised)
    {
	double y1,y2,x1,x2;

    	foo_canvas_get_scroll_region(window->canvas,&x1,&y1,&x2,&y2);
	zmapWindowStateRevCompRegion(window, &y1, &y2);

	zmapWindowSetScrolledRegion(window, x1, x2, y1, y2) ;
    }
#endif
  }
#endif

  zmapWindowFToIDestroy(window->context_to_item) ;
  window->context_to_item = zmapWindowFToICreate() ;


  /* Recreate focus object. */
//  zmapWindowFocusDestroy(window->focus) ;
  window->focus = zmapWindowFocusCreate(window) ;

  return ;
}



/* Moves can either be of the scroll bar within the scrolled window or of where the whole
 * scrolled region is within the canvas. */
static void moveWindow(ZMapWindow window, GdkEventKey *key_event)
{
  if (zMapGUITestModifiers(key_event, (GDK_CONTROL_MASK | GDK_MOD1_MASK)))
    changeRegion(window, key_event->keyval) ;
  else
    scrollWindow(window, key_event) ;

  return ;
}



/* Move the canvas within its current scroll region, i.e. this is exactly like the user scrolling
 * the canvas via the scrollbars. */
static void scrollWindow(ZMapWindow window, GdkEventKey *key_event)
{
  enum {OVERLAP_FACTOR = 10} ;
  int x_pos, y_pos ;
  int incr ;
  guint state, keyval ;

  state = key_event->state ;
  keyval = key_event->keyval ;

  /* Retrieve current scroll position. */
  foo_canvas_get_scroll_offsets(window->canvas, &x_pos, &y_pos) ;


  switch (keyval)
    {
    case GDK_Home:
    case GDK_End:
      {
	GtkAdjustment *v_adjust, *h_adjust ;

	v_adjust = gtk_scrolled_window_get_vadjustment(GTK_SCROLLED_WINDOW(window->scrolled_window)) ;
	h_adjust = gtk_scrolled_window_get_hadjustment(GTK_SCROLLED_WINDOW(window->scrolled_window)) ;

	if (keyval == GDK_Home)
	  {
	    if (zMapGUITestModifiers(key_event, GDK_CONTROL_MASK))
	      y_pos = v_adjust->lower ;
	    else
	      x_pos = h_adjust->lower ;
	  }

	if (keyval == GDK_End)
	  {
	    if (zMapGUITestModifiers(key_event, GDK_CONTROL_MASK))
	      y_pos = v_adjust->upper ;
	    else
	      x_pos = h_adjust->upper ;
	  }

	break ;
      }
    case GDK_Page_Up:
    case GDK_Page_Down:
      {
	GtkAdjustment *adjust ;

	adjust = gtk_scrolled_window_get_vadjustment(GTK_SCROLLED_WINDOW(window->scrolled_window)) ;

	if (zMapGUITestModifiers(key_event, GDK_CONTROL_MASK))
	  incr = adjust->page_size - (adjust->page_size / OVERLAP_FACTOR) ;
	else
	  incr = (adjust->page_size - (adjust->page_size / OVERLAP_FACTOR)) / 2 ;

	if (keyval == GDK_Page_Up)
	  y_pos -= incr ;
	else
	  y_pos += incr ;

	break ;
      }
    case GDK_Up:
    case GDK_Down:
      {
	double x_world, y_world ;
	double new_y ;

	/* Retrieve our position in the world from the scroll postion. */
	foo_canvas_c2w(window->canvas, x_pos, y_pos, &x_world, &y_world) ;

	/* work out where we will be after we've scrolled the right amount. */
	if (zMapGUITestModifiers(key_event, GDK_CONTROL_MASK))
	  new_y = 1000 ;				    /* window->major_scale_units */
	else
	  new_y = 100 ;					    /* window->minor_scale_units */

	if (keyval == GDK_Up)
	  new_y *= -1 ;

	new_y += y_world ;

	foo_canvas_w2c(window->canvas, 0.0, new_y, NULL, &incr) ;

	y_pos = incr ;

	break ;
      }
    case GDK_Left:
    case GDK_Right:
      {
	double incr ;

	if (zMapGUITestModifiers(key_event, GDK_CONTROL_MASK))
	  incr = 10 ;
	else
	  incr = 1 ;

	if (keyval == GDK_Left)
	  x_pos -= incr ;
	else
	  x_pos += incr ;

	break ;
      }
    }

  /* No need to clip to start/end here, this call will do it for us. */
  foo_canvas_scroll_to(window->canvas, x_pos, y_pos) ;

  return ;
}


/* Zooms the window a little or a lot. */
static void zoomWindow(ZMapWindow window, GdkEventKey *key_event)
{
  double zoom_factor = 0.0 ;

  switch (key_event->keyval)
    {
    case GDK_KP_Add:
    case GDK_plus:
    case GDK_equal:
      if (zMapGUITestModifiers(key_event, GDK_CONTROL_MASK))
	zoom_factor = 2.0 ;
      else
	zoom_factor = 1.1 ;
      break ;
    case GDK_KP_Subtract:
    case GDK_minus:
      if (zMapGUITestModifiers(key_event, GDK_CONTROL_MASK))
	zoom_factor = 0.5 ;
      else
	zoom_factor = 0.909090909 ;
      break ;
    }

  zMapWindowZoom(window, zoom_factor) ;

  return ;
}





/* Change the canvas scroll region, this may be necessary when the user has zoomed in so much
 * that the window has reached the maximum allowable by X Windows, therefore we have shrunk the
 * canvas scrolled region to accomodate further zooming. Hence this routine does a kind of
 * secondary and less interactive scrolling by moving the scrolled region. */
static void changeRegion(ZMapWindow window, guint keyval)
{
  double overlap_factor = 0.9 ;
  double x1, y1, x2, y2 ;
  double incr ;
  double window_size ;

  /* THIS FUNCTION NEEDS REFACTORING SLIGHTLY */
  zmapWindowGetScrollableArea(window, &x1, &y1, &x2, &y2);

  /* There is no sense in trying to scroll the region if we already showing all of it already. */
  if (y1 > window->min_coord || y2 < window->max_coord)
    {
      window_size = y2 - y1 + 1 ;

      switch (keyval)
	{
	case GDK_Page_Up:
	case GDK_Page_Down:
	  {
	    incr = window_size * overlap_factor ;

	    if (keyval == GDK_Page_Up)
	      {
		y1 -= incr ;
		y2 -= incr ;
	      }
	    else
	      {
		y1 += incr ;
		y2 += incr ;
	      }

	    break ;
	  }
	case GDK_Up:
	case GDK_Down:
	  {
	    incr = window_size * (1 - overlap_factor) ;

	    if (keyval == GDK_Up)
	      {
		y1 -= incr ;
		y2 -= incr ;
	      }
	    else
	      {
		y1 += incr ;
		y2 += incr ;
	      }

	    break ;
	  }
	case GDK_Left:
	case GDK_Right:
	  {
	    printf("NOT IMPLEMENTED...\n") ;

	    break ;
	  }
	}

      if (y1 < window->min_coord)
	{
	  y1 = window->min_coord ;
	  y2 = y1 + window_size - 1 ;
	}
      if (y2 > window->max_coord)
	{
	  y2 = window->max_coord ;
	  y1 = y2 - window_size + 1 ;
	}

      zmapWindowSetScrollableArea(window, NULL, &y1, NULL, &y2,"changeRegion");

    }

  return ;
}

/* Because we can't depend on the canvas having a valid height when it's been realized,
 * we have to detect the invalid height and attach this handler to the canvas's
 * expose_event, such that when it does get called, the height is valid.  Then we
 * disconnect it to prevent it being triggered by any other expose_events.
 */
static gboolean exposeHandlerCB(GtkWidget *widget, GdkEventExpose *expose, gpointer user_data)
{
  /* widget is the canvas, user_data is the realizeData structure */
  RealiseData realiseData = (RealiseDataStruct*)user_data;

  zmapWindowBusy(realiseData->window, TRUE) ;

  /* call the function given us by zmapView.c to set zoom_status
   * for all windows in this view. */
  (*(window_cbs_G->setZoomStatus))(realiseData->window, realiseData->window->app_data, NULL);

  zMapAssert(GTK_WIDGET_REALIZED(widget));

  /* disconnect signal handler before calling sendClientEvent otherwise when splitting
   * windows, the scroll-to which positions the new window in the same place on the
   * sequence as the previous one, will trigger another call to this function.  */
  g_signal_handler_disconnect(G_OBJECT(widget), realiseData->window->exposeHandlerCB);

  sendClientEvent(realiseData->window, realiseData->feature_sets) ;

  if(realiseData->window->curr_locking == ZMAP_WINLOCK_VERTICAL)
    {
      int zero = 0;
      panedResizeCB(&zero, (gpointer)(realiseData->window));
    }

  zmapWindowBusy(realiseData->window, FALSE) ;

  realiseData->window->exposeHandlerCB = 0 ;
  realiseData->window = NULL ;
  realiseData->feature_sets = NULL ;
  g_free(realiseData) ;


  return FALSE ;					    /* ie allow any other callbacks to run as well */
}

/* This routine sends a synthesized event to alert the GUI that it needs to
 * do some work and supplies the data for the GUI to process via the event struct. */
static void sendClientEvent(ZMapWindow window, FeatureSetsState feature_sets)
{
  GdkEventClient event ;
  zmapWindowData window_data ;


  /* Set up struct to be passed to our callback. */
  window_data = g_new0(zmapWindowDataStruct, 1) ;
  window_data->window = window ;
  window_data->data = feature_sets ;

  event.type         = GDK_CLIENT_EVENT ;
  event.window       = window->toplevel->window ;  /* no window generates this event. */
  event.send_event   = TRUE ;                      /* we sent this event. */
  event.message_type = window->zmap_atom ;         /* This is our id for events. */
  event.data_format  = 8 ;		           /* Not sure about data format here... */

  /* Load the pointer value, not what the pointer points to.... */
  {
    void **dummy ;

    dummy = (void *)&window_data ;
    memmove(&(event.data.b[0]), dummy, sizeof(void *)) ;
  }

#if MH17_NOT_NEEDED
  zMapLogWarning("%s", "About to do event sending");
#endif
  gdk_event_put((GdkEvent *)&event);

#if MH17_NOT_NEEDED
  zMapLogWarning("%s", "Got back from sending event");
#endif
  return ;
}

/* Called when gtk detects the event sent by signalDataToGUI(), this routine calls
 * the data display routines of ZMap. */
static gboolean dataEventCB(GtkWidget *widget, GdkEventClient *event, gpointer cb_data)
{
  gboolean event_handled = FALSE ;
  int i ;

  if (event->type != GDK_CLIENT_EVENT)
    zMapLogFatal("%s", "dataEventCB() received non-GdkEventClient event") ;

  if (event->send_event == TRUE && event->message_type == gdk_atom_intern(ZMAP_ATOM, TRUE))
    {
      zmapWindowData window_data = NULL ;
      ZMapWindow window = NULL ;
      FeatureSetsState feature_sets ;
      ZMapFeatureContext diff_context ;
      ZMapFeature highlight_feature ;
      GSignalMatchType signal_match_mask;
      GQuark signal_detail;
      gulong signal_id;


      /* Retrieve the data pointer from the event struct */
      memmove(&window_data, &(event->data.b[0]), sizeof(void *)) ;
      window = window_data->window ;
      feature_sets = window_data->data ;

      zmapWindowBusy(window, TRUE) ;

      highlight_feature = feature_sets->highlight_feature ;

      /* ****Remember that someone needs to free the data passed over....****  */

      /* We need to validate the feature_context at this point, we should be sure it contains
       * some features before continuing. */

      if (feature_sets->new_features)
	diff_context = feature_sets->new_features ;
      else
	diff_context = feature_sets->current_features ;

      /* Draw the features on the canvas */

      zmapWindowDrawFeatures(window, feature_sets->current_features, diff_context, feature_sets->masked) ;

      (*(window_cbs_G->drawn_data))(window, window->app_data, diff_context);


      if (feature_sets->state != NULL)
	{
	  zmapWindowStateRestore(feature_sets->state, window);

	  feature_sets->state = zmapWindowStateDestroy(feature_sets->state);
	}


      /* Reread the data in any feature list windows we might have. */
      for (i = 0 ; i < window->featureListWindows->len ; i++)
	{
	  GtkWidget *widget ;

	  widget = g_ptr_array_index(window->featureListWindows, i) ;

	  zmapWindowListWindowReread(widget) ;
	}


      /* This is a general handler that does stuff like handle "click to focus", it gets run
       * _BEFORE_ any canvas item handlers (there seems to be no way with the current
       * foocanvas/gtk to get an event run _after_ the canvas handlers, you cannot for instance
       * just use  g_signal_connect_after(). */

#ifdef ED_G_NEVER_INCLUDE_THIS_CODE
      {
        /* we've had problems with event handling so I'm leaving these here for now in
         * case there is more trouble. */
	gpointer obj = window->canvas ;

	gtk_widget_add_events(GTK_WIDGET(window->toplevel), GDK_POINTER_MOTION_MASK) ;
	g_signal_connect(obj, "button-press-event",
			 pressCB, (gpointer)window) ;
	g_signal_connect(obj, "motion-notify-event",
			 motionCB, (gpointer)window) ;
	g_signal_connect(obj, "button-release-event",
			 releaseCB, (gpointer)window) ;

      }
#endif /* ED_G_NEVER_INCLUDE_THIS_CODE */

      /* adding G_SIGNAL_MATCH_DETAIL to mask results in failure here, despite using the same detail! */
      signal_detail = g_quark_from_string("event");
      signal_match_mask = (G_SIGNAL_MATCH_FUNC | G_SIGNAL_MATCH_DATA);
      /* We rely on function and data only :( */
      /* We should probably be using signal_id instead! */
      if(g_signal_handler_find(GTK_OBJECT(window->canvas),
			       signal_match_mask, /* mask to select handlers on */
			       0,                 /* signal id. */
			       signal_detail,     /* detail */
			       NULL,              /* closure */
			       GTK_SIGNAL_FUNC(canvasWindowEventCB), /* handler */
			       window             /* user data */
			       ) == 0)
	{
	  zMapLogMessage("Signal(%s) handler(%p) for window(%p)->canvas(%p) not registered. registering...",
			 (char *)g_quark_to_string(signal_detail), canvasWindowEventCB,
			 window, window->canvas);

	  /* On later versions of the mac I had to add this in to get motion events reported,
	   * hopefully this won't mess up other platforms....need to check. */
	  gtk_widget_add_events(GTK_WIDGET(window->toplevel), GDK_POINTER_MOTION_MASK) ;

	  signal_id = g_signal_connect(GTK_OBJECT(window->canvas), g_quark_to_string(signal_detail),
				       GTK_SIGNAL_FUNC(canvasWindowEventCB), (gpointer)window) ;
	}
      else
//	zMapLogMessage("%s", "event handler for canvas already registered.");

      g_free(feature_sets) ;
      g_free(window_data) ;				    /* Free the WindowData struct. */

      event_handled = TRUE ;



      /* TRY FEATURE HIGHLIGHT HERE............. */
      if (highlight_feature)
	zMapWindowFeatureSelect(window, highlight_feature) ;



      zmapWindowBusy(window, FALSE) ;
    }
  else
    {
      zMapLogCritical("%s", "unknown client event in dataEventCB() handler\n") ;

      event_handled = FALSE ;
    }

  return event_handled ;
}


/* Read window settings from the configuration file, note that we read _only_ the first
 * stanza found in the configuration, subsequent ones are not read. */
static gboolean getConfiguration(ZMapWindow window)
{
  ZMapConfigIniContext context = NULL;
  gboolean result = FALSE ;

  /* Set default values */
  window->canvas_maxwin_size = ZMAP_WINDOW_MAX_WINDOW;
  window->keep_empty_cols = FALSE;
  window->display_forward_coords = TRUE;
  window->show_3_frame_reverse = FALSE;

  if ((context = zMapConfigIniContextProvide(window->sequence->config_file)))
    {
      int tmp_int;
      gboolean tmp_bool;
      char *tmp_str ;

      if(zMapConfigIniContextGetString(context, ZMAPSTANZA_WINDOW_CONFIG, ZMAPSTANZA_WINDOW_CONFIG,
				       ZMAPSTANZA_WINDOW_CURSOR, &tmp_str))
	window->normal_cursor = zMapGUIGetCursor(tmp_str) ;

      if(zMapConfigIniContextGetInt(context, ZMAPSTANZA_WINDOW_CONFIG, ZMAPSTANZA_WINDOW_CONFIG,
				    ZMAPSTANZA_WINDOW_MAXSIZE, &tmp_int))
	window->canvas_maxwin_size = tmp_int;

      if(zMapConfigIniContextGetInt(context, ZMAPSTANZA_WINDOW_CONFIG, ZMAPSTANZA_WINDOW_CONFIG,
				    ZMAPSTANZA_WINDOW_MAXBASES, &tmp_int))
	window->canvas_maxwin_bases = tmp_int;

      if(zMapConfigIniContextGetBoolean(context, ZMAPSTANZA_WINDOW_CONFIG, ZMAPSTANZA_WINDOW_CONFIG,
					ZMAPSTANZA_WINDOW_COLUMNS, &tmp_bool))
	window->keep_empty_cols = tmp_bool;

      if(zMapConfigIniContextGetBoolean(context, ZMAPSTANZA_WINDOW_CONFIG, ZMAPSTANZA_WINDOW_CONFIG,
					ZMAPSTANZA_WINDOW_FWD_COORDS, &tmp_bool))
	window->display_forward_coords = tmp_bool;

      if (zMapConfigIniContextGetBoolean(context, ZMAPSTANZA_WINDOW_CONFIG, ZMAPSTANZA_WINDOW_CONFIG,
					 ZMAPSTANZA_WINDOW_SHOW_3F_REV, &tmp_bool))
	window->show_3_frame_reverse = tmp_bool;

      if(zMapConfigIniContextGetInt(context, ZMAPSTANZA_WINDOW_CONFIG, ZMAPSTANZA_WINDOW_CONFIG,
				    ZMAPSTANZA_WINDOW_A_SPACING, &tmp_int))
	window->config.align_spacing = (double)tmp_int;

      if(zMapConfigIniContextGetInt(context, ZMAPSTANZA_WINDOW_CONFIG, ZMAPSTANZA_WINDOW_CONFIG,
				    ZMAPSTANZA_WINDOW_B_SPACING, &tmp_int))
	window->config.block_spacing = (double)tmp_int;

#if USE_STRAND
      if(zMapConfigIniContextGetInt(context, ZMAPSTANZA_WINDOW_CONFIG, ZMAPSTANZA_WINDOW_CONFIG,
				    ZMAPSTANZA_WINDOW_S_SPACING, &tmp_int))
	window->config.strand_spacing = (double)tmp_int;
#endif

      if(zMapConfigIniContextGetInt(context, ZMAPSTANZA_WINDOW_CONFIG, ZMAPSTANZA_WINDOW_CONFIG,
				    ZMAPSTANZA_WINDOW_C_SPACING, &tmp_int))
	window->config.column_spacing = (double)tmp_int;

      if(zMapConfigIniContextGetInt(context, ZMAPSTANZA_WINDOW_CONFIG, ZMAPSTANZA_WINDOW_CONFIG,
				    ZMAPSTANZA_WINDOW_F_SPACING, &tmp_int))
	window->config.feature_spacing = (double)tmp_int;

      if(zMapConfigIniContextGetInt(context, ZMAPSTANZA_WINDOW_CONFIG, ZMAPSTANZA_WINDOW_CONFIG,
				    ZMAPSTANZA_WINDOW_LINE_WIDTH, &tmp_int))
	window->config.feature_line_width = (double)tmp_int;

      zMapConfigIniContextDestroy(context);

      result = TRUE ;
    }

  return result ;
}


static gboolean windowGeneralEventCB(GtkWidget *wigdet, GdkEvent *event, gpointer data)
{
  gboolean handled = FALSE;

  switch(event->type)
    {
    case GDK_BUTTON_PRESS:
      {
        ZMapWindow window = (ZMapWindow)data;

#ifdef ED_G_NEVER_INCLUDE_THIS_CODE
        printf("windowGeneralEventCB (%x): CLICK\n", window);
#endif /* ED_G_NEVER_INCLUDE_THIS_CODE */

	(*(window_cbs_G->focus))(window, window->app_data, NULL) ;
      }
      break;
    default:
      handled = FALSE;
      break;
    }
  return handled;
}



/* This gets run _BEFORE_ any of the canvas item handlers which is good because we can use it
 * to handle more general events such as "click to focus" etc., _BUT_ be careful when adding
 * event handlers here, you could override a canvas item event handler and stop something
 * important working (e.g. dna text highlighting...!!) mh17: previous code, DNA now handled here
 *
 *
 * There is some slightly arcane handling of button 1 here:
 *
 * if the item under the cursor is a CanvasFeatureset then we ask it if it wants to
 * operate text selection and if so we pass coordinates through to that
 * NOTE we never handle this in canvasItem EventCB, as we have priority here
 * DNA event callbacks disappeared with ZMapWindowCanvasItems as groups
 *
 * If the user presses button 1 anywhere else we assume they are going to lasso an area for
 * zooming and we track mouse movements, if they have moved far enough then we do the zoom
 * on button release.
 *
 * If the user does lassoing, ruler or moving the mark then we return TRUE to say we have
 * handled the event, otherwise we pass the event on (so canvas items can receive events).
 * 
 * NOTE...WITH THE INTRODUCTION OF MARK CODE HERE THIS FUNCTION IS NOW FAR TOO LONG,
 * SOME SUBROUTINES ARE NEEDED.....
 * 
 */
static gboolean canvasWindowEventCB(GtkWidget *widget, GdkEvent *event, gpointer data)
{
  gboolean event_handled = FALSE ;			    /* FALSE means other handlers run. */
  ZMapWindow window = (ZMapWindow)data ;
  static double origin_x, origin_y;			    /* The world coords of the source of the button event */
  static gboolean dragging = FALSE, guide = FALSE ;	    /* Rubber banding or ruler ? */
  static gboolean shift_on = FALSE ;			    /* shift/rubber banding == feature selection. */
  static gboolean locked = FALSE ;			    /* For ruler, are there locked windows ? */
  static gboolean in_window = FALSE ;			    /* Still in window while cursor lining
							       or rubber banding ? */
  double wx, wy;					    /* These hold the current world coords of the event */
  static double window_x, window_y ;			    /* Track number of pixels user moves mouse. */
  static MarkRegionUpdateStruct mark_updater = {0} ;
  static FooCanvasItem *seq_item = NULL;		    /* if not NULL we are selecting text */
  static long seq_start, seq_end;			    /* first coord is fixed, then we can move above or below */


#if MOUSE_DEBUG
  zMapLogWarning("canvas event %d",  event->type);
#endif


  /* We record whether we are inside the window to enable user to cancel certain mouse related
   * actions by moving outside the window. */
  if (event->type == GDK_ENTER_NOTIFY)
    in_window = TRUE ;
  else if (event->type == GDK_LEAVE_NOTIFY)
    in_window = FALSE ;
  /* This hack is really only needed for the mac.... */
  else if (event->type == GDK_BUTTON_PRESS)
    in_window = TRUE ;


  switch (event->type)
    {
    case GDK_BUTTON_PRESS:
      {
	GdkEventButton *but_event = (GdkEventButton *)event ;
	FooCanvasItem *item ;

	zMapDebugPrint(mouse_debug_G, "Start: button_press %d", but_event->button) ;

	/* work out the world of where we are */
	foo_canvas_window_to_world(window->canvas,
				   but_event->x, but_event->y,
				   &wx, &wy);

	if(!gtk_widget_has_focus (GTK_WIDGET(window->canvas)))	/* avoid thrashing the scroll region and navigator */
	  {
	    /* We want the canvas to be the focus widget of its "window" otherwise keyboard input
	     * (i.e. short cuts) will be delivered to some other widget. */
	    gtk_widget_grab_focus(GTK_WIDGET(window->canvas)) ;

	    /* Report to our parent that we have been clicked in, we change "click" to "focus"
	     * because that is what this is for.... */
	    /* NOTE this goes up to zmapControl.c and shows the navigator for the clicked on view */
	    (*(window_cbs_G->focus))(window, window->app_data, NULL) ;

	    if (TRUE)
	      {
		/* NOTE this set the locator according to the selected window and its scroll region */
		invokeVisibilityChange(window);
	      }
	  }

	/* Button 1 is for selecting features OR lasso for zoom/mark.
	 * Button 2 is handled, we display ruler and maybe centre on that position,
	 * Button 3 is used only with modifiers are passed on as they may be
	 *          clicks on canvas items/columns. */
	switch (but_event->button)
	  {
	  case 1:
	    {
	      GdkModifierType shift_mask = GDK_SHIFT_MASK ;
	      /* refer to handleButton() in zmapWindowfeature.c re shift/num lock */

	      shift_on = zMapGUITestModifiers(but_event, shift_mask) ;

	      origin_x = wx;
	      origin_y = wy;

	      if ((item = foo_canvas_get_item_at(window->canvas, origin_x, origin_y))
		  && ZMAP_IS_WINDOW_FEATURESET_ITEM(item)
		  && zMapWindowCanvasFeaturesetGetSeqCoord((ZMapWindowFeaturesetItem)item, TRUE,
							   origin_x, origin_y, &seq_start, &seq_end))
		{
		  /* get start coordinate via subpartspan from x and y
		   * set end coordinate to be the same
		   * set a flag to say selecting text and remember the canvas item
		   * highlight the region
		   */

		  //			if(zMapWindowCanvasFeaturesetGetSeqCoord((ZMapWindowFeaturesetItem) item, TRUE, origin_x, origin_y, &seq_start, &seq_end))
		  {
		    seq_item = item;
		    /*
		     * Although we start with a base Foo item the highlight code does a FToI lookup on the feature
		     * to get the full ZMapCanvasItem which is used to drive SeqDispSelByRegion()
		     */
		    zmapWindowHighlightSequenceItem(window, seq_item, seq_start, seq_end, 0);

		    /* NOTE we set feature list to NULL here, update info panel must handle */
		    zmapWindowUpdateInfoPanel(window, zMapWindowCanvasItemGetFeature(seq_item), NULL, seq_item, NULL, seq_start, seq_end, seq_start, seq_end, NULL, FALSE, FALSE, FALSE) ;

		    event_handled = TRUE;
		  }
		}
	      else
		{
		  if (dragging || guide)
		    {

		      /* It's possible to press another mouse button while holding the middle
		       * one down especially if it's a standard PC mouse with the wheel in the middle
		       * instead of a proper button. */
		      event_handled = TRUE ;
		    }
		  else
		    {
		      /* Pucka button press that we need to handle. */

		      /* Record where are we in the window at the start of mouse/button movement. */
		      window_x = but_event->x ;
		      window_y = but_event->y ;

		      if (mark_updater.in_mark_move_region)
			{
			  mark_updater.activated = TRUE;

			  setupRuler(window, &(window->mark_guide_line), NULL, wy);
			}
		      else
			{
			  /* Show a rubber band for zooming/marking. */
			  dragging = TRUE;

			  if (!window->rubberband)
			    window->rubberband = zMapDrawRubberbandCreate(window->canvas);
			}

		      /* At this stage we don't know if we are rubber banding etc. so pass the
		       * press on. */
		      event_handled = FALSE ;
		    }
		}
	      break ;
	    }
	  case 2:
	    {
	      if (dragging || guide)
		{
		  /* It's possible to press another mouse button while holding the middle
		   * one down especially if it's a standard PC mouse with the wheel in the middle
		   * instead of a proper button. */
		  event_handled = TRUE ;
		}
	      else
		{

		  /* Show a ruler and our exact position. */
		  guide = TRUE ;

		  /* always clear this if set. */
		  if(mark_updater.in_mark_move_region)
		    {
		      mark_updater.in_mark_move_region = FALSE;
		      mark_updater.closest_to = NULL;

		      gdk_window_set_cursor(GTK_WIDGET(window->canvas)->window, window->normal_cursor) ;
		      gdk_cursor_unref(mark_updater.arrow_cursor);
		      mark_updater.arrow_cursor = NULL;
		    }

		  /* If there are locked, _vertical_ split windows then also show the ruler in all
		   * of them. */
		  if (window->locked_display && window->curr_locking == ZMAP_WINLOCK_VERTICAL)
		    {
		      LockedRulerStruct locked_data = {0} ;

		      locked_data.action   = ZMAP_LOCKED_RULER_SETUP ;
		      locked_data.origin_y = origin_y ;

		      g_hash_table_foreach(window->sibling_locked_windows, lockedRulerCB, (gpointer)&locked_data) ;

		      locked = TRUE ;
		    }
		  else
		    {
		      setupRuler(window, &(window->horizon_guide_line), &(window->tooltip), wy) ;
		    }

		  event_handled = TRUE ;		    /* We _ARE_ handling */
		}

	      break ;
	    }
	  case 3:
	    {
	      /* Nothing to do, menu callbacks are set on canvas items, not here. */

	      if (mark_updater.in_mark_move_region)
		{
		  mark_updater.in_mark_move_region = FALSE;
		  mark_updater.closest_to = NULL;

		  gdk_window_set_cursor(GTK_WIDGET(window->canvas)->window, window->normal_cursor) ;
		  gdk_cursor_unref(mark_updater.arrow_cursor);
		  mark_updater.arrow_cursor = NULL;

		  event_handled = TRUE;	             /* We _ARE_ handling */
		}

	      break ;
	    }
	  default:
	    {
	      /* We don't do anything for any buttons > 3. */
	      break ;
	    }
	  }


	zMapDebugPrint(mouse_debug_G, "Leave: button_press %d - return %s",
		       but_event->button,
		       event_handled ? "TRUE" : "FALSE") ;

	break ;
      }
    case GDK_2BUTTON_PRESS:
      {
	/* We don't currently do anything with double clicks but the debug info. is useful. */
	GdkEventButton *but_event = (GdkEventButton *)event ;

	event_handled = FALSE ;

	zMapDebugPrint(mouse_debug_G, "Start: button_2press %d", but_event->button) ;

	zMapDebugPrint(mouse_debug_G, "Leave: button_2press %d - return %s",
		       but_event->button,
		       event_handled ? "TRUE" : "FALSE") ;
	break ;
      }
    case GDK_MOTION_NOTIFY:
      {
	/* interestingly we don't check the button number here.... */
	GdkEventMotion *mot_event = (GdkEventMotion *)event ;

	/* work out the world of where we are */
	foo_canvas_window_to_world(window->canvas,
				   mot_event->x, mot_event->y,
				   &wx, &wy);

	zMapDebugPrint(mouse_debug_G, "%s", "Start: motion") ;

	if(seq_item)
	  {
	    zMapWindowCanvasFeaturesetGetSeqCoord((ZMapWindowFeaturesetItem) seq_item, FALSE,  wx, wy, &seq_start, &seq_end);

	    zmapWindowHighlightSequenceItem(window, seq_item, seq_start, seq_end, 0);

	    /* NOTE we set feature list to NULL here, update info panel must handle */
	    zmapWindowUpdateInfoPanel(window, zMapWindowCanvasItemGetFeature(seq_item), NULL, seq_item, NULL, seq_start, seq_end, seq_start, seq_end, NULL, FALSE, FALSE, FALSE) ;
	  }
	else if (dragging || guide)
	  {
	    if (dragging)
	      {
		/* I wanted to change the cursor for this,
		 * but foo_canvas_item_grab/ungrab specifically the ungrab didn't work */
		zMapDrawRubberbandResize(window->rubberband, origin_x, origin_y, wx, wy);

		event_handled = TRUE; /* We _ARE_ handling */
	      }
	    else if (guide)
	      {
		double y1, y2;
		char *tip = NULL;

		foo_canvas_get_scroll_region(window->canvas, /* ok, but like to change */
					     NULL, &y1, NULL, &y2);

		zmapWindowClampedAtStartEnd(window, &y1, &y2);

		/* We floor the value here as it works with the way we draw our bases. */
		/* This test is FLAWED ATM it needs to test for displayed seq start & end */
		if (y1 <= wy && y2 >= wy)
		  {
		    int bp = 0;
		    int chr_bp;

		    chr_bp = bp = (int)floor(wy);

		    bp = zmapWindowCoordToDisplay(window, bp) ;
		    chr_bp = zmapWindowWorldToSequenceForward(window,chr_bp);
		    /* NOTE: this code does not handle multiple blocks */
		    /* need to get current block and extract start coord */

		    if(window->sequence)
		      {
#warning need a flag here to say chromosome coords have been set
			if(window->sequence->start == 1)
			  /* not using chromo coords internally?? */
			  {
			    int start;
			    char *p;

#warning move this to seq req/load and set sequence coords, then remove from here
			    /* using zmap coords internally */
			    for(p = window->sequence->sequence; *p && *p != '_'; p++)
                              continue;
			    if(p) p++;
			    start = atoi(p);

			    if(start)
			      {
				if(bp < 0)
				  chr_bp = start - bp + 1;
				else
				  chr_bp = start + bp - 1;
			      }
			  }
			if(bp != chr_bp)
			  tip = g_strdup_printf("%d bp (%d)", bp, chr_bp);
			else
			  tip = g_strdup_printf("%d bp", bp);
		      }
		  }

		/* If we are a locked, _vertical_ split window then also show the ruler in the
		 * other windows. */
		if (locked)
		  {
		    LockedRulerStruct locked_data = {0} ;

		    locked_data.action   = ZMAP_LOCKED_RULER_MOVING ;
		    locked_data.world_x  = wx ;
		    locked_data.world_y  = wy ;
		    locked_data.tip_text = tip ;

		    g_hash_table_foreach(window->sibling_locked_windows, lockedRulerCB, (gpointer)&locked_data) ;
		  }
		else
		  {
		    moveRuler(window->horizon_guide_line, window->tooltip, tip, wx, wy) ;
		  }

		if (tip)
		  g_free(tip);

		event_handled = TRUE ;			    /* We _ARE_ handling */
	      }
	    else
	      {
		event_handled = FALSE ;
	      }

	    zMapDebugPrint(mouse_debug_G, "%s", "End: motion") ;
	  }
	else if ((!mark_updater.in_mark_move_region) && zmapWindowMarkIsSet(window->mark))
	  {
	    double world_dy;
	    int canvas_dy = 5;

	    zmapWindowMarkGetWorldRange(window->mark,
					&(mark_updater.mark_x1),
					&(mark_updater.mark_y1),
					&(mark_updater.mark_x2),
					&(mark_updater.mark_y2));

	    world_dy = canvas_dy / window->canvas->pixels_per_unit_y;

	    if((wy > mark_updater.mark_y1 - world_dy) && (wy < mark_updater.mark_y1 + world_dy))
	      {
		mark_updater.in_mark_move_region = TRUE;
		mark_updater.closest_to = &(mark_updater.mark_y1);
	      }
	    else if((wy > mark_updater.mark_y2 - world_dy) && (wy < mark_updater.mark_y2 + world_dy))
	      {
		mark_updater.in_mark_move_region = TRUE;
		mark_updater.closest_to = &(mark_updater.mark_y2);
	      }

	    if(mark_updater.in_mark_move_region)
	      {
		mark_updater.arrow_cursor = gdk_cursor_new(GDK_SB_V_DOUBLE_ARROW);
		gdk_window_set_cursor(GTK_WIDGET(window->canvas)->window, mark_updater.arrow_cursor);
		event_handled = TRUE;
	      }
	    else
	      {
		event_handled = FALSE;
	      }
	  }
	else if(mark_updater.in_mark_move_region && mark_updater.activated)
	  {
	    /* Now we can move... But must return TRUE. */

	    foo_canvas_window_to_world(window->canvas,
				       mot_event->x, mot_event->y,
				       &wx, mark_updater.closest_to);
	    wy = *(mark_updater.closest_to);
	    moveRuler(window->mark_guide_line, NULL, NULL, wx, wy);

	    event_handled = TRUE;
	  }
	else if (mark_updater.in_mark_move_region && (!mark_updater.activated)
		 && zmapWindowMarkIsSet(window->mark))
	  {
	    double world_dy;
	    int canvas_dy = 5;

	    zmapWindowMarkGetWorldRange(window->mark,
					&(mark_updater.mark_x1),
					&(mark_updater.mark_y1),
					&(mark_updater.mark_x2),
					&(mark_updater.mark_y2));

	    world_dy = canvas_dy / window->canvas->pixels_per_unit_y;

	    if ((!((wy > mark_updater.mark_y1 - world_dy) && (wy < mark_updater.mark_y1 + world_dy)))
		&& (!((wy > mark_updater.mark_y2 - world_dy) && (wy < mark_updater.mark_y2 + world_dy))))
	      {
		mark_updater.in_mark_move_region = FALSE;
		mark_updater.closest_to = NULL;

		gdk_window_set_cursor(GTK_WIDGET(window->canvas)->window, window->normal_cursor) ;
		gdk_cursor_unref(mark_updater.arrow_cursor);
		mark_updater.arrow_cursor = NULL;

		event_handled = TRUE;
	      }
	    else
	      {
		event_handled = FALSE;
	      }
	  }

        break;
      }

    case GDK_BUTTON_RELEASE:
      {
	GdkEventButton *but_event = (GdkEventButton *)event ;

	/* work out the world of where we are */
	foo_canvas_window_to_world(window->canvas,
				   but_event->x, but_event->y,
				   &wx, &wy);
	/* interestingly we don't check the button number here.... */

	zMapDebugPrint(mouse_debug_G, "Start: button_release %d", but_event->button) ;

	if (seq_item)
	  {
	    zMapWindowCanvasFeaturesetGetSeqCoord((ZMapWindowFeaturesetItem) seq_item, FALSE,  wx, wy, &seq_start, &seq_end);

	    zmapWindowHighlightSequenceItem(window, seq_item, seq_start, seq_end, 0);

	    /* NOTE we set feature list to NULL here, update info panel must handle */
	    zmapWindowUpdateInfoPanel(window, zMapWindowCanvasItemGetFeature(seq_item), NULL, seq_item, NULL, seq_start, seq_end, seq_start, seq_end, NULL, FALSE, FALSE, FALSE) ;

	    seq_item = NULL;
	    event_handled = TRUE;		    /* We _ARE_ handling */
	  }
	else if (dragging)
          {
            foo_canvas_item_hide(window->rubberband);

	    /* mouse must still be within window to zoom, outside means user is cancelling motion,
	     * and motion must be more than 10 pixels in either direction to zoom. */
	    if (in_window)
	      {
		if (fabs(but_event->x - window_x) > ZMAP_WINDOW_MIN_LASSO
		    || fabs(but_event->y - window_y) > ZMAP_WINDOW_MIN_LASSO)
		  {
		    /* User has moved pointer quite a lot between press and release so do our
		     * stuff. */

		    if (!shift_on)
		      {
			zoomToRubberBandArea(window) ;

			event_handled = TRUE;		    /* We _ARE_ handling */
		      }
		    else
		      {
			/* make a list of the foo canvas items */
			GList *feature_list;
			FooCanvasItem *item;
			double rootx1, rootx2, rooty1, rooty2 ;


			/* Get size of item and convert to world coords, bounds are relative to item's parent */
			foo_canvas_item_get_bounds(window->rubberband, &rootx1, &rooty1, &rootx2, &rooty2) ;
			//		    foo_canvas_item_i2w(window->rubberband, &rootx1, &rooty1) ;
			//		    foo_canvas_item_i2w(window->rubberband, &rootx2, &rooty2) ;

			/* find the canvvas iten (a canvas featureset) at the centre of the lassoo */
			// can-t do this as the canvas featureset point function returns n/a
			// if there's no feature under the cursor no longer true....
			if ((item = foo_canvas_get_item_at(window->canvas, (rootx2 + rootx1) / 2, (rooty2 + rooty1) / 2)))
			  {
			    /* only finds features in a canvas featureset, old foo gives nothing */
			    feature_list = zMapWindowFeaturesetItemFindFeatures(&item, rooty1, rooty2, rootx1, rootx2);
			  }


			/* this is how features get highlit */
			if (item)
			  zmapWindowUpdateInfoPanel(window, zMapWindowCanvasItemGetFeature(item),
						    feature_list, item, NULL, 0, 0, 0, 0, NULL, !shift_on, FALSE, FALSE) ;

			event_handled = TRUE;		    /* We _ARE_ handling */
		      }
		  }
		else
		  {
		    /* User hasn't really moved which means they meant to select a feature, not
		     * lasso an area so pass event on and destroy rubberband object. */

		    /* Must get rid of rubberband item as it is not needed. */
		    // mh17: was this a memory leak from the other bits of the if ???
		    //		    gtk_object_destroy(GTK_OBJECT(window->rubberband)) ;origin_
		    //		    window->rubberband = NULL ;

		    event_handled = FALSE ;
		  }
	      }

	    /* Must get rid of rubberband item as it is not needed. */
	    if(window->rubberband)
	      {
		gtk_object_destroy(GTK_OBJECT(window->rubberband)) ;
		window->rubberband = NULL ;
	      }

	    dragging = FALSE ;
          }
        else if (guide)
          {
	    /* If we are a locked, _vertical_ split window then also show the ruler in the
	     * other windows. */
	    if (locked)
	      {
		LockedRulerStruct locked_data = {0} ;

		locked_data.action  = ZMAP_LOCKED_RULER_REMOVE ;

		g_hash_table_foreach(window->sibling_locked_windows, lockedRulerCB, (gpointer)&locked_data) ;
	      }
	    else
	      {
		removeRuler(window->horizon_guide_line, window->tooltip) ;
	      }

	    /* If windows are locked then this should scroll all of them.... */
	    if (in_window)
	      {
		double y;
		gboolean moved = FALSE;
		y = but_event->y;

		moved = recenter_scroll_window(window, &y);

		zMapWindowScrollToWindowPos(window, y) ;

		if(moved)
		  zMapWindowRedraw(window); /* this does zmapWindowUninterruptExpose()! */
	      }

	    guide = FALSE ;
	    locked = FALSE ;

            event_handled = TRUE ;			    /* We _ARE_ handling */
          }
	else if (mark_updater.activated)
	  {
	    mark_updater.activated = FALSE;
	    mark_updater.in_mark_move_region = FALSE;

	    removeRuler(window->mark_guide_line, NULL);

	    if(in_window && mark_updater.mark_y1 < mark_updater.mark_y2)
	      {
		zmapWindowClampedAtStartEnd(window, &(mark_updater.mark_y1), &(mark_updater.mark_y2));
		zMapWindowStateRecord(window);
		zmapWindowMarkSetWorldRange(window->mark,
					    mark_updater.mark_x1,
					    mark_updater.mark_y1,
					    mark_updater.mark_x2,
					    mark_updater.mark_y2);
	      }

	    gdk_window_set_cursor(GTK_WIDGET(window->canvas)->window, window->normal_cursor) ;
	    gdk_cursor_unref(mark_updater.arrow_cursor);
	    mark_updater.arrow_cursor = NULL;
	    mark_updater.closest_to = NULL;

	    event_handled = TRUE;
	  }

	shift_on = FALSE ;


	zMapDebugPrint(mouse_debug_G, "Leave: button_release %d - return %s",
		       but_event->button,
		       event_handled ? "TRUE" : "FALSE") ;

        break;
      }

    case GDK_KEY_PRESS:
      {
	GdkEventKey *key_event = (GdkEventKey *)event ;

	event_handled = keyboardEvent(window, key_event) ;

	break ;
      }

    default:
      {
	event_handled = FALSE ;

	break ;
      }

    }


  if (mouse_debug_G)
    fflush(stdout) ;


  return event_handled ;
}




#ifdef ED_G_NEVER_INCLUDE_THIS_CODE

/*
 * A trio of event handlers, they don't interfer with other handlers, just
 * report that they were called...helpful for debugging. Just undef in the
 * places they appear in this file and set break points.
 */

static gboolean pressCB(GtkWidget *widget, GdkEventButton *event, gpointer user_data)
{
  gboolean event_handled = FALSE ;
  ZMapWindow window = (ZMapWindow)user_data ;
  static double origin_x, origin_y;			    /* The world coords of the source of
							       the button 1 event */

  zMapDebugPrint(mouse_debug_G, "%s",  "in press") ;

  foo_canvas_window_to_world(window->canvas,
			     event->x, event->y,
			     &origin_x, &origin_y);



#ifdef ED_G_NEVER_INCLUDE_THIS_CODE
  /* Don't handle if its text because the text item callbacks handle lasso'ing of
   * text. */
  {
    FooCanvasItem *item ;

    if ((item = foo_canvas_get_item_at(window->canvas, origin_x, origin_y))
                  && ZMAP_IS_WINDOW_TEXT_ITEM(item))
      return FALSE ;
  }
#endif /* ED_G_NEVER_INCLUDE_THIS_CODE */


  return event_handled ;
}

static gboolean motionCB(GtkWidget *widget, GdkEventMotion *event, gpointer user_data)
{
  gboolean event_handled = FALSE ;


#ifdef ED_G_NEVER_INCLUDE_THIS_CODE
  zMapDebugPrint(mouse_debug_G, "%s",  "in motion") ;
#endif /* ED_G_NEVER_INCLUDE_THIS_CODE */


  if (event->state & GDK_BUTTON1_MASK)
    zMapDebugPrint(mouse_debug_G, "%s",  "in motion with button press") ;


  return event_handled ;
}

static gboolean releaseCB(GtkWidget *widget, GdkEventButton *event, gpointer user_data)
{
  gboolean event_handled = FALSE ;

  zMapDebugPrint(mouse_debug_G, "%s",  "in release") ;


  return event_handled ;
}
#endif /* ED_G_NEVER_INCLUDE_THIS_CODE */







static void zoomToRubberBandArea(ZMapWindow window)
{

  if (window->rubberband)
    {
      double rootx1, rootx2, rooty1, rooty2 ;
      gboolean border = FALSE ;

      /* Get size of item and convert to world coords. */
      foo_canvas_item_get_bounds(window->rubberband, &rootx1, &rooty1, &rootx2, &rooty2) ;
      foo_canvas_item_i2w(window->rubberband, &rootx1, &rooty1) ;
      foo_canvas_item_i2w(window->rubberband, &rootx2, &rooty2) ;

//printf("zoom to rubber band %f %f\n", rooty1, rooty2);
      zmapWindowZoomToWorldPosition(window, border, rootx1, rooty1, rootx2, rooty2) ;
    }

  return ;
}



/* Zoom to a single item. */
void zmapWindowZoomToItem(ZMapWindow window, FooCanvasItem *item)
{
  double rootx1, rootx2, rooty1, rooty2;
  gboolean border = TRUE ;

  if(ZMAP_IS_WINDOW_FEATURESET_ITEM(item))
  {
  	/* feature has been set by caller */
  	zMapWindowCanvasFeaturesetGetFeatureBounds(item, &rootx1, &rooty1, &rootx2, &rooty2);
  }
  else
  {
	  /* Get size of item and convert to world coords. */
	foo_canvas_item_get_bounds(item, &rootx1, &rooty1, &rootx2, &rooty2) ;
	foo_canvas_item_i2w(item, &rootx1, &rooty1) ;
	foo_canvas_item_i2w(item, &rootx2, &rooty2) ;
  }

  zmapWindowZoomToWorldPosition(window, border, rootx1, rooty1, rootx2, rooty2) ;

  return ;
}


/* Get max bounds of a set of items.... */
void zmapWindowGetMaxBoundsItems(ZMapWindow window, GList *items,
				 double *rootx1, double *rooty1, double *rootx2, double *rooty2)
{

  MaxBoundsStruct max_bounds = {0.0} ;

  g_list_foreach(items, getMaxBounds, &max_bounds) ;

  *rootx1 = max_bounds.rootx1 ;
  *rooty1 = max_bounds.rooty1 ;
  *rootx2 = max_bounds.rootx2 ;
  *rooty2 = max_bounds.rooty2 ;

  return ;
}


/* Zoom to the max extent of a set of items. */
void zmapWindowZoomToItems(ZMapWindow window, GList *items)
{
  MaxBoundsStruct max_bounds = {0.0} ;
  gboolean border = TRUE ;

  g_list_foreach(items, getMaxBounds, &max_bounds) ;

  zmapWindowZoomToWorldPosition(window, border, max_bounds.rootx1, max_bounds.rooty1,
				max_bounds.rootx2, max_bounds.rooty2) ;

  return ;
}



/* MH17:
 * the original code here causes at least 4 expose events for the zoom
 * and has been refactored to reduce this (NOTE the foo canvas also causes a double expose
 * dur to expose callung update which mey indirectly queue another expose
 * we still call myWindwoZoom and myWindowMove but wrap them in foo_canvay_busy() calls
 * these two functions must not call foo_canvasbusy() themeselves but thier callers may
 */

#if 0
/* original code */
void zmapWindowZoomToWorldPosition(ZMapWindow window, gboolean border,
				   double rootx1, double rooty1, double rootx2, double rooty2)
{
  GtkAdjustment *v_adjuster ;
  /* size of bound area */
  double ydiff;
  double area_middle;
  int win_height, canvasx, canvasy, beforex, beforey;
  /* Zoom factor */
  double zoom_by_factor, target_zoom_factor, current;
  double wx1, wx2, wy1, wy2;
  int two_times, border_size = ZMAP_WINDOW_FEATURE_ZOOM_BORDER;

  v_adjuster = gtk_scrolled_window_get_vadjustment(GTK_SCROLLED_WINDOW(window->scrolled_window));
  win_height = v_adjuster->page_size;

  /* If we want a border add it...
   * Actually take it away from the current height of the canvas, this
   * way that pixel size will automatically be ratioed by the zoom.
   */
  if(border && ((two_times = (border_size * 2)) < win_height))
    win_height -= two_times;

  current = zMapWindowGetZoomFactor(window) ;

  /* make them canvas so we can scroll there */
  foo_canvas_w2c(window->canvas, rootx1, rooty1, &beforex, &beforey);

  /* work out the zoom factor to show all the area (vertically) and
     calculate how much we need to zoom by to achieve that. */
  ydiff = rooty2 - rooty1;

  if (ydiff >= ZOOM_SENSITIVITY)
    {
      area_middle = rooty1 + (ydiff / 2.0) ; /* So we can make this the centre later */

      target_zoom_factor = (double)(win_height / ydiff);

      zoom_by_factor = (target_zoom_factor / current);

      /* actually do the zoom, but we'll organise for the scroll_to'ing! */
      zmapWindowZoom(window, zoom_by_factor, FALSE);

      /* Now we need to find where the original top of the area is in
       * canvas coords after the effect of the zoom. Hence the w2c calls
       * below.
       * And scroll there:
       * We use this rather than zMapWindowScrollTo as we may have zoomed
       * in so far that we can't just sroll the current canvas buffer to
       * where we clicked. We actually need to check we haven't zoomed off.
       * If we have then we need to move there first, otherwise scroll_to
       * doesn't do anything.
       */
      foo_canvas_get_scroll_region(window->canvas, &wx1, &wy1, &wx2, &wy2); /* ok, but can we refactor? */
      if (rooty1 > wy1 && rooty2 < wy2)
	{                           /* We're still in the same area, */
	  foo_canvas_w2c(window->canvas, rootx1, rooty1, &canvasx, &canvasy);

          /* If we had a border we need to take this into account,
           * otherwise the feature just ends up at the top of the
           * window with 2 border widths at the bottom! */
          if(border)
            canvasy -= border_size;

	  if(beforey != canvasy)
	    foo_canvas_scroll_to(FOO_CANVAS(window->canvas), canvasx, canvasy);
	}
      else
	{                           /* This takes a lot of time.... */
	  double half_win_span = ((window->canvas_maxwin_size / target_zoom_factor) / 2.0);
	  double min_seq = area_middle - half_win_span;
	  double max_seq = area_middle + half_win_span - 1;

	  /* unfortunately freeze/thaw child-notify doesn't stop flicker */
	  /* can we do something else to make it busy?? */
	  zMapWindowMove(window, min_seq, max_seq);

	  foo_canvas_w2c(window->canvas, rootx1, rooty1, &canvasx, &canvasy);

          /* Do the right thing with the border again. */
          if(border)
            canvasy -= border_size;

          /* No need to worry about border here as we're using the centre of the window. */
	  foo_canvas_scroll_to(FOO_CANVAS(window->canvas), canvasx, canvasy);
	}
    }

  return ;
}

#else

/*
previous code was structured to zoom each windonw the scroll each window
to avoid multiple expose events we have to (zoom & scroll) each window
and instead of zooming to the current position we zoom the middle of the seq region specified
*/


static void myWindowZoomTo(ZMapWindow window, double zoom_factor, double start, double end, gboolean border, int border_size)
{
  double curr_pos = (start + end) / 2;
//static void myWindowZoom(ZMapWindow window, double zoom_factor, double curr_pos)
//{
  GtkAdjustment *adjust;
  int x, y ;
  double x1, y1, x2, y2, width ;
  double new_canvas_span ;
  int canvasx, canvasy;

//printf("myWindowZoomTo 1\n");

  if(window->curr_locking == ZMAP_WINLOCK_HORIZONTAL)
    {
      adjust =
        gtk_scrolled_window_get_vadjustment(GTK_SCROLLED_WINDOW(window->scrolled_window)) ;
      foo_canvas_get_scroll_offsets(window->canvas, &x, &y) ;
      y += adjust->page_size / 2 ;
      foo_canvas_c2w(window->canvas, x, y, &width, &curr_pos) ;
    }

  zMapWindowStateRecord(window);


  /* We don't zoom in further than is necessary to show individual bases or further out than
   * is necessary to show the whole sequence, or if the sequence is so short that it can be
   * shown at max. zoom in its entirety. */

  if (zmapWindowZoomControlZoomByFactor(window, zoom_factor))
    {
      double half_new_span;

      x1 = y1 = x2 = y2 = 0.0;

      /* Calculate the extent of the new span, new span must not exceed maximum X window size
       * but we must display as much of the sequence as we can for zooming out. */
      zmapWindowGetScrollableArea(window, &x1, &y1, &x2, &y2);
      new_canvas_span = zmapWindowZoomControlLimitSpan(window, y1, y2);/* try out the new zoom window.... */
      half_new_span   = (new_canvas_span / 2);

      y1 = (curr_pos - half_new_span);
      y2 = (curr_pos + half_new_span);

      zmapWindowClampSpan(window, &y1, &y2);



      /* Set the new scroll_region and the new zoom, keep these together to try
       * and avoid a double redraw as both these operations cause update requests
       * and if separated by other gtk calls will result in double draws.
       * If this doesn't work we'll need to provide a new single foocanvas call
       * to set both zoom and scroll region in one go. */
	/* MH17: they cause expose events internally so we use foo_canvas_busy() around this function */
      zmapWindowSetPixelxy(window, 1.0, zMapWindowGetZoomFactor(window)) ;

      /* must set zoom before SetScroll as that set Scroll may redraw the ruler */
      zmapWindowScaleCanvasSetPixelsPerUnit(window->ruler, 1.0, zMapWindowGetZoomFactor(window));

      zmapWindowSetScrollableArea(window, &x1, &y1, &x2, &y2,"myWindowZoom");


      /* Now we've actually done the zoom on the canvas we can
       * redraw/show/hide everything that's zoom dependent.
       * E.G. Text, which is separated differently @ different zooms otherwise.
       *      zoom dependent features, magnification dependent columns
       */

      /* Firstly the scale bar, which will be changed soon. */
      zmapWindowDrawZoom(window);


	if(window->curr_locking == ZMAP_WINLOCK_HORIZONTAL)
	{
		foo_canvas_w2c(window->canvas, width, curr_pos, &x, &y);
		foo_canvas_scroll_to(window->canvas, x, y - (adjust->page_size/2));
	}

#if DOES_NOTHING
	/* We need to redo the highlighting in the columns with a zoom handler.  i.e. DNA column... */
	/* NOTE this function does nothing */
	zmapWindowReFocusHighlights(window);
#endif

	foo_canvas_w2c(window->canvas, x1, start, &canvasx, &canvasy);

          /* If we had a border we need to take this into account,
           * otherwise the feature just ends up at the top of the
           * window with 2 border widths at the bottom! */
       if(border)
           canvasy -= border_size;

       foo_canvas_scroll_to(FOO_CANVAS(window->canvas), canvasx, canvasy);

	zMapWindowRedraw(window);	/* exposes the blank edges as well as the canvas */
    }

  return ;
}




void zmapWindowZoomToWorldPosition(ZMapWindow window, gboolean border,
				   double rootx1, double rooty1, double rootx2, double rooty2)
{
  GtkAdjustment *v_adjuster ;
  /* size of bound area */
  double ydiff;
  double area_middle;
  int win_height;
//  int canvasx, canvasy, beforex, beforey;
  /* Zoom factor */
  double zoom_by_factor, target_zoom_factor, current;
//  double wx1, wx2, wy1, wy2;
  int two_times, border_size = ZMAP_WINDOW_FEATURE_ZOOM_BORDER;

  v_adjuster = gtk_scrolled_window_get_vadjustment(GTK_SCROLLED_WINDOW(window->scrolled_window));
  win_height = v_adjuster->page_size;

  /* If we want a border add it...
   * Actually take it away from the current height of the canvas, this
   * way that pixel size will automatically be ratioed by the zoom.
   */
  if(border && ((two_times = (border_size * 2)) < win_height))
    win_height -= two_times;

  current = zMapWindowGetZoomFactor(window) ;

  /* make them canvas so we can scroll there */
//  foo_canvas_w2c(window->canvas, rootx1, rooty1, &beforex, &beforey);

  /* work out the zoom factor to show all the area (vertically) and
     calculate how much we need to zoom by to achieve that. */
  ydiff = rooty2 - rooty1;

  if (ydiff >= ZOOM_SENSITIVITY)
    {
      area_middle = rooty1 + (ydiff / 2.0) ; /* So we can make this the centre later */

      target_zoom_factor = (double)(win_height / ydiff);

      zoom_by_factor = (target_zoom_factor / current);


	/* possible bug here with width and scrolling, need to check. */
	if (window->locked_display)
	{
//		ZMapWindowState prev_state;
		LockedDisplayStruct locked_data = { NULL };
//		gboolean use_queue = TRUE;

#if POINTLESS
		double half_win_span = ((window->canvas_maxwin_size / target_zoom_factor) / 2.0);
		double min_seq = area_middle - half_win_span;
		double max_seq = area_middle + half_win_span - 1;
#endif
		locked_data.window      = window ;
		locked_data.type        = ZMAP_LOCKED_ZOOM_TO;
		locked_data.zoom_factor = zoom_by_factor ;
		locked_data.position    = area_middle ;
		locked_data.border = border;
		locked_data.start = rooty1;
		locked_data.end = rooty2;
		locked_data.border_size = border_size;

#if STUPID
erm... if we are restoring a zoom position the we need to feed that into this function from the top
this makes this function ignore its arguments

		if(use_queue && zmapWindowStateQueueIsRestoring(window->history) &&
			zmapWindowStateGetPrevious(window, &prev_state, FALSE))
		{
			double ry1, ry2;	/* restore scroll region */
			zmapWindowStateGetScrollableArea(prev_state,
							 NULL, &ry1,
							 NULL, &ry2);
			locked_data.position = ((ry2 - ry1) / 2 ) + ry1;
		}
#endif

		g_hash_table_foreach(window->sibling_locked_windows, lockedDisplayCB, (gpointer)&locked_data) ;
	}
	else
	{

		foo_canvas_busy(window->canvas,TRUE);
		myWindowZoomTo(window, zoom_by_factor, rooty1, rooty2, border, border_size) ;
		foo_canvas_busy(window->canvas,FALSE);
	}
    }

  return ;
}

#endif




#ifdef ED_G_NEVER_INCLUDE_THIS_CODE
/* THIS FUNCTION IS NOT CURRENTLY USED BUT I'VE KEPT IT IN CASE WE NEED A
 * HANDLER THAT WILL RESPOND TO EVENTS ON ALL ITEMS.... */

/* Handle any events that are not intercepted by items or columns on the canvas,
 * I'm not sure how often this will be called as probably it will be covered mostly
 * by the column or item things...or the features within columns. */
static gboolean canvasRootEventCB(GtkWidget *widget, GdkEventClient *event, gpointer data)
{
  gboolean event_handled = FALSE ;
#ifdef ED_G_NEVER_INCLUDE_THIS_CODE
  ZMapWindow window = (ZMapWindow)data ;
  printf("ROOT canvas event handler\n") ;

  switch (event->type)
    {
    case GDK_BUTTON_PRESS:
      {
	printf("ROOT group event handler - CLICK\n") ;
	/* Call the callers routine for button clicks. */
	window_cbs_G->click(window, window->app_data, NULL) ;
	event_handled = FALSE ;
	break ;
      }
    case GDK_BUTTON_RELEASE:
      {
	printf("GENERAL canvas event handler: button release\n") ;
	/* Call the callers routine for button clicks. */
	window_cbs_G->click(window, window->app_data, NULL) ;
	event_handled = FALSE ;
	break ;
      }
    default:
      {
	event_handled = FALSE ;
	break ;
      }
    }
#endif /* ED_G_NEVER_INCLUDE_THIS_CODE */

  return event_handled ;
}
#endif /* ED_G_NEVER_INCLUDE_THIS_CODE */


/* NOTE: This routine only gets called when the canvas widgets parent requests a resize, not when
 * the canvas changes its own size through zooming.
 *
 * We _may_ need to take action when the canvas window changes size:
 * 
 * If we are at min zoom and the window gets larger then we need to redo the min zoom so
 * the sequence once again occupies the whole window....
 * 
 * ...otherwise we don't need to do anything, the scrolled window/canvas interface takes
 * care of sorting out the scroll bars.
 * 
 * NOTES:
 * 
 * - foocanvas uses GtkLayout which has two windows, the one that's visible on the screen
 * and the larger scrolling one that sits "behind" it with the actual data. alloc_XXX is
 * the size of the visible window, actual_XXX is the size of the scrolling window.
 * 
 *  -  you cannot use the sizes of the layout widgets actual windows because when this
 * routine is called they have not yet been set to the new sizes specified in the allocation.
 * 
 * - the allocation struct passed in seems always to have the same values as the allocation
 * struct embedded in the widget passed in (the foocanvas/layout).....duh....
 * 
 */
static void canvasSizeAllocateCB(GtkWidget *widget, GtkAllocation *allocation, gpointer user_data)
{
  ZMapWindow window = (ZMapWindow)user_data ;
  FooCanvas *canvas = FOO_CANVAS(widget) ;
  GtkLayout *layout = &(canvas->layout) ;
  int layout_alloc_width, layout_alloc_height ;


  /* New layout window size as set by parent widget. */
  layout_alloc_width = widget->allocation.width ;
  layout_alloc_height = widget->allocation.height ;


#ifdef ED_G_NEVER_INCLUDE_THIS_CODE
  {
    /* debug info...leaving this in for now in case we need further fixing... */
    unsigned int layout_width, layout_height ;
    int layout_win_width, layout_win_height,  layout_binwin_width, layout_binwin_height ;

    layout_alloc_width = widget->allocation.width ;
    layout_alloc_height = widget->allocation.height ;
    gtk_layout_get_size(layout, &layout_width, &layout_height) ;
    gdk_drawable_get_size(GDK_DRAWABLE(widget->window), &layout_win_width, &layout_win_height) ;
    gdk_drawable_get_size(GDK_DRAWABLE(layout->bin_window), &layout_binwin_width, &layout_binwin_height) ;

    printf("\nLayout width/height - alloc: %d, %d\tactual: %u, %u\twin: %d, %d\tbin_win: %d, %d\n",
	   layout_alloc_width, layout_alloc_height, layout_width, layout_height,
	   layout_win_width, layout_win_height,  layout_binwin_width, layout_binwin_height) ;

    printf("ZMapWindow width/height - alloc: %d, %d\twindow: %d, %d\tbin_win: %d, %d\n",
	   window->layout_alloc_width, window->layout_alloc_height,
	   window->layout_actual_width, window->layout_actual_height,
	   window->bin_window_width, window->bin_window_height) ;
  }
#endif /* ED_G_NEVER_INCLUDE_THIS_CODE */


  /* If the window has got bigger than (essentially) the length of the displayed sequence
   * then we need to zoom so sequence fills whole window.
   * (Need to test seqLength because this routine can be called before we have loaded
   * the sequence.) */
  if ((window->seqLength) && (window->layout_actual_height < layout_alloc_height))
    {
      if (window->layout_actual_width != 0 && window->layout_actual_height != 0)
	{
	  ZMapWindowVisibilityChangeStruct vis_change ;
	  double start, end;

	  zmapWindowZoomControlHandleResize(window);

<<<<<<< HEAD
	  zmapWindowGetScrollRegion(window, NULL, &start, NULL, &end);
        /* MH17 is this function being called for a side effect? */
	  zmapWindowSetScrollRegion(window, NULL, &start, NULL, &end,"canvasSizeAllocateCB");
=======
	  zmapWindowGetScrollableArea(window, NULL, &start, NULL, &end);
>>>>>>> 46a5dafb

	  vis_change.zoom_status    = zMapWindowGetZoomStatus(window) ;
	  vis_change.scrollable_top = start ;
	  vis_change.scrollable_bot = end ;
	  (*(window_cbs_G->visibilityChange))(window, window->app_data, (void *)&vis_change) ;
	}
    }


  /* Record size of window allocated to visible layout window. */
  window->layout_alloc_width = widget->allocation.width ;
  window->layout_alloc_height = widget->allocation.height ;

  /* Record size of scrolled layout window. */
  gtk_layout_get_size(layout, &(window->layout_actual_width), &(window->layout_actual_height)) ;


  return ;
}




/*
 *   A set of routines for handling locking/unlocking of scrolling/zooming between several windows.
 */


/* Checks to see if the new locking is different in orientation from the existing locking,
 * if it is we need to remove this window from its locking group and put it in new one.
 * Returns adjusters appropriate for the requested locking, n.b. the unlocked adjuster
 * will be set to NULL. */
static void setCurrLock(ZMapWindowLockType window_locking, ZMapWindow window,
			GtkAdjustment **hadjustment, GtkAdjustment **vadjustment)
{

  if (!window->locked_display)
    {
      /* window is not locked, so create a lock set for it. */

      lockWindow(window, window_locking) ;
    }
  else
    {
      if (window_locking != window->curr_locking)
	{
	  /* window is locked but requested lock is different orientation from existing one
	   * so we need to relock the window in a new orientation. */
	  unlockWindow(window, FALSE) ;

	  lockWindow(window, window_locking) ;
	}
      else
	{
	  /* Window is locked and requested orientation is same as existing one so continue
	   * with this locking scheme. */
	  ;
	}
    }

  /* Return appropriate adjusters for this locking. */
  *hadjustment = *vadjustment = NULL ;
  if (window_locking == ZMAP_WINLOCK_HORIZONTAL)
    *hadjustment = gtk_scrolled_window_get_hadjustment(GTK_SCROLLED_WINDOW(window->scrolled_window)) ;
  else if (window_locking == ZMAP_WINLOCK_VERTICAL)
    *vadjustment = gtk_scrolled_window_get_vadjustment(GTK_SCROLLED_WINDOW(window->scrolled_window)) ;

  return ;
}


/* May need to make this routine more flexible..... */
static void lockWindow(ZMapWindow window, ZMapWindowLockType window_locking)
{
  zMapAssert(!window->locked_display && window->curr_locking == ZMAP_WINLOCK_NONE
	     && !window->sibling_locked_windows) ;

  window->locked_display = TRUE ;
  window->curr_locking = window_locking ;

  window->sibling_locked_windows = g_hash_table_new(g_direct_hash, g_direct_equal) ;
  g_hash_table_insert(window->sibling_locked_windows, window, window) ;

  return ;
}


static void copyLockWindow(ZMapWindow original_window, ZMapWindow new_window)
{
  zMapAssert(original_window->locked_display && original_window->curr_locking != ZMAP_WINLOCK_NONE
	     && original_window->sibling_locked_windows) ;
  zMapAssert(!new_window->locked_display && new_window->curr_locking == ZMAP_WINLOCK_NONE
	     && !new_window->sibling_locked_windows) ;

  new_window->locked_display = original_window->locked_display ;
  new_window->curr_locking = original_window->curr_locking ;
  new_window->sibling_locked_windows = original_window->sibling_locked_windows ;
  g_hash_table_insert(new_window->sibling_locked_windows, new_window, new_window) ;

  return ;
}

static void unlock_last_window(gpointer key, gpointer value, gpointer user_data)
{
  ZMapWindow window = (ZMapWindow)key;

  unlockWindow(window, GPOINTER_TO_UINT(user_data));

  return ;
}

static void unlockWindow(ZMapWindow window, gboolean no_destroy_if_empty)
{
  gboolean removed ;

  zMapAssert(window->locked_display && window->curr_locking != ZMAP_WINLOCK_NONE
	     && window->sibling_locked_windows) ;


  removed = g_hash_table_remove(window->sibling_locked_windows, window) ;
  zMapAssert(removed) ;

  if (!g_hash_table_size(window->sibling_locked_windows))
    {
      if(!no_destroy_if_empty)
	g_hash_table_destroy(window->sibling_locked_windows) ;
    }
  else
    {
      /* we only need to allocate a new adjuster if the hash table is not empty...otherwise we can
       * keep our existing adjuster. */
      GtkAdjustment *adjuster ;

      if (window->curr_locking == ZMAP_WINLOCK_HORIZONTAL)
	adjuster = gtk_scrolled_window_get_hadjustment(GTK_SCROLLED_WINDOW(window->scrolled_window)) ;
      else
	adjuster = gtk_scrolled_window_get_vadjustment(GTK_SCROLLED_WINDOW(window->scrolled_window)) ;

      adjuster = copyAdjustmentObj(adjuster) ;

      if (window->curr_locking == ZMAP_WINLOCK_HORIZONTAL)
	gtk_scrolled_window_set_hadjustment(GTK_SCROLLED_WINDOW(window->scrolled_window), adjuster) ;
      else
        {
          gtk_scrolled_window_set_vadjustment(GTK_SCROLLED_WINDOW(window->scrolled_window), adjuster) ;
          /* Need to set the scalebar one too if vertical locked */
          zmapWindowScaleCanvasSetVAdjustment(window->ruler, adjuster);
        }
    }

 if(g_hash_table_size(window->sibling_locked_windows) == 1)
    {
      g_hash_table_foreach(window->sibling_locked_windows,
			   unlock_last_window, GUINT_TO_POINTER(TRUE));
      g_hash_table_destroy(window->sibling_locked_windows) ;
    }

  window->locked_display= FALSE ;
  window->curr_locking = ZMAP_WINLOCK_NONE ;
  window->sibling_locked_windows = NULL ;

  return ;
}


static GtkAdjustment *copyAdjustmentObj(GtkAdjustment *orig_adj)
{
  GtkAdjustment *copy_adj ;

  copy_adj = GTK_ADJUSTMENT(gtk_adjustment_new(orig_adj->value,
					       orig_adj->lower,
					       orig_adj->upper,
					       orig_adj->step_increment,
					       orig_adj->page_increment,
					       orig_adj->page_size)) ;

  return copy_adj ;
}


static void lockedDisplayCB(gpointer key, gpointer value, gpointer user_data)
{
  LockedDisplay locked_data = (LockedDisplay)user_data ;
  ZMapWindow window = (ZMapWindow)key ;

  foo_canvas_busy(window->canvas,TRUE);

  if(locked_data->type == ZMAP_LOCKED_ZOOMING)
    myWindowZoom(window, locked_data->zoom_factor, locked_data->position) ;
  else if(locked_data->type == ZMAP_LOCKED_MOVING)
    myWindowMove(window, locked_data->start, locked_data->end);
  else if(locked_data->type == ZMAP_LOCKED_ZOOM_TO)
    myWindowZoomTo(window, locked_data->zoom_factor, locked_data->start, locked_data->end, locked_data->border, locked_data->border_size) ;
  else
    zMapWarning("locked display did not have a type... (%d)", "", (int) locked_data->type);

  foo_canvas_busy(window->canvas,FALSE);

  return ;
}


void zmapWindowFetchData(ZMapWindow window, ZMapFeatureBlock block,
			 GList *featureset_name_list, gboolean use_mark,gboolean is_column)
{
  ZMapWindowCallbacks window_cbs_G = zmapWindowGetCBs() ;
  ZMapWindowCallbackCommandGetFeaturesStruct get_data = {ZMAPWINDOW_CMD_INVALID} ;
  ZMapWindowCallbackGetFeatures fetch_data;
  gboolean load = TRUE;
  int start, end;

  /* Can we get away without allocating this? */
  fetch_data        = &get_data;

  fetch_data->cmd   = ZMAPWINDOW_CMD_GETFEATURES ;
  fetch_data->block = block ;

  if (!use_mark || (use_mark && !(zmapWindowMarkIsSet(window->mark))))
    {
      fetch_data->start = block->block_to_sequence.block.x1 ;
      fetch_data->end   = block->block_to_sequence.block.x2 ;
//zMapLogWarning("fetch all: %d %d %d",use_mark,fetch_data->start,fetch_data->end);

    }
  else if (zmapWindowMarkIsSet(window->mark) &&
	   zmapWindowMarkGetSequenceRange(window->mark, &start, &end))
    {
      fetch_data->start = start;
      fetch_data->end   = end;
//zMapLogWarning("fetch mark: %d %d %d",use_mark,fetch_data->start,fetch_data->end);
    }
  else
    load = FALSE;

  if(load && featureset_name_list)
    {
      FooCanvasItem *block_group;

      if((block_group = zmapWindowFToIFindItemFull(window,window->context_to_item,
						   block->parent->unique_id,
						   block->unique_id, 0, 0, 0, 0)))
	{

#warning need to optimise requests so as to not req data we already have
/* for the moment just re-request */
/*
ideally we should optimise the requests to only cover empty regions
but we need to cater for repeat loaded features anyway at the edges
so just request whatever region is requested regardless
*/
	}
    }

  if(load && featureset_name_list)
    {
      /* the user requests columns but zmap requests featuresets, so expand the list */
      GList * fset_list = NULL;
      GList *col_list;

	if(is_column)	/* user requests a column */
	{
      	for(col_list = featureset_name_list;col_list;col_list = col_list->next)
            	fset_list = g_list_concat(
            	/* must copy as this is a static list */
            	g_list_copy(zMapFeatureGetColumnFeatureSets(window->context_map, GPOINTER_TO_UINT(col_list->data),TRUE)),
            	 fset_list);
	}
	else			/* zmap requests data via column menu */
	{
		fset_list = featureset_name_list;
	}

	/* mh17 NOTE
	 *
	 * this block copied to zmapWindowMenus.c/add_column_featuresets()
	 */
	/* expand any virtual featursets into real ones */
	{
      	GList *virtual;

      	for(virtual = fset_list;virtual; virtual = virtual->next)
      	{
      		GList *real = g_hash_table_lookup(window->context_map->virtual_featuresets,virtual->data);

      		if(real)
      		{
      			GList *copy = g_list_copy(real);	/* so it can be freed with the rest later */
      			GList *l = virtual;

      			copy->prev = virtual->prev;
      			if(copy->prev)
      				copy->prev->next = copy;
      			else
      				fset_list = copy;

      			copy = g_list_last(copy);
      			copy->next = virtual->next;
      			if(copy->next)
      				copy->next->prev = copy;

      			virtual = copy;

				g_list_free_1(l);
      		}
      	}
	}


      fetch_data->feature_set_ids = fset_list;

      (*(window_cbs_G->command))(window, window->app_data, fetch_data) ;
    }

  return ;
}




/* Handles all keyboard events for the ZMap window, returns TRUE if it handled
 * the event, FALSE otherwise. */
static gboolean keyboardEvent(ZMapWindow window, GdkEventKey *key_event)
{
  gboolean event_handled = FALSE ;

  switch (key_event->keyval)
    {

    case GDK_Return:
    case GDK_KP_Enter:
      {
	/* User can press "return" and if there is a highlighted feature we display its details. */
	FooCanvasItem *focus_item ;

	if ((focus_item = zmapWindowFocusGetHotItem(window->focus)))
	  {
	    zmapWindowFeatureShow(window, focus_item) ;
	  }
	else
	  {
	    zMapMessage("%s", "No feature selected.") ;
	  }

	event_handled = TRUE ;

	break ;
      }

    case GDK_Up:
    case GDK_Down:
    case GDK_Left:
    case GDK_Right:
      /* Note that we fall through if shift mask is not on.... */

      if (zMapGUITestModifiers(key_event, GDK_SHIFT_MASK))
	{
	  /* Trial code to shift columns and features via cursor keys..... */
	  if (key_event->keyval == GDK_Up || key_event->keyval == GDK_Down)
	    jumpFeature(window, key_event->keyval) ;
	  else
	    jumpColumn(window, key_event->keyval) ;

	  break ;
	}


#ifdef ED_G_NEVER_INCLUDE_THIS_CODE
      /* NEEDS TO USE A DIFFERENT MODIFIER.... */

      if (zMapGUITestModifiers(key_event, GDK_CONTROL_MASK))
        {
	  if (key_event->keyval == GDK_Left || key_event->keyval == GDK_Right)
            {
              swapColumns(window, key_event->keyval);
            }
          break;
        }
#endif /* ED_G_NEVER_INCLUDE_THIS_CODE */


    case GDK_Page_Up:
    case GDK_Page_Down:
    case GDK_Home:
    case GDK_End:
      {
	moveWindow(window, key_event) ;

	event_handled = TRUE ;
	break ;
      }

    case GDK_plus:
    case GDK_minus:
    case GDK_equal:
    case GDK_KP_Add:
    case GDK_KP_Subtract:
      {
	zoomWindow(window, key_event) ;

	event_handled = TRUE ;
	break ;
      }

    case GDK_1:
	    zMapLogWarning("point 1","");
	    break;
    case GDK_2:
	    zMapLogWarning("point 2","");
	    break;
    case GDK_3:
	    zMapLogWarning("point 3","");
	    break;

    case GDK_Delete:
    case GDK_BackSpace:					    /* Good for Macs which have no delete key. */
      {
	/* Hide/Show features, Delete will hide any highlighted features, shift-delete shows them
	 * again. */
        FooCanvasGroup *focus_column ;

	if ((focus_column = zmapWindowFocusGetHotColumn(window->focus)))
	  {
	    ZMapWindowContainerFeatureSet focus_container;

	    focus_container = (ZMapWindowContainerFeatureSet)focus_column;

	    if (zMapGUITestModifiers(key_event, GDK_SHIFT_MASK))
	      {
		GList *hidden_items = NULL ;

		if ((hidden_items = zmapWindowContainerFeatureSetPopHiddenStack(focus_container)))
		  {
		    g_list_foreach(hidden_items, unhideItemsCB, window) ;
		    g_list_free(hidden_items) ;
		  }
	      }
	    else
	      {
		GList *hidden_items = NULL ;

		zmapWindowFocusHideFocusItems(window->focus, &hidden_items) ;

		/* NOTE that this does not delete any lines joining homols etc...that
		 * would require a callback into the alignment object code I think... */

		zmapWindowContainerFeatureSetPushHiddenStack(focus_container, hidden_items) ;
	      }

	    /* We don't bump here because user may be deleting a series of features so it
	     * be irritating to keep bumping.
           * MH17: use control key to prevent bump
           */

          if (!zMapGUITestModifiers(key_event, GDK_CONTROL_MASK))
            {
                ZMapWindowCompressMode compress_mode;

                if (zmapWindowMarkIsSet(window->mark))
                  compress_mode = ZMAPWINDOW_COMPRESS_MARK ;
                else
                  compress_mode = ZMAPWINDOW_COMPRESS_ALL ;

                zmapWindowColumnBumpRange(FOO_CANVAS_ITEM(focus_column), ZMAPBUMP_INVALID, compress_mode) ;
            }

	    /* Make sure selected features are shown or hidden. */
	    zmapWindowFullReposition(window->feature_root_group,TRUE, "key_del") ;
	  }

	event_handled = TRUE ;

	break ;
      }


      /* alphabetic order from here on.... */

    case GDK_a:
    case GDK_A:
      {
	ZMapWindowAlignSetType requested_homol_set ;
	FooCanvasItem *focus_item  ;

	/* User just pressed a key so pass in focus item if there is one. */
	focus_item = zmapWindowFocusGetHotItem(window->focus) ;

	if (key_event->state & GDK_CONTROL_MASK)
	  requested_homol_set = ZMAPWINDOW_ALIGNCMD_MULTISET ;
	else if (key_event->keyval == GDK_a)
	  {
	    requested_homol_set = ZMAPWINDOW_ALIGNCMD_SET ;
	    if(!focus_item)
	      focus_item = (FooCanvasItem *) zmapWindowFocusGetHotColumn(window->focus);
	  }
	else if (key_event->keyval == GDK_A)
	  requested_homol_set = ZMAPWINDOW_ALIGNCMD_FEATURES ;

	zmapWindowCallBlixem(window, focus_item, requested_homol_set, NULL, NULL, 0.0, 0.0) ;

	break ;
      }

    case GDK_b:
    case GDK_B:
      {
	/* Toggle bumping for selected column, if column is unbumped it will be
	 * bumped in default mode for column. */
	FooCanvasGroup *focus_column ;

	if ((focus_column = zmapWindowFocusGetHotColumn(window->focus)))
	  {
	    ZMapWindowContainerFeatureSet focus_container;
	    ZMapStyleBumpMode curr_bump_mode, bump_mode ;
	    ZMapWindowCompressMode compress_mode ;

	    focus_container = (ZMapWindowContainerFeatureSet)focus_column;

	    curr_bump_mode = zmapWindowContainerFeatureSetGetBumpMode(focus_container);

	    if (curr_bump_mode != ZMAPBUMP_UNBUMP)
	      bump_mode = ZMAPBUMP_UNBUMP ;
	    else
	      bump_mode = zmapWindowContainerFeatureSetGetDefaultBumpMode(focus_container) ;

	    if (key_event->keyval == GDK_B)
	      {
		compress_mode = ZMAPWINDOW_COMPRESS_VISIBLE ;
	      }
	    else
	      {
		if (zmapWindowMarkIsSet(window->mark))
		  compress_mode = ZMAPWINDOW_COMPRESS_MARK ;
		else
		  compress_mode = ZMAPWINDOW_COMPRESS_ALL ;
	      }

	    zmapWindowColumnBumpRange(FOO_CANVAS_ITEM(focus_column), bump_mode, compress_mode) ;

	    zmapWindowFullReposition(window->feature_root_group,TRUE, "key b") ;
	  }

	event_handled = TRUE ;
	break ;
      }

    case GDK_c:
    case GDK_C:
      {
	/* Compress visible columns so that any not showing features are hidden. */
	FooCanvasGroup *focus_column ;

	if ((focus_column = zmapWindowFocusGetHotColumn(window->focus)))
	  {
	    ZMapWindowCompressMode compress_mode ;

	    if (key_event->keyval == GDK_C)
	      compress_mode = ZMAPWINDOW_COMPRESS_VISIBLE ;
	    else
	      {
		if (zmapWindowMarkIsSet(window->mark))
		  compress_mode = ZMAPWINDOW_COMPRESS_MARK ;
		else
		  compress_mode = ZMAPWINDOW_COMPRESS_ALL ;
	      }

	    zmapWindowColumnsCompress(FOO_CANVAS_ITEM(focus_column), window, compress_mode) ;
	  }

	event_handled = TRUE ;

	break ;
      }


    case GDK_d:
    case GDK_D:
      {
	/* Use the current focus item and display translation of it. */
	FooCanvasItem *focus_item ;

	/* If there is a focus item use that.  */
	if ((focus_item = zmapWindowFocusGetHotItem(window->focus))
	    || (focus_item = zmapWindowMarkGetItem(window->mark)))
	  {
	    ZMapFeatureAny context ;
	    ZMapFeature feature ;
	    gboolean is_transcript ;
	    char *dna ;
	    gboolean spliced = TRUE, cds = FALSE ;

	    feature = zmapWindowItemGetFeature(focus_item);
	    zMapAssert(zMapFeatureIsValid((ZMapFeatureAny)feature)) ;

	    context = zMapFeatureGetParentGroup((ZMapFeatureAny)feature,
						ZMAPFEATURE_STRUCT_CONTEXT);

	    is_transcript = ZMAPFEATURE_IS_TRANSCRIPT(feature) ;

	    if (is_transcript)
	      {
		if (zMapGUITestModifiers(key_event, GDK_SHIFT_MASK))
		  cds = TRUE ;
		else if (zMapGUITestModifiers(key_event, GDK_CONTROL_MASK))
		  spliced = FALSE ;

		dna = zMapFeatureGetTranscriptDNA(feature, spliced, cds) ;
	      }
	    else
	      {
		dna = zMapFeatureGetFeatureDNA(feature) ;
	      }

	    if (!dna)
	      {
		char *err_msg ;

		if (is_transcript && (cds && !(feature->feature.transcript.flags.cds)))
		  err_msg = "Transcript has no CDS" ;
		else
		  err_msg = "No DNA loaded in view" ;

		zMapWarning("%s", err_msg) ;
	      }
	    else
	      {
		zMapGUISetClipboard(window->toplevel, dna) ;

		g_free(dna) ;
	      }
	  }

	event_handled = TRUE ;

	break ;
      }


#if MH17_DONT_INCLUDE
// NOTE this code will probably break due to later mods, list will be of FToi hash values not ZMapCanvasItems
    case GDK_e:

      if(zmap_development_G)
        {
            // this is test code to exercise the focus functions
            // it only affects the current window and callbacks to the view are not used
          zmapWindowFocusAddItemsType(window->focus,
                  zmapWindowFocusGetFocusItemsType(window->focus,WINDOW_FOCUS_GROUP_FOCUS),
                  zmapWindowFocusGetHotItem(window->focus),
                  WINDOW_FOCUS_GROUP_EVIDENCE);
          zmapWindowFocusReset(window->focus);
        }
      break;
    case GDK_E:   // can only rub out one at a time :-(
      if(zmap_development_G)
        {
	  // this is test code to exercise the focus functions
	  // it only affects the current window and callbacks to the view are not used
          zmapWindowFocusRemoveFocusItemType(window->focus,
                  zmapWindowFocusGetHotItem(window->focus),
                  WINDOW_FOCUS_GROUP_EVIDENCE, TRUE) ;
          zmapWindowFocusReset(window->focus);
        }
      break;
#endif

    case GDK_h:
      {
	/* Flip flop highlighting.... */
	FooCanvasGroup *focus_column ;
	FooCanvasItem *focus_item ;

	/* NOTE this does not reset the focus item but only unhighlights it
	 * so it doesn-t really toggle the highlight
	 */
	if ((focus_item = zmapWindowFocusGetHotItem(window->focus))
	    || (focus_column = zmapWindowFocusGetHotColumn(window->focus)))
	  {
	    zmapWindowUnHighlightFocusItems(window) ;
	  }
	else
	  {
	    focus_column = getFirstColumn(window, ZMAPSTRAND_FORWARD) ;

	    zmapWindowFocusSetHotColumn(window->focus, focus_column, NULL) ;

	    zmapWindowFocusHighlightHotColumn(window->focus) ;
	  }

        break;
      }


    case GDK_m:
    case GDK_M:
      {
	/* Toggle marking/unmarking an item for later zooming/column bumping etc. */
	zmapWindowToggleMark(window, key_event->keyval == GDK_M);
      }
      break;

    case GDK_o:
    case GDK_O:
      {
	/* User can press "O" to get menu instead of mouse click. */
	FooCanvasItem *focus_item = NULL ;

	if ((focus_item = zmapWindowFocusGetHotItem(window->focus)))
	  focus_item = zmapWindowItemGetTrueItem(focus_item) ;
	else
	  focus_item = FOO_CANVAS_ITEM(zmapWindowFocusGetHotColumn(window->focus)) ;

	if (focus_item)
	  popUpMenu(key_event, window, focus_item) ;

	break ;
      }

    case GDK_p:
    case GDK_P:
      {
	/* Use the current focus item and display translation of it. */
	FooCanvasItem *focus_item ;

	/* If there is a focus item use that.  */
	if ((focus_item = zmapWindowFocusGetHotItem(window->focus))
	    || (focus_item = zmapWindowMarkGetItem(window->mark)))
	  {
	    ZMapFeatureAny context;
	    ZMapFeature feature ;
	    char *peptide_fasta;

	    feature = zmapWindowItemGetFeature(focus_item);
	    zMapAssert(zMapFeatureIsValid((ZMapFeatureAny)feature)) ;

	    context = zMapFeatureGetParentGroup((ZMapFeatureAny)feature,
						ZMAPFEATURE_STRUCT_CONTEXT);

	    if ((peptide_fasta = zmapWindowFeatureTranscriptFASTA(feature, TRUE, TRUE)))
	      {
		char *seq_name = NULL, *gene_name = NULL, *title;

		seq_name  = (char *)g_quark_to_string(context->original_id);
		gene_name = (char *)g_quark_to_string(feature->original_id);

		title = g_strdup_printf("ZMap - %s%s%s",
					seq_name,
					gene_name ? ":" : "",
					gene_name ? gene_name : "");
		zMapGUIShowText(title, peptide_fasta, FALSE);

		g_free(title);
		g_free(peptide_fasta);
	      }

	  }

	break ;
      }

    case GDK_r:
      {
	/* Reverse complement. */
	revCompRequest(window) ;
	break ;
      }

    case GDK_s:
    case GDK_S:
      {
            /* show/hide masked features (not implemented - use the RC menu) */
      }
      break;

    case GDK_t:
    case GDK_T:
      {
	/* Show translation of an item. */
	FooCanvasItem *focus_item ;

	/* If there is a focus item use that.  */
	if ((focus_item = zmapWindowFocusGetHotItem(window->focus)))
	  {
	    if (key_event->keyval == GDK_t)
	      zmapWindowItemShowTranslation(window, focus_item);
	    else
	      zmapWindowItemShowTranslationRemove(window, focus_item);
	  }

	break;
      }


    case GDK_u:
    case GDK_U:
      {
	/* 'u' for update....rebumps a column. */
        FooCanvasGroup *focus_column ;

	if ((focus_column = zmapWindowFocusGetHotColumn(window->focus)))
	  {
	    ZMapWindowContainerFeatureSet focus_container;
	    ZMapStyleBumpMode curr_bump_mode ;

	    focus_container = (ZMapWindowContainerFeatureSet)focus_column;

	    curr_bump_mode = zmapWindowContainerFeatureSetGetBumpMode(focus_container) ;

	    zmapWindowColumnBump(FOO_CANVAS_ITEM(focus_column), ZMAPBUMP_UNBUMP) ;

	    zmapWindowColumnBump(FOO_CANVAS_ITEM(focus_column), curr_bump_mode) ;

	    zmapWindowFullReposition(window->feature_root_group,TRUE, "key u") ;
	  }

	event_handled = TRUE ;

	break ;
      }

    case GDK_w:
    case GDK_W:
      {
	/* Zoom out to show whole sequence. */
	zMapWindowZoomToMin(window) ;

	event_handled = TRUE ;
	break ;
      }

      /* testing... */
#if 0
    case GDK_x:
      {     FooCanvasItem *focus_item ;
            if ((focus_item = zmapWindowFocusGetHotItem(window->focus)))
            {
                  int i;

                  zMapStartTimer("Test map","100000");

                  for(i = 0;i < 100000;i++)
                  {
                        foo_canvas_item_unmap(focus_item);
                        foo_canvas_item_map(focus_item);
                  }
                  zMapStopTimer("Test map","done");
                  /* takes 8ms for 100k */
            }
      }
      break;
#endif

    case GDK_Z:
    case GDK_z:
      {
	/* Zoom to an item or subpart of an item. */
      FooCanvasItem *focus_item ;
	gboolean mark_set ;


	/* If there is a focus item(s) we zoom to that, if not we zoom to
	 * any marked feature or area.  */
	if ((focus_item = zmapWindowFocusGetHotItem(window->focus)))
	  {
	    ZMapFeature feature ;

	    feature = zmapWindowItemGetFeature(focus_item);
	    zMapAssert(zMapFeatureIsValid((ZMapFeatureAny)feature)) ;

	    /* If there is a marked feature(s), for "z" we zoom just to the highlighted
	     * feature, for "Z" we zoom to the whole transcript/HSP's */
	    if (key_event->keyval == GDK_z)
	      {
		GList *focus_items ;

		if ((focus_items = zmapWindowFocusGetFocusItems(window->focus)))
		  {
		    zmapWindowZoomToItems(window, focus_items) ;

		    g_list_free(focus_items) ;
		  }
	      }
	    else
	      {
		if (feature->type == ZMAPSTYLE_MODE_TRANSCRIPT)
		  {
		    zmapWindowZoomToItem(window, zmapWindowItemGetTrueItem(focus_item)) ;
		  }
		else if (feature->type == ZMAPSTYLE_MODE_ALIGNMENT)
		  {
		    GList *list = NULL;
		    ZMapStrand set_strand ;
		    ZMapFrame set_frame ;
		    gboolean result ;

		    result = zmapWindowItemGetStrandFrame(focus_item, &set_strand, &set_frame) ;
		    zMapAssert(result) ;

		    list = zmapWindowFToIFindSameNameItems(window,window->context_to_item,
							   zMapFeatureStrand2Str(set_strand),
							   zMapFeatureFrame2Str(set_frame),
							   feature) ;

		    zmapWindowZoomToItems(window, list) ;

		    g_list_free(list) ;
		  }
		else
		  {
		    zmapWindowZoomToItem(window, focus_item) ;
		  }
	      }
	  }
	else if ((mark_set = zmapWindowMarkIsSet(window->mark)))
	  {
	    double rootx1, rooty1, rootx2, rooty2 ;

	    zmapWindowMarkGetWorldRange(window->mark, &rootx1, &rooty1, &rootx2, &rooty2) ;

	    zmapWindowZoomToWorldPosition(window, TRUE, rootx1, rooty1, rootx2, rooty2) ;
	  }


	event_handled = TRUE ;
	break ;
      }


#ifdef ED_G_NEVER_INCLUDE_THIS_CODE
      /* If these are ever used then they need a new letter as the shortcut. */

    case GDK_d:
    case GDK_D:
      //      g_hash_table_foreach(NULL,lockedDisplayCB,NULL);
      printf("sizes: gtkobject %zu foocanvasitem %zu foocanvasgroup %zu"
	     " zmapcanvasitem %zu zmapwindowcontainergroup %zu"
	     " zmapwindowalignmentfeature %zu\n",
	     sizeof(GtkObject), sizeof(struct _FooCanvasItem), sizeof(struct _FooCanvasGroup),
	     sizeof(zmapWindowCanvasItemStruct), sizeof(zmapWindowContainerGroupStruct),
	     sizeof(zmapWindowAlignmentFeatureStruct)) ;
      break;
#endif
#if 0
    case GDK_d:
    case GDK_D:
    {
	    extern ZMapWindowContainerGroup nav_root;

	    nav_root = window->feature_root_group;
	    print_offsets("normal window");
    }
#endif /* ED_G_NEVER_INCLUDE_THIS_CODE */





    default:
      event_handled = FALSE ;
      break ;
    }

  return event_handled ;
}





#ifdef ED_G_NEVER_INCLUDE_THIS_CODE
static void printWindowSizeDebug(char *prefix, ZMapWindow window,
				 GtkWidget *widget, GtkAllocation *allocation)
{
  FooCanvas *canvas = FOO_CANVAS(widget) ;
  GtkLayout *layout = &(canvas->layout) ;

  zMapUtilsDebugPrintf(stderr, "%s ----\n", prefix) ;

  zMapUtilsDebugPrintf(stderr, "alloc_req: %d, %d\tallocation_widg: %d, %d\twindow: %d, %d\n",
		       allocation->width, allocation->height,
		       widget->allocation.width, widget->allocation.height,
		       window->window_width, window->window_height) ;

  zMapUtilsDebugPrintf(stderr, "layout: %d, %d\tcanvas: %d, %d\n",
		       layout->width, layout->height,
		       window->canvas_width, window->canvas_height) ;

  zMapUtilsDebugPrintf(stderr, "scroll: %f, %f, %f, %f\t\t%f, %f\n\n",
		       canvas->scroll_x1, canvas->scroll_y1,
		       canvas->scroll_x2, canvas->scroll_y2,
		       floor ((canvas->scroll_x2 - canvas->scroll_x1) * canvas->pixels_per_unit_x + 0.5),
		       floor ((canvas->scroll_y2 - canvas->scroll_y1) * canvas->pixels_per_unit_y + 0.5)) ;

  return ;
}
#endif /* ED_G_NEVER_INCLUDE_THIS_CODE */



/* Checks to see if current item has coords outside of current min/max. */
static void getMaxBounds(gpointer data, gpointer user_data)
{
  ID2Canvas id2c = (ID2Canvas) data;
  FooCanvasItem *item = (FooCanvasItem *)id2c->item ;
  MaxBounds max_bounds = (MaxBounds)user_data ;
  double rootx1, rootx2, rooty1, rooty2 ;

  if(ZMAP_IS_WINDOW_FEATURESET_ITEM(item))
  {
  	/* this is a ZMapWindowCanvasItem ie a foo canvas group  */
  	zMapWindowCanvasItemSetFeaturePointer((ZMapWindowCanvasItem) item, (ZMapFeature) id2c->feature_any);
  	zMapWindowCanvasFeaturesetGetFeatureBounds(item, &rootx1, &rooty1, &rootx2, &rooty2);
  }
  else
  {
	/* Get size of item and convert to world coords. */
	foo_canvas_item_get_bounds(item, &rootx1, &rooty1, &rootx2, &rooty2) ;
	foo_canvas_item_i2w(item, &rootx1, &rooty1) ;
	foo_canvas_item_i2w(item, &rootx2, &rooty2) ;
  }

  if (max_bounds->rootx1 == 0.0  && max_bounds->rooty1 == 0.0
      && max_bounds->rootx2 == 0.0 && max_bounds->rooty2 == 0.0)
    {
      max_bounds->rootx1 = rootx1 ;
      max_bounds->rooty1 = rooty1 ;
      max_bounds->rootx2 = rootx2 ;
      max_bounds->rooty2 = rooty2 ;
    }
  else
    {
      if (rootx1 < max_bounds->rootx1)
	max_bounds->rootx1 = rootx1 ;
      if (rooty1 < max_bounds->rooty1)
	max_bounds->rooty1 = rooty1 ;
      if (rootx2 > max_bounds->rootx2)
	max_bounds->rootx2 = rootx2 ;
      if (rooty2 > max_bounds->rooty2)
	max_bounds->rooty2 = rooty2 ;
    }

  return ;
}


/* Jump to the previous/next feature according to whether up or down arrow was pressed.
 *
 * NOTE: this function does NOT scroll to the feature, it simply highlights it. In
 * particular if something is not in the scrolled region because the user has zoomed
 * right in, that item will not be visible and will not be highlighted.
 *
 * This is in contrast to jumpColumn where we do scroll. It seems to make more sense
 * for features not to scroll otherwise the user will suddenly be taken somewhere
 * far away from what they were just looking at.
 *
 *  */
static void jumpFeature(ZMapWindow window, guint keyval)
{
  FooCanvasItem *focus_item ;
  FooCanvasGroup *focus_column ;
  gboolean move_focus = FALSE, highlight_item = FALSE ;

  /* Is there is a highlighted feature then move to next one,
   * if not default to the first feature in the leftmost forward strand column. */
  if ((focus_item = zmapWindowFocusGetHotItem(window->focus)))
    {
      move_focus = TRUE ;

      focus_item = zmapWindowItemGetTrueItem(focus_item) ;
    }
  else
    {
      ZMapWindowContainerGroup focus_container;


      if (!(focus_column = zmapWindowFocusGetHotColumn(window->focus)))
	{
	  focus_column = getFirstColumn(window, ZMAPSTRAND_FORWARD) ;
	}

      if (ZMAP_IS_CONTAINER_GROUP(focus_column))
	{
	  focus_container = ZMAP_CONTAINER_GROUP(focus_column);

	  if (keyval == GDK_Down)
	    focus_item = zmapWindowContainerGetNthFeatureItem(focus_container, ZMAPCONTAINER_ITEM_FIRST) ;
	  else
	    focus_item = zmapWindowContainerGetNthFeatureItem(focus_container, ZMAPCONTAINER_ITEM_LAST) ;

	  /* If the item is a valid feature item then we get it highlighted, otherwise we must search
	   * for the next valid one. */
	  if (checkItem(focus_item, GINT_TO_POINTER(TRUE)))
	    highlight_item = TRUE ;
	  else
	    move_focus = TRUE ;
	}
    }

  /* Unhighlight any features/columns currently highlighted. */
  zmapWindowUnHighlightFocusItems(window) ;

  /* If we need to jump features then do it. */
  if (move_focus)
    {
      ZMapContainerItemDirection direction ;

      if (keyval == GDK_Up)
	direction = ZMAPCONTAINER_ITEM_PREV ;
      else
	direction = ZMAPCONTAINER_ITEM_NEXT ;


      if ((focus_item = zmapWindowContainerGetNextFeatureItem(focus_item, direction, TRUE,
							      checkItem, GINT_TO_POINTER(TRUE))))
	{
	  move_focus = TRUE ;
	  highlight_item = TRUE ;
	}

    }


  /* if we need to highlight a feature then do it. */
  if (highlight_item)
    {
      gboolean replace_highlight = TRUE, highlight_same_names = FALSE ;

      ZMapFeature feature ;

      zmapWindowHighlightObject(window, focus_item, TRUE, FALSE, FALSE) ;

      feature = zmapWindowItemGetFeature(focus_item);


      /* Pass information about the object clicked on back to the application. */
      zmapWindowUpdateInfoPanel(window, feature, NULL, focus_item, NULL, 0, 0, 0, 0,
				NULL, replace_highlight, highlight_same_names, FALSE) ;
    }


  return ;
}


/* Jump to the previous/next column according to which arrow key was pressed. */
static void jumpColumn(ZMapWindow window, guint keyval)
{
#warning jumpColumn commented out temporarily
#if 0
  FooCanvasGroup *focus_column;
  gboolean move_focus = FALSE, highlight_column = FALSE ;

  /* If there is no focus column we default to the leftmost forward strand column. */
  if ((focus_column = zmapWindowFocusGetHotColumn(window->focus)))
    {
      move_focus = TRUE ;
    }
  else
    {
      ZMapStrand strand ;

      if (keyval == GDK_Right)
	strand = ZMAPSTRAND_FORWARD ;
      else
	strand = ZMAPSTRAND_REVERSE ;

      focus_column = getFirstColumn(window, strand) ;

      if (checkItem(FOO_CANVAS_ITEM(focus_column), GINT_TO_POINTER(FALSE)))
	highlight_column = TRUE ;
      else
	move_focus = TRUE ;
    }

  /* If we need to jump columns then do it. */
  if (move_focus)
    {
      ZMapWindowContainerGroup container_strand;
      ZMapStrand strand ;
      ZMapContainerItemDirection direction ;

      container_strand = zmapWindowContainerUtilsItemGetParentLevel((FooCanvasItem *)focus_column,
								    ZMAPCONTAINER_LEVEL_STRAND) ;
      strand = zmapWindowContainerGetStrand((ZMapWindowContainerGroup)container_strand) ;

      if (keyval == GDK_Left)
	direction = ZMAPCONTAINER_ITEM_PREV ;
      else
	direction = ZMAPCONTAINER_ITEM_NEXT ;

      /* Move to next column in strand group, if we run out of columns wrap around to the
       * opposite strand. */
      if ((focus_column = FOO_CANVAS_GROUP(zmapWindowContainerGetNextFeatureItem(FOO_CANVAS_ITEM(focus_column),
										 direction, FALSE,
										 checkItem,
										 GINT_TO_POINTER(FALSE)))))
	{
	  highlight_column = TRUE ;
	}
      else
	{
	  ZMapWindowContainerGroup container_block;

	  container_block = zmapWindowContainerUtilsGetParentLevel(container_strand,
								   ZMAPCONTAINER_LEVEL_BLOCK) ;

	  if (strand == ZMAPSTRAND_FORWARD)
	    strand = ZMAPSTRAND_REVERSE ;
	  else
	    strand = ZMAPSTRAND_FORWARD ;

	  container_strand =
	    (ZMapWindowContainerGroup)zmapWindowContainerBlockGetContainerStrand((ZMapWindowContainerBlock)container_block, strand) ;

	  if (keyval == GDK_Left)
	    focus_column = FOO_CANVAS_GROUP(zmapWindowContainerGetNthFeatureItem(container_strand,
										 ZMAPCONTAINER_ITEM_LAST)) ;
	  else
	    focus_column = FOO_CANVAS_GROUP(zmapWindowContainerGetNthFeatureItem(container_strand,
										 ZMAPCONTAINER_ITEM_FIRST)) ;

	  /* Found a column but check it and move on to the next if not visible. */
	  if (checkItem(FOO_CANVAS_ITEM(focus_column), GINT_TO_POINTER(FALSE)))
	    {
	      highlight_column = TRUE ;
	    }
	  else
	    {
	      if ((focus_column = FOO_CANVAS_GROUP(zmapWindowContainerGetNextFeatureItem(FOO_CANVAS_ITEM(focus_column),
											 direction, FALSE,
											 checkItem,
											 GINT_TO_POINTER(FALSE)))))
		{
		  highlight_column = TRUE ;
		}
	    }
	}
    }

  /* If we need to highlight a column then do it but also scroll to the column if its off screen. */
  if (highlight_column)
    {
      ZMapWindowSelectStruct select = {0} ;
/*      ZMapFeatureSet feature_set = NULL ;*/
      ZMapWindowContainerFeatureSet container_set = (ZMapWindowContainerFeatureSet) focus_column;
      ZMapFeatureColumn column;
      GQuark set_id;

      zmapWindowUnHighlightFocusItems(window) ;

      zmapWindowFocusSetHotColumn(window->focus, focus_column,NULL) ;

      zmapWindowFocusHighlightHotColumn(window->focus) ;

      zmapWindowScrollToItem(window, FOO_CANVAS_ITEM(focus_column)) ;

      set_id = zmapWindowContainerFeatureSetGetColumnId(container_set);
      // why unique_id, why not original_id ??
      select.secondary_text =
      select.feature_desc.feature_set = (char *)g_quark_to_string(set_id) ;

      column = g_hash_table_lookup(window->context_map->columns,GUINT_TO_POINTER(set_id));
      zMapAssert(column);
      select.secondary_text = column->column_desc;
      /* column must exist and it will have some description, defaulting to the name of the column
       * ideally we  should default it to the best featureset description on config or data load
       */
      select.type = ZMAPWINDOW_SELECT_SINGLE;

      (*(window->caller_cbs->select))(window, window->app_data, (void *)&select) ;

      g_free(select.secondary_text) ;

    }
#endif
  return ;
}





/* GFunc() to hide the given item and record it in the user hidden list. */
static void unhideItemsCB(gpointer data, gpointer user_data)
{
  ID2Canvas id2c = (ID2Canvas) data;
  FooCanvasItem *item = id2c->item;
  ZMapWindow window = (ZMapWindow)user_data ;

  if(ZMAP_IS_WINDOW_FEATURESET_ITEM(item))
  {
	zMapWindowCanvasItemSetFeaturePointer((ZMapWindowCanvasItem) id2c->item, (ZMapFeature) id2c->feature_any);
	zMapWindowCanvasItemShowHide((ZMapWindowCanvasItem)id2c->item, TRUE);
  }
  else
  {
	foo_canvas_item_show(item) ;
  }

  zmapWindowHighlightObject(window, item, FALSE, TRUE, FALSE) ;


  return ;
}


/* This bit of code will need to be modified as users get used to zmap and ask for
 * different things in the paste buffer. */
static char *makePrimarySelectionText(ZMapWindow window) //, FooCanvasItem *highlight_item)
{
  char *selection = NULL ;
  GList *selected ;
  gint length ;

  /* If there are any focus items then put their coords in the X Windows paste buffer. */
  if ((selected = zmapWindowFocusGetFocusItems(window->focus)) && (length = g_list_length(selected)))
    {
      GString *text ;

      GArray *feature_coords ;
      ID2Canvas id2c;
      FooCanvasItem *item;
      ZMapWindowCanvasItem canvas_item;
      ZMapFeature item_feature ;
      gint i = 0 ;
      int selected_start, selected_end, selected_length; //, dummy ;
      ZMapFeatureSubpartType item_type_int ;

      text = g_string_sized_new(512) ;

      feature_coords = g_array_new(FALSE, FALSE, sizeof(FeatureCoordStruct)) ;
 	id2c = (ID2Canvas) selected->data;
      item = FOO_CANVAS_ITEM(id2c->item) ;
      if (ZMAP_IS_CANVAS_ITEM(item))
	canvas_item = ZMAP_CANVAS_ITEM( item );
      else
	canvas_item = zMapWindowCanvasItemIntervalGetObject(item) ;
//      item_feature = zmapWindowItemGetFeature(canvas_item) ;
	item_feature = (ZMapFeature) id2c->feature_any;

      /* Processing is different if there is only one item highlighted and it's a transcript. */
      if (ZMAP_IS_CANVAS_ITEM(item) && length == 1
	  && item_feature->type == ZMAPSTYLE_MODE_TRANSCRIPT && item_feature->feature.transcript.exons)
	{
	  /* For a transcript feature with exons put all the exons in the paste buffer. */
	  ZMapSpan span ;
	  int i ;
	  char *name ;

	  name = (char *)g_quark_to_string(item_feature->original_id) ;

	  for (i = 0 ; i < item_feature->feature.transcript.exons->len ; i++)
	    {
	      FeatureCoordStruct feature_coord ;
	      int index ;

	      if (window->revcomped_features)
		index = item_feature->feature.transcript.exons->len - (i + 1) ;
	      else
		index = i ;

	      span = &g_array_index(item_feature->feature.transcript.exons, ZMapSpanStruct, index) ;

	      feature_coord.name = name ;
	      feature_coord.start = span->x1 ;
	      feature_coord.end = span->x2 ;
	      feature_coord.length = (span->x2 - span->x1 + 1) ;

	      feature_coords = g_array_append_val(feature_coords, feature_coord) ;
	    }

	  makeSelectionString(window, text, feature_coords) ;
	}
      else
	{
	  while (selected)
	    {
	      FeatureCoordStruct feature_coord ;
		id2c = (ID2Canvas) selected->data;
      	item = FOO_CANVAS_ITEM(id2c->item) ;

	      if (ZMAP_IS_CANVAS_ITEM(item))
		canvas_item = ZMAP_CANVAS_ITEM( item );
	      else
		canvas_item = zMapWindowCanvasItemIntervalGetObject(item) ;

		item_feature = (ZMapFeature) id2c->feature_any;

		/* this is not a get sub part issue, we want the whole canvas feature which is a single 'exon' in a bigger alignment */
		selected_start = item_feature->x1 ;
		selected_end = item_feature->x2 ;
		selected_length = item_feature->x2 - item_feature->x1 + 1 ;
		item_type_int = ZMAPFEATURE_SUBPART_MATCH ;

		feature_coord.name = (char *)g_quark_to_string(item_feature->original_id) ;
	      feature_coord.start = selected_start ;
	      feature_coord.end = selected_end ;
	      feature_coord.length = selected_length ;

	      feature_coords = g_array_append_val(feature_coords, feature_coord) ;

	      selected = selected->next;
	      i++;
	    }

	  makeSelectionString(window, text, feature_coords) ;
	}

      selected = g_list_first(selected) ;
      g_list_free(selected) ;

      g_array_free(feature_coords, TRUE) ;

      selection = g_string_free(text, FALSE) ;
    }

  return selection ;
}



#if 0
void zmapWindowReFocusHighlights(ZMapWindow window)
{
  FooCanvasItem *hot_item = NULL;
  gboolean allow_rehighlight = FALSE;

  /* we only really need to do the text highlighting... */
  if (allow_rehighlight && (hot_item = zmapWindowFocusGetHotItem(window->focus)))
//    zmapWindowFocusForEachFocusItem(window->focus, rehighlightCB, window) ;
    zmapWindowFocusRehighlightFocusItems(window->focus, window) ;

  return ;
}
#endif



#ifdef ED_G_NEVER_INCLUDE_THIS_CODE
static void swapColumns(ZMapWindow window, guint keyval)
{
  FooCanvasGroup *focus_column, *column, *other_column, *strand_group_features;
  FooCanvasItem *col_as_item;
  ZMapFeatureSet feature_set, other_feature_set;
  GList *set_name, *other_set_name, *current_list, *other_list;
  gboolean move_focus = FALSE;

  /* We don't do anything if there is no current focus column, we could take an educated guess and
   * start with the middle visible column but perhaps not worth it ? */
  if ((focus_column = zmapWindowFocusGetHotColumn(window->focus)))
    {
      column      = zmapWindowContainerGetParent(FOO_CANVAS_ITEM( focus_column )) ;
      col_as_item = FOO_CANVAS_ITEM(column);
      feature_set = zmapWindowItemGetFeatureSet(column);
      set_name    = g_list_find(window->feature_set_names,
                                  GUINT_TO_POINTER(feature_set->unique_id));
      strand_group_features = FOO_CANVAS_GROUP(col_as_item->parent);
      current_list  = g_list_find(strand_group_features->item_list,
                                  column);
      other_list  = current_list;

      while (TRUE)
	{
	  if (keyval == GDK_Left)
            other_list = g_list_previous(other_list) ;
	  else
            other_list = g_list_next(other_list) ;

	  /* Deal with hidden columns, we need to move over them until we find a visible one or
	   * we reach the left/right end of the columns. */
	  if (!other_list)
	    break ;
	  else if (zmapWindowItemIsShown((FooCanvasItem *)(other_list->data)))
	    {
	      move_focus = TRUE ;
	      break ;
	    }
	}

      if(move_focus && other_list)
        {
          int a, b, names_pos, cols_pos;
          double x1, x2, f1, f2, spacing;

          /* Most of this is just to update lists so the rest of our code works */
          other_column = FOO_CANVAS_GROUP(other_list->data);
          other_feature_set = zmapWindowItemGetFeatureSet(other_column);

          other_set_name = g_list_find(window->feature_set_names,
                                       GUINT_TO_POINTER(other_feature_set->unique_id));

          a = g_list_position(window->feature_set_names, set_name);
          b = g_list_position(window->feature_set_names, other_set_name);
          names_pos = ((a < b) ? (b - a) : (a - b));

          a = g_list_position(strand_group_features->item_list, current_list);
          b = g_list_position(strand_group_features->item_list, other_list);
          cols_pos = ((a < b) ? (b - a) : (a - b));


          f1 = f2 = 1.0;
          if(keyval == GDK_Left)
            {
              f2 = -1.0;
              foo_canvas_item_lower(FOO_CANVAS_ITEM(column), cols_pos);
              zMap_g_list_lower(set_name, names_pos);
            }
          else
            {
              f1 = -1.0;
              foo_canvas_item_raise(FOO_CANVAS_ITEM(column), cols_pos);
              zMap_g_list_raise(set_name, names_pos);
            }

          spacing  = zmapWindowContainerGetSpacing(zmapWindowContainerGetParent(FOO_CANVAS_ITEM(strand_group_features)));
          spacing /= 2.0;

          foo_canvas_item_get_bounds(FOO_CANVAS_ITEM(column), &x1, NULL, &x2, NULL);
          x1 = x2 - x1 + 1.0;
          foo_canvas_item_move(FOO_CANVAS_ITEM(other_column), f1 * (x1 + spacing), 0.0);

          foo_canvas_item_get_bounds(FOO_CANVAS_ITEM(other_column), &x1, NULL, &x2, NULL);
          x1 = x2 - x1 + 1.0;
          foo_canvas_item_move(FOO_CANVAS_ITEM(column), f2 * (x1 + spacing), 0.0);

        }
    }

  return;
}
#endif /* ED_G_NEVER_INCLUDE_THIS_CODE */




/* Returns the leftmost column if the forward strand is requested, the right most if
 * the reverse strand is requested. The column must have features and must be displayed.
 *
 * NOTE column will be in the first block of the first align. */
static FooCanvasGroup *getFirstColumn(ZMapWindow window, ZMapStrand strand)
{
  StrandColStruct strand_data = {strand, NULL} ;

  strand_data.strand = strand ;
  zmapWindowContainerUtilsExecute(window->feature_root_group, ZMAPCONTAINER_LEVEL_BLOCK,
				  getFirstForwardCol, &strand_data) ;
  return strand_data.first_column ;
}


static void getFirstForwardCol(ZMapWindowContainerGroup container, FooCanvasPoints *container_points,
			       ZMapContainerLevelType container_level, gpointer func_data)
{
  StrandCol strand_data = (StrandCol)func_data ;

  /* Only look for a column in the requested strand. */
  if (container_level == ZMAPCONTAINER_LEVEL_BLOCK)
    {
      if (!(strand_data->first_column))
	{
	  /* Haven't found it yet so look for a column that's visible and has features. */
	  FooCanvasGroup *strand_columns, *column = NULL ;
	  GList *col_ptr ;

	  strand_columns = (FooCanvasGroup *)zmapWindowContainerGetFeatures(container) ;

	  if (strand_data->strand == ZMAPSTRAND_FORWARD)
	    col_ptr = (strand_columns->item_list) ;
	  else
	    col_ptr = (strand_columns->item_list_end) ;

#warning getFirstForwarsCol() code needs adjusting, commented out temporarily
#if 0
	  while (col_ptr)
	    {
	      column = (FooCanvasGroup *)(col_ptr->data) ;

	      if (checkItem(FOO_CANVAS_ITEM(column), GINT_TO_POINTER(FALSE))
		  && zmapWindowContainerHasFeatures(ZMAP_CONTAINER_GROUP(column)))
		{
		  break ;
		}
	      else
		{
		  if (strand_data->strand == ZMAPSTRAND_FORWARD)
		    col_ptr = col_ptr->next ;
		  else
		    col_ptr = col_ptr->prev ;
		}
	    }

	  strand_data->first_column = column ;
#else
        column = (FooCanvasGroup *)(col_ptr->data) ;
	  strand_data->first_column = column ;
#endif

	}

    }

  return ;
}


/* ACTUALLY THIS DOESN'T SEEM TO WORK PROPERLY ON THE FEATURE CHECK.... */
/* A zmapWindowContainerItemTestCallback() that tests a canvas item to make sure it is visible
 * and optionally that it represents a feature. */
static gboolean checkItem(FooCanvasItem *item, gpointer user_data)
{
  gboolean status = FALSE ;
  gboolean check_for_feature = GPOINTER_TO_INT(user_data) ;
  ZMapFeature feature = NULL ;

  if (zmapWindowItemIsShown((FooCanvasItem *)(item))
      && (!check_for_feature || (feature = zmapWindowItemGetFeature(item))))
    status = TRUE ;

  feature = zMapWindowCanvasItemGetFeature(item) ;

  return status ;
}




/* Function to pop up the appropriate menu for either a column or a feature in response
 * to a key press rather than a button press. */
static void popUpMenu(GdkEventKey *key_event, ZMapWindow window, FooCanvasItem *focus_item)
{
  gboolean is_feature = FALSE ;
  GdkEventButton button_event ;
  double x1, y1, x2, y2 ;
  double vis_can_x1, vis_can_y1, vis_can_x2, vis_can_y2 ;
  double worldx, worldy, winx, winy ;
  Window root_window, item_window, child = 0 ;
  Display *display ;
  Bool result ;
  int dest_x = 0, dest_y= 0 ;


  /* We are only going to pop up the menu if the item as at least partly visible. */
  if (zmapWindowItemIsOnScreen(window, focus_item, FALSE))
    {
      /* Is the item a feature or a column ? */
      if(ZMAP_IS_CANVAS_ITEM(focus_item))
	is_feature = TRUE ;
      else if (ZMAP_IS_CONTAINER_GROUP(focus_item) &&
	       zmapWindowContainerUtilsGetLevel(focus_item) == ZMAPCONTAINER_LEVEL_FEATURESET)
	is_feature = FALSE ;
      else
	zMapAssertNotReached() ;


      /* Calculate canvas window coords for menu position from part of item which is visible. */
      zmapWindowItemGetVisibleWorld(window, &vis_can_x1, &vis_can_y1, &vis_can_x2, &vis_can_y2) ;

      my_foo_canvas_item_get_world_bounds(focus_item, &x1, &y1, &x2, &y2) ;

      if (x1 < vis_can_x1)
	x1 = vis_can_x1 ;

      if (y1 < vis_can_y1)
	y1 = vis_can_y1 ;

      worldx = x1 ;
      worldy = y1 ;

      foo_canvas_world_to_window(focus_item->canvas, worldx, worldy, &winx, &winy) ;


      /* Convert canvas window coords to root window coords for final menu position. */
      root_window = GDK_WINDOW_XID(gtk_widget_get_root_window(GTK_WIDGET(focus_item->canvas))) ;

      display = GDK_DISPLAY_XDISPLAY(gtk_widget_get_display(GTK_WIDGET(focus_item->canvas))) ;

      item_window = GDK_WINDOW_XID(focus_item->canvas->layout.bin_window) ;

      result = XTranslateCoordinates(display, item_window, root_window, winx, winy, &dest_x, &dest_y, &child) ;


      /* Fake a button event....because that's what the menu code uses, we only have to fill in
       * these fields. */
      button_event.x_root = dest_x ;
      button_event.y_root = dest_y ;
      button_event.button = 3 ;
      button_event.time = key_event->time ;


      /* Now call appropriate menu routine. */
      /* focus item is either a CanvasItem or a column ie a window container featureset */
      if (is_feature)
	{
	  zmapMakeItemMenu(&button_event, window, focus_item) ;
	}
      else
	{
        ZMapWindowContainerFeatureSet container_set =
            (ZMapWindowContainerFeatureSet) focus_item;

        zmapMakeColumnMenu(&button_event, window, focus_item, container_set, NULL) ;
	}
    }

  return ;
}



static void printStats(ZMapWindowContainerGroup container_parent, FooCanvasPoints *points,
                       ZMapContainerLevelType level, gpointer user_data)
{
  ZMapFeatureAny any_feature ;
  GString *text = (GString *) user_data;

  /* Note strand groups do not have features.... */
  if ((any_feature = zmapWindowItemGetFeatureAny((FooCanvasItem *)container_parent)))
    {
      switch (any_feature->struct_type)
	{
	case ZMAPFEATURE_STRUCT_CONTEXT:
	case ZMAPFEATURE_STRUCT_ALIGN:
	case ZMAPFEATURE_STRUCT_BLOCK:
	case ZMAPFEATURE_STRUCT_FEATURESET:
	  {
	    ZMapWindowStats stats ;

	    stats = g_object_get_data(G_OBJECT(container_parent), ITEM_FEATURE_STATS) ;
	    zMapAssert(stats) ;

	    zmapWindowStatsPrint(text, stats) ;

	    break ;
	  }
	default:
	  break;
	}
    }

  return ;
}


/* Called when user presses a short cut key, problematic because actually its the layer
 * above that needs to do the reverse complement. */
static void revCompRequest(ZMapWindow window)
{
  ZMapWindowCallbackCommandRevCompStruct rev_comp ;
  ZMapWindowCallbacks window_cbs_G = zmapWindowGetCBs() ;

  rev_comp.cmd = ZMAPWINDOW_CMD_REVERSECOMPLEMENT ;

  (*(window_cbs_G->command))(window, window->app_data, &rev_comp) ;

  return ;
}



/* Busy cursor stuff.....we should also really block interaction with the canvas.... */
static void canvas_set_busy_cursor(ZMapWindow window, gboolean external_call, const char *file, const char *func)
{
  char *file_name ;
  GdkCursor *busy_cursor ;


  file_name = g_path_get_basename(file) ;		    /* Clip full pathname for shorter debug messages. */


  if (external_call)
    busy_cursor = window->busy_cursor ;
  else
    busy_cursor = window->window_busy_cursor ;

  if (!busy_cursor)
    {
      zMapLogWarning("%s", "Cannot set Busy cursor as it has not been created yet !") ;

      zMapDebugPrint(busy_debug_G, "%s - %s: window %p, busy cursor has not been created !",
		     file_name, func, window) ;
    }
  else if (!(window->toplevel->window))
    {
      zMapDebugPrint(busy_debug_G, "%s - %s: window %p cursor NOT SET, no window",
		     file_name, func, window) ;
    }
  else
    {
      gdk_window_set_cursor(window->toplevel->window, busy_cursor) ;

#ifdef ED_G_NEVER_INCLUDE_THIS_CODE
      /* There is a problem with getting the new cursor shown in a timely way, seems
       * hard (impossible ?) to get this working really well. I've tried flush/sync
       * and round trip requests but all to no avail. It also feels like we may only need to
       * do this the first time we set the cursor as that's the most important for
       * the user to see. */

      if (window->cursor_busy_count == 0)
	{
	  guint width, height ;

	  gdk_display_get_maximal_cursor_size(gdk_display_get_default(), &width, &height) ;

	  gdk_display_flush(gdk_display_get_default()) ;

	  gdk_display_sync(gdk_display_get_default()) ;
	  gtk_main_iteration() ;
	}
#endif /* ED_G_NEVER_INCLUDE_THIS_CODE */

      window->cursor_busy_count++ ;

      zMapDebugPrint(busy_debug_G, "%s - %s: window %p busy cursor %s, %d",
		     file_name, func,
		     window,
		     (window->cursor_busy_count == 1 ? "turned ON" : "incremented"),
		     window->cursor_busy_count) ;
    }


  g_free(file_name) ;

  return ;
}



static void canvas_unset_busy_cursor(ZMapWindow window, const char *file, const char *func)
{
  char *file_name ;

  file_name = g_path_get_basename(file) ;

  if (!(window->normal_cursor))
    {
      zMapLogWarning("%s", "Cannot reset to normal cursor as it has not been created yet !") ;

      zMapDebugPrint(busy_debug_G, "%s - %s: window %p, normal cursor has not been created !",
		     file_name, func, window) ;
    }
  else if (!(window->toplevel->window))
    {
      zMapDebugPrint(busy_debug_G, "%s - %s: window %p cursor NOT SET, no window",
		     file_name, func, window) ;
    }
  else
    {
      window->cursor_busy_count-- ;

      if (window->cursor_busy_count < 0)
	{
	  zMapDebugPrint(busy_debug_G, "%s - %s: window %p, bad cursor busy count (%d)!",
			 file_name, func, window, window->cursor_busy_count) ;

	  zMapLogWarning("bad cursor busy count (%d)!", window->cursor_busy_count);
	  window->cursor_busy_count = 0;
	}



#ifdef ED_G_NEVER_INCLUDE_THIS_CODE
      /* In theory we should reset when we reach zero, be better to  */

      if (window->cursor_busy_count == 0)
	{
#endif /* ED_G_NEVER_INCLUDE_THIS_CODE */



	  gdk_window_set_cursor(window->toplevel->window, window->normal_cursor) ;



#ifdef ED_G_NEVER_INCLUDE_THIS_CODE
	}
#endif /* ED_G_NEVER_INCLUDE_THIS_CODE */



      zMapDebugPrint(busy_debug_G, "%s - %s: window %p busy cursor %s, %d",
		     file_name, func,
		     window,
		     (window->cursor_busy_count == 0 ? "turned OFF" : "decremented"),
		     window->cursor_busy_count) ;
    }

  g_free(file_name) ;

  return ;
}


#if ZOOM_SCROLL

/* foo canvas signal handlers  */
static void fc_begin_update_cb(FooCanvas *canvas, gpointer user_data)
{
  ZMapWindow window = (ZMapWindow)user_data;
  double x1, x2, y1, y2;

  zMapAssert(canvas == window->canvas) ;

  if (canvas == window->canvas)
    {
      zmapWindowBusy(window, TRUE) ;
    }

  return ;
}

static void fc_end_update_cb(FooCanvas *canvas, gpointer user_data)
{
  ZMapWindow window = (ZMapWindow)user_data;

  if (canvas == window->canvas && window->feature_context)	/* we can get called before the feature context is set */
    {
      double x1, x2, y1, y2;
	int seq_start,seq_end;
	int scroll_start, scroll_end;
      int scroll_x, scroll_y, x, y;

      foo_canvas_get_scroll_region(canvas, &x1, &y1, &x2, &y2);

	zMapFeatureContextGetMasterAlignSpan(window->feature_context,&seq_start,&seq_end);
	scroll_start = y1;
	scroll_end = y2;
	if(scroll_start < seq_start)
		scroll_start = seq_start;
	if(scroll_end > seq_end)
		scroll_end = seq_end;

	foo_canvas_get_scroll_offsets(canvas, &scroll_x, &scroll_y);
	if(zmapWindowScaleCanvasDraw(window->ruler,  scroll_start, scroll_end, seq_start, seq_end))
	  {
	      zmapWindowScaleCanvasMaximise(window->ruler, y1, y2);

		/* Cause a never ending loop ? */

	      /* The zmapWindowScaleCanvasMaximise does a set scroll
	       * region on the ruler canvas which has the side effect
	       * of a scroll_to call in the canvas. As that canvas
	       * and this canvas share adjusters, this canvas scrolls
	       * too.  This isn't really desireable when doing a
	       * zmapWindowZoomToWorldPosition for example, so we do
	       * a scroll to back to our original position. */
	      foo_canvas_get_scroll_offsets(canvas, &x, &y);
	      if(y != scroll_y)
		foo_canvas_scroll_to(canvas, scroll_x, scroll_y);
	  }

      zmapWindowBusy(window, FALSE) ;
    }

  return ;
}


static void fc_begin_map_cb(FooCanvas *canvas, gpointer user_data)
{
  ZMapWindow window = (ZMapWindow)user_data;

  zMapAssert(canvas == window->canvas) ;

  if (canvas == window->canvas)
    {
      zMapDebugPrint(foo_debug_G, "%s",  "Entered") ;

      zmapWindowBusy(window, TRUE) ;

      zMapDebugPrint(foo_debug_G, "%s",  "Exitted") ;
    }

  return ;
}

static void fc_end_map_cb(FooCanvas *canvas, gpointer user_data)
{
  ZMapWindow window = (ZMapWindow)user_data;

  zMapAssert(canvas == window->canvas) ;

  if (canvas == window->canvas)
    {
      zMapDebugPrint(foo_debug_G, "%s",  "Entered") ;

      zmapWindowBusy(window, FALSE) ;

      zMapDebugPrint(foo_debug_G, "%s",  "Exitted") ;
    }

  return ;
}


static void fc_draw_background_cb(FooCanvas *canvas, int x, int y, int width, int height, gpointer user_data)
{
  zMapDebugPrint(foo_debug_G, "%s",  "Entered") ;

  if (canvas->root->object.flags & FOO_CANVAS_ITEM_MAPPED)
    {

#ifdef ED_G_NEVER_INCLUDE_THIS_CODE
      ZMapWindow window = (ZMapWindow)user_data;
#endif /* ED_G_NEVER_INCLUDE_THIS_CODE */

    }

  zMapDebugPrint(foo_debug_G, "%s",  "Exitted") ;

  return ;
}

static void fc_drawn_items_cb(FooCanvas *canvas, int x, int y, int width, int height, gpointer user_data)
{
  zMapDebugPrint(foo_debug_G, "%s",  "Entered") ;

  if(canvas->root->object.flags & FOO_CANVAS_ITEM_MAPPED)
    {

#ifdef ED_G_NEVER_INCLUDE_THIS_CODE
      ZMapWindow window = (ZMapWindow)user_data;
#endif /* ED_G_NEVER_INCLUDE_THIS_CODE */

    }

  zMapDebugPrint(foo_debug_G, "%s",  "Exitted") ;

  return ;
}

/* end of the foo canvas signal handlers stuff */

#endif


/* Callbacks to manipulate rulers in other windows. */







/*
 *               Set of functions to setup, move and remove the ruler.
 */


static void lockedRulerCB(gpointer key, gpointer value_unused, gpointer user_data)
{
  ZMapWindow window = (ZMapWindow)key ;
  LockedRuler locked_data = (LockedRuler)user_data ;

  switch(locked_data->action)
    {
    case ZMAP_LOCKED_RULER_SETUP:
      setupRuler(window, &(window->horizon_guide_line),
		 &(window->tooltip), locked_data->origin_y) ;
      break;
    case ZMAP_LOCKED_RULER_MOVING:
      moveRuler(window->horizon_guide_line,
		window->tooltip,
		locked_data->tip_text,
		locked_data->world_x,
		locked_data->world_y) ;
      break;
    case ZMAP_LOCKED_RULER_REMOVE:
      removeRuler(window->horizon_guide_line, window->tooltip) ;
      break;

    case ZMAP_LOCKED_MARK_GUIDE_SETUP:
      setupRuler(window, &(window->mark_guide_line), NULL, locked_data->origin_y);
      break;
    case ZMAP_LOCKED_MARK_GUIDE_MOVING:
      break;
    case ZMAP_LOCKED_MARK_GUIDE_REMOVE:
      removeRuler(window->mark_guide_line, NULL);
      break;
    default:
      zMapAssertNotReached();
      break;
    }

  return ;
}


static void setupRuler(ZMapWindow       window,
		       FooCanvasItem  **horizon,
		       FooCanvasGroup **tooltip,
		       double           y_coord)
{
  if(horizon && !*horizon)
    *horizon = zMapDrawHorizonCreate(window->canvas) ;

  if (tooltip && !*tooltip)
    *tooltip = zMapDrawToolTipCreate(window->canvas);

  if(horizon)
    zMapDrawHorizonReposition(*horizon, y_coord) ;

  return ;
}


static void moveRuler(FooCanvasItem  *horizon,
		      FooCanvasGroup *tooltip,
		      char      *tip_text,
		      double     world_x,
		      double     world_y)
{
  if(horizon)
    zMapDrawHorizonReposition(horizon, world_y) ;

  if(tooltip)
    {
      if (tip_text)
	zMapDrawToolTipSetPosition(tooltip, world_x, world_y, tip_text) ;
      else
	foo_canvas_item_hide(FOO_CANVAS_ITEM(tooltip)) ;
    }

  return ;
}


static void removeRuler(FooCanvasItem *horizon, FooCanvasGroup *tooltip)
{

  if(horizon)
    foo_canvas_item_hide(horizon) ;
  if(tooltip)
    foo_canvas_item_hide(FOO_CANVAS_ITEM(tooltip)) ;

  return ;
}



static gboolean within_x_percent(ZMapWindow window, double percent, double y, gboolean in_top)
{
  double scr_y1, scr_y2, ten_top, ten_bot, range;
  gboolean in_ten = FALSE;

  foo_canvas_get_scroll_region(window->canvas, NULL, &scr_y1, NULL, &scr_y2);

  range = scr_y2 - scr_y1;

  ten_top = (range * percent) + scr_y1;
  ten_bot = scr_y2 - (range * percent);

  if(in_top && y < ten_top)
    in_ten = TRUE;
  else if(!in_top && y > ten_bot)
    in_ten = TRUE;

  return in_ten;
}

static gboolean real_recenter_scroll_window(ZMapWindow window, unsigned int one_to_hundred, double world_y, gboolean in_top)
{
  double percentage = 0.1;
  gboolean within_range = FALSE;
  gboolean moved = FALSE;

  if(one_to_hundred < 1)
    one_to_hundred = 1;

  percentage = one_to_hundred / 100.0;

  if((within_range = within_x_percent(window, percentage, world_y, in_top)) == TRUE)
    {
      double sx1, sx2, sy1, sy2, tmps, diff;

      /* Get scroll region (clamped to sequence coords) */
      zmapWindowGetScrollableArea(window, &sx1, &sy1, &sx2, &sy2);
      /* we now have scroll region coords */
      /* set tmp to centre of regions ... */
      tmps = sy1 + ((sy2 - sy1) / 2);
      /* find difference between centre points */
      if((diff = tmps - world_y) > 5.0 || (diff < 5.0))
	{
	  /* alter scroll region to match that */
	  sy1 -= diff; sy2 -= diff;
	  /* clamp in case we've moved outside the sequence */
	  zmapWindowClampSpan(window, &sy1, &sy2);
	  /* Do the move ... */
	  zMapWindowMove(window, sy1, sy2);
	  moved = TRUE;
	}
      else
	moved = FALSE;
    }

  return moved;
}

static gboolean recenter_scroll_window(ZMapWindow window, double *event_y_in_out)
{
  GtkAdjustment *vadjust;
  double world_x, world_y;
  int height;
  gboolean moved = FALSE, top_half = FALSE;

  foo_canvas_window_to_world(window->canvas,
			     0.0, *event_y_in_out,
			     &world_x, &world_y);

  height  = GTK_WIDGET(window->canvas)->allocation.height;

  vadjust = gtk_scrolled_window_get_vadjustment(GTK_SCROLLED_WINDOW(window->scrolled_window));

  if((*event_y_in_out - vadjust->value) < (height / 2.0))
    top_half = TRUE;

  if(real_recenter_scroll_window(window, 10, world_y, top_half))
    {
      double window_x, window_y;
      moved = TRUE;
      foo_canvas_world_to_window(window->canvas,
				 world_x, world_y,
				 &window_x, &window_y);
      *event_y_in_out = window_y; /* trying this... */
    }

  return moved;
}



static void makeSelectionString(ZMapWindow window, GString *selection_str, GArray *feature_coords)
{
  int i ;


  for (i = 0 ; i < feature_coords->len ; i++)
    {
      FeatureCoord feature_coord ;

      feature_coord = &g_array_index(feature_coords, FeatureCoordStruct, i) ;

      zmapWindowCoordPairToDisplay(window, feature_coord->start, feature_coord->end,
				   &feature_coord->start, &feature_coord->end) ;

      if (feature_coord->start > feature_coord->end)
	zMapUtilsSwop(int, feature_coord->start, feature_coord->end) ;
    }

  g_array_sort(feature_coords, sortCoordsCB) ;

  for (i = 0 ; i < feature_coords->len ; i++)
    {
      FeatureCoord feature_coord ;

      feature_coord = &g_array_index(feature_coords, FeatureCoordStruct, i) ;

      g_string_append_printf(selection_str, "\"%s\"    %d %d (%d)%s",
			     feature_coord->name,
			     feature_coord->start, feature_coord->end, feature_coord->length,
			     (i < feature_coords->len ? "\n" : "")) ;
    }

  return ;
}


/* Sorts lists of features names and their coords, sorts on name first then coord. */
static gint sortCoordsCB(gconstpointer a, gconstpointer b)
{
  gint result = 0 ;
  FeatureCoord feature_coord1 = (FeatureCoord)a ;
  FeatureCoord feature_coord2 = (FeatureCoord)b ;

  if ((result = g_ascii_strcasecmp(feature_coord1->name, feature_coord2->name)) == 0)
    {
      if (feature_coord1->start < feature_coord2->start)
	{
	  result = -1 ;
	}
      else if (feature_coord1->start == feature_coord2->start)
	{
	  if (feature_coord1->end < feature_coord2->end)
	    result = -1 ;
	  else if (feature_coord1->end == feature_coord2->end)
	    result = 0 ;
	  else
	    result = 1 ;
	}
      else
	{
	  result = 1 ;
	}
    }

  return result ;
}<|MERGE_RESOLUTION|>--- conflicted
+++ resolved
@@ -4454,13 +4454,7 @@
 
 	  zmapWindowZoomControlHandleResize(window);
 
-<<<<<<< HEAD
-	  zmapWindowGetScrollRegion(window, NULL, &start, NULL, &end);
-        /* MH17 is this function being called for a side effect? */
-	  zmapWindowSetScrollRegion(window, NULL, &start, NULL, &end,"canvasSizeAllocateCB");
-=======
 	  zmapWindowGetScrollableArea(window, NULL, &start, NULL, &end);
->>>>>>> 46a5dafb
 
 	  vis_change.zoom_status    = zMapWindowGetZoomStatus(window) ;
 	  vis_change.scrollable_top = start ;
