/*  Last edited: Jul 13 16:06 2011 (edgrif) */
/*  File: zmapWindow.c
 *  Author: Ed Griffiths (edgrif@sanger.ac.uk)
 *  Copyright (c) 2006-2012: Genome Research Ltd.
 * ZMap is free software; you can redistribute it and/or
 * modify it under the terms of the GNU General Public License
 * as published by the Free Software Foundation; either version 2
 * of the License, or (at your option) any later version.
 *
 * This program is distributed in the hope that it will be useful,
 * but WITHOUT ANY WARRANTY; without even the implied warranty of
 * MERCHANTABILITY or FITNESS FOR A PARTICULAR PURPOSE.  See the
 * GNU General Public License for more details.
 *
 * You should have received a copy of the GNU General Public License
 * along with this program; if not, write to the Free Software
 * Foundation, Inc., 59 Temple Place - Suite 330, Boston, MA  02111-1307, USA.
 * or see the on-line version at http://www.gnu.org/copyleft/gpl.txt
 *-------------------------------------------------------------------
 * This file is part of the ZMap genome database package
 * and was written by
 *     Ed Griffiths (Sanger Institute, UK) edgrif@sanger.ac.uk and,
 *          Roy Storey (Sanger Institute, UK) rds@sanger.ac.uk,
 *     Malcolm Hinsley (Sanger Institute, UK) mh17@sanger.ac.uk
 *
 * Description: Provides interface functions for controlling a data
 *              display window.
 *
 * Exported functions: See ZMap/zmapWindow.h
 *-------------------------------------------------------------------
 */

#include <math.h>
#include <string.h>
#include <unistd.h>
#include <glib.h>
#include <gdk/gdkx.h>
#include <gdk/gdkkeysyms.h>

#include <ZMap/zmap.h>
#include <ZMap/zmapUtils.h>
#include <ZMap/zmapGLibUtils.h>
#include <ZMap/zmapFASTA.h>
#include <ZMap/zmapPeptide.h>
#include <ZMap/zmapFeature.h>
#include <ZMap/zmapConfigIni.h>
#include <ZMap/zmapConfigStrings.h>
#include <zmapWindowState.h>
#include <zmapWindowCanvas.h>
#include <zmapWindowContainers.h>
#include <zmapWindowCanvasItem.h>
#include <zmapWindowCanvasFeatureset.h>
#include <zmapWindow_P.h>



/* If zoom factor less than this then we don't do it. */
#define ZOOM_SENSITIVITY 5.0



/* Local struct to hold current features and new_features obtained from a server and
 * relevant types. */
typedef struct
{
  ZMapFeatureContext current_features ;
  ZMapFeatureContext new_features ;
  GHashTable *all_styles ;
  GHashTable *new_styles ;
  GHashTable *featuresets_2_stylelist ;
  GHashTable *featureset_2_column;
  GHashTable *source_2_sourcedata;
  GHashTable *columns;
  GList *masked;
  ZMapWindowState state ;	/* Can be NULL! */
} FeatureSetsStateStruct, *FeatureSetsState ;


/* Used for passing information to the locked display hash callback functions. */
typedef enum {ZMAP_LOCKED_ZOOMING, ZMAP_LOCKED_MOVING} ZMapWindowLockActionType ;
typedef struct
{
  ZMapWindow window ;
  ZMapWindowLockActionType type;
  /* Either  */
  double start ;
  double end ;
  /* Or depending on type */
  double zoom_factor ;
  double position ;
} LockedDisplayStruct, *LockedDisplay ;



/* Used for showing ruler on all windows that are in a vertically locked group. */
typedef enum
  {
    ZMAP_LOCKED_RULER_SETUP,
    ZMAP_LOCKED_RULER_MOVING,
    ZMAP_LOCKED_RULER_REMOVE,

    ZMAP_LOCKED_MARK_GUIDE_SETUP,
    ZMAP_LOCKED_MARK_GUIDE_MOVING,
    ZMAP_LOCKED_MARK_GUIDE_REMOVE,
  } ZMapWindowLockRulerActionType ;

typedef struct
{
  ZMapWindowLockRulerActionType action ;

  double origin_y ;

  double world_x, world_y ;
  char *tip_text ;
} LockedRulerStruct, *LockedRuler ;





/* This struct is used to pass data to realizeHandlerCB
 * via the g_signal_connect on the canvas's expose_event. */
typedef struct _RealiseDataStruct
{
  ZMapWindow window ;
  FeatureSetsState feature_sets ;
} RealiseDataStruct, *RealiseData ;



typedef struct
{
  double rootx1, rootx2, rooty1, rooty2 ;
} MaxBoundsStruct, *MaxBounds ;


typedef struct
{
  ZMapStrand strand ;
  FooCanvasGroup *first_column ;
} StrandColStruct, *StrandCol ;


typedef struct
{
  unsigned int in_mark_move_region : 1;
  unsigned int activated : 1;
  double mark_y1, mark_y2;
  double mark_x1, mark_x2;
  double *closest_to;
  GdkCursor *arrow_cursor;
}MarkRegionUpdateStruct;



typedef struct FeatureCoordStructType
{
  char *name ;
  int start ;
  int end ;
  int length ;
} FeatureCoordStruct, *FeatureCoord ;


static ZMapWindow myWindowCreate(GtkWidget *parent_widget,
                                 ZMapFeatureSequenceMap sequence, void *app_data,
                                 GList *feature_set_names,
				 GtkAdjustment *hadjustment,
                                 GtkAdjustment *vadjustment) ;
static void myWindowZoom(ZMapWindow window, double zoom_factor, double curr_pos) ;
static void myWindowMove(ZMapWindow window, double start, double end) ;

static gboolean dataEventCB(GtkWidget *widget, GdkEventClient *event, gpointer data) ;
static gboolean exposeHandlerCB(GtkWidget *widget, GdkEventExpose *event, gpointer user_data);
static gboolean canvasWindowEventCB(GtkWidget *widget, GdkEvent *event, gpointer data) ;

//static gboolean pressCB(GtkWidget *widget, GdkEventButton *event, gpointer user_data) ;
//static gboolean motionCB(GtkWidget *widget, GdkEventMotion *event, gpointer user_data) ;
//static gboolean releaseCB(GtkWidget *widget, GdkEventButton *event, gpointer user_data) ;

static gboolean keyboardEvent(ZMapWindow window, GdkEventKey *key_event) ;

#ifdef ED_G_NEVER_INCLUDE_THIS_CODE
static gboolean canvasRootEventCB(GtkWidget *widget, GdkEventClient *event, gpointer data) ;
#endif /* ED_G_NEVER_INCLUDE_THIS_CODE */

static void canvasSizeAllocateCB(GtkWidget *widget, GtkAllocation *alloc, gpointer user_data) ;
static gboolean windowGeneralEventCB(GtkWidget *wigdet, GdkEvent *event, gpointer data);

static void resetCanvas(ZMapWindow window, gboolean free_child_windows, gboolean keep_revcomp_safe_windows) ;
static gboolean getConfiguration(ZMapWindow window) ;
static void sendClientEvent(ZMapWindow window, FeatureSetsState feature_sets) ;

static void moveWindow(ZMapWindow window, GdkEventKey *key_event) ;
static void scrollWindow(ZMapWindow window, GdkEventKey *key_event) ;
static void changeRegion(ZMapWindow window, guint keyval) ;

static void zoomWindow(ZMapWindow window, GdkEventKey *key_event) ;

static void setCurrLock(ZMapWindowLockType window_locking, ZMapWindow window,
			GtkAdjustment **hadjustment, GtkAdjustment **vadjustment) ;
static void lockedDisplayCB(gpointer key, gpointer value, gpointer user_data) ;
static void copyLockWindow(ZMapWindow original_window, ZMapWindow new_window) ;
static void lockWindow(ZMapWindow window, ZMapWindowLockType window_locking) ;
static void unlockWindow(ZMapWindow window, gboolean no_destroy_if_empty) ;
static GtkAdjustment *copyAdjustmentObj(GtkAdjustment *orig_adj) ;

static void zoomToRubberBandArea(ZMapWindow window);


#ifdef ED_G_NEVER_INCLUDE_THIS_CODE
static void printWindowSizeDebug(char *prefix, ZMapWindow window,
				 GtkWidget *widget, GtkAllocation *allocation) ;
#endif /* ED_G_NEVER_INCLUDE_THIS_CODE */

static void getMaxBounds(gpointer data, gpointer user_data) ;

static void jumpFeature(ZMapWindow window, guint keyval) ;
static void jumpColumn(ZMapWindow window, guint keyval) ;

#ifdef ED_G_NEVER_INCLUDE_THIS_CODE
static void swapColumns(ZMapWindow window, guint keyval);
#endif /* ED_G_NEVER_INCLUDE_THIS_CODE */




static void unhideItemsCB(gpointer data, gpointer user_data) ;


#if POINTLESS
static gboolean possiblyPopulateWithChildData(ZMapWindow window,
                                              FooCanvasItem *feature_item,
//                                              FooCanvasItem *highlight_item,
                                              ZMapFeatureSubpartType *sub_type,
                                              int *selected_start, int *selected_end, int *selected_length) ;

static gboolean possiblyPopulateWithFullData(ZMapWindow window,
                                             ZMapFeature feature,
                                             FooCanvasItem *feature_item,
//                                             FooCanvasItem *highlight_item,
                                             int *feature_start, int *feature_end,
                                             int *feature_length,
                                             int *selected_start, int *selected_end,
                                             int *selected_length);
#endif
static char *makePrimarySelectionText(ZMapWindow window);

static FooCanvasGroup *getFirstColumn(ZMapWindow window, ZMapStrand strand) ;
static void getFirstForwardCol(ZMapWindowContainerGroup container, FooCanvasPoints *container_points,
			       ZMapContainerLevelType container_level, gpointer func_data) ;

static gboolean checkItem(FooCanvasItem *item, gpointer user_data) ;


static void popUpMenu(GdkEventKey *key_event, ZMapWindow window, FooCanvasItem *focus_item) ;

static void printStats(ZMapWindowContainerGroup container_parent, FooCanvasPoints *points,
                       ZMapContainerLevelType level, gpointer user_data) ;

static void revCompRequest(ZMapWindow window) ;

static void fc_begin_update_cb(FooCanvas *canvas, gpointer user_data);
static void fc_end_update_cb(FooCanvas *canvas, gpointer user_data);
static void fc_begin_map_cb(FooCanvas *canvas, gpointer user_data) ;
static void fc_end_map_cb(FooCanvas *canvas, gpointer user_data) ;
static void fc_draw_background_cb(FooCanvas *canvas, int x, int y, int width, int height, gpointer user_data);
static void fc_drawn_items_cb(FooCanvas *canvas, int x, int y, int width, int height, gpointer user_data);
static void canvas_set_busy_cursor(ZMapWindow window, gboolean external_call, const char *file, const char *func) ;
static void canvas_unset_busy_cursor(ZMapWindow window, const char *file, const char *func) ;


static void lockedRulerCB(gpointer key, gpointer value_unused, gpointer user_data) ;
static void setupRuler(ZMapWindow       window,
		       FooCanvasItem  **horizon,
		       FooCanvasGroup **tooltip,
		       double           y_coord);
static void moveRuler(FooCanvasItem  *horizon,
		      FooCanvasGroup *tooltip,
		      char      *tip_text,
		      double     world_x,
		      double     world_y);
static void removeRuler(FooCanvasItem *horizon, FooCanvasGroup *tooltip);

static gboolean within_x_percent(ZMapWindow window, double percent, double y, gboolean in_top);
static gboolean real_recenter_scroll_window(ZMapWindow window, unsigned int one_to_hundred, double world_y, gboolean in_top);
static gboolean recenter_scroll_window(ZMapWindow window, double *event_y_in_out);

static void makeSelectionString(ZMapWindow window, GString *selection_str, GArray *feature_coords) ;
static gint sortCoordsCB(gconstpointer a, gconstpointer b) ;



/* Callbacks we make back to the level above us. This structure is static
 * because the callback routines are set just once for the lifetime of the
 * process. */
static ZMapWindowCallbacks window_cbs_G = NULL ;
static gboolean window_rev_comp_save_state_G = TRUE;
static gboolean window_rev_comp_save_bumped_G = TRUE;
static gboolean window_split_save_bumped_G = TRUE;


/* Debugging canvas... */
static gboolean busy_debug_G = FALSE ;
static gboolean foo_debug_G = FALSE ;
static gboolean mouse_debug_G = FALSE ;




/*! @defgroup zmapwindow   zMapWindow: The feature display window.
 * @{
 *
 * \brief  Feature Display Window
 *
 * zMapWindow routines create, modify, manipulate and destroy feature display windows.
 *
 *
 *  */



/* This routine must be called just once before any other windows routine, it is undefined
 * if the caller calls this routine more than once. The caller must supply all of the callback
 * routines.
 *
 * Note that since this routine is called once per application we do not bother freeing it
 * via some kind of windows terminate routine. */
void zMapWindowInit(ZMapWindowCallbacks callbacks)
{
  zMapAssert(!window_cbs_G) ;

  zMapAssert(callbacks
	     && callbacks->enter && callbacks->leave
	     && callbacks->scroll && callbacks->focus && callbacks->select
             && callbacks->splitToPattern
	     && callbacks->visibilityChange
             && callbacks->drawn_data) ;

  window_cbs_G = g_new0(ZMapWindowCallbacksStruct, 1) ;

  window_cbs_G->enter   = callbacks->enter ;
  window_cbs_G->leave   = callbacks->leave ;
  window_cbs_G->scroll  = callbacks->scroll ;
  window_cbs_G->focus   = callbacks->focus ;
  window_cbs_G->select  = callbacks->select ;
  window_cbs_G->setZoomStatus  = callbacks->setZoomStatus;
  window_cbs_G->splitToPattern = callbacks->splitToPattern;
  window_cbs_G->visibilityChange = callbacks->visibilityChange ;
  window_cbs_G->command = callbacks->command ;
  window_cbs_G->drawn_data = callbacks->drawn_data;

  return ;
}


ZMapWindowCallbacks zmapWindowGetCBs(void)
{
  return window_cbs_G ;
}


ZMapWindow zMapWindowCreate(GtkWidget *parent_widget,
                            ZMapFeatureSequenceMap sequence, void *app_data,
                            GList *feature_set_names)
{
  ZMapWindow window ;

  window = myWindowCreate(parent_widget, sequence, app_data,
                          feature_set_names,
                          NULL, NULL) ;

  return window ;
}


/* I DON'T THINK WE NEED THE TWO STYLES PARAMS HERE ACTUALLY.... */
/* Makes a new window that is a copy of the existing one, zoom factor and all.
 *
 * NOTE that not all fields are copied here as some need to be done when we draw
 * the actual features (e.g. anything that refers to canvas items). */
ZMapWindow zMapWindowCopy(GtkWidget *parent_widget, ZMapFeatureSequenceMap sequence,
			  void *app_data, ZMapWindow original_window,
			  ZMapFeatureContext feature_context,
			  GHashTable *read_only_styles, GHashTable *display_styles,
			  ZMapWindowLockType window_locking)
{
  ZMapWindow new_window = NULL ;
  GtkAdjustment *hadjustment = NULL, *vadjustment = NULL ;
  double scroll_x1, scroll_y1, scroll_x2, scroll_y2 ;
  int x, y ;

  zmapWindowBusy(original_window, TRUE) ;

  if (window_locking != ZMAP_WINLOCK_NONE)
    {
      setCurrLock(window_locking, original_window,
		  &hadjustment, &vadjustment) ;
    }

  /* There is an assymetry when splitting windows, when we do a vsplit we lose the scroll
   * position when we the do the windowcreate so we need to get it here so we can
   * reset the scroll to where it should be. */
  foo_canvas_get_scroll_offsets(original_window->canvas, &x, &y) ;

  new_window = myWindowCreate(parent_widget, sequence, app_data,
                              original_window->feature_set_names,
                              hadjustment, vadjustment) ;
  zMapAssert(new_window) ;

  zmapWindowBusy(new_window, TRUE) ;


  /* Lock windows together for scrolling/zooming if requested. */
  if (window_locking != ZMAP_WINLOCK_NONE)
    {
      copyLockWindow(original_window, new_window) ;
    }


  /* Is there a remote client ? */
  new_window->xremote_client = original_window->xremote_client ;

  /* A new window will have new canvas items so we need a new hash. */
  new_window->context_to_item = zmapWindowFToICreate() ;

  new_window->canvas_maxwin_size = original_window->canvas_maxwin_size ;
  new_window->min_coord = original_window->min_coord ;
  new_window->max_coord = original_window->max_coord ;

  new_window->seqLength = original_window->seqLength ;

  /* As we are looking at the same data as the original window this should all just work... */
  new_window->revcomped_features = original_window->revcomped_features ;
  new_window->display_forward_coords = original_window->display_forward_coords ;
//  new_window->origin = original_window->origin ;


  zmapWindowZoomControlCopyTo(original_window->zoom, new_window->zoom);

  /* I'm a little uncertain how much of the below is really necessary as we are
   * going to call the draw features code anyway. */
  /* Set the zoom factor, there is no call to get hold of pixels_per_unit so we dive.
   * into the struct. */
  foo_canvas_set_pixels_per_unit_xy(new_window->canvas,
				    original_window->canvas->pixels_per_unit_x,
				    original_window->canvas->pixels_per_unit_y) ;
  zmapWindowRulerCanvasSetPixelsPerUnit(new_window->ruler,
                                        original_window->canvas->pixels_per_unit_x,
                                        original_window->canvas->pixels_per_unit_y);

  /* Copy to scroll region from original to new (possibly complete
   * with border, possibly to canvas height region size). Required
   * for the scroll_to call next too. */
  scroll_x1 = scroll_x2 = scroll_y1 = scroll_y2 = 0.0;
  zmapWindowGetScrollRegion(original_window,  &scroll_x1, &scroll_y1, &scroll_x2, &scroll_y2) ;
  zmapWindowSetScrollRegion(new_window,  &scroll_x1, &scroll_y1, &scroll_x2, &scroll_y2,"zMapWindowCopy") ;

  /* Reset our scrolled position otherwise we can end up jumping to the top of the window. */
  foo_canvas_scroll_to(original_window->canvas, x, y) ;
  foo_canvas_scroll_to(new_window->canvas, x, y) ;



  /* You cannot just draw the features here as the canvas needs to be realised so we send
   * an event to get the data drawn which means that the canvas is guaranteed to be
   * realised by the time we draw into it. */
  {
    ZMapWindowState state;

    state = zmapWindowStateCreate();
    zmapWindowStateSaveMark(state, original_window);

    zmapWindowStateSaveFocusItems(state, original_window);

    if (window_split_save_bumped_G)
      zmapWindowStateSaveBumpedColumns(state, original_window);

    /* should we be passing in a copy of the full set of original styles ? */
    zMapWindowDisplayData(new_window, state, feature_context, feature_context,
                    original_window->context_map,
                    NULL) ;
  }

  zmapWindowBusy(new_window, FALSE) ;
  zmapWindowBusy(original_window, FALSE) ;

  return new_window ;
}



/* This function shouldn't be called directly, instead use the macro zMapWindowBusy()
 * defined in the public header zmapWindow.h */
void zMapWindowBusyFull(ZMapWindow window, gboolean busy, const char *file, const char *func)
{

  zmapWindowBusyInternal(window, TRUE, busy, file, func) ;

  return ;
}


/* Tells zmapwindow that there is an external client that can be queried. */
gboolean zMapWindowXRemoteRegister(ZMapWindow window)
{
  gboolean result = FALSE ;

  result = window->xremote_client = TRUE ;

  return result ;
}


/* This routine is called by the code in zmapView.c that manages the slave threads.
 * It has to determine whether or not the canvas has got far enough along in its
 * creation to have a valid height.  If so, it calls the code to notify the GUI
 * that data exists and work needs to be done.  If not, it attaches a callback
 * routine, exposeHandlerCB to the expose_event for the canvas so that when that
 * occurs, exposeHandlerCB can issue the call to sendClientEvent.
 * We'd have used the realise signal if we could, but somehow the canvas manages to
 * achieve realised status (ie GTK_WIDGET_REALIZED yields TRUE) without having a
 * valid vertical dimension.
 *
 * Rob
 *
 *    No, that's not the problem, it is realised, it just hasn't got sized properly yet. Ed
 *
 *  */
void zMapWindowDisplayData(ZMapWindow window, ZMapWindowState state,
			   ZMapFeatureContext current_features, ZMapFeatureContext new_features,
                     ZMapFeatureContextMap context_map,
                     GList *masked)
{
  FeatureSetsState feature_sets ;

  /* There is some assymetry here, we don't need to copy the feature context but we do need
   * to copy the styles because they need to be cached in window but _not_ at this point,
   * that should be done later when this event arrives in window. */
  feature_sets = g_new0(FeatureSetsStateStruct, 1) ;
  feature_sets->current_features = current_features ;
  feature_sets->new_features     = new_features ;

  window->context_map = context_map;
  feature_sets->masked = masked;

//  printf("\nzMapWindowDisplay data:\n");
//        zMap_g_hashlist_print(new_featuresets_2_stylelist) ;

  feature_sets->state = state ;

  /* We either turn the busy cursor on here if there is already a window or we do it in the expose
   * handler exposeHandlerCB() which is called when the window is first realised, its turned off
   * again in zmapWindowDrawFeatures(). */
  if (GTK_WIDGET(window->canvas)->allocation.height > 1 && GTK_WIDGET(window->canvas)->window)
    {
      sendClientEvent(window, feature_sets) ;
    }
  else if(!window->exposeHandlerCB)
    {
      RealiseData realiseData ;

      realiseData = g_new0(RealiseDataStruct, 1) ;	    /* freed in exposeHandlerCB() */

      realiseData->window = window ;
      realiseData->feature_sets = feature_sets ;

	window->exposeHandlerCB = g_signal_connect(GTK_OBJECT(window->canvas), "expose_event",
						 GTK_SIGNAL_FUNC(exposeHandlerCB),
						 (gpointer)realiseData) ;
    }
  else
    {
      /* There's a problem here.
       *-------------------------
       * first call to displaydata sets the first exposeHandler
       * second call sets the second...
       * first handler gets run, removes the second handler (window->exposeHandlerCB id)
       * meanwhile when the first handler finishes it destroys its data.
       * first one gets run on next expose. BANG.
       */
      printf("If we've merged some contexts before being exposed\n");
    }

  return ;
}

static ZMapFeatureContextExecuteStatus undisplayFeaturesCB(GQuark key,
                                                           gpointer data,
                                                           gpointer user_data,
                                                           char **err_out)
{
  ZMapWindow window = (ZMapWindow)user_data ;
  ZMapFeatureAny feature_any = (ZMapFeatureAny)data;
  ZMapFeature feature;
  FooCanvasItem *feature_item;
  ZMapFeatureContextExecuteStatus status = ZMAP_CONTEXT_EXEC_STATUS_OK;
  ZMapStrand column_strand;

  switch(feature_any->struct_type)
    {
    case ZMAPFEATURE_STRUCT_FEATURESET:
      zMapLogWarning("FeatureSet %s", g_quark_to_string(feature_any->unique_id));
      break;
    case ZMAPFEATURE_STRUCT_FEATURE:
      {
	feature = (ZMapFeature)feature_any;

	/* which column drawn in depends on style. */
	column_strand = zmapWindowFeatureStrand(window, feature);

#if MH17_FToIHash_does_this_mapping
      /* if the feature context is from a request from otterlace then
       * the display column has not been set, we need to lookup
       */
  ZMapFeatureSetDesc gffset;
  ZMapFeatureSet fset;

      fset = (ZMapFeatureSet) (feature_any->parent);
      if(!fset->column_id)
      {
            gffset = g_hash_table_lookup(window->context_map->featureset_2_column, GUINT_TO_POINTER(fset->unique_id));
            if(gffset)
                  fset->column_id = gffset->column_id;
      }
#endif
      /* MH17: we get locus features inserted mysteriously if a feature has a locus id
       * but they don't always appear in zmap in whcih case there is no column id
       * This is true when otterlace sends a single feature to delete and then we fail to find
       * the extra locus feature
       *
       * regardless of that if we have features that are not displayed due to config this couls also fail
       * so if not column_id defined log a warnign adn fail silently.
       *
       * locus is used in the naviagtor, we hope dealt with via another call.
       */

	if ( /*fset->column_id && */
      (feature_item = zmapWindowFToIFindFeatureItem(window,window->context_to_item,
							  column_strand,
							  ZMAPFRAME_NONE,
							  feature)))
	  {
	    zMapWindowFeatureRemove(window, feature_item, feature, FALSE);
	    status = ZMAP_CONTEXT_EXEC_STATUS_OK;
	  }
	else
	  zMapLogWarning("Failed to find feature '%s'\n", g_quark_to_string(feature->original_id));

	break;
      }
    default:
      /* nothing to do for most of it while we only have single blocks and aligns... */
      break;
    }

  return status;
}

void zMapWindowUnDisplayData(ZMapWindow window,
                             ZMapFeatureContext current_features,
                             ZMapFeatureContext new_features)
{
  /* we have no issues here with realising, hopefully */

  zMapFeatureContextExecute((ZMapFeatureAny)new_features,
			    ZMAPFEATURE_STRUCT_FEATURE,
			    undisplayFeaturesCB,
			    window);

  return ;
}

/* completely reset window. */
void zMapWindowReset(ZMapWindow window)
{
  zmapWindowBusy(window, TRUE) ;

  resetCanvas(window, TRUE, TRUE) ;

  /* Need to reset feature context pointer and any other things..... */

  zmapWindowBusy(window, FALSE) ;

  return ;
}



/* Force a canvas redraw via a circuitous route....
 *
 * You should note that it is not possible to do this via the foocanvas function
 * foo_canvas_update_now() even if you set the need_update flag to TRUE, this
 * would only work if you set the update flag for every group/item to TRUE as well !
 *
 * Instead we in effect send an expose event (via dk_window_invalidate_rect()) to
 * the canvas window. Note that this is not straightforward as there are two
 * windows: layout->bin_window which equates to the scroll_region of the canvas
 * and widget->window which is the window you actually see. To get the redraw
 * we invalidate the latter.
 *
 *  */
void zMapWindowRedraw(ZMapWindow window)
{
  GdkRectangle expose_area ;
  GtkAllocation *allocation ;

  zmapWindowBusy(window, TRUE) ;

  /* Get the size of the canvas's on screen window, i.e. the section of canvas you
   * can actually see. */
  allocation = &(GTK_WIDGET(&(window->canvas->layout))->allocation) ;

  /* Set up the area of this window to be invalidated (i.e. to be redrawn). */
  expose_area.x = expose_area.y = 0 ;
  expose_area.width = allocation->width - 1 ;
  expose_area.height = allocation->height - 1 ;

  /* Invalidate the displayed canvas window causing to be redrawn. */
  gdk_window_invalidate_rect(GTK_WIDGET(&(window->canvas->layout))->window, &expose_area, TRUE) ;

  zmapWindowBusy(window, FALSE) ;

  return ;
}



/* Show stats for window.
 *
 *  */
void zMapWindowStats(ZMapWindow window, GString *text)
{
  zMapAssert(text) ;

  zmapWindowContainerUtilsExecute(window->feature_root_group,
				  ZMAPCONTAINER_LEVEL_FEATURESET,
				  printStats, text);
  return ;
}




/* only called by zMapViewReverseComplement()
 * need to save status and reset the canvas before rev comp ing the context as focus items get lost otherwise
 */
void zMapWindowFeatureReset(ZMapWindow window, gboolean features_are_revcomped)
{
  int x, y ;
  double scroll_x1, scroll_y1, scroll_x2, scroll_y2 ;
  gboolean free_child_windows = FALSE, free_revcomp_safe_windows = FALSE ;

  gboolean state_saves_position = TRUE;


  zmapWindowBusy(window, TRUE) ;

  zMapStartTimer("WindowFeatureRedraw","");

	/* MH17 NOTE this state struct gets freed sometime later after being passsed around via some other data structs
	 * it's set here so that zMapWindwoFeatureRedraw() (below) can access it
	 * ref to zmapViewReverseComplement() and RT 229703
	 * to be tidy after passing the pointer somewhere else we will zero this pointer
	 */
  window->state = zmapWindowStateCreate();

  /* Note that currently we lose the 3 frame state and other state such as columns */
  window->display_3_frame = DISPLAY_3FRAME_NONE ;
  window->show_3_frame_reverse = FALSE ;


  /* We need to hold on to some state and also to report the revcomp change to our callers
   * _before_ we reset everything. */
  if (features_are_revcomped)
    {
      double tmp ;
      GtkAdjustment *adjust ;
      int new_y ;

      /* I think its ok to do this here ? this blanks out the info panel, we could hold on to the
       * originally highlighted feature...but only if its still visible if it ends up on the
       * reverse strand...for now we just blank it.... */
      zmapWindowUpdateInfoPanel(window, NULL, NULL, NULL, NULL, 0, 0, 0, 0, NULL, TRUE, FALSE, FALSE) ;

      if (state_saves_position)
	{
	  zmapWindowStateSavePosition(window->state, window);
	}
      else
	{
	  adjust = gtk_scrolled_window_get_vadjustment(GTK_SCROLLED_WINDOW(window->scrolled_window)) ;

	  foo_canvas_get_scroll_offsets(window->canvas, &x, &y) ;

	  new_y = adjust->upper - (y + adjust->page_size) ;

	  y = new_y ;

	  /* We need to get the current position, translate it to world coords, reverse it
	   * and then scroll to that....needs some thought....  */

	  /* Probably we should reverse the x position as well.... */

	  foo_canvas_get_scroll_region(window->canvas, &scroll_x1, &scroll_y1, &scroll_x2, &scroll_y2) ;

	  scroll_y1 = window->seqLength - scroll_y1 ;
	  scroll_y2 = window->seqLength - scroll_y2 ;

	  tmp = scroll_y1 ;
	  scroll_y1 = scroll_y2 ;
	  scroll_y2 = tmp ;
	}

      zmapWindowStateSaveFocusItems(window->state,window);

      if (window_rev_comp_save_state_G)
	{
	  zmapWindowStateSaveMark(window->state, window);
	}

      if(window_rev_comp_save_bumped_G)
	{
	  zmapWindowStateSaveBumpedColumns(window->state, window);
	}

      window->revcomped_features = !window->revcomped_features ;

      free_child_windows = TRUE ;
    }

  zMapStopTimer("WindowFeatureRedraw","Revcomp");


  resetCanvas(window, free_child_windows, free_revcomp_safe_windows) ; /* Resets scrolled region and much else. */
  zMapStopTimer("WindowFeatureRedraw","ResetCanvas");

  if(window->strand_separator_context)
    zMapFeatureContextDestroy(window->strand_separator_context, TRUE);
  window->strand_separator_context = NULL;
  zMapStopTimer("WindowFeatureRedraw","Separator");

  zMapStopTimer("WindowFeatureRset","");

  zmapWindowBusy(window, FALSE) ;

  return ;
}

void zMapWindowFeatureRedraw(ZMapWindow window, ZMapFeatureContext feature_context,
			     gboolean features_are_revcomped)
{
//  int x, y ;
//  double scroll_x1, scroll_y1, scroll_x2, scroll_y2 ;
//  gboolean free_child_windows = FALSE, free_revcomp_safe_windows = FALSE ;

  zmapWindowBusy(window, TRUE) ;

  zMapStartTimer("WindowFeatureRedraw","");


  /* You cannot just draw the features here as the canvas needs to be realised so we send
   * an event to get the data drawn which means that the canvas is guaranteed to be
   * realised by the time we draw into it. */
  zMapWindowDisplayData(window, window->state, feature_context, feature_context,
                  window->context_map,
                  NULL) ;

  window->state = NULL;	/* see comment in zmapWindowFeatureReset() above */

  zMapStopTimer("WindowFeatureRedraw","Display");


  zMapStopTimer("WindowFeatureRedraw","");

  zmapWindowBusy(window, FALSE) ;

  return ;
}


/* Returns TRUE if this window is locked with another window for its zooming/scrolling. */
gboolean zMapWindowIsLocked(ZMapWindow window)
{
  return window->locked_display  ;
}



/* Unlock this window so it is not zoomed/scrolled with other windows in its group. */
void zMapWindowUnlock(ZMapWindow window)
{
  unlockWindow(window, FALSE) ;

  return ;
}





void zMapWindowBack(ZMapWindow window)
{
  ZMapWindowState prev_state;

  /* I used FALSE here as I wanted to get scroll region in window zoom
   * However I think that logic isn't completely necessary to fix RT #55388
   * Anyway we still need to update the view via visibility change...
   */
  if (zmapWindowStateGetPrevious(window, &prev_state, FALSE))
    {
      ZMapWindowVisibilityChangeStruct change = {};

      zmapWindowStateRestore(prev_state, window);

      zmapWindowStateQueueRemove(window->history, prev_state);

      zmapWindowStateDestroy(prev_state);

      change.zoom_status = zMapWindowGetZoomStatus(window);

      foo_canvas_get_scroll_region(window->canvas,
				   NULL, &(change.scrollable_top),
				   NULL, &(change.scrollable_bot));

      zmapWindowClampedAtStartEnd(window, &(change.scrollable_top), &(change.scrollable_bot));

      (*(window_cbs_G->visibilityChange))(window, window->app_data, (void *)&change);
    }

  return  ;
}




void zMapWindowZoom(ZMapWindow window, double zoom_factor)
{
  zmapWindowZoom(window, zoom_factor, TRUE) ;

  return ;
}





/* try out the new zoom window.... */
void zmapWindowZoom(ZMapWindow window, double zoom_factor, gboolean stay_centered)
{
  int x, y;
  double width, curr_pos = 0.0, sensitivity = 0.001 ;
  GtkAdjustment *adjust;

  adjust = gtk_scrolled_window_get_vadjustment(GTK_SCROLLED_WINDOW(window->scrolled_window)) ;

  if((zoom_factor > (1.0 - sensitivity)) && (zoom_factor < (1.0 + sensitivity)))
    return ;

  zmapWindowBusy(window, TRUE) ;

  /* Record the current position. */
  /* In order to stay centred on wherever we are in the canvas while zooming, we get the
   * current position (offset, in canvas pixels), add half the page-size to get the centre
   * of the screen,then convert to world coords and store those.
   * After the zoom, we convert those values back to canvas pixels (changed by the call to
   * pixels_per_unit) and scroll to them.
   * We end up working this out again in myWindowZoom, if and only if we're horizontally
   * split windows, but I don't thik it'll be a big issue.
   */
  foo_canvas_get_scroll_offsets(window->canvas, &x, &y);
  y += adjust->page_size / 2 ;
  foo_canvas_c2w(window->canvas, x, y, &width, &curr_pos) ;

  /* possible bug here with width and scrolling, need to check. */
  if (window->locked_display)
    {
      ZMapWindowState prev_state;
      LockedDisplayStruct locked_data = { NULL };
      gboolean use_queue = TRUE;

      locked_data.window      = window ;
      locked_data.type        = ZMAP_LOCKED_ZOOMING;
      locked_data.zoom_factor = zoom_factor ;
      locked_data.position    = curr_pos ;

      if(use_queue && zmapWindowStateQueueIsRestoring(window->history) &&
	 zmapWindowStateGetPrevious(window, &prev_state, FALSE))
	{
	  double ry1, ry2;	/* restore scroll region */
	  zmapWindowStateGetScrollRegion(prev_state,
					 NULL, &ry1,
					 NULL, &ry2);
	  locked_data.position = ((ry2 - ry1) / 2 ) + ry1;
	}

      g_hash_table_foreach(window->sibling_locked_windows, lockedDisplayCB, (gpointer)&locked_data) ;
    }
  else
    myWindowZoom(window, zoom_factor, curr_pos) ;

  /* We need to scroll to the previous position. This is dependent on
   * not having split horizontal windows. We only do this once per
   * potential multiple windows as the vertically split windows share
   * an adjuster.  If we try to work out position within myWindowZoom
   * we end up getting the wrong position the second ... times round
   * and not scrolling to the right position.
   */
  if(stay_centered && window->curr_locking != ZMAP_WINLOCK_HORIZONTAL)
    {
      foo_canvas_w2c(window->canvas, width, curr_pos, &x, &y);
      foo_canvas_scroll_to(window->canvas, x, y - (adjust->page_size/2));
    }

  zmapWindowBusy(window, FALSE) ;


  return;
}


/* Returns FALSE if feature cannot be found on canvas. */
gboolean zMapWindowZoomToFeature(ZMapWindow window, ZMapFeature feature)
{
  gboolean result = FALSE ;
  FooCanvasItem *feature_item ;

  if ((feature_item = zmapWindowFToIFindFeatureItem(window,window->context_to_item,
						    feature->strand,
						    ZMAPFRAME_NONE,
						    feature)))
    {
      zmapWindowZoomToItem(window, feature_item) ;
      result = TRUE ;
    }

  return result ;
}


void zMapWindowZoomToWorldPosition(ZMapWindow window, gboolean border,
				   double rootx1, double rooty1,
                                   double rootx2, double rooty2)
{
  zmapWindowZoomToWorldPosition(window, border, rootx1, rooty1, rootx2, rooty2);

  return ;
}




/* try out the new zoom window.... */
void zMapWindowMove(ZMapWindow window, double start, double end)
{
  if (window->locked_display && window->curr_locking != ZMAP_WINLOCK_HORIZONTAL)
    {
      LockedDisplayStruct locked_data = { NULL };

      locked_data.window = window ;
      locked_data.type   = ZMAP_LOCKED_MOVING;
      locked_data.start  = start;
      locked_data.end    = end;

      g_hash_table_foreach(window->sibling_locked_windows, lockedDisplayCB, (gpointer)&locked_data) ;
    }
  else
    myWindowMove(window, start, end) ;

  return;
}



/*!
 * Returns coords of currently exposed section of canvas, note that coords do not include
 * the blank boundary, only things that are drawn in the alignment.
 *
 *
 * @param window       The ZMapWindow.
 * @param x1_out       left coord.
 * @param y1_out       top coord.
 * @param x2_out       right coord.
 * @param y2_out       bottom coord.
 * @return             TRUE if window is valid and a position is returned, FALSE otherwise.
 *  */
gboolean zMapWindowCurrWindowPos(ZMapWindow window,
				 double *x1_out, double *y1_out, double *x2_out, double *y2_out)
{
  gboolean result = TRUE ;
  GtkAdjustment *h_adjuster, *v_adjuster ;
  double left, top, right, bottom ;
  double x1, y1, x2, y2 ;

  h_adjuster =
    gtk_scrolled_window_get_hadjustment(GTK_SCROLLED_WINDOW(window->scrolled_window)) ;
  v_adjuster =
    gtk_scrolled_window_get_vadjustment(GTK_SCROLLED_WINDOW(window->scrolled_window)) ;

  /* note in calculating the right/bottom, its possible for the scrolled window to be forced
   * to be bigger than the canvas. */
  left = h_adjuster->value ;
  top = v_adjuster->value ;
  right = left + MIN(h_adjuster->page_size, h_adjuster->upper)  ;
  bottom = top + MIN(v_adjuster->page_size, v_adjuster->upper) ;


  foo_canvas_window_to_world(window->canvas, left, top, x1_out, y1_out) ;

  foo_canvas_window_to_world(window->canvas, right, bottom, x2_out, y2_out) ;

  foo_canvas_item_get_bounds(FOO_CANVAS_ITEM(window->feature_root_group),
			     &x1, &y1, &x2, &y2) ;



#ifdef ED_G_NEVER_INCLUDE_THIS_CODE
  if (*x1_out < x1)
    *x1_out = x1 ;
  if (*y1_out < y1)
    *y1_out = y1 ;
  if (*x2_out > x2)
    *x2_out = x2 ;
  if (*y2_out > y2)
    *y2_out = y2 ;
#endif /* ED_G_NEVER_INCLUDE_THIS_CODE */



  return result ;
}


/*!
 * Returns the max coords of the alignment.
 *
 * @param window       The ZMapWindow.
 * @param x1_out       left coord.
 * @param y1_out       top coord.
 * @param x2_out       right coord.
 * @param y2_out       bottom coord.
 * @return             TRUE if window is valid and a position is returned, FALSE otherwise.
 *  */
gboolean zMapWindowMaxWindowPos(ZMapWindow window,
				double *x1_out, double *y1_out, double *x2_out, double *y2_out)
{
  gboolean result = TRUE ;

  /* should I be getting the whole thing here including borders ???? */

#ifdef ED_G_NEVER_INCLUDE_THIS_CODE
  foo_canvas_item_get_bounds(FOO_CANVAS_ITEM(window->feature_root_group),
			     &dump_opts.x1, &dump_opts.y1, &dump_opts.x2, &dump_opts.y2) ;
#endif /* ED_G_NEVER_INCLUDE_THIS_CODE */


  /* THIS MAY NOT WORK AS THE SCALING FACTOR/PIXELS BIT MAY BE ALL WRONG.... */

  /* This doesn't do the borders. */
  foo_canvas_item_get_bounds(FOO_CANVAS_ITEM(window->canvas->root),
			     x1_out, y1_out, x2_out, y2_out) ;

  return result ;
}



/*!
 * Scrolls canvas window vertically to window_y_pos. The window will not scroll beyond
 * its current top/bottom.
 *
 * @param window       The ZMapWindow to be scrolled.
 * @param window_y_pos The vertical position in pixels to move to in the ZMapWindow.
 * @return             nothing
 *  */
void zMapWindowScrollToWindowPos(ZMapWindow window, int window_y_pos)
{
  GtkAdjustment *v_adjuster ;
  double new_value ;
  double half_way ;

  /* The basic idea is to find out from the canvas windows parent scrolled window adjuster
   * how much we need to move the canvas window to get to window_y_pos and then use the
   * adjuster to move the canvas window. */
  v_adjuster =
    gtk_scrolled_window_get_vadjustment(GTK_SCROLLED_WINDOW(window->scrolled_window)) ;

  half_way = (v_adjuster->page_size / 2.0) ;

  new_value = v_adjuster->value + ((double)window_y_pos - (v_adjuster->value + half_way)) ;

  /* The gtk adjuster docs say that the adjuster is clamped to move only between its upper
   * and lower values. It successfully clamps to the upper value but _not_ the lower where
   * it seems to take no notice of its own page_size so we have to do the work here. */
  if (new_value + v_adjuster->page_size > v_adjuster->upper)
    new_value = new_value - ((new_value + v_adjuster->page_size) - v_adjuster->upper) ;

  gtk_adjustment_set_value(v_adjuster, new_value) ;

  return ;
}

void zMapWindowMergeInFeatureSetNames(ZMapWindow window, GList *feature_set_names)
{
  /* This needs to do more that just concat!! ha, it'll break something down the line ... column ordering at least */
  /* mh17: as long as featuresets are not duplicated between servers there's no probs */
  /* mh17: but if we do an OTF alignment then we get duplicates -> don't call if existing connection */

  for(;feature_set_names;feature_set_names = feature_set_names->next)
  {
      /* usual lousy double scan of the list to add to the end */
      if(!g_list_find(window->feature_set_names,feature_set_names->data))
            window->feature_set_names = g_list_append(window->feature_set_names,feature_set_names->data);
  }
}


void zMapWindowDestroy(ZMapWindow window)
{
  zMapDebug("%s", "GUI: in window destroy...\n") ;

  if (window->locked_display)
    unlockWindow(window, FALSE) ;


  /* free the array of feature list windows and the windows themselves */
  zmapWindowFreeWindowArray(&(window->featureListWindows), TRUE) ;

  /* free the array of search windows and the windows themselves */
  zmapWindowFreeWindowArray(&(window->search_windows), TRUE) ;


  /* free the array of dna windows and the windows themselves */
  zmapWindowFreeWindowArray(&(window->dna_windows), TRUE) ;


  /* free the array of dna windows and the windows themselves */
  zmapWindowFreeWindowArray(&(window->dnalist_windows), TRUE) ;


  /* free the array of editor windows and the windows themselves */
  zmapWindowFreeWindowArray(&(window->feature_show_windows), TRUE) ;


  /* Get rid of the column configuration window. */
  zmapWindowColumnConfigureDestroy(window) ;

  /* Do this before the toplevel destroy as we need refer to canvas items for the destroy. */
  zmapWindowMarkDestroy(window->mark) ;
  window->mark = zmapWindowMarkCreate(window) ;		    /* ??? why do we recreate it ?? */

  /* Destroy to avoid items trying to remove themselves from the focus as they are destroyed. */
  if (window->focus)
    {
      zmapWindowFocusDestroy(window->focus) ;
      window->focus = NULL ;
    }

  gtk_widget_destroy(window->toplevel) ;
  zmapWindowFToIDestroy(window->context_to_item) ;

  if(window->item_factory)
    {
      zmapWindowFToIFactoryClose(window->item_factory);
      window->item_factory = NULL;
    }


  if(window->history)
    zmapWindowStateQueueDestroy(window->history);

  g_free(window) ;

  return ;
}

/*! @} end of zmapwindow docs. */




/* This function shouldn't be called directly, instead use the macro zMapWindowBusy()
 * defined in the public header zmapWindow.h */
void zmapWindowBusyInternal(ZMapWindow window, gboolean external_call,
			    gboolean busy, const char *file, const char *func)
{
  if (busy)
    {
      canvas_set_busy_cursor(window, external_call, file, func) ;
    }
  else
    {
      canvas_unset_busy_cursor(window, file, func) ;
    }

  return ;
}





/*
 *
 */
void zmapWindowGetScrollRegion(ZMapWindow window,
			       double *x1_inout, double *y1_inout,
			       double *x2_inout, double *y2_inout)
{
  foo_canvas_get_scroll_region(FOO_CANVAS(window->canvas),
			       x1_inout, y1_inout, x2_inout, y2_inout);
  if(y1_inout && y2_inout)
    zmapWindowClampedAtStartEnd(window, y1_inout, y2_inout);

  return ;
}

void zmapWindowSetScrollRegion(ZMapWindow window,
			       double *x1_inout, double *y1_inout,
			       double *x2_inout, double *y2_inout,char *where)
{
  ZMapWindowVisibilityChangeStruct vis_change ;
  ZMapGUIClampType clamp = ZMAPGUI_CLAMP_INIT;
  double border, x1, x2, y1, y2, tmp_top, tmp_bot;

  zmapWindowGetBorderSize(window, &border);

  foo_canvas_get_scroll_region(FOO_CANVAS(window->canvas),
                               &x1, &y1, &x2, &y2);

  /* Read the input */
  x1 = (x1_inout ? *x1_inout : x1);
  x2 = (x2_inout ? *x2_inout : x2);
  y1 = (y1_inout ? *y1_inout : y1);
  y2 = (y2_inout ? *y2_inout : y2);

  clamp = zmapWindowClampedAtStartEnd(window, &y1, &y2);
  y1   -= (tmp_top = ((clamp & ZMAPGUI_CLAMP_START) ? border : 0.0));
  y2   += (tmp_bot = ((clamp & ZMAPGUI_CLAMP_END)   ? border : 0.0));

#if MH17_REVCOMP_DEBUG
      zMapLogWarning("set scroll %p %f,%f - %f,%f from %s",window->canvas,y1,x1,y2,x2,where);
#endif
  foo_canvas_set_scroll_region(FOO_CANVAS(window->canvas),
			       x1, y1, x2, y2);

  window->scroll_initialised = TRUE;

 /* -----> letting the window creator know what's going on */
  vis_change.zoom_status    = zMapWindowGetZoomStatus(window) ;
  vis_change.scrollable_top = (y1 += tmp_top); /* should these be sequence clamped */
  vis_change.scrollable_bot = (y2 -= tmp_bot); /* or include the border? (SEQUENCE CLAMPED ATM) */

  (*(window_cbs_G->visibilityChange))(window, window->app_data, (void *)&vis_change) ;

  return ;
}




/* Sets up data that is passed back to our caller to give them information about the feature
 * the user has selected, perhaps by clicking on it in the zmap window.
 *
 * highlight_item allows the caller to specify perhaps a child or parent of say a transcript
 * to be highlighted instead of the item originally clicked on. This function passes this
 * item back to the caller which then tries to highlight it in all windows. If its NULL
 * then the original item is passed back instead.
 *
 * To Reset the panel pass in a NULL pointer as feature_arg
 *
 * Where a sub-part of a feature was selected either sub_item will be non-NULL or
 * sub_start/end will be > 0.
 *
 *
 * NOTE (mh17) AFAICS the above comment don't apply to well
 * highlight item (is that full_item??) is generally NULL or the same as sub_item and is ignored.
 * highlight is handeld externallty by focus code
 * sub_item is the feature/item that is used
 *
 * to get this working with CanvasFeatureesets I'm adding a SubPartSpan arg and filling this in
 * from the caller. handle_button() is the only place where sub_item data is displayed
 * as full item is not used then i'm removing it
 *
 * NOTE if feature =List is not null them it is a list of many features selected by the lasoo
 * item is the first one and fulfils previous functinality
 * feature_list is freed by this function
 */
void zmapWindowUpdateInfoPanel(ZMapWindow window,
                               ZMapFeature feature_arg,
			       GList *feature_list, FooCanvasItem *item,   ZMapFeatureSubPartSpan sub_feature,
			       int sub_item_dna_start, int sub_item_dna_end,
			       int sub_item_coords_start, int sub_item_coords_end,
			       char *alternative_clipboard_text,
			       gboolean replace_highlight_item, gboolean highlight_same_names, gboolean sub_part)
{
  ZMapWindowCanvasItem top_canvas_item;
  ZMapFeature feature = NULL;
  ZMapFeatureTypeStyle style ;
  ZMapWindowSelectStruct select = {0} ;
  FooCanvasGroup *feature_group;

  ZMapStrand query_strand = ZMAPSTRAND_NONE;
  char *feature_term, *sub_feature_term;
  int feature_total_length, feature_start, feature_end, feature_length, query_start, query_end ;
  int sub_feature_index, sub_feature_start, sub_feature_end, sub_feature_length;
  int query_length ;
  int dna_start, dna_end ;
  int display_start, display_end ;
  int start, end ;

  select.type = ZMAPWINDOW_SELECT_SINGLE;

  /* If feature_arg is NULL then this implies "reset the info data/panel". */
  if (!feature_arg)
    {
      (*(window->caller_cbs->select))(window, window->app_data, NULL) ;

      return ;
    }


  /* This appears to be a bit of hack by Roy to get the zmapFeatureData class initialised, can't
   * help feeling we should be calling an init function somewhere. This class essentially
   * exports feature data in human readable form. */
  if (!g_type_class_peek(ZMAP_TYPE_FEATURE_DATA))
    g_type_class_ref(ZMAP_TYPE_FEATURE_DATA);



  /*
   * Need to merge sequence and non-sequence feature code....too much repetition...
   */

  if (feature_arg->type == ZMAPSTYLE_MODE_SEQUENCE)
    {
      /* sequence like feature. */
      char *seq_term ;


      feature = zMapWindowCanvasItemGetFeature(FOO_CANVAS_ITEM(item)) ;

      dna_start = sub_item_dna_start ;
      dna_end = sub_item_dna_end ;

      start = sub_item_coords_start ;
      end = sub_item_coords_end ;


      if (zMapFeatureSequenceIsDNA(feature))
	{
	  seq_term = "DNA" ;
	}
      else
	{
	  ZMapFrame frame ;

	  seq_term = "Protein" ;

	  frame = zMapFeatureFrame(feature) ;

	  select.feature_desc.sub_feature_term   =  g_strdup("Frame") ;
	  select.feature_desc.sub_feature_index  =  g_strdup(zMapFeatureFrame2Str(frame)) ;
	  select.feature_desc.sub_feature_start  = g_strdup_printf("%d", start) ;
	  select.feature_desc.sub_feature_end    = g_strdup_printf("%d", end) ;
	  select.feature_desc.sub_feature_length = g_strdup_printf("%d", end - start + 1) ;
	}


      zmapWindowCoordPairToDisplay(window, dna_start, dna_end, &display_start, &display_end) ;


      select.feature_desc.feature_name   = (char *)g_quark_to_string(feature->original_id) ;
      select.feature_desc.feature_term   = g_strdup_printf("%s", seq_term) ;
      select.feature_desc.feature_start  = g_strdup_printf("%d", display_start) ;
      select.feature_desc.feature_end    = g_strdup_printf("%d", display_end) ;
      select.feature_desc.feature_length = g_strdup_printf("%d", dna_end - dna_start + 1) ;

      /* update the info panel */
      (*(window->caller_cbs->select))(window, window->app_data, (void *)&select) ;


      if (zMapFeatureSequenceIsPeptide(feature))
	{
	  g_free(select.feature_desc.sub_feature_start);
	  g_free(select.feature_desc.sub_feature_end);
	  g_free(select.feature_desc.sub_feature_length);
	}

      g_free(select.feature_desc.feature_start);
      g_free(select.feature_desc.feature_end);
      g_free(select.feature_desc.feature_length);
    }
  else
    {
      /* non-sequence like feature. */

//      sub_feature = zMapWindowCanvasItemIntervalGetData(item);
      feature = zMapWindowCanvasItemGetFeature(item);

#if 0
//fixed by adding ZMWCI->set_feature() and zMapWindowCanvasItemSetFeature()
	/* mh17 NOTE
	 * GRAPH_DENSITY items set thier feature when point() is called
	 * if the mouse is moving while we are processing a click then the feature
	 * pointed at by the canvas item can change causing an assertion
	 * here we choose to dislay info about the one clicked on
	 * the assertion is the check that a sub-item (eg exon) is really part of the containing group
	 * and we break that with composite items
	 * we have to ensure that the feature_arg data is passed through with any later functions
	 * that update the canvas item (highlighting the feature in another window maybe?)
	 * so that implicates zmapView.c/select and likely zmapControl.c too
	 * note that we cannot simply choose to use feature instead of feature_arg as the mouse may be still moving
	 */
      if(ZMAP_IS_WINDOW_GRAPH_DENSITY_ITEM(item))
      	feature = feature_arg;
      else
#endif
      	zMapAssert(feature_arg == feature);

      top_canvas_item = zMapWindowCanvasItemIntervalGetObject(item);

      feature_group   = zmapWindowItemGetParentContainer(FOO_CANVAS_ITEM(top_canvas_item)) ;

      style = feature->style;
      select.feature_desc.struct_type = feature->struct_type ;
      select.feature_desc.type        = feature->type ;

      select.feature_desc.feature_description = zmapWindowFeatureDescription(feature) ;


#if !MH17_FEATURE_SET_NAME_IS_COLUMN_NAME
        {
            ZMapFeatureSetDesc gffset;
            ZMapFeatureSet feature_set = (ZMapFeatureSet)
                  zMapFeatureGetParentGroup((ZMapFeatureAny)feature, ZMAPFEATURE_STRUCT_FEATURESET);

            if(feature_set)
            {
                  select.feature_desc.feature_set =
                        g_strdup(g_quark_to_string(feature_set->original_id)) ;

                  gffset = g_hash_table_lookup(window->context_map->featureset_2_column,
                        GUINT_TO_POINTER(feature_set->unique_id));
                  if(gffset)
                  {
                        // got the featureset_2_column mapping, look up the column
                        gffset  = g_hash_table_lookup(window->context_map->columns,
                              GUINT_TO_POINTER(gffset->column_id));
                        if(gffset)
                        {
                              select.feature_desc.feature_set =
                                    g_strdup(g_quark_to_string(gffset->column_ID));
                        }
                  }

                  if (feature_set->description)
                        select.feature_desc.feature_set_description = g_strdup(feature_set->description) ;
            }
        }
#else
      zmapWindowFeatureGetSetTxt(feature,
                       &(select.feature_desc.feature_set),
                       &(select.feature_desc.feature_set_description)) ;
#endif


      zmapWindowFeatureGetSourceTxt(feature,
				    &(select.feature_desc.feature_source),
				    &(select.feature_desc.feature_source_description)) ;

      /* zero all of this. */
      feature_total_length = feature_start = feature_end = feature_length
	= query_start = query_end
	= sub_feature_start = sub_feature_end = sub_feature_length = query_length = 0 ;

      feature_term = sub_feature_term = NULL;


      if (zMapFeatureGetInfo((ZMapFeatureAny)feature, NULL,
			     "total-length", &feature_total_length,
			     "start", &feature_start,
			     "end", &feature_end,
			     "length", &feature_length,
			     "term", &feature_term,
			     NULL))
	{
	  if (feature_total_length)
	    select.feature_desc.feature_total_length = g_strdup_printf("%d", feature_total_length) ;

	  zmapWindowCoordPairToDisplay(window, feature_start, feature_end, &feature_start, &feature_end) ;

	  select.feature_desc.feature_start  = g_strdup_printf("%d", feature_start) ;
	  select.feature_desc.feature_end    = g_strdup_printf("%d", feature_end) ;

	  if (feature_length)
	    select.feature_desc.feature_length = g_strdup_printf("%d", feature_length) ;

	  select.feature_desc.feature_term   = feature_term;
	}


      if (feature->type == ZMAPSTYLE_MODE_ALIGNMENT)
	{
	  if (zMapFeatureGetInfo((ZMapFeatureAny)feature, NULL,
				 "query-start",  &query_start,
				 "query-end",    &query_end,
				 "query-length", &query_length,
				 "query-strand", &query_strand,
				 NULL))
	    {
	      select.feature_desc.feature_query_start  = g_strdup_printf("%d", query_start) ;
	      select.feature_desc.feature_query_end    = g_strdup_printf("%d", query_end) ;
	      select.feature_desc.feature_query_length = g_strdup_printf("%d", query_length) ;
	      select.feature_desc.feature_query_strand = zMapFeatureStrand2Str(query_strand) ;
	    }

	  if (feature_arg->feature.homol.align)
	    {
	      select.feature_desc.sub_feature_none_txt = g_strdup("GAPPED - NOT DISPLAYED") ;
	    }
	  else
	    {
	      if (zMapFeatureAlignmentIsGapped(feature_arg))
		select.feature_desc.sub_feature_none_txt = g_strdup("GAPPED - NO DATA") ;
	      else
		select.feature_desc.sub_feature_none_txt = g_strdup("UNGAPPED") ;

	    }
	}
      else if (feature->type == ZMAPSTYLE_MODE_TRANSCRIPT)
	{
	  if (!(feature->feature.transcript.introns))
	    select.feature_desc.sub_feature_none_txt = g_strdup("NO INTRONS") ;
	}



      if (sub_feature)		/* If sub_feature == NULL we'll only get the same as previous! */
	{
	  feature_start = feature_end = feature_length = query_start = query_end =
	    sub_feature_index = sub_feature_start = sub_feature_end = sub_feature_length = query_length = 0 ;

	  if (zMapFeatureGetInfo((ZMapFeatureAny)feature, sub_feature,
				 "index",  &sub_feature_index,
				 "start",  &sub_feature_start,
				 "end",    &sub_feature_end,
				 "length", &sub_feature_length,
				 "term",   &sub_feature_term,
				 NULL))
	    {
	      zmapWindowCoordPairToDisplay(window, sub_feature_start, sub_feature_end,
					   &sub_feature_start, &sub_feature_end) ;

	      select.feature_desc.sub_feature_index  = g_strdup_printf("%d", sub_feature_index) ;
	      select.feature_desc.sub_feature_start  = g_strdup_printf("%d", sub_feature_start) ;
	      select.feature_desc.sub_feature_end    = g_strdup_printf("%d", sub_feature_end) ;
	      select.feature_desc.sub_feature_length = g_strdup_printf("%d", sub_feature_length) ;
	      select.feature_desc.sub_feature_term   = sub_feature_term ;
	    }

	  if (feature->type == ZMAPSTYLE_MODE_ALIGNMENT)
	    {
	      if (zMapFeatureGetInfo((ZMapFeatureAny)feature, sub_feature,
				     "query-start",  &query_start,
				     "query-end",    &query_end,
				     "query-length", &query_length,
				     NULL))
		{
		  select.feature_desc.sub_feature_query_start = g_strdup_printf("%d", query_start) ;
		  select.feature_desc.sub_feature_query_end   = g_strdup_printf("%d", query_end) ;
		}
	    }
	}
      else
	{
	  select.feature_desc.sub_feature_term = "-";
	}

      zMapFeatureGetInfo((ZMapFeatureAny)feature, NULL,
			 "locus", &(select.feature_desc.feature_locus),
			 NULL);

      if (ZMAPFEATURE_IS_BASIC(feature) && feature->feature.basic.has_attr.variation_str)
	select.feature_desc.feature_name = g_strdup_printf("%s \"%s\"",
							   (char *)g_quark_to_string(feature->original_id),
							   feature->feature.basic.variation_str) ;
      else
	select.feature_desc.feature_name = g_strdup((char *)g_quark_to_string(feature->original_id)) ;


      if (feature->type == ZMAPSTYLE_MODE_BASIC && feature->feature.basic.known_name)
	select.feature_desc.feature_known_name = (char *)g_quark_to_string(feature->feature.basic.known_name) ;
      else if (feature->type == ZMAPSTYLE_MODE_TRANSCRIPT && feature->feature.transcript.known_name)
	select.feature_desc.feature_known_name = (char *)g_quark_to_string(feature->feature.transcript.known_name) ;


      select.feature_desc.feature_strand = zMapFeatureStrand2Str(zmapWindowStrandToDisplay(window, feature->strand)) ;

      if (zMapStyleIsFrameSpecific(style))
	select.feature_desc.feature_frame = zMapFeatureFrame2Str(zmapWindowFeatureFrame(feature)) ;

      if (feature->population)
	select.feature_desc.feature_population = g_strdup_printf("%d", feature->population) ;


      /* quality measures. */
      if (feature->flags.has_score)
	select.feature_desc.feature_score = g_strdup_printf("%g", (double) feature->score) ;

      if (feature->type == ZMAPSTYLE_MODE_ALIGNMENT)
	{
	  if (feature->feature.homol.percent_id)
	    select.feature_desc.feature_percent_id = g_strdup_printf("%g%%", (double) (feature->feature.homol.percent_id)) ;

	}


      select.feature_desc.feature_type = (char *)zMapStyleMode2ExactStr(zMapStyleGetMode(style)) ;

	select.highlight_item = item ;

	select.feature_list = feature_list;


      select.replace_highlight_item = replace_highlight_item ;

      select.highlight_same_names = highlight_same_names ;
	select.sub_part = sub_part;


	/* dis/enable the filter by score widget and set min and max */
      select.filter.enable = FALSE;

      if (style && zMapStyleIsFilter(style) && ZMAP_IS_WINDOW_FEATURESET_ITEM(item))
	{
	  FooCanvasItem *foo = (FooCanvasItem *) item;

	  select.filter.min = zMapStyleGetMinScore(style);
	  select.filter.max = zMapStyleGetMaxScore(style);
	  select.filter.value = zMapWindowCanvasFeaturesetGetFilterValue(foo);
	  select.filter.n_filtered = zMapWindowCanvasFeaturesetGetFilterCount(foo);
	  select.filter.featureset = (ZMapWindowFeaturesetItem) foo;
	  select.filter.column =  item;	/* needed for re-bumping */
	  select.filter.enable = TRUE;
	  select.filter.window = window;

	  select.filter.func = zMapWindowCanvasFeaturesetFilter;
	}


      /* We've set up the select data so now callback to the layer above with this data. */
      (*(window->caller_cbs->select))(window, window->app_data, (void *)&select) ;

      /* Clear up.... */
      g_free(select.feature_desc.feature_name) ;
      g_free(select.feature_desc.sub_feature_start) ;
      g_free(select.feature_desc.sub_feature_end) ;
      g_free(select.feature_desc.sub_feature_query_start) ;
      g_free(select.feature_desc.sub_feature_query_end) ;
      g_free(select.feature_desc.feature_set) ;
      if (select.feature_desc.feature_set_description)	    // mh17: can be null
	g_free(select.feature_desc.feature_set_description) ;
      g_free(select.feature_desc.feature_start) ;
      g_free(select.feature_desc.feature_end) ;
      g_free(select.feature_desc.feature_query_start) ;
      g_free(select.feature_desc.feature_query_end) ;
      g_free(select.feature_desc.feature_query_length) ;
      g_free(select.feature_desc.feature_length) ;
      g_free(select.feature_desc.feature_description) ;

    }

  /* We wait until here to do this so we are only setting the
   * clipboard text once. i.e. for this window. And so that we have
   * updated the focus object correctly. */
  if (alternative_clipboard_text)
    {
      select.secondary_text = alternative_clipboard_text ;
    }
  else if (zMapFeatureSequenceIsDNA(feature))
    {
      char *dna_string, *seq_name;

      dna_string = zMapFeatureGetDNA((ZMapFeatureAny)feature, sub_item_dna_start, sub_item_dna_end, FALSE);

      seq_name = g_strdup_printf("%d-%d", display_start, display_end);

      select.secondary_text = zMapFASTAString(ZMAPFASTA_SEQTYPE_DNA,
					      seq_name, "DNA", NULL,
					      end - start + 1,
					      dna_string);
      g_free(seq_name);
    }
  else if (zMapFeatureSequenceIsPeptide(feature))
    {
      ZMapPeptide translation;
      char *dna_string, *seq_name;

      /* Get peptide by translating the corresponding dna, necessary because
       * there might be trailing part codons etc. */
      dna_string  = zMapFeatureGetDNA((ZMapFeatureAny)feature, sub_item_dna_start, sub_item_dna_end, FALSE) ;
      seq_name    = g_strdup_printf("%d-%d (%d-%d)", start, end, display_start, display_end) ;
      translation = zMapPeptideCreate(seq_name, NULL, dna_string, NULL, TRUE) ;
      select.secondary_text = zMapFASTAString(ZMAPFASTA_SEQTYPE_AA,
					      seq_name, "Protein", NULL,
					      zMapPeptideLength(translation),
					      zMapPeptideSequence(translation)) ;

      g_free(seq_name);
      zMapPeptideDestroy(translation);
    }
  else
    {
      select.secondary_text = makePrimarySelectionText(window);
    }

	/* this puts the DNA in the clipbaord */
  zMapGUISetClipboard(window->toplevel, select.secondary_text) ;

  g_free(select.secondary_text) ;

  if(feature_list)
	  g_list_free(feature_list);

  return ;
}


ZMapXRemoteSendCommandError zmapWindowUpdateXRemoteData(ZMapWindow window, ZMapFeatureAny feature_any,
							char *action, FooCanvasItem *real_item)
{
  ZMapXRemoteSendCommandError result = FALSE ;

  result = zmapWindowUpdateXRemoteDataFull(window, feature_any,
					   action, real_item, NULL, NULL, NULL) ;

  return result ;
}

ZMapXRemoteSendCommandError zmapWindowUpdateXRemoteDataFull(ZMapWindow window, ZMapFeatureAny feature_any,
							    char *action, FooCanvasItem *real_item,
							    ZMapXMLObjTagFunctions start_handlers,
							    ZMapXMLObjTagFunctions end_handlers,
							    gpointer handler_data)
{
  ZMapXRemoteSendCommandError result = FALSE ;
  ZMapWindowSelectStruct select = {0};
  ZMapFeatureSetStruct feature_set = {0};
  ZMapFeatureSet multi_set;
  ZMapFeature feature;

  switch(feature_any->struct_type)
    {
    case ZMAPFEATURE_STRUCT_FEATURE:
      feature = (ZMapFeature)feature_any;
      /* This is a quick HACK! */
#ifdef FEATURES_NEED_MAGIC
      feature_set.magic       = feature->magic;
#endif
      feature_set.struct_type = ZMAPFEATURE_STRUCT_FEATURESET;
      feature_set.parent      = feature->parent->parent;
      feature_set.unique_id   = feature->parent->unique_id;
      feature_set.original_id = feature->parent->original_id;

      feature_set.features = g_hash_table_new(NULL, NULL) ;
      g_hash_table_insert(feature_set.features, GINT_TO_POINTER(feature->unique_id), feature);

      multi_set = &feature_set;
      break;
    case ZMAPFEATURE_STRUCT_FEATURESET:
      multi_set = (ZMapFeatureSet)feature_any;
      break;
    default:
      break;
    }

  select.type = ZMAPWINDOW_SELECT_DOUBLE;

  /* Set up xml/xremote request. */
  select.xml_handler.zmap_action = g_strdup(action);
  select.xml_handler.xml_events = zMapFeatureAnyAsXMLEvents((ZMapFeatureAny)(multi_set), ZMAPFEATURE_XML_XREMOTE);
  select.xml_handler.start_handlers = start_handlers ;
  select.xml_handler.end_handlers = end_handlers ;
  select.xml_handler.handler_data = handler_data ;


  if(feature_set.unique_id)
    {
      g_hash_table_destroy(feature_set.features) ;
      feature_set.features = NULL ;
    }

  (*(window->caller_cbs->select))(window, window->app_data, &select) ;

#ifdef ED_G_NEVER_INCLUDE_THIS_CODE
  result = select.xml_handler.handled ;
#endif /* ED_G_NEVER_INCLUDE_THIS_CODE */
  result = select.remote_result ;

  /* Free xml/xremote stuff. */
  if (select.xml_handler.zmap_action)
    g_free(select.xml_handler.zmap_action);
  if (select.xml_handler.xml_events)
    g_array_free(select.xml_handler.xml_events, TRUE);

  return result ;
}





/* I'm not convinced of this. */
void zMapWindowSiblingWasRemoved(ZMapWindow window)
{
  /* Currently this is all we do here. */
  zmapWindowRulerCanvasOpenAndMaximise(window->ruler);

  return ;
}




/*
 *  ------------------- Internal functions -------------------
 */

static void panedResizeCB(gpointer data, gpointer userdata)
{
  ZMapWindow window = (ZMapWindow)userdata;
  int *new_position = (int *)data, current_position;

  current_position = gtk_paned_get_position(GTK_PANED( window->pane ));

#ifdef RDS_DONT_INCLUDE
  printf(" |-- panedResizeCB: got current of %d want to set to %d\n", current_position, *new_position);
#endif /* RDS_DONT_INCLUDE */

  gtk_paned_set_position(GTK_PANED( window->pane ),
                         *new_position);

  return ;
}

/* We will need to allow caller to specify a routine that gets called whenever the user
 * scrolls.....needed to update the navigator...... */
/* and we will need a callback for focus events as well..... */
/* I think probably we should insist on being supplied with a sequence.... */
/* NOTE that not all fields are initialised here as some need to be done when we draw
 * the actual features. */
static ZMapWindow myWindowCreate(GtkWidget *parent_widget,
                                 ZMapFeatureSequenceMap sequence, void *app_data,
                                 GList *feature_set_names,
				 GtkAdjustment *hadjustment,
                                 GtkAdjustment *vadjustment)
{
  ZMapWindow window ;
  GtkWidget *canvas, *eventbox ;

  /* No callbacks, then no window creation. */
  zMapAssert(window_cbs_G) ;

  zMapAssert(parent_widget && sequence && sequence->sequence && app_data) ;

  window = g_new0(ZMapWindowStruct, 1) ;

  window->config.align_spacing = ALIGN_SPACING ;
  window->config.block_spacing = BLOCK_SPACING ;
  window->config.strand_spacing = STRAND_SPACING ;
  window->config.column_spacing = COLUMN_SPACING ;
  window->config.feature_spacing = FEATURE_SPACING ;
  window->config.feature_line_width = FEATURE_LINE_WIDTH ;


  window->caller_cbs = window_cbs_G ;

  window->sequence = sequence;


  window->app_data = app_data ;
  window->parent_widget = parent_widget ;

  window->revcomped_features = FALSE ;
  window->display_forward_coords = TRUE ;
//  window->origin = 1 ;

  window->feature_set_names   = g_list_copy(feature_set_names);

  window->toplevel = eventbox = gtk_event_box_new();
  window->pane     = gtk_hpaned_new();

  gtk_container_set_border_width(GTK_CONTAINER(window->pane), 2);

  {                             /* A quick experiment with resource files */
    char *widget_name = NULL;
    widget_name = g_strdup_printf("zmap-view-%s", window->sequence->sequence);
    gtk_widget_set_name(GTK_WIDGET(window->toplevel), widget_name);
    g_free(widget_name);
  }

  g_signal_connect(GTK_OBJECT(window->toplevel), "event",
		   GTK_SIGNAL_FUNC(windowGeneralEventCB), (gpointer)window) ;

  gdk_color_parse(ZMAP_WINDOW_ITEM_FILL_COLOUR, &(window->canvas_fill)) ;
  gdk_color_parse(ZMAP_WINDOW_ITEM_BORDER_COLOUR, &(window->canvas_border)) ;
  gdk_color_parse(ZMAP_WINDOW_BACKGROUND_COLOUR, &(window->canvas_background)) ;
  gdk_color_parse("green", &(window->align_background)) ;

  window->zmap_atom = gdk_atom_intern(ZMAP_ATOM, FALSE) ;

  //  window->zoom_factor = 0.0 ;
  //  window->zoom_status = ZMAP_ZOOM_INIT ;
  window->canvas_maxwin_size = ZMAP_WINDOW_MAX_WINDOW ;

  window->min_coord = window->max_coord = 0.0 ;

  /* Some things for window can be specified in the configuration file. */
  getConfiguration(window) ;

  /* Add a hash table to map features to their canvas items. */
  window->context_to_item = zmapWindowFToICreate() ;


  /* Init. lists of dialog windows attached to this zmap window. */
  window->featureListWindows = g_ptr_array_new() ;
  window->search_windows = g_ptr_array_new() ;
  window->dna_windows = g_ptr_array_new() ;
  window->dnalist_windows = g_ptr_array_new() ;
  window->edittable_features = FALSE ;			    /* By default features are not edittable. */
  window->feature_show_windows = g_ptr_array_new() ;

  /* Init focus item/column stuff. */
  window->focus = zmapWindowFocusCreate(window) ;

  /* Init mark stuff. */
  window->mark = zmapWindowMarkCreate(window) ;

  /* Set up a scrolled widget to hold the canvas. NOTE that this is our toplevel widget. */
  window->scrolled_window = gtk_scrolled_window_new(hadjustment, vadjustment) ;
  gtk_container_add(GTK_CONTAINER(window->parent_widget), window->toplevel) ;
  gtk_container_add(GTK_CONTAINER(window->toplevel), window->pane) ;

  gtk_paned_add2(GTK_PANED(window->pane), window->scrolled_window);

  /* ACTUALLY I'M NOT SURE WHY THE SCROLLED WINDOW IS GETTING THESE...WHY NOT JUST SEND
   * DIRECT TO CANVAS.... */
  /* This handler receives the feature data from the threads. */
  gtk_signal_connect(GTK_OBJECT(window->toplevel), "client_event",
		     GTK_SIGNAL_FUNC(dataEventCB), (gpointer)window) ;

  /* always show scrollbars, however big the display */
  gtk_scrolled_window_set_policy(GTK_SCROLLED_WINDOW(window->scrolled_window),
				 GTK_POLICY_ALWAYS, GTK_POLICY_ALWAYS) ;

  /* Create the canvas, add it to the scrolled window so all the scrollbar stuff gets linked up
   * and set the background to be white. */
  canvas = zMapWindowCanvasNew(1.0) ;
  window->canvas = FOO_CANVAS(canvas);
  /* This will be removed when RT:1589 is resolved */
  g_object_set_data(G_OBJECT(canvas), ZMAP_WINDOW_POINTER, window);
  /* Definitively set the canvas to have a scroll region size, that WE
   * know and can test for.  If the foo_canvas default changes then
   * later our might fail. */
  foo_canvas_set_scroll_region(window->canvas,
                               0.0, 0.0,
                               ZMAP_CANVAS_INIT_SIZE,
                               ZMAP_CANVAS_INIT_SIZE);

  gtk_container_add(GTK_CONTAINER(window->scrolled_window), canvas) ;

  gtk_widget_modify_bg(GTK_WIDGET(canvas), GTK_STATE_NORMAL, &(window->canvas_background)) ;


  /* Make the canvas focussable, we want the canvas to be the focus widget of its "window"
   * otherwise keyboard input (i.e. short cuts) will be delivered to some other widget. */
  GTK_WIDGET_SET_FLAGS(canvas, GTK_CAN_FOCUS) ;

  window->zoom = zmapWindowZoomControlCreate(window);

  g_object_set(G_OBJECT(canvas),
	       "max-zoom-y", zMapWindowGetZoomMax(window),
	       NULL);

  {
    ZMapWindowRulerCanvasCallbackListStruct callbacks = {NULL};
    GtkAdjustment *vadjust = NULL;

    vadjust = gtk_scrolled_window_get_vadjustment(GTK_SCROLLED_WINDOW(window->scrolled_window));
    callbacks.paneResize = panedResizeCB;
    callbacks.user_data  = (gpointer)window;

    window->ruler = zmapWindowRulerCanvasCreate(&callbacks);
    zmapWindowRulerCanvasInit(window->ruler, window->pane, vadjust);
  }

  /* Attach callback to monitor size changes in canvas, this works but bizarrely
   * "configure-event" callbacks which are the pucker size change event are never called. */
  g_signal_connect(GTK_OBJECT(window->canvas), "size-allocate",
		   GTK_SIGNAL_FUNC(canvasSizeAllocateCB), (gpointer)window) ;


  /* NONE OF THIS SHOULD BE HARD CODED constants it should be based on window size etc... */
  /* you have to set the step_increment manually or the scrollbar arrows don't work.*/
  GTK_LAYOUT(canvas)->vadjustment->step_increment = ZMAP_WINDOW_STEP_INCREMENT;
  GTK_LAYOUT(canvas)->hadjustment->step_increment = ZMAP_WINDOW_STEP_INCREMENT;
  GTK_LAYOUT(canvas)->vadjustment->page_increment = ZMAP_WINDOW_PAGE_INCREMENT;


  gtk_widget_show_all(window->parent_widget) ;


  /* We want the canvas to be the focus widget of its "window" otherwise keyboard input
   * (i.e. short cuts) will be delivered to some other widget. We do this here because
   * I think we may need a widget window to exist for this call to work. */
  gtk_widget_grab_focus(GTK_WIDGET(window->canvas)) ;



  if (!(window->normal_cursor))
    window->normal_cursor = zMapGUIGetCursor(DEFAULT_CURSOR) ;
  window->busy_cursor = zMapGUIGetCursor(BUSY_CURSOR) ;
  window->window_busy_cursor = zMapGUIGetCursor("zmap_noentry") ;

  window->cursor_busy_count = 0 ;




  /* These signals are now the way to handle the long items cropping.
   * begin update is the place to do this.
   * end update is for symmetry and informational purposes.
   */
  g_signal_connect(GTK_OBJECT(window->canvas), "begin-update",
		   GTK_SIGNAL_FUNC(fc_begin_update_cb), (gpointer)window);
  g_signal_connect(GTK_OBJECT(window->canvas), "end-update",
		   GTK_SIGNAL_FUNC(fc_end_update_cb), (gpointer)window);


  /* We need to get signalled when the canvas is busy and mapping can take significant time. */
  g_signal_connect(GTK_OBJECT(window->canvas), "begin-map",
		   GTK_SIGNAL_FUNC(fc_begin_map_cb), (gpointer)window);
  g_signal_connect(GTK_OBJECT(window->canvas), "end-map",
		   GTK_SIGNAL_FUNC(fc_end_map_cb), (gpointer)window);


  /* These really need to test for (canvas->root->object.flags & FOO_CANVAS_ITEM_MAPPED)
   * The reason for this is symmetry and not moving the draw-background signal in the
   * foocanvas code.
   */
  g_signal_connect(GTK_OBJECT(window->canvas), "draw-background",
		   GTK_SIGNAL_FUNC(fc_draw_background_cb), (gpointer)window) ;
  g_signal_connect(GTK_OBJECT(window->canvas), "drawn-items",
		   GTK_SIGNAL_FUNC(fc_drawn_items_cb), (gpointer)window);

  window->history = zmapWindowStateQueueCreate();

  return window ;
}


static void invokeVisibilityChange(ZMapWindow window)
{
  ZMapWindowVisibilityChangeStruct change = {};

  change.zoom_status = zMapWindowGetZoomStatus(window);

  foo_canvas_get_scroll_region(window->canvas,
			       NULL, &(change.scrollable_top),
			       NULL, &(change.scrollable_bot));

  zmapWindowClampedAtStartEnd(window, &(change.scrollable_top), &(change.scrollable_bot));

  (*(window_cbs_G->visibilityChange))(window, window->app_data, (void *)&change);

  return ;
}

void zMapWindowStateRecord(ZMapWindow window)
{
  ZMapWindowState state;

  if((state = zmapWindowStateCreate()))
    {
      zmapWindowStateSaveZoom(state, zMapWindowGetZoomFactor(window));
      zmapWindowStateSaveMark(state, window);
      zmapWindowStateSavePosition(state, window);

      if(!zmapWindowStateQueueStore(window, state, TRUE))
	zmapWindowStateDestroy(state);
      else
	{
	  invokeVisibilityChange(window);
	}
    }

  return ;
}


/* Zooming the canvas window in or out.
 * Note that zooming is only in the Y axis, the X axis is not zoomed at all as we don't need
 * to make the columns wider. This has required a local modification of the foocanvas.
 *
 * window        the ZMapWindow (i.e. canvas) to be zoomed.
 * zoom_factor   > 1.0 means zoom in, < 1.0 means zoom out.
 *
 *  */
static void myWindowZoom(ZMapWindow window, double zoom_factor, double curr_pos)
{
  GtkAdjustment *adjust;
  int x, y ;
  double x1, y1, x2, y2, width ;
  double new_canvas_span ;

<<<<<<< HEAD
#if 0
	zMapLogTime(TIMER_ZOOM,TIMER_CLEAR,0,"zoom");
	zMapLogTime(TIMER_EXPOSE,TIMER_CLEAR,0,"zoom");
	zMapLogTime(TIMER_UPDATE,TIMER_CLEAR,0,"zoom");
	zMapLogTime(TIMER_DRAW,TIMER_CLEAR,0,"zoom");
	zMapLogTime(TIMER_DRAW_CONTEXT,TIMER_CLEAR,0,"zoom");
	zMapLogTime(TIMER_SETVIS,TIMER_CLEAR,0,"zoom");
      zMapLogTime(TIMER_ZOOM,TIMER_START,0,"");
#endif
=======
>>>>>>> 2e30da0f

  if(window->curr_locking == ZMAP_WINLOCK_HORIZONTAL)
    {
      adjust =
        gtk_scrolled_window_get_vadjustment(GTK_SCROLLED_WINDOW(window->scrolled_window)) ;
      foo_canvas_get_scroll_offsets(window->canvas, &x, &y) ;
      y += adjust->page_size / 2 ;
      foo_canvas_c2w(window->canvas, x, y, &width, &curr_pos) ;
    }

  zMapWindowStateRecord(window);


  /* We don't zoom in further than is necessary to show individual bases or further out than
   * is necessary to show the whole sequence, or if the sequence is so short that it can be
   * shown at max. zoom in its entirety. */
  if (!zmapWindowZoomControlZoomByFactor(window, zoom_factor))
    {
      /* Currently we don't call the visibility change callback because nothing has changed,
       * we may want to revisit this decision. */
      goto uninterrupt;
    }
  else
    {
      double half_new_span;

      x1 = y1 = x2 = y2 = 0.0;

      /* Calculate the extent of the new span, new span must not exceed maximum X window size
       * but we must display as much of the sequence as we can for zooming out. */
      zmapWindowGetScrollRegion(window, &x1, &y1, &x2, &y2);
      new_canvas_span = zmapWindowZoomControlLimitSpan(window, y1, y2);
      half_new_span   = (new_canvas_span / 2);

      y1 = (curr_pos - half_new_span);
      y2 = (curr_pos + half_new_span);

      zmapWindowClampSpan(window, &y1, &y2);



      /* Set the new scroll_region and the new zoom, keep these together to try
       * and avoid a double redraw as both these operations cause update requests
       * and if separated by other gtk calls will result in double draws.
       * If this doesn't work we'll need to provide a new single foocanvas call
       * to set both zoom and scroll region in one go. */
      foo_canvas_set_pixels_per_unit_xy(window->canvas, 1.0, zMapWindowGetZoomFactor(window)) ;

      zmapWindowSetScrollRegion(window, &x1, &y1, &x2, &y2,"myWindowZoom");



      /* Try this here as a hack to avoid double call to work out widget set ups... */
      zmapWindowRulerCanvasSetPixelsPerUnit(window->ruler, 1.0, zMapWindowGetZoomFactor(window));



      /* Now we've actually done the zoom on the canvas we can
       * redraw/show/hide everything that's zoom dependent.
       * E.G. Text, which is separated differently @ different zooms otherwise.
       *      zoom dependent features, magnification dependent columns
       */

      /* Firstly the scale bar, which will be changed soon. */
      zmapWindowDrawZoom(window);

    }


  if(window->curr_locking == ZMAP_WINLOCK_HORIZONTAL)
    {
      foo_canvas_w2c(window->canvas, width, curr_pos, &x, &y);
      foo_canvas_scroll_to(window->canvas, x, y - (adjust->page_size/2));
    }

  /* We need to redo the highlighting in the columns with a zoom handler.  i.e. DNA column... */
  /* NOTE this function does nothing */
  zmapWindowReFocusHighlights(window);


  zMapWindowRedraw(window);

<<<<<<< HEAD
//  zMapLogTime(TIMER_ZOOM,TIMER_STOP,0,"");

=======
>>>>>>> 2e30da0f
 uninterrupt:
  return ;
}





/* Move the window to a new part of the canvas, we need this because when the window is
 * zoomed in, it may not extend over the whole canvas so this kind of alternative scrolling.
 * is needed to reach parts of the canvas not currently mapped. */
static void myWindowMove(ZMapWindow window, double start, double end)
{
  zmapWindowBusy(window, TRUE) ;

  /* Clamp the start/end. */
  zmapWindowClampSpan(window, &start, &end);

  /* Code that looks so simple moves the canvas...  */
  zmapWindowContainerRequestReposition(window->feature_root_group);

  zmapWindowSetScrollRegion(window, NULL, &start, NULL, &end,"myWindowMove");

  zmapWindowBusy(window, FALSE) ;

  return ;
}


/* This function resets the canvas to be empty, all of the canvas items we drew
 * are destroyed and all the associated resources free'd.
 *
 * NOTE that this _must_ not touch the feature context which belongs to the parent View. */
static void resetCanvas(ZMapWindow window, gboolean free_child_windows, gboolean free_revcomp_safe_windows)
{

  zMapAssert(window) ;

  /* There is code here that should be shared with zmapwindowdestroy....
   * BUT NOTE THAT SOME THINGS ARE NOT SHARED...e.g. RECREATION OF THE FEATURELISTWINDOWS
   * ARRAY.... */

  /* I think we'll do the destroying of the child windows first... */
  /* Some of them might refer, or request to refer to
   * containers/feature to item hash or something we
   * destroy in the next bit. After all they are done first
   * in zmapwindowdestroy See RT 69860 */
  if (free_child_windows)
    {
      /* free the array of featureListWindows and the windows themselves */
      if (free_revcomp_safe_windows)
	zmapWindowFreeWindowArray(&(window->featureListWindows), FALSE) ;

      /* free the array of search windows and the windows themselves */
      zmapWindowFreeWindowArray(&(window->search_windows), FALSE) ;

      /* free the array of dna windows and the windows themselves */
      zmapWindowFreeWindowArray(&(window->dna_windows), FALSE) ;

      /* free the array of dna list windows and the windows themselves */
      zmapWindowFreeWindowArray(&(window->dnalist_windows), FALSE) ;

      /* free the array of editor windows and the windows themselves */
      zmapWindowFreeWindowArray(&(window->feature_show_windows), FALSE) ;
    }

	/* mh17 band aid approach to fixing 3FT columns
	 * these never com back is we revcomp when they are on display
	 * & yet removing them first is ok
	 * somewhere in the mas co container code there's some kind of broken
	 */
	zmapWindowDrawRemove3FrameFeatures(window);

      // destroy focus before the canvas items via
      // zmapWindowContainerGroupDestroy(window->feature_root_group)
    zmapWindowFocusDestroy(window->focus) ;
    window->focus = NULL;

    if (window->feature_root_group)
    {
      /* Reset mark object, must come before root group etc. is destroyed as we need to remove
       * various canvas items. */
      zmapWindowMarkDestroy(window->mark) ;
      window->mark = zmapWindowMarkCreate(window) ;

      zmapWindowContainerGroupDestroy(window->feature_root_group) ;
      window->feature_root_group = NULL ;

    }


// ok?? #warning MH17 restoring bug to fix another one: need to verify both are gone
/*
 * on RevComp if you do not have 1-based coordinates then you jump to a
 * wildly different coordinate range. This means that the scroll reqgion is
 * completely wrong and cannot be restored.
 * due to coding choices elsewhere (zmapGUIutils.c/zMapGUICoordsClampToLimits()
 * on one of the start/end coordinates gets clamped resulting in top > bot
 * and its all a big mess
 * resetting the scroll region means create it from scratch when drawing features
 * which is what we need to do
 */
#ifdef CAUSED_RT_57193
  /* The windowstate code was saving the scrollregion and adjuster
   * position to enable resetting once rev-comped. However the sibling
   * windows position was changed by this as internally foo-canvas
   * does a scroll-to which alters the _shared_ adjuster. This
   * position was then saved as the next sibling went through this
   * code and restored to the start of the canvas when it came to
   * restoring it! */
  if (window->canvas)
    foo_canvas_set_scroll_region(window->canvas,
                                 0.0, 0.0,
                                 ZMAP_CANVAS_INIT_SIZE, ZMAP_CANVAS_INIT_SIZE) ;
#else
      /* better to use an explicit flag */
      /* we need to reset this on revcomp as the scroll region can be completely different */
  if(window->canvas)
  {
#if MH17_WASHINE_MACHINE_LOGIC
      window->scroll_initialised = FALSE;
#else
	/* if we revcomp then what happens is we redisplay whe whole sequence at the previous zoom level
	 * and then draw the scale bar at that zoom which makes it think we have 17 million pixels
	 * which is wrong
	 * resetting the zoom means we loose it so here we need to revcomp the scroll region
	 * using the same logic as it is used in zmapWindowState.c
	 * here we set the scroll region to reflect what we are drawing
	 * and window state restore then later adjusts everything using the
	 * previous saved coordinates that are revcomped to agree with this
	 */
    if(window->scroll_initialised)
    {
	double y1,y2,x1,x2;

    	foo_canvas_get_scroll_region(window->canvas,&x1,&y1,&x2,&y2);
	zmapWindowStateRevCompRegion(window, &y1, &y2);
    	foo_canvas_get_scroll_region(window->canvas,&x1,&y1,&x2,&y2);
    }
#endif
  }
#endif

  zmapWindowFToIDestroy(window->context_to_item) ;
  window->context_to_item = zmapWindowFToICreate() ;

  if(window->item_factory)
    {
      zmapWindowFToIFactoryClose(window->item_factory) ;
      window->item_factory = NULL;
    }


  /* Recreate focus object. */
//  zmapWindowFocusDestroy(window->focus) ;
  window->focus = zmapWindowFocusCreate(window) ;

  return ;
}



/* Moves can either be of the scroll bar within the scrolled window or of where the whole
 * scrolled region is within the canvas. */
static void moveWindow(ZMapWindow window, GdkEventKey *key_event)
{
  if (zMapGUITestModifiers(key_event, (GDK_CONTROL_MASK | GDK_MOD1_MASK)))
    changeRegion(window, key_event->keyval) ;
  else
    scrollWindow(window, key_event) ;

  return ;
}



/* Move the canvas within its current scroll region, i.e. this is exactly like the user scrolling
 * the canvas via the scrollbars. */
static void scrollWindow(ZMapWindow window, GdkEventKey *key_event)
{
  enum {OVERLAP_FACTOR = 10} ;
  int x_pos, y_pos ;
  int incr ;
  guint state, keyval ;

  state = key_event->state ;
  keyval = key_event->keyval ;

  /* Retrieve current scroll position. */
  foo_canvas_get_scroll_offsets(window->canvas, &x_pos, &y_pos) ;


  switch (keyval)
    {
    case GDK_Home:
    case GDK_End:
      {
	GtkAdjustment *v_adjust, *h_adjust ;

	v_adjust = gtk_scrolled_window_get_vadjustment(GTK_SCROLLED_WINDOW(window->scrolled_window)) ;
	h_adjust = gtk_scrolled_window_get_hadjustment(GTK_SCROLLED_WINDOW(window->scrolled_window)) ;

	if (keyval == GDK_Home)
	  {
	    if (zMapGUITestModifiers(key_event, GDK_CONTROL_MASK))
	      y_pos = v_adjust->lower ;
	    else
	      x_pos = h_adjust->lower ;
	  }

	if (keyval == GDK_End)
	  {
	    if (zMapGUITestModifiers(key_event, GDK_CONTROL_MASK))
	      y_pos = v_adjust->upper ;
	    else
	      x_pos = h_adjust->upper ;
	  }

	break ;
      }
    case GDK_Page_Up:
    case GDK_Page_Down:
      {
	GtkAdjustment *adjust ;

	adjust = gtk_scrolled_window_get_vadjustment(GTK_SCROLLED_WINDOW(window->scrolled_window)) ;

	if (zMapGUITestModifiers(key_event, GDK_CONTROL_MASK))
	  incr = adjust->page_size - (adjust->page_size / OVERLAP_FACTOR) ;
	else
	  incr = (adjust->page_size - (adjust->page_size / OVERLAP_FACTOR)) / 2 ;

	if (keyval == GDK_Page_Up)
	  y_pos -= incr ;
	else
	  y_pos += incr ;

	break ;
      }
    case GDK_Up:
    case GDK_Down:
      {
	double x_world, y_world ;
	double new_y ;

	/* Retrieve our position in the world from the scroll postion. */
	foo_canvas_c2w(window->canvas, x_pos, y_pos, &x_world, &y_world) ;

	/* work out where we will be after we've scrolled the right amount. */
	if (zMapGUITestModifiers(key_event, GDK_CONTROL_MASK))
	  new_y = 1000 ;				    /* window->major_scale_units */
	else
	  new_y = 100 ;					    /* window->minor_scale_units */

	if (keyval == GDK_Up)
	  new_y *= -1 ;

	new_y += y_world ;

	foo_canvas_w2c(window->canvas, 0.0, new_y, NULL, &incr) ;

	y_pos = incr ;

	break ;
      }
    case GDK_Left:
    case GDK_Right:
      {
	double incr ;

	if (zMapGUITestModifiers(key_event, GDK_CONTROL_MASK))
	  incr = 10 ;
	else
	  incr = 1 ;

	if (keyval == GDK_Left)
	  x_pos -= incr ;
	else
	  x_pos += incr ;

	break ;
      }
    }

  /* No need to clip to start/end here, this call will do it for us. */
  foo_canvas_scroll_to(window->canvas, x_pos, y_pos) ;

  return ;
}


/* Zooms the window a little or a lot. */
static void zoomWindow(ZMapWindow window, GdkEventKey *key_event)
{
  double zoom_factor = 0.0 ;

  switch (key_event->keyval)
    {
    case GDK_KP_Add:
    case GDK_plus:
    case GDK_equal:
      if (zMapGUITestModifiers(key_event, GDK_CONTROL_MASK))
	zoom_factor = 2.0 ;
      else
	zoom_factor = 1.1 ;
      break ;
    case GDK_KP_Subtract:
    case GDK_minus:
      if (zMapGUITestModifiers(key_event, GDK_CONTROL_MASK))
	zoom_factor = 0.5 ;
      else
	zoom_factor = 0.909090909 ;
      break ;
    }

  zMapWindowZoom(window, zoom_factor) ;

  return ;
}





/* Change the canvas scroll region, this may be necessary when the user has zoomed in so much
 * that the window has reached the maximum allowable by X Windows, therefore we have shrunk the
 * canvas scrolled region to accomodate further zooming. Hence this routine does a kind of
 * secondary and less interactive scrolling by moving the scrolled region. */
static void changeRegion(ZMapWindow window, guint keyval)
{
  double overlap_factor = 0.9 ;
  double x1, y1, x2, y2 ;
  double incr ;
  double window_size ;

  /* THIS FUNCTION NEEDS REFACTORING SLIGHTLY */
  zmapWindowGetScrollRegion(window, &x1, &y1, &x2, &y2);

  /* There is no sense in trying to scroll the region if we already showing all of it already. */
  if (y1 > window->min_coord || y2 < window->max_coord)
    {
      window_size = y2 - y1 + 1 ;

      switch (keyval)
	{
	case GDK_Page_Up:
	case GDK_Page_Down:
	  {
	    incr = window_size * overlap_factor ;

	    if (keyval == GDK_Page_Up)
	      {
		y1 -= incr ;
		y2 -= incr ;
	      }
	    else
	      {
		y1 += incr ;
		y2 += incr ;
	      }

	    break ;
	  }
	case GDK_Up:
	case GDK_Down:
	  {
	    incr = window_size * (1 - overlap_factor) ;

	    if (keyval == GDK_Up)
	      {
		y1 -= incr ;
		y2 -= incr ;
	      }
	    else
	      {
		y1 += incr ;
		y2 += incr ;
	      }

	    break ;
	  }
	case GDK_Left:
	case GDK_Right:
	  {
	    printf("NOT IMPLEMENTED...\n") ;

	    break ;
	  }
	}

      if (y1 < window->min_coord)
	{
	  y1 = window->min_coord ;
	  y2 = y1 + window_size - 1 ;
	}
      if (y2 > window->max_coord)
	{
	  y2 = window->max_coord ;
	  y1 = y2 - window_size + 1 ;
	}

      zmapWindowSetScrollRegion(window, NULL, &y1, NULL, &y2,"changeRegion");

    }

  return ;
}

/* Because we can't depend on the canvas having a valid height when it's been realized,
 * we have to detect the invalid height and attach this handler to the canvas's
 * expose_event, such that when it does get called, the height is valid.  Then we
 * disconnect it to prevent it being triggered by any other expose_events.
 */
static gboolean exposeHandlerCB(GtkWidget *widget, GdkEventExpose *expose, gpointer user_data)
{
  /* widget is the canvas, user_data is the realizeData structure */
  RealiseData realiseData = (RealiseDataStruct*)user_data;

  zmapWindowBusy(realiseData->window, TRUE) ;

  /* call the function given us by zmapView.c to set zoom_status
   * for all windows in this view. */
  (*(window_cbs_G->setZoomStatus))(realiseData->window, realiseData->window->app_data, NULL);

  zMapAssert(GTK_WIDGET_REALIZED(widget));

  /* disconnect signal handler before calling sendClientEvent otherwise when splitting
   * windows, the scroll-to which positions the new window in the same place on the
   * sequence as the previous one, will trigger another call to this function.  */
  g_signal_handler_disconnect(G_OBJECT(widget), realiseData->window->exposeHandlerCB);

  sendClientEvent(realiseData->window, realiseData->feature_sets) ;

  if(realiseData->window->curr_locking == ZMAP_WINLOCK_VERTICAL)
    {
      int zero = 0;
      panedResizeCB(&zero, (gpointer)(realiseData->window));
    }

  zmapWindowBusy(realiseData->window, FALSE) ;

  realiseData->window->exposeHandlerCB = 0 ;
  realiseData->window = NULL ;
  realiseData->feature_sets = NULL ;
  g_free(realiseData) ;

  return FALSE ;					    /* ie allow any other callbacks to run as well */
}

/* This routine sends a synthesized event to alert the GUI that it needs to
 * do some work and supplies the data for the GUI to process via the event struct. */
static void sendClientEvent(ZMapWindow window, FeatureSetsState feature_sets)
{
  GdkEventClient event ;
  zmapWindowData window_data ;


  /* Set up struct to be passed to our callback. */
  window_data = g_new0(zmapWindowDataStruct, 1) ;
  window_data->window = window ;
  window_data->data = feature_sets ;

  event.type         = GDK_CLIENT_EVENT ;
  event.window       = window->toplevel->window ;  /* no window generates this event. */
  event.send_event   = TRUE ;                      /* we sent this event. */
  event.message_type = window->zmap_atom ;         /* This is our id for events. */
  event.data_format  = 8 ;		           /* Not sure about data format here... */

  /* Load the pointer value, not what the pointer points to.... */
  {
    void **dummy ;

    dummy = (void *)&window_data ;
    memmove(&(event.data.b[0]), dummy, sizeof(void *)) ;
  }

#if MH17_NOT_NEEDED
  zMapLogWarning("%s", "About to do event sending");
#endif
  gdk_event_put((GdkEvent *)&event);

#if MH17_NOT_NEEDED
  zMapLogWarning("%s", "Got back from sending event");
#endif
  return ;
}

/* Called when gtk detects the event sent by signalDataToGUI(), this routine calls
 * the data display routines of ZMap. */
static gboolean dataEventCB(GtkWidget *widget, GdkEventClient *event, gpointer cb_data)
{
  gboolean event_handled = FALSE ;
  int i ;

  if (event->type != GDK_CLIENT_EVENT)
    zMapLogFatal("%s", "dataEventCB() received non-GdkEventClient event") ;

  if (event->send_event == TRUE && event->message_type == gdk_atom_intern(ZMAP_ATOM, TRUE))
    {
      zmapWindowData window_data = NULL ;
      ZMapWindow window = NULL ;
      FeatureSetsState feature_sets ;
      ZMapFeatureContext diff_context ;
      GSignalMatchType signal_match_mask;
      GQuark signal_detail;
      gulong signal_id;


      /* Retrieve the data pointer from the event struct */
      memmove(&window_data, &(event->data.b[0]), sizeof(void *)) ;
      window = window_data->window ;
      feature_sets = window_data->data ;

      zmapWindowBusy(window, TRUE) ;

      /* ****Remember that someone needs to free the data passed over....****  */

      /* We need to validate the feature_context at this point, we should be sure it contains
       * some features before continuing. */

      if (feature_sets->new_features)
	diff_context = feature_sets->new_features ;
      else
	diff_context = feature_sets->current_features ;

      /* Draw the features on the canvas */

      zmapWindowDrawFeatures(window, feature_sets->current_features, diff_context, feature_sets->masked) ;

      (*(window_cbs_G->drawn_data))(window, window->app_data, diff_context);

      if (feature_sets->state != NULL)
	{
	  zmapWindowStateRestore(feature_sets->state, window);

	  feature_sets->state = zmapWindowStateDestroy(feature_sets->state);
	}

      /* Reread the data in any feature list windows we might have. */
      for (i = 0 ; i < window->featureListWindows->len ; i++)
	{
	  GtkWidget *widget ;

	  widget = g_ptr_array_index(window->featureListWindows, i) ;

	  zmapWindowListWindowReread(widget) ;
	}


      /* This is a general handler that does stuff like handle "click to focus", it gets run
       * _BEFORE_ any canvas item handlers (there seems to be no way with the current
       * foocanvas/gtk to get an event run _after_ the canvas handlers, you cannot for instance
       * just use  g_signal_connect_after(). */

#ifdef ED_G_NEVER_INCLUDE_THIS_CODE
      {
        /* we've had problems with event handling so I'm leaving these here for now in
         * case there is more trouble. */
	gpointer obj = window->canvas ;

	gtk_widget_add_events(GTK_WIDGET(window->toplevel), GDK_POINTER_MOTION_MASK) ;
	g_signal_connect(obj, "button-press-event",
			 pressCB, (gpointer)window) ;
	g_signal_connect(obj, "motion-notify-event",
			 motionCB, (gpointer)window) ;
	g_signal_connect(obj, "button-release-event",
			 releaseCB, (gpointer)window) ;

      }
#endif /* ED_G_NEVER_INCLUDE_THIS_CODE */

      /* adding G_SIGNAL_MATCH_DETAIL to mask results in failure here, despite using the same detail! */
      signal_detail = g_quark_from_string("event");
      signal_match_mask = (G_SIGNAL_MATCH_FUNC | G_SIGNAL_MATCH_DATA);
      /* We rely on function and data only :( */
      /* We should probably be using signal_id instead! */
      if(g_signal_handler_find(GTK_OBJECT(window->canvas),
			       signal_match_mask, /* mask to select handlers on */
			       0,                 /* signal id. */
			       signal_detail,     /* detail */
			       NULL,              /* closure */
			       GTK_SIGNAL_FUNC(canvasWindowEventCB), /* handler */
			       window             /* user data */
			       ) == 0)
	{
	  zMapLogMessage("Signal(%s) handler(%p) for window(%p)->canvas(%p) not registered. registering...",
			 (char *)g_quark_to_string(signal_detail), canvasWindowEventCB,
			 window, window->canvas);

	  /* On later versions of the mac I had to add this in to get motion events reported,
	   * hopefully this won't mess up other platforms....need to check. */
	  gtk_widget_add_events(GTK_WIDGET(window->toplevel), GDK_POINTER_MOTION_MASK) ;

	  signal_id = g_signal_connect(GTK_OBJECT(window->canvas), g_quark_to_string(signal_detail),
				       GTK_SIGNAL_FUNC(canvasWindowEventCB), (gpointer)window) ;
	}
      else
	zMapLogMessage("%s", "event handler for canvas already registered.");

      g_free(feature_sets) ;
      g_free(window_data) ;				    /* Free the WindowData struct. */

      event_handled = TRUE ;

      zmapWindowBusy(window, FALSE) ;
    }
  else
    {
      zMapLogCritical("%s", "unknown client event in dataEventCB() handler\n") ;

      event_handled = FALSE ;
    }

  return event_handled ;
}


/* Read window settings from the configuration file, note that we read _only_ the first
 * stanza found in the configuration, subsequent ones are not read. */
static gboolean getConfiguration(ZMapWindow window)
{
  ZMapConfigIniContext context = NULL;
  gboolean result = FALSE ;

  /* Set default values */
  window->canvas_maxwin_size = ZMAP_WINDOW_MAX_WINDOW;
  window->keep_empty_cols = FALSE;
  window->display_forward_coords = TRUE;
  window->show_3_frame_reverse = FALSE;

  if((context = zMapConfigIniContextProvide()))
    {
      int tmp_int;
      gboolean tmp_bool;
      char *tmp_str ;

      if(zMapConfigIniContextGetString(context, ZMAPSTANZA_WINDOW_CONFIG, ZMAPSTANZA_WINDOW_CONFIG,
				       ZMAPSTANZA_WINDOW_CURSOR, &tmp_str))
	window->normal_cursor = zMapGUIGetCursor(tmp_str) ;

      if(zMapConfigIniContextGetInt(context, ZMAPSTANZA_WINDOW_CONFIG, ZMAPSTANZA_WINDOW_CONFIG,
				    ZMAPSTANZA_WINDOW_MAXSIZE, &tmp_int))
	window->canvas_maxwin_size = tmp_int;

      if(zMapConfigIniContextGetInt(context, ZMAPSTANZA_WINDOW_CONFIG, ZMAPSTANZA_WINDOW_CONFIG,
				    ZMAPSTANZA_WINDOW_MAXBASES, &tmp_int))
	window->canvas_maxwin_bases = tmp_int;

      if(zMapConfigIniContextGetBoolean(context, ZMAPSTANZA_WINDOW_CONFIG, ZMAPSTANZA_WINDOW_CONFIG,
					ZMAPSTANZA_WINDOW_COLUMNS, &tmp_bool))
	window->keep_empty_cols = tmp_bool;

      if(zMapConfigIniContextGetBoolean(context, ZMAPSTANZA_WINDOW_CONFIG, ZMAPSTANZA_WINDOW_CONFIG,
					ZMAPSTANZA_WINDOW_FWD_COORDS, &tmp_bool))
	window->display_forward_coords = tmp_bool;

      if (zMapConfigIniContextGetBoolean(context, ZMAPSTANZA_WINDOW_CONFIG, ZMAPSTANZA_WINDOW_CONFIG,
					 ZMAPSTANZA_WINDOW_SHOW_3F_REV, &tmp_bool))
	window->show_3_frame_reverse = tmp_bool;

      if(zMapConfigIniContextGetInt(context, ZMAPSTANZA_WINDOW_CONFIG, ZMAPSTANZA_WINDOW_CONFIG,
				    ZMAPSTANZA_WINDOW_A_SPACING, &tmp_int))
	window->config.align_spacing = (double)tmp_int;

      if(zMapConfigIniContextGetInt(context, ZMAPSTANZA_WINDOW_CONFIG, ZMAPSTANZA_WINDOW_CONFIG,
				    ZMAPSTANZA_WINDOW_B_SPACING, &tmp_int))
	window->config.block_spacing = (double)tmp_int;

      if(zMapConfigIniContextGetInt(context, ZMAPSTANZA_WINDOW_CONFIG, ZMAPSTANZA_WINDOW_CONFIG,
				    ZMAPSTANZA_WINDOW_S_SPACING, &tmp_int))
	window->config.strand_spacing = (double)tmp_int;

      if(zMapConfigIniContextGetInt(context, ZMAPSTANZA_WINDOW_CONFIG, ZMAPSTANZA_WINDOW_CONFIG,
				    ZMAPSTANZA_WINDOW_C_SPACING, &tmp_int))
	window->config.column_spacing = (double)tmp_int;

      if(zMapConfigIniContextGetInt(context, ZMAPSTANZA_WINDOW_CONFIG, ZMAPSTANZA_WINDOW_CONFIG,
				    ZMAPSTANZA_WINDOW_F_SPACING, &tmp_int))
	window->config.feature_spacing = (double)tmp_int;

      if(zMapConfigIniContextGetInt(context, ZMAPSTANZA_WINDOW_CONFIG, ZMAPSTANZA_WINDOW_CONFIG,
				    ZMAPSTANZA_WINDOW_LINE_WIDTH, &tmp_int))
	window->config.feature_line_width = (double)tmp_int;

      zMapConfigIniContextDestroy(context);

      result = TRUE ;
    }

  return result ;
}


static gboolean windowGeneralEventCB(GtkWidget *wigdet, GdkEvent *event, gpointer data)
{
  gboolean handled = FALSE;

  switch(event->type)
    {
    case GDK_BUTTON_PRESS:
      {
        ZMapWindow window = (ZMapWindow)data;

#ifdef ED_G_NEVER_INCLUDE_THIS_CODE
        printf("windowGeneralEventCB (%x): CLICK\n", window);
#endif /* ED_G_NEVER_INCLUDE_THIS_CODE */

	(*(window_cbs_G->focus))(window, window->app_data, NULL) ;
      }
      break;
    default:
      handled = FALSE;
      break;
    }
  return handled;
}

/* This gets run _BEFORE_ any of the canvas item handlers which is good because we can use it
 * to handle more general events such as "click to focus" etc., _BUT_ be careful when adding
 * event handlers here, you could override a canvas item event handler and stop something
 * important working (e.g. dna text highlighting...!!) mh17: previous code, DNA now handled here
 *
 *
 * There is some slightly arcane handling of button 1 here:
 *
 * if the item under the cursor is a CanvasFeatureset the we ask it if it wants to
 * operate text selection and if so we pass coordinates through to that
 * NOTE we never handle this in canvasItem EventCB, as we have priority here
 * DNA event callbacks disappeared with ZMapWindowCanvasItems as groups
 *
 * If the user presses button 1 anywhere else we assume they are going to lasso an area for
 * zooming and we track mouse movements, if they have moved far enough then we do the zoom
 * on button release.
 *
 * If the user does lassoing, ruler or moving the mark then we return TRUE to say we have
 * handled the event, otherwise we pass the event on (so canvas items can receive events).
 */
static gboolean canvasWindowEventCB(GtkWidget *widget, GdkEvent *event, gpointer data)
{
  gboolean event_handled = FALSE ;			    /* FALSE means other handlers run. */
  ZMapWindow window = (ZMapWindow)data ;
  static double origin_x, origin_y;			    /* The world coords of the source of the button event */
  static gboolean dragging = FALSE, guide = FALSE ;	    /* Rubber banding or ruler ? */
  static gboolean locked = FALSE ;			    /*
							       For ruler, are there locked windows ? */
  static gboolean in_window = FALSE ;			    /* Still in window while cursor lining
							       or rubber banding ? */
  double wx, wy;					    /* These hold the current world coords of the event */
  static double window_x, window_y ;			    /* Track number of pixels user moves mouse. */
  static MarkRegionUpdateStruct mark_updater = {0};

  static FooCanvasItem *seq_item = NULL;		/* if not NULL we are selecting text */
  static long seq_start, seq_end;			/* first coord is fixed, then we can move above or below */

#if MOUSE_DEBUG
zMapLogWarning("canvas event %d",  event->type);
#endif

  /* We record whether we are inside the window to enable user to cancel certain mouse related
   * actions by moving outside the window. */
  if (event->type == GDK_ENTER_NOTIFY)
    in_window = TRUE ;
  else if (event->type == GDK_LEAVE_NOTIFY)
    in_window = FALSE ;

  /* This hack is really only needed for the mac.... */
  else if (event->type == GDK_BUTTON_PRESS)
    in_window = TRUE ;


  switch (event->type)
    {
    case GDK_BUTTON_PRESS:
      {
	GdkEventButton *but_event = (GdkEventButton *)event ;
	FooCanvasItem *item ;

	zMapDebugPrint(mouse_debug_G, "Start: button_press %d", but_event->button) ;

	    /* work out the world of where we are */
	foo_canvas_window_to_world(window->canvas,
				       but_event->x, but_event->y,
				       &wx, &wy);
	/* We want the canvas to be the focus widget of its "window" otherwise keyboard input
	 * (i.e. short cuts) will be delivered to some other widget. */
	gtk_widget_grab_focus(GTK_WIDGET(window->canvas)) ;

	/* Report to our parent that we have been clicked in, we change "click" to "focus"
	 * because that is what this is for.... */
	(*(window_cbs_G->focus))(window, window->app_data, NULL) ;

	if (TRUE)
	  {
	    invokeVisibilityChange(window);
	  }


	/* Button 1 is for selecting features OR lasso for zoom/mark.
	 * Button 2 is handled, we display ruler and maybe centre on that position,
	 * Button 3 is used only with modifiers are passed on as they may be
	 *          clicks on canvas items/columns. */
	switch (but_event->button)
	  {
	  case 1:
	    {
	    origin_x = wx;
	    origin_y = wy;


	      if ((item = foo_canvas_get_item_at(window->canvas, origin_x, origin_y))
			&& ZMAP_IS_WINDOW_FEATURESET_ITEM(item)
			&& zMapWindowCanvasFeaturesetGetSeqCoord((ZMapWindowFeaturesetItem) item, TRUE, origin_x, origin_y, &seq_start, &seq_end))
		{
				/* get start coordinate via subpartspan from x and y
				 * set end coordinate to be the same
				 * set a flag to say selecting text and remember the canvas item
				 * highlight the region
				 */

//			if(zMapWindowCanvasFeaturesetGetSeqCoord((ZMapWindowFeaturesetItem) item, TRUE, origin_x, origin_y, &seq_start, &seq_end))
			{
				seq_item = item;
				/*
				* Although we start with a base Foo item the highlight code does a FToI lookup on the feature
				 * to get the full ZMapCanvasItem whcih is sued to drive SeqDispSelByRegion()
				 */
				zmapWindowHighlightSequenceItem(window, seq_item, seq_start, seq_end);

				/* NOTE we set feature list to NULL here, update info panel must handle */
				zmapWindowUpdateInfoPanel(window, zMapWindowCanvasItemGetFeature(seq_item), NULL, seq_item, NULL, seq_start, seq_end, seq_start, seq_end, NULL, FALSE, FALSE, FALSE) ;

				event_handled = TRUE;
			}
		}
	      else
		{
		  if (dragging || guide)
		    {

		      /* It's possible to press another mouse button while holding the middle
		       * one down especially if it's a standard PC mouse with the wheel in the middle
		       * instead of a proper button. */
		      event_handled = TRUE ;
		    }
		  else
		    {
		      /* Pucka button press that we need to handle. */

		      /* Record where are we in the window at the start of mouse/button movement. */
		      window_x = but_event->x ;
		      window_y = but_event->y ;

		      if (mark_updater.in_mark_move_region)
			{
			  mark_updater.activated = TRUE;

			  setupRuler(window, &(window->mark_guide_line), NULL, wy);
			}
		      else
			{
			  /* Show a rubber band for zooming/marking. */
			  dragging = TRUE;

			  if (!window->rubberband)
			    window->rubberband = zMapDrawRubberbandCreate(window->canvas);
			}

		      /* At this stage we don't know if we are rubber banding etc. so pass the
		       * press on. */
		      event_handled = FALSE ;
		    }
		}
	      break ;
	    }
	  case 2:
	    {
	      if (dragging || guide)
		{
		  /* It's possible to press another mouse button while holding the middle
		   * one down especially if it's a standard PC mouse with the wheel in the middle
		   * instead of a proper button. */
		  event_handled = TRUE ;
		}
	      else
		{

		  /* Show a ruler and our exact position. */
		  guide = TRUE ;

		  /* always clear this if set. */
		  if(mark_updater.in_mark_move_region)
		    {
		      mark_updater.in_mark_move_region = FALSE;
		      mark_updater.closest_to = NULL;

		      gdk_window_set_cursor(GTK_WIDGET(window->canvas)->window, window->normal_cursor) ;
		      gdk_cursor_unref(mark_updater.arrow_cursor);
		      mark_updater.arrow_cursor = NULL;
		    }

		  /* If there are locked, _vertical_ split windows then also show the ruler in all
		   * of them. */
		  if (window->locked_display && window->curr_locking == ZMAP_WINLOCK_VERTICAL)
		    {
		      LockedRulerStruct locked_data = {0} ;

		      locked_data.action   = ZMAP_LOCKED_RULER_SETUP ;
		      locked_data.origin_y = origin_y ;

		      g_hash_table_foreach(window->sibling_locked_windows, lockedRulerCB, (gpointer)&locked_data) ;

		      locked = TRUE ;
		    }
		  else
		    {
		      setupRuler(window, &(window->horizon_guide_line), &(window->tooltip), wy) ;
		    }

		  event_handled = TRUE ;		    /* We _ARE_ handling */
		}

	      break ;
	    }
	  case 3:
	    {
	      /* Nothing to do, menu callbacks are set on canvas items, not here. */

	      if (mark_updater.in_mark_move_region)
		{
		  mark_updater.in_mark_move_region = FALSE;
		  mark_updater.closest_to = NULL;

		  gdk_window_set_cursor(GTK_WIDGET(window->canvas)->window, window->normal_cursor) ;
		  gdk_cursor_unref(mark_updater.arrow_cursor);
		  mark_updater.arrow_cursor = NULL;

		  event_handled = TRUE;	             /* We _ARE_ handling */
		}

	      break ;
	    }
	  default:
	    {
	      /* We don't do anything for any buttons > 3. */
	      break ;
	    }
	  }


	zMapDebugPrint(mouse_debug_G, "Leave: button_press %d - return %s",
		       but_event->button,
		       event_handled ? "TRUE" : "FALSE") ;

	break ;
      }
    case GDK_2BUTTON_PRESS:
      {
	/* We don't currently do anything with double clicks but the debug info. is useful. */
	GdkEventButton *but_event = (GdkEventButton *)event ;

	event_handled = FALSE ;

	zMapDebugPrint(mouse_debug_G, "Start: button_2press %d", but_event->button) ;

	zMapDebugPrint(mouse_debug_G, "Leave: button_2press %d - return %s",
		       but_event->button,
		       event_handled ? "TRUE" : "FALSE") ;
	break ;
      }
    case GDK_MOTION_NOTIFY:
      {
	/* interestingly we don't check the button number here.... */
	    GdkEventMotion *mot_event = (GdkEventMotion *)event ;

	    /* work out the world of where we are */
	    foo_canvas_window_to_world(window->canvas,
				       mot_event->x, mot_event->y,
				       &wx, &wy);

	    zMapDebugPrint(mouse_debug_G, "%s", "Start: motion") ;

	 if(seq_item)
		{
			zMapWindowCanvasFeaturesetGetSeqCoord((ZMapWindowFeaturesetItem) seq_item, FALSE,  wx, wy, &seq_start, &seq_end);

			zmapWindowHighlightSequenceItem(window, seq_item, seq_start, seq_end);

			/* NOTE we set feature list to NULL here, update info panel must handle */
			zmapWindowUpdateInfoPanel(window, zMapWindowCanvasItemGetFeature(seq_item), NULL, seq_item, NULL, seq_start, seq_end, seq_start, seq_end, NULL, FALSE, FALSE, FALSE) ;
		}
	else if (dragging || guide)
	  {
	    if (dragging)
	      {
		/* I wanted to change the cursor for this,
		 * but foo_canvas_item_grab/ungrab specifically the ungrab didn't work */
		zMapDrawRubberbandResize(window->rubberband, origin_x, origin_y, wx, wy);

		event_handled = TRUE; /* We _ARE_ handling */
	      }
	    else if (guide)
	      {
		double y1, y2;
		char *tip = NULL;

		foo_canvas_get_scroll_region(window->canvas, /* ok, but like to change */
					     NULL, &y1, NULL, &y2);

		zmapWindowClampedAtStartEnd(window, &y1, &y2);

		/* We floor the value here as it works with the way we draw our bases. */
		/* This test is FLAWED ATM it needs to test for displayed seq start & end */
		if (y1 <= wy && y2 >= wy)
		  {
		    int bp = 0;
		    int chr_bp;

		    chr_bp = bp = (int)floor(wy);

		    bp = zmapWindowCoordToDisplay(window, bp) ;
		    chr_bp = zmapWindowWorldToSequenceForward(window,chr_bp);
		    /* NOTE: this code does not handle multiple blocks */
		    /* need to get current block and extract start coord */

		    if(window->sequence)
		      {
#warning need a flag here to say chromosome coords have been set
			if(window->sequence->start == 1)
			  /* not using chromo coords internally?? */
			  {
			    int start;
			    char *p;

#warning move this to seq req/load and set sequence coords, then remove from here
			    /* using zmap coords internally */
			    for(p = window->sequence->sequence; *p && *p != '_'; p++)
                              continue;
			    if(p) p++;
			    start = atoi(p);

			    if(start)
			      {
				if(bp < 0)
				  chr_bp = start - bp + 1;
				else
				  chr_bp = start + bp - 1;
			      }
			  }
			if(bp != chr_bp)
			  tip = g_strdup_printf("%d bp (%d)", bp, chr_bp);
			else
			  tip = g_strdup_printf("%d bp", bp);
		      }
		  }

		/* If we are a locked, _vertical_ split window then also show the ruler in the
		 * other windows. */
		if (locked)
		  {
		    LockedRulerStruct locked_data = {0} ;

		    locked_data.action   = ZMAP_LOCKED_RULER_MOVING ;
		    locked_data.world_x  = wx ;
		    locked_data.world_y  = wy ;
		    locked_data.tip_text = tip ;

		    g_hash_table_foreach(window->sibling_locked_windows, lockedRulerCB, (gpointer)&locked_data) ;
		  }
		else
		  {
		    moveRuler(window->horizon_guide_line, window->tooltip, tip, wx, wy) ;
		  }

		if (tip)
		  g_free(tip);

		event_handled = TRUE ;			    /* We _ARE_ handling */
	      }
	    else
	      {
		event_handled = FALSE ;
	      }

	    zMapDebugPrint(mouse_debug_G, "%s", "End: motion") ;
	  }
	else if ((!mark_updater.in_mark_move_region) && zmapWindowMarkIsSet(window->mark))
	  {
	    double world_dy;
	    int canvas_dy = 5;

	    zmapWindowMarkGetWorldRange(window->mark,
					&(mark_updater.mark_x1),
					&(mark_updater.mark_y1),
					&(mark_updater.mark_x2),
					&(mark_updater.mark_y2));

	    world_dy = canvas_dy / window->canvas->pixels_per_unit_y;

	    if((wy > mark_updater.mark_y1 - world_dy) && (wy < mark_updater.mark_y1 + world_dy))
	      {
		mark_updater.in_mark_move_region = TRUE;
		mark_updater.closest_to = &(mark_updater.mark_y1);
	      }
	    else if((wy > mark_updater.mark_y2 - world_dy) && (wy < mark_updater.mark_y2 + world_dy))
	      {
		mark_updater.in_mark_move_region = TRUE;
		mark_updater.closest_to = &(mark_updater.mark_y2);
	      }

	    if(mark_updater.in_mark_move_region)
	      {
		mark_updater.arrow_cursor = gdk_cursor_new(GDK_SB_V_DOUBLE_ARROW);
		gdk_window_set_cursor(GTK_WIDGET(window->canvas)->window, mark_updater.arrow_cursor);
		event_handled = TRUE;
	      }
	    else
	      {
		event_handled = FALSE;
	      }
	  }
	else if(mark_updater.in_mark_move_region && mark_updater.activated)
	  {
	    /* Now we can move... But must return TRUE. */

	    foo_canvas_window_to_world(window->canvas,
				       mot_event->x, mot_event->y,
				       &wx, mark_updater.closest_to);
	    wy = *(mark_updater.closest_to);
	    moveRuler(window->mark_guide_line, NULL, NULL, wx, wy);

	    event_handled = TRUE;
	  }
	else if (mark_updater.in_mark_move_region && (!mark_updater.activated)
		 && zmapWindowMarkIsSet(window->mark))
	  {
	    double world_dy;
	    int canvas_dy = 5;

	    zmapWindowMarkGetWorldRange(window->mark,
					&(mark_updater.mark_x1),
					&(mark_updater.mark_y1),
					&(mark_updater.mark_x2),
					&(mark_updater.mark_y2));

	    world_dy = canvas_dy / window->canvas->pixels_per_unit_y;

	    if ((!((wy > mark_updater.mark_y1 - world_dy) && (wy < mark_updater.mark_y1 + world_dy)))
		&& (!((wy > mark_updater.mark_y2 - world_dy) && (wy < mark_updater.mark_y2 + world_dy))))
	      {
		mark_updater.in_mark_move_region = FALSE;
		mark_updater.closest_to = NULL;

		gdk_window_set_cursor(GTK_WIDGET(window->canvas)->window, window->normal_cursor) ;
		gdk_cursor_unref(mark_updater.arrow_cursor);
		mark_updater.arrow_cursor = NULL;

		event_handled = TRUE;
	      }
	    else
	      {
		event_handled = FALSE;
	      }
	  }

        break;
      }

    case GDK_BUTTON_RELEASE:
      {
	GdkEventButton *but_event = (GdkEventButton *)event ;

	    /* work out the world of where we are */
	foo_canvas_window_to_world(window->canvas,
				       but_event->x, but_event->y,
				       &wx, &wy);
	/* interestingly we don't check the button number here.... */

	zMapDebugPrint(mouse_debug_G, "Start: button_release %d", but_event->button) ;

	  if(seq_item)
	  {
		zMapWindowCanvasFeaturesetGetSeqCoord((ZMapWindowFeaturesetItem) seq_item, FALSE,  wx, wy, &seq_start, &seq_end);

		zmapWindowHighlightSequenceItem(window, seq_item, seq_start, seq_end);

		  /* NOTE we set feature list to NULL here, update info panel must handle */
		zmapWindowUpdateInfoPanel(window, zMapWindowCanvasItemGetFeature(seq_item), NULL, seq_item, NULL, seq_start, seq_end, seq_start, seq_end, NULL, FALSE, FALSE, FALSE) ;

		seq_item = NULL;
		event_handled = TRUE;		    /* We _ARE_ handling */
	  }
        else if (dragging)
          {
	    GdkModifierType shift_mask = GDK_SHIFT_MASK, control_mask = GDK_CONTROL_MASK;
	    /* refer to handleButton() in zmapWindowfeature.c re shift/num lock */

            foo_canvas_item_hide(window->rubberband);

	    /* mouse must still be within window to zoom, outside means user is cancelling motion,
	     * and motion must be more than 10 pixels in either direction to zoom. */
	    if (in_window)
	      {
		gboolean ctrl = zMapGUITestModifiers(but_event, control_mask);
		gboolean shift = zMapGUITestModifiers(but_event, shift_mask);

		if(shift || ctrl)
		  {
		    /* make a list of the foo canvas items */
		    GList *feature_list;
		    FooCanvasItem *item;
		    double rootx1, rootx2, rooty1, rooty2 ;


		    /* Get size of item and convert to world coords, bounds are relative to item's parent */
		    foo_canvas_item_get_bounds(window->rubberband, &rootx1, &rooty1, &rootx2, &rooty2) ;
//		    foo_canvas_item_i2w(window->rubberband, &rootx1, &rooty1) ;
//		    foo_canvas_item_i2w(window->rubberband, &rootx2, &rooty2) ;

			/* find the canvvas iten (a canvas featureset) at the centre of the lassoo */
// can-t do this as the canvas featureset point function returns n/a if there's no feature under the cursor
//		    if ((item = foo_canvas_get_item_at(window->canvas, (rootx2 + rootx1) / 2, (rooty2 + rooty1) / 2) ))
		    {
			/* only finds features in a canvas featureset, old foo gives nothing */
			feature_list = zMapWindowFeaturesetItemFindFeatures(&item, rooty1, rooty2, rootx1, rootx2);
		    }

			/* this is how features get highlit */
			if(item)
				zmapWindowUpdateInfoPanel(window, zMapWindowCanvasItemGetFeature(item), feature_list, item, NULL, 0, 0, 0, 0, NULL, !shift, FALSE, ctrl) ;

		  }
		else if (fabs(but_event->x - window_x) > ZMAP_WINDOW_MIN_LASSO
			 || fabs(but_event->y - window_y) > ZMAP_WINDOW_MIN_LASSO)
		  {
		    /* User has moved pointer quite a lot between press and release so zoom
		     * to marked area. */

		    zoomToRubberBandArea(window) ;

		    event_handled = TRUE;		    /* We _ARE_ handling */
		  }
		else
		  {
		    /* User hasn't really moved which means they meant to select a feature, not
		     * lasso an area so pass event on and destroy rubberband object. */

		    /* Must get rid of rubberband item as it is not needed. */
		    // mh17: was this a memory leak from the other bits of the if ???
		    //		    gtk_object_destroy(GTK_OBJECT(window->rubberband)) ;origin_
		    //		    window->rubberband = NULL ;

		    event_handled = FALSE ;
		  }
	      }

	    /* Must get rid of rubberband item as it is not needed. */
	    if(window->rubberband)
	      {
		gtk_object_destroy(GTK_OBJECT(window->rubberband)) ;
		window->rubberband = NULL ;
	      }
	    dragging = FALSE ;
          }
        else if (guide)
          {
	    /* If we are a locked, _vertical_ split window then also show the ruler in the
	     * other windows. */
	    if (locked)
	      {
		LockedRulerStruct locked_data = {0} ;

		locked_data.action  = ZMAP_LOCKED_RULER_REMOVE ;

		g_hash_table_foreach(window->sibling_locked_windows, lockedRulerCB, (gpointer)&locked_data) ;
	      }
	    else
	      {
		removeRuler(window->horizon_guide_line, window->tooltip) ;
	      }

	    /* If windows are locked then this should scroll all of them.... */
	    if (in_window)
	      {
		double y;
		gboolean moved = FALSE;
		y = but_event->y;

		moved = recenter_scroll_window(window, &y);

		zMapWindowScrollToWindowPos(window, y) ;

		if(moved)
		  zMapWindowRedraw(window); /* this does zmapWindowUninterruptExpose()! */
	      }

	    guide = FALSE ;
	    locked = FALSE ;

            event_handled = TRUE ;			    /* We _ARE_ handling */
          }
	else if(mark_updater.activated)
	  {
	    mark_updater.activated = FALSE;
	    mark_updater.in_mark_move_region = FALSE;

	    removeRuler(window->mark_guide_line, NULL);

	    if(in_window && mark_updater.mark_y1 < mark_updater.mark_y2)
	      {
		zmapWindowClampedAtStartEnd(window, &(mark_updater.mark_y1), &(mark_updater.mark_y2));
		zMapWindowStateRecord(window);
		zmapWindowMarkSetWorldRange(window->mark,
					    mark_updater.mark_x1,
					    mark_updater.mark_y1,
					    mark_updater.mark_x2,
					    mark_updater.mark_y2);
	      }

	    gdk_window_set_cursor(GTK_WIDGET(window->canvas)->window, window->normal_cursor) ;
	    gdk_cursor_unref(mark_updater.arrow_cursor);
	    mark_updater.arrow_cursor = NULL;
	    mark_updater.closest_to = NULL;

	    event_handled = TRUE;
	  }

	zMapDebugPrint(mouse_debug_G, "Leave: button_release %d - return %s",
		       but_event->button,
		       event_handled ? "TRUE" : "FALSE") ;

        break;
      }

    case GDK_KEY_PRESS:
      {
	GdkEventKey *key_event = (GdkEventKey *)event ;

	event_handled = keyboardEvent(window, key_event) ;

	break ;
      }

    default:
      {
	event_handled = FALSE ;

	break ;
      }

    }


  if (mouse_debug_G)
    fflush(stdout) ;


  return event_handled ;
}




#ifdef ED_G_NEVER_INCLUDE_THIS_CODE

/*
 * A trio of event handlers, they don't interfer with other handlers, just
 * report that they were called...helpful for debugging. Just undef in the
 * places they appear in this file and set break points.
 */

static gboolean pressCB(GtkWidget *widget, GdkEventButton *event, gpointer user_data)
{
  gboolean event_handled = FALSE ;
  ZMapWindow window = (ZMapWindow)user_data ;
  static double origin_x, origin_y;			    /* The world coords of the source of
							       the button 1 event */

  zMapDebugPrint(mouse_debug_G, "%s",  "in press") ;

  foo_canvas_window_to_world(window->canvas,
			     event->x, event->y,
			     &origin_x, &origin_y);



#ifdef ED_G_NEVER_INCLUDE_THIS_CODE
  /* Don't handle if its text because the text item callbacks handle lasso'ing of
   * text. */
  {
    FooCanvasItem *item ;

    if ((item = foo_canvas_get_item_at(window->canvas, origin_x, origin_y))
                  && ZMAP_IS_WINDOW_TEXT_ITEM(item))
      return FALSE ;
  }
#endif /* ED_G_NEVER_INCLUDE_THIS_CODE */


  return event_handled ;
}

static gboolean motionCB(GtkWidget *widget, GdkEventMotion *event, gpointer user_data)
{
  gboolean event_handled = FALSE ;


#ifdef ED_G_NEVER_INCLUDE_THIS_CODE
  zMapDebugPrint(mouse_debug_G, "%s",  "in motion") ;
#endif /* ED_G_NEVER_INCLUDE_THIS_CODE */


  if (event->state & GDK_BUTTON1_MASK)
    zMapDebugPrint(mouse_debug_G, "%s",  "in motion with button press") ;


  return event_handled ;
}

static gboolean releaseCB(GtkWidget *widget, GdkEventButton *event, gpointer user_data)
{
  gboolean event_handled = FALSE ;

  zMapDebugPrint(mouse_debug_G, "%s",  "in release") ;


  return event_handled ;
}
#endif /* ED_G_NEVER_INCLUDE_THIS_CODE */







static void zoomToRubberBandArea(ZMapWindow window)
{

  if (window->rubberband)
    {
      double rootx1, rootx2, rooty1, rooty2 ;
      gboolean border = FALSE ;

      /* Get size of item and convert to world coords. */
      foo_canvas_item_get_bounds(window->rubberband, &rootx1, &rooty1, &rootx2, &rooty2) ;
      foo_canvas_item_i2w(window->rubberband, &rootx1, &rooty1) ;
      foo_canvas_item_i2w(window->rubberband, &rootx2, &rooty2) ;

      zmapWindowZoomToWorldPosition(window, border, rootx1, rooty1, rootx2, rooty2) ;
    }

  return ;
}



/* Zoom to a single item. */
void zmapWindowZoomToItem(ZMapWindow window, FooCanvasItem *item)
{
  double rootx1, rootx2, rooty1, rooty2;
  gboolean border = TRUE ;

  if(ZMAP_IS_WINDOW_FEATURESET_ITEM(item))
  {
  	/* feature has been set by caller */
  	zMapWindowCanvasFeaturesetGetFeatureBounds(item, &rootx1, &rooty1, &rootx2, &rooty2);
  }
  else
  {
	  /* Get size of item and convert to world coords. */
	foo_canvas_item_get_bounds(item, &rootx1, &rooty1, &rootx2, &rooty2) ;
	foo_canvas_item_i2w(item, &rootx1, &rooty1) ;
	foo_canvas_item_i2w(item, &rootx2, &rooty2) ;
  }

  zmapWindowZoomToWorldPosition(window, border, rootx1, rooty1, rootx2, rooty2) ;

  return ;
}


/* Get max bounds of a set of items.... */
void zmapWindowGetMaxBoundsItems(ZMapWindow window, GList *items,
				 double *rootx1, double *rooty1, double *rootx2, double *rooty2)
{
  MaxBoundsStruct max_bounds = {0.0} ;

  g_list_foreach(items, getMaxBounds, &max_bounds) ;

  *rootx1 = max_bounds.rootx1 ;
  *rooty1 = max_bounds.rooty1 ;
  *rootx2 = max_bounds.rootx2 ;
  *rooty2 = max_bounds.rooty2 ;

  return ;
}


/* Zoom to the max extent of a set of items. */
void zmapWindowZoomToItems(ZMapWindow window, GList *items)
{
  MaxBoundsStruct max_bounds = {0.0} ;
  gboolean border = TRUE ;

  g_list_foreach(items, getMaxBounds, &max_bounds) ;

  zmapWindowZoomToWorldPosition(window, border, max_bounds.rootx1, max_bounds.rooty1,
				max_bounds.rootx2, max_bounds.rooty2) ;

  return ;
}



void zmapWindowZoomToWorldPosition(ZMapWindow window, gboolean border,
				   double rootx1, double rooty1, double rootx2, double rooty2)
{
  GtkAdjustment *v_adjuster ;
  /* size of bound area */
  double ydiff;
  double area_middle;
  int win_height, canvasx, canvasy, beforex, beforey;
  /* Zoom factor */
  double zoom_by_factor, target_zoom_factor, current;
  double wx1, wx2, wy1, wy2;
  int two_times, border_size = ZMAP_WINDOW_FEATURE_ZOOM_BORDER;

  v_adjuster = gtk_scrolled_window_get_vadjustment(GTK_SCROLLED_WINDOW(window->scrolled_window));
  win_height = v_adjuster->page_size;

  /* If we want a border add it...
   * Actually take it away from the current height of the canvas, this
   * way that pixel size will automatically be ratioed by the zoom.
   */
  if(border && ((two_times = (border_size * 2)) < win_height))
    win_height -= two_times;

  current = zMapWindowGetZoomFactor(window) ;

  /* make them canvas so we can scroll there */
  foo_canvas_w2c(window->canvas, rootx1, rooty1, &beforex, &beforey);

  /* work out the zoom factor to show all the area (vertically) and
     calculate how much we need to zoom by to achieve that. */
  ydiff = rooty2 - rooty1;

  if (ydiff >= ZOOM_SENSITIVITY)
    {
      area_middle = rooty1 + (ydiff / 2.0) ; /* So we can make this the centre later */

      target_zoom_factor = (double)(win_height / ydiff);

      zoom_by_factor = (target_zoom_factor / current);

      /* actually do the zoom, but we'll organise for the scroll_to'ing! */
      zmapWindowZoom(window, zoom_by_factor, FALSE);

      /* Now we need to find where the original top of the area is in
       * canvas coords after the effect of the zoom. Hence the w2c calls
       * below.
       * And scroll there:
       * We use this rather than zMapWindowScrollTo as we may have zoomed
       * in so far that we can't just sroll the current canvas buffer to
       * where we clicked. We actually need to check we haven't zoomed off.
       * If we have then we need to move there first, otherwise scroll_to
       * doesn't do anything.
       */
      foo_canvas_get_scroll_region(window->canvas, &wx1, &wy1, &wx2, &wy2); /* ok, but can we refactor? */
      if (rooty1 > wy1 && rooty2 < wy2)
	{                           /* We're still in the same area, */
	  foo_canvas_w2c(window->canvas, rootx1, rooty1, &canvasx, &canvasy);

          /* If we had a border we need to take this into account,
           * otherwise the feature just ends up at the top of the
           * window with 2 border widths at the bottom! */
          if(border)
            canvasy -= border_size;

	  if(beforey != canvasy)
	    foo_canvas_scroll_to(FOO_CANVAS(window->canvas), canvasx, canvasy);
	}
      else
	{                           /* This takes a lot of time.... */
	  double half_win_span = ((window->canvas_maxwin_size / target_zoom_factor) / 2.0);
	  double min_seq = area_middle - half_win_span;
	  double max_seq = area_middle + half_win_span - 1;

	  /* unfortunately freeze/thaw child-notify doesn't stop flicker */
	  /* can we do something else to make it busy?? */
	  zMapWindowMove(window, min_seq, max_seq);

	  foo_canvas_w2c(window->canvas, rootx1, rooty1, &canvasx, &canvasy);

          /* Do the right thing with the border again. */
          if(border)
            canvasy -= border_size;

          /* No need to worry about border here as we're using the centre of the window. */
	  foo_canvas_scroll_to(FOO_CANVAS(window->canvas), canvasx, canvasy);
	}
    }

  return ;
}






#ifdef ED_G_NEVER_INCLUDE_THIS_CODE
/* THIS FUNCTION IS NOT CURRENTLY USED BUT I'VE KEPT IT IN CASE WE NEED A
 * HANDLER THAT WILL RESPOND TO EVENTS ON ALL ITEMS.... */

/* Handle any events that are not intercepted by items or columns on the canvas,
 * I'm not sure how often this will be called as probably it will be covered mostly
 * by the column or item things...or the features within columns. */
static gboolean canvasRootEventCB(GtkWidget *widget, GdkEventClient *event, gpointer data)
{
  gboolean event_handled = FALSE ;
#ifdef ED_G_NEVER_INCLUDE_THIS_CODE
  ZMapWindow window = (ZMapWindow)data ;
  printf("ROOT canvas event handler\n") ;

  switch (event->type)
    {
    case GDK_BUTTON_PRESS:
      {
	printf("ROOT group event handler - CLICK\n") ;
	/* Call the callers routine for button clicks. */
	window_cbs_G->click(window, window->app_data, NULL) ;
	event_handled = FALSE ;
	break ;
      }
    case GDK_BUTTON_RELEASE:
      {
	printf("GENERAL canvas event handler: button release\n") ;
	/* Call the callers routine for button clicks. */
	window_cbs_G->click(window, window->app_data, NULL) ;
	event_handled = FALSE ;
	break ;
      }
    default:
      {
	event_handled = FALSE ;
	break ;
      }
    }
#endif /* ED_G_NEVER_INCLUDE_THIS_CODE */

  return event_handled ;
}
#endif /* ED_G_NEVER_INCLUDE_THIS_CODE */


/* NOTE: This routine only gets called when the canvas widgets parent requests a resize, not when
 * the canvas changes its own size through zooming.
 *
 * We need to take action whether the canvas window changes size OR the underlying bin_window
 * where all the features get drawn to, changes size. In either case there are changes that
 * must be made to zoomControl and to the user interface, e.g. if the canvas window gets smaller
 * then we need to allow the user to be able to zoom out more.
 *
 * Notes:
 * This is essentially a time when visibility may have changed or need to be
 * changed. zmapZoomControlHandleResize below works out whether the
 * zoom factor needs changing based on the window height.  Currently
 * this calls zMapWindowZoom (if required).
 *
 */
static void canvasSizeAllocateCB(GtkWidget *widget, GtkAllocation *allocation, gpointer user_data)
{
  ZMapWindow window = (ZMapWindow)user_data ;
  FooCanvas *canvas = FOO_CANVAS(widget) ;
  GtkLayout *layout = &(canvas->layout) ;

#ifdef ED_G_NEVER_INCLUDE_THIS_CODE
  /* to debug insert calls before after the below code like this: */
  printWindowSizeDebug("PRE", window, widget, allocation) ;
#endif /* ED_G_NEVER_INCLUDE_THIS_CODE */

  if(!window->seqLength)
    return ;

  if (window->window_height != widget->allocation.height
      || window->canvas_height != layout->height)
    {
      if (window->canvas_width != 0 && window->canvas_height != 0)
	{
	  ZMapWindowVisibilityChangeStruct vis_change ;
	  double start, end;

	  zmapWindowZoomControlHandleResize(window);

	  zmapWindowGetScrollRegion(window, NULL, &start, NULL, &end);
        /* MH17 is this fucntion being called for a side effect? */
	  zmapWindowSetScrollRegion(window, NULL, &start, NULL, &end,"canvasSizeAllocateCB");

	  vis_change.zoom_status    = zMapWindowGetZoomStatus(window) ;
	  vis_change.scrollable_top = start ;
	  vis_change.scrollable_bot = end ;
	  (*(window_cbs_G->visibilityChange))(window, window->app_data, (void *)&vis_change) ;
	}

      window->window_width  = widget->allocation.width ;
      window->window_height = widget->allocation.height ;
      window->canvas_width  = layout->width ;
      window->canvas_height = layout->height ;
    }

  return ;
}




/*
 *   A set of routines for handling locking/unlocking of scrolling/zooming between several windows.
 */


/* Checks to see if the new locking is different in orientation from the existing locking,
 * if it is we need to remove this window from its locking group and put it in new one.
 * Returns adjusters appropriate for the requested locking, n.b. the unlocked adjuster
 * will be set to NULL. */
static void setCurrLock(ZMapWindowLockType window_locking, ZMapWindow window,
			GtkAdjustment **hadjustment, GtkAdjustment **vadjustment)
{

  if (!window->locked_display)
    {
      /* window is not locked, so create a lock set for it. */

      lockWindow(window, window_locking) ;
    }
  else
    {
      if (window_locking != window->curr_locking)
	{
	  /* window is locked but requested lock is different orientation from existing one
	   * so we need to relock the window in a new orientation. */
	  unlockWindow(window, FALSE) ;

	  lockWindow(window, window_locking) ;
	}
      else
	{
	  /* Window is locked and requested orientation is same as existing one so continue
	   * with this locking scheme. */
	  ;
	}
    }

  /* Return appropriate adjusters for this locking. */
  *hadjustment = *vadjustment = NULL ;
  if (window_locking == ZMAP_WINLOCK_HORIZONTAL)
    *hadjustment = gtk_scrolled_window_get_hadjustment(GTK_SCROLLED_WINDOW(window->scrolled_window)) ;
  else if (window_locking == ZMAP_WINLOCK_VERTICAL)
    *vadjustment = gtk_scrolled_window_get_vadjustment(GTK_SCROLLED_WINDOW(window->scrolled_window)) ;

  return ;
}


/* May need to make this routine more flexible..... */
static void lockWindow(ZMapWindow window, ZMapWindowLockType window_locking)
{
  zMapAssert(!window->locked_display && window->curr_locking == ZMAP_WINLOCK_NONE
	     && !window->sibling_locked_windows) ;

  window->locked_display = TRUE ;
  window->curr_locking = window_locking ;

  window->sibling_locked_windows = g_hash_table_new(g_direct_hash, g_direct_equal) ;
  g_hash_table_insert(window->sibling_locked_windows, window, window) ;

  return ;
}


static void copyLockWindow(ZMapWindow original_window, ZMapWindow new_window)
{
  zMapAssert(original_window->locked_display && original_window->curr_locking != ZMAP_WINLOCK_NONE
	     && original_window->sibling_locked_windows) ;
  zMapAssert(!new_window->locked_display && new_window->curr_locking == ZMAP_WINLOCK_NONE
	     && !new_window->sibling_locked_windows) ;

  new_window->locked_display = original_window->locked_display ;
  new_window->curr_locking = original_window->curr_locking ;
  new_window->sibling_locked_windows = original_window->sibling_locked_windows ;
  g_hash_table_insert(new_window->sibling_locked_windows, new_window, new_window) ;

  return ;
}

static void unlock_last_window(gpointer key, gpointer value, gpointer user_data)
{
  ZMapWindow window = (ZMapWindow)key;

  unlockWindow(window, GPOINTER_TO_UINT(user_data));

  return ;
}

static void unlockWindow(ZMapWindow window, gboolean no_destroy_if_empty)
{
  gboolean removed ;

  zMapAssert(window->locked_display && window->curr_locking != ZMAP_WINLOCK_NONE
	     && window->sibling_locked_windows) ;


  removed = g_hash_table_remove(window->sibling_locked_windows, window) ;
  zMapAssert(removed) ;

  if (!g_hash_table_size(window->sibling_locked_windows))
    {
      if(!no_destroy_if_empty)
	g_hash_table_destroy(window->sibling_locked_windows) ;
    }
  else
    {
      /* we only need to allocate a new adjuster if the hash table is not empty...otherwise we can
       * keep our existing adjuster. */
      GtkAdjustment *adjuster ;

      if (window->curr_locking == ZMAP_WINLOCK_HORIZONTAL)
	adjuster = gtk_scrolled_window_get_hadjustment(GTK_SCROLLED_WINDOW(window->scrolled_window)) ;
      else
	adjuster = gtk_scrolled_window_get_vadjustment(GTK_SCROLLED_WINDOW(window->scrolled_window)) ;

      adjuster = copyAdjustmentObj(adjuster) ;

      if (window->curr_locking == ZMAP_WINLOCK_HORIZONTAL)
	gtk_scrolled_window_set_hadjustment(GTK_SCROLLED_WINDOW(window->scrolled_window), adjuster) ;
      else
        {
          gtk_scrolled_window_set_vadjustment(GTK_SCROLLED_WINDOW(window->scrolled_window), adjuster) ;
          /* Need to set the scalebar one too if vertical locked */
          zmapWindowRulerCanvasSetVAdjustment(window->ruler, adjuster);
        }
    }

 if(g_hash_table_size(window->sibling_locked_windows) == 1)
    {
      g_hash_table_foreach(window->sibling_locked_windows,
			   unlock_last_window, GUINT_TO_POINTER(TRUE));
      g_hash_table_destroy(window->sibling_locked_windows) ;
    }

  window->locked_display= FALSE ;
  window->curr_locking = ZMAP_WINLOCK_NONE ;
  window->sibling_locked_windows = NULL ;

  return ;
}


static GtkAdjustment *copyAdjustmentObj(GtkAdjustment *orig_adj)
{
  GtkAdjustment *copy_adj ;

  copy_adj = GTK_ADJUSTMENT(gtk_adjustment_new(orig_adj->value,
					       orig_adj->lower,
					       orig_adj->upper,
					       orig_adj->step_increment,
					       orig_adj->page_increment,
					       orig_adj->page_size)) ;

  return copy_adj ;
}


static void lockedDisplayCB(gpointer key, gpointer value, gpointer user_data)
{
  LockedDisplay locked_data = (LockedDisplay)user_data ;
  ZMapWindow window = (ZMapWindow)key ;

  if(locked_data->type == ZMAP_LOCKED_ZOOMING)
    myWindowZoom(window, locked_data->zoom_factor, locked_data->position) ;
  else if(locked_data->type == ZMAP_LOCKED_MOVING)
    myWindowMove(window, locked_data->start, locked_data->end);
  else
    zMapWarning("%s", "locked display did not have a type...");

  return ;
}


void zmapWindowFetchData(ZMapWindow window, ZMapFeatureBlock block,
			 GList *featureset_name_list, gboolean use_mark,gboolean is_column)
{
  ZMapWindowCallbacks window_cbs_G = zmapWindowGetCBs() ;
  ZMapWindowCallbackCommandGetFeaturesStruct get_data = {ZMAPWINDOW_CMD_INVALID} ;
  ZMapWindowCallbackGetFeatures fetch_data;
  gboolean load = TRUE;
  int start, end;

  /* Can we get away without allocating this? */
  fetch_data        = &get_data;

  fetch_data->cmd   = ZMAPWINDOW_CMD_GETFEATURES ;
  fetch_data->block = block ;

  if (!use_mark || (use_mark && !(zmapWindowMarkIsSet(window->mark))))
    {
      fetch_data->start = block->block_to_sequence.block.x1 ;
      fetch_data->end   = block->block_to_sequence.block.x2 ;
//zMapLogWarning("fetch all: %d %d %d",use_mark,fetch_data->start,fetch_data->end);

    }
  else if (zmapWindowMarkIsSet(window->mark) &&
	   zmapWindowMarkGetSequenceRange(window->mark, &start, &end))
    {
      fetch_data->start = start;
      fetch_data->end   = end;
//zMapLogWarning("fetch mark: %d %d %d",use_mark,fetch_data->start,fetch_data->end);
    }
  else
    load = FALSE;

  if(load && featureset_name_list)
    {
      FooCanvasItem *block_group;

      if((block_group = zmapWindowFToIFindItemFull(window,window->context_to_item,
						   block->parent->unique_id,
						   block->unique_id, 0, 0, 0, 0)))
	{

#warning need to optimise requests so as to not req data we already have
/* for the moment just re-request */
/*
ideally we should optimise the requests to only cover empty regions
but we need to cater for repeat loaded features anyway at the edges
so just request whatever region is requested regardless
*/
	}
    }

  if(load && featureset_name_list)
    {
      /* the user requests columns but zmap requests featuresets, so expand the list */
      GList * fset_list = NULL;
      GList *col_list;

	if(is_column)	/* user requests a column */
	{
      	for(col_list = featureset_name_list;col_list;col_list = col_list->next)
            	fset_list = g_list_concat(
            	/* must copy as this is a static list */
            	g_list_copy(zMapFeatureGetColumnFeatureSets(window->context_map, GPOINTER_TO_UINT(col_list->data),TRUE)),
            	 fset_list);
	}
	else			/* zmap requests data via column menu */
	{
		fset_list = featureset_name_list;
	}

	/* mh17 NOTE
	 *
	 * this block copied to zmapWindowMenus.c/add_column_featuresets()
	 */
	/* expand any virtual featursets into real ones */
	{
      	GList *virtual;

      	for(virtual = fset_list;virtual; virtual = virtual->next)
      	{
      		GList *real = g_hash_table_lookup(window->context_map->virtual_featuresets,virtual->data);

      		if(real)
      		{
      			GList *copy = g_list_copy(real);	/* so it can be freed with the rest later */
      			GList *l = virtual;

      			copy->prev = virtual->prev;
      			if(copy->prev)
      				copy->prev->next = copy;
      			else
      				fset_list = copy;

      			copy = g_list_last(copy);
      			copy->next = virtual->next;
      			if(copy->next)
      				copy->next->prev = copy;

      			virtual = copy;

				g_list_free_1(l);
      		}
      	}
	}


      fetch_data->feature_set_ids = fset_list;

      (*(window_cbs_G->command))(window, window->app_data, fetch_data) ;
    }

  return ;
}




/* Handles all keyboard events for the ZMap window, returns TRUE if it handled
 * the event, FALSE otherwise. */
static gboolean keyboardEvent(ZMapWindow window, GdkEventKey *key_event)
{
  gboolean event_handled = FALSE ;

  switch (key_event->keyval)
    {

    case GDK_Return:
    case GDK_KP_Enter:
      {
	/* User can press "return" and if there is a highlighted feature we display its details. */
	FooCanvasItem *focus_item ;

	if ((focus_item = zmapWindowFocusGetHotItem(window->focus)))
	  {
	    zmapWindowFeatureShow(window, focus_item) ;
	  }
	else
	  {
	    zMapMessage("%s", "No feature selected.") ;
	  }

	event_handled = TRUE ;

	break ;
      }

    case GDK_Up:
    case GDK_Down:
    case GDK_Left:
    case GDK_Right:
      /* Note that we fall through if shift mask is not on.... */

      if (zMapGUITestModifiers(key_event, GDK_SHIFT_MASK))
	{
	  /* Trial code to shift columns and features via cursor keys..... */
	  if (key_event->keyval == GDK_Up || key_event->keyval == GDK_Down)
	    jumpFeature(window, key_event->keyval) ;
	  else
	    jumpColumn(window, key_event->keyval) ;

	  break ;
	}


#ifdef ED_G_NEVER_INCLUDE_THIS_CODE
      /* NEEDS TO USE A DIFFERENT MODIFIER.... */

      if (zMapGUITestModifiers(key_event, GDK_CONTROL_MASK))
        {
	  if (key_event->keyval == GDK_Left || key_event->keyval == GDK_Right)
            {
              swapColumns(window, key_event->keyval);
            }
          break;
        }
#endif /* ED_G_NEVER_INCLUDE_THIS_CODE */


    case GDK_Page_Up:
    case GDK_Page_Down:
    case GDK_Home:
    case GDK_End:
      {
	moveWindow(window, key_event) ;

	event_handled = TRUE ;
	break ;
      }

    case GDK_plus:
    case GDK_minus:
    case GDK_equal:
    case GDK_KP_Add:
    case GDK_KP_Subtract:
      {
	zoomWindow(window, key_event) ;

	event_handled = TRUE ;
	break ;
      }

    case GDK_1:
	    zMapLogWarning("point 1","");
	    break;
    case GDK_2:
	    zMapLogWarning("point 2","");
	    break;
    case GDK_3:
	    zMapLogWarning("point 3","");
	    break;

    case GDK_Delete:
    case GDK_BackSpace:					    /* Good for Macs which have no delete key. */
      {
	/* Hide/Show features, Delete will hide any highlighted features, shift-delete shows them
	 * again. */
        FooCanvasGroup *focus_column ;

	if ((focus_column = zmapWindowFocusGetHotColumn(window->focus)))
	  {
	    ZMapWindowContainerFeatureSet focus_container;

	    focus_container = (ZMapWindowContainerFeatureSet)focus_column;

	    if (zMapGUITestModifiers(key_event, GDK_SHIFT_MASK))
	      {
		GList *hidden_items = NULL ;

		if ((hidden_items = zmapWindowContainerFeatureSetPopHiddenStack(focus_container)))
		  {
		    g_list_foreach(hidden_items, unhideItemsCB, window) ;
		    g_list_free(hidden_items) ;
		  }
	      }
	    else
	      {
		GList *hidden_items = NULL ;

		zmapWindowFocusHideFocusItems(window->focus, &hidden_items) ;

		/* NOTE that this does not delete any lines joining homols etc...that
		 * would require a callback into the alignment object code I think... */

		zmapWindowContainerFeatureSetPushHiddenStack(focus_container, hidden_items) ;
	      }

	    /* We don't bump here because user may be deleting a series of features so it
	     * be irritating to keep bumping.
           * MH17: use control key to prevent bump
           */

          if (!zMapGUITestModifiers(key_event, GDK_CONTROL_MASK))
            {
                ZMapWindowCompressMode compress_mode;

                if (zmapWindowMarkIsSet(window->mark))
                  compress_mode = ZMAPWINDOW_COMPRESS_MARK ;
                else
                  compress_mode = ZMAPWINDOW_COMPRESS_ALL ;

                zmapWindowColumnBumpRange(FOO_CANVAS_ITEM(focus_column), ZMAPBUMP_INVALID, compress_mode) ;
            }

	    /* Make sure selected features are shown or hidden. */
	    zmapWindowFullReposition(window) ;
	  }

	event_handled = TRUE ;

	break ;
      }


      /* alphabetic order from here on.... */

    case GDK_a:
    case GDK_A:
      {
	ZMapWindowAlignSetType requested_homol_set ;
	FooCanvasItem *focus_item  ;

	/* User just pressed a key so pass in focus item if there is one. */
	focus_item = zmapWindowFocusGetHotItem(window->focus) ;

	if (key_event->state & GDK_CONTROL_MASK)
	  requested_homol_set = ZMAPWINDOW_ALIGNCMD_MULTISET ;
	else if (key_event->keyval == GDK_a)
	{
		requested_homol_set = ZMAPWINDOW_ALIGNCMD_SET ;
		if(!focus_item)
		  focus_item = (FooCanvasItem *) zmapWindowFocusGetHotColumn(window->focus);
	}
	else if (key_event->keyval == GDK_A)
	  requested_homol_set = ZMAPWINDOW_ALIGNCMD_FEATURES ;

	zmapWindowCallBlixem(window, focus_item, requested_homol_set, NULL, NULL, 0.0, 0.0) ;

	break ;
      }

    case GDK_b:
    case GDK_B:
      {
	/* Toggle bumping for selected column, if column is unbumped it will be
	 * bumped in default mode for column. */
	FooCanvasGroup *focus_column ;

	if ((focus_column = zmapWindowFocusGetHotColumn(window->focus)))
	  {
	    ZMapWindowContainerFeatureSet focus_container;
	    ZMapStyleBumpMode curr_bump_mode, bump_mode ;
	    ZMapWindowCompressMode compress_mode ;

	    focus_container = (ZMapWindowContainerFeatureSet)focus_column;

	    curr_bump_mode = zmapWindowContainerFeatureSetGetBumpMode(focus_container);

	    if (curr_bump_mode != ZMAPBUMP_UNBUMP)
	      bump_mode = ZMAPBUMP_UNBUMP ;
	    else
	      bump_mode = zmapWindowContainerFeatureSetGetDefaultBumpMode(focus_container) ;

	    if (key_event->keyval == GDK_B)
	      {
		compress_mode = ZMAPWINDOW_COMPRESS_VISIBLE ;
	      }
	    else
	      {
		if (zmapWindowMarkIsSet(window->mark))
		  compress_mode = ZMAPWINDOW_COMPRESS_MARK ;
		else
		  compress_mode = ZMAPWINDOW_COMPRESS_ALL ;
	      }

	    zmapWindowColumnBumpRange(FOO_CANVAS_ITEM(focus_column), bump_mode, compress_mode) ;

	    zmapWindowFullReposition(window) ;
	  }

	event_handled = TRUE ;
	break ;
      }

    case GDK_c:
    case GDK_C:
      {
	/* Compress visible columns so that any not showing features are hidden. */
	FooCanvasGroup *focus_column ;

	if ((focus_column = zmapWindowFocusGetHotColumn(window->focus)))
	  {
	    ZMapWindowCompressMode compress_mode ;

	    if (key_event->keyval == GDK_C)
	      compress_mode = ZMAPWINDOW_COMPRESS_VISIBLE ;
	    else
	      {
		if (zmapWindowMarkIsSet(window->mark))
		  compress_mode = ZMAPWINDOW_COMPRESS_MARK ;
		else
		  compress_mode = ZMAPWINDOW_COMPRESS_ALL ;
	      }

	    zmapWindowColumnsCompress(FOO_CANVAS_ITEM(focus_column), window, compress_mode) ;
	  }

	event_handled = TRUE ;

	break ;
      }


#ifdef ED_G_NEVER_INCLUDE_THIS_CODE
    case GDK_d:
    case GDK_D:
      //      g_hash_table_foreach(NULL,lockedDisplayCB,NULL);
      printf("sizes: gtkobject %zu foocanvasitem %zu foocanvasgroup %zu"
	     " zmapcanvasitem %zu zmapwindowcontainergroup %zu"
	     " zmapwindowalignmentfeature %zu\n",
	     sizeof(GtkObject), sizeof(struct _FooCanvasItem), sizeof(struct _FooCanvasGroup),
	     sizeof(zmapWindowCanvasItemStruct), sizeof(zmapWindowContainerGroupStruct),
	     sizeof(zmapWindowAlignmentFeatureStruct)) ;
      break;
#endif
#if 0
    case GDK_d:
    case GDK_D:
    {
	    extern ZMapWindowContainerGroup nav_root;

	    nav_root = window->feature_root_group;
	    print_offsets("normal window");
    }
#endif /* ED_G_NEVER_INCLUDE_THIS_CODE */


#if MH17_DONT_INCLUDE
// NOTE this code will probably break due to later mods, list will be of FToi hash values not ZMapCanvasItems
    case GDK_e:

      if(zmap_development_G)
        {
            // this is test code to exercise the focus functions
            // it only affects the current window and callbacks to the view are not used
          zmapWindowFocusAddItemsType(window->focus,
                  zmapWindowFocusGetFocusItemsType(window->focus,WINDOW_FOCUS_GROUP_FOCUS),
                  zmapWindowFocusGetHotItem(window->focus),
                  WINDOW_FOCUS_GROUP_EVIDENCE);
          zmapWindowFocusReset(window->focus);
        }
      break;
    case GDK_E:   // can only rub out one at a time :-(
      if(zmap_development_G)
        {
	  // this is test code to exercise the focus functions
	  // it only affects the current window and callbacks to the view are not used
          zmapWindowFocusRemoveFocusItemType(window->focus,
                  zmapWindowFocusGetHotItem(window->focus),
                  WINDOW_FOCUS_GROUP_EVIDENCE, TRUE) ;
          zmapWindowFocusReset(window->focus);
        }
      break;
#endif

    case GDK_h:
      {
	/* Flip flop highlighting.... */
	FooCanvasGroup *focus_column ;
	FooCanvasItem *focus_item ;

	if ((focus_item = zmapWindowFocusGetHotItem(window->focus))
	    || (focus_column = zmapWindowFocusGetHotColumn(window->focus)))
	  {
	    zmapWindowUnHighlightFocusItems(window) ;
	  }
	else
	  {
	    focus_column = getFirstColumn(window, ZMAPSTRAND_FORWARD) ;

	    zmapWindowFocusSetHotColumn(window->focus, focus_column) ;

	    zmapWindowFocusHighlightHotColumn(window->focus) ;
	  }

        break;
      }


    case GDK_m:
    case GDK_M:
      {
	/* Toggle marking/unmarking an item for later zooming/column bumping etc. */
	zmapWindowToggleMark(window, key_event->keyval == GDK_M);
      }
      break;

    case GDK_o:
    case GDK_O:
      {
	/* User can press "O" to get menu instead of mouse click. */
	FooCanvasItem *focus_item = NULL ;

	if ((focus_item = zmapWindowFocusGetHotItem(window->focus)))
	  focus_item = zmapWindowItemGetTrueItem(focus_item) ;
	else
	  focus_item = FOO_CANVAS_ITEM(zmapWindowFocusGetHotColumn(window->focus)) ;

	if (focus_item)
	  popUpMenu(key_event, window, focus_item) ;

	break ;
      }

    case GDK_p:
    case GDK_P:
      {
	/* Use the current focus item and display translation of it. */
	FooCanvasItem *focus_item ;

	/* If there is a focus item use that.  */
	if ((focus_item = zmapWindowFocusGetHotItem(window->focus))
	    || (focus_item = zmapWindowMarkGetItem(window->mark)))
	  {
	    ZMapFeatureAny context;
	    ZMapFeature feature ;
	    char *peptide_fasta;

	    feature = zmapWindowItemGetFeature(focus_item);
	    zMapAssert(zMapFeatureIsValid((ZMapFeatureAny)feature)) ;

	    context = zMapFeatureGetParentGroup((ZMapFeatureAny)feature,
						ZMAPFEATURE_STRUCT_CONTEXT);

	    if ((peptide_fasta = zmapWindowFeatureTranscriptFASTA(feature, TRUE, TRUE)))
	      {
		char *seq_name = NULL, *gene_name = NULL, *title;

		seq_name  = (char *)g_quark_to_string(context->original_id);
		gene_name = (char *)g_quark_to_string(feature->original_id);

		title = g_strdup_printf("ZMap - %s%s%s",
					seq_name,
					gene_name ? ":" : "",
					gene_name ? gene_name : "");
		zMapGUIShowText(title, peptide_fasta, FALSE);

		g_free(title);
		g_free(peptide_fasta);
	      }

	  }

	break ;
      }

    case GDK_r:
      {
	/* Reverse complement. */
	revCompRequest(window) ;
	break ;
      }

    case GDK_s:
    case GDK_S:
      {
            /* show/hide masked features (not implemented - use the RC menu) */
      }
      break;

    case GDK_t:
    case GDK_T:
      {
	/* Show translation of an item. */
	FooCanvasItem *focus_item ;

	/* If there is a focus item use that.  */
	if ((focus_item = zmapWindowFocusGetHotItem(window->focus)))
	  {
	    if (key_event->keyval == GDK_t)
	      zmapWindowItemShowTranslation(window, focus_item);
	    else
	      zmapWindowItemShowTranslationRemove(window, focus_item);
	  }

	break;
      }


    case GDK_u:
    case GDK_U:
      {
	/* 'u' for update....rebumps a column. */
        FooCanvasGroup *focus_column ;

	if ((focus_column = zmapWindowFocusGetHotColumn(window->focus)))
	  {
	    ZMapWindowContainerFeatureSet focus_container;
	    ZMapStyleBumpMode curr_bump_mode ;

	    focus_container = (ZMapWindowContainerFeatureSet)focus_column;

	    curr_bump_mode = zmapWindowContainerFeatureSetGetBumpMode(focus_container) ;

	    zmapWindowColumnBump(FOO_CANVAS_ITEM(focus_column), ZMAPBUMP_UNBUMP) ;

	    zmapWindowColumnBump(FOO_CANVAS_ITEM(focus_column), curr_bump_mode) ;

	    zmapWindowFullReposition(window) ;
	  }

	event_handled = TRUE ;

	break ;
      }

    case GDK_w:
    case GDK_W:
      {
	/* Zoom out to show whole sequence. */
	double zoom_factor = 0.0, curr_factor = 0.0 ;

	curr_factor = zMapWindowGetZoomFactor(window) ;
	zoom_factor = zMapWindowGetZoomMin(window) ;
	zoom_factor = zoom_factor / curr_factor ;

	zMapWindowZoom(window, zoom_factor) ;

	event_handled = TRUE ;
	break ;
      }

      /* testing... */
#if 0
    case GDK_x:
      {     FooCanvasItem *focus_item ;
            if ((focus_item = zmapWindowFocusGetHotItem(window->focus)))
            {
                  int i;

                  zMapStartTimer("Test map","100000");

                  for(i = 0;i < 100000;i++)
                  {
                        foo_canvas_item_unmap(focus_item);
                        foo_canvas_item_map(focus_item);
                  }
                  zMapStopTimer("Test map","done");
                  /* takes 8ms for 100k */
            }
      }
      break;
#endif

    case GDK_Z:
    case GDK_z:
      {
	/* Zoom to an item or subpart of an item. */
      FooCanvasItem *focus_item ;
	gboolean mark_set ;


	/* If there is a focus item(s) we zoom to that, if not we zoom to
	 * any marked feature or area.  */
	if ((focus_item = zmapWindowFocusGetHotItem(window->focus))
	    || (focus_item = zmapWindowMarkGetItem(window->mark)))
	  {
	    ZMapFeature feature ;

	    feature = zmapWindowItemGetFeature(focus_item);
	    zMapAssert(zMapFeatureIsValid((ZMapFeatureAny)feature)) ;

	    /* If there is a marked feature(s), for "z" we zoom just to the highlighted
	     * feature, for "Z" we zoom to the whole transcript/HSP's */
	    if (key_event->keyval == GDK_z)
	      {
		GList *focus_items ;

		focus_items = zmapWindowFocusGetFocusItems(window->focus) ;

		zmapWindowZoomToItems(window, focus_items) ;

		g_list_free(focus_items) ;
	      }
	    else
	      {
		if (feature->type == ZMAPSTYLE_MODE_TRANSCRIPT)
		  {
		    zmapWindowZoomToItem(window, zmapWindowItemGetTrueItem(focus_item)) ;
		  }
		else if (feature->type == ZMAPSTYLE_MODE_ALIGNMENT)
		  {
		    GList *list = NULL;
		    ZMapStrand set_strand ;
		    ZMapFrame set_frame ;
		    gboolean result ;

		    result = zmapWindowItemGetStrandFrame(focus_item, &set_strand, &set_frame) ;
		    zMapAssert(result) ;

		    list = zmapWindowFToIFindSameNameItems(window,window->context_to_item,
							   zMapFeatureStrand2Str(set_strand),
							   zMapFeatureFrame2Str(set_frame),
							   feature) ;

		    zmapWindowZoomToItems(window, list) ;

		    g_list_free(list) ;
		  }
		else
		  {
		    zmapWindowZoomToItem(window, focus_item) ;
		  }
	      }
	  }
	else if ((mark_set = zmapWindowMarkIsSet(window->mark)))
	  {
	    double rootx1, rooty1, rootx2, rooty2 ;

	    zmapWindowMarkGetWorldRange(window->mark, &rootx1, &rooty1, &rootx2, &rooty2) ;

	    zmapWindowZoomToWorldPosition(window, TRUE, rootx1, rooty1, rootx2, rooty2) ;
	  }


	event_handled = TRUE ;
	break ;
      }

    default:
      event_handled = FALSE ;
      break ;
    }

  return event_handled ;
}



#ifdef ED_G_NEVER_INCLUDE_THIS_CODE
static void printWindowSizeDebug(char *prefix, ZMapWindow window,
				 GtkWidget *widget, GtkAllocation *allocation)
{
  FooCanvas *canvas = FOO_CANVAS(widget) ;
  GtkLayout *layout = &(canvas->layout) ;

  printf("%s ----\n", prefix) ;

  printf("alloc_req: %d, %d\tallocation_widg: %d, %d\twindow: %d, %d\n",
	 allocation->width, allocation->height,
	 widget->allocation.width, widget->allocation.height,
	 window->window_width, window->window_height) ;

  printf("layout: %d, %d\tcanvas: %d, %d\n",
	 layout->width, layout->height,
	 window->canvas_width, window->canvas_height) ;

  printf("scroll: %f, %f, %f, %f\t\t%f, %f\n\n",
	 canvas->scroll_x1, canvas->scroll_y1,
	 canvas->scroll_x2, canvas->scroll_y2,
	 floor ((canvas->scroll_x2 - canvas->scroll_x1) * canvas->pixels_per_unit_x + 0.5),
	 floor ((canvas->scroll_y2 - canvas->scroll_y1) * canvas->pixels_per_unit_y + 0.5)) ;

  return ;
}
#endif /* ED_G_NEVER_INCLUDE_THIS_CODE */


/* Checks to see if current item has coords outside of current min/max. */
static void getMaxBounds(gpointer data, gpointer user_data)
{
  ID2Canvas id2c = (ID2Canvas) data;
  FooCanvasItem *item = (FooCanvasItem *)id2c->item ;
  MaxBounds max_bounds = (MaxBounds)user_data ;
  double rootx1, rootx2, rooty1, rooty2 ;

  if(ZMAP_IS_WINDOW_FEATURESET_ITEM(item))
  {
  	/* this is a ZMapWindowCanvasItem ie a foo canvas group  */
  	zMapWindowCanvasItemSetFeaturePointer((ZMapWindowCanvasItem) item, (ZMapFeature) id2c->feature_any);
  	zMapWindowCanvasFeaturesetGetFeatureBounds(item, &rootx1, &rooty1, &rootx2, &rooty2);
  }
  else
  {
	/* Get size of item and convert to world coords. */
	foo_canvas_item_get_bounds(item, &rootx1, &rooty1, &rootx2, &rooty2) ;
	foo_canvas_item_i2w(item, &rootx1, &rooty1) ;
	foo_canvas_item_i2w(item, &rootx2, &rooty2) ;
  }

  if (max_bounds->rootx1 == 0.0  && max_bounds->rooty1 == 0.0
      && max_bounds->rootx2 == 0.0 && max_bounds->rooty2 == 0.0)
    {
      max_bounds->rootx1 = rootx1 ;
      max_bounds->rooty1 = rooty1 ;
      max_bounds->rootx2 = rootx2 ;
      max_bounds->rooty2 = rooty2 ;
    }
  else
    {
      if (rootx1 < max_bounds->rootx1)
	max_bounds->rootx1 = rootx1 ;
      if (rooty1 < max_bounds->rooty1)
	max_bounds->rooty1 = rooty1 ;
      if (rootx2 > max_bounds->rootx2)
	max_bounds->rootx2 = rootx2 ;
      if (rooty2 > max_bounds->rooty2)
	max_bounds->rooty2 = rooty2 ;
    }

  return ;
}


/* Jump to the previous/next feature according to whether up or down arrow was pressed.
 *
 * NOTE: this function does NOT scroll to the feature, it simply highlights it. In
 * particular if something is not in the scrolled region because the user has zoomed
 * right in, that item will not be visible and will not be highlighted.
 *
 * This is in contrast to jumpColumn where we do scroll. It seems to make more sense
 * for features not to scroll otherwise the user will suddenly be taken somewhere
 * far away from what they were just looking at.
 *
 *  */
static void jumpFeature(ZMapWindow window, guint keyval)
{
  FooCanvasItem *focus_item ;
  FooCanvasGroup *focus_column ;
  gboolean move_focus = FALSE, highlight_item = FALSE ;

  /* Is there is a highlighted feature then move to next one,
   * if not default to the first feature in the leftmost forward strand column. */
  if ((focus_item = zmapWindowFocusGetHotItem(window->focus)))
    {
      move_focus = TRUE ;

      focus_item = zmapWindowItemGetTrueItem(focus_item) ;
    }
  else
    {
      ZMapWindowContainerGroup focus_container;


      if (!(focus_column = zmapWindowFocusGetHotColumn(window->focus)))
	{
	  focus_column = getFirstColumn(window, ZMAPSTRAND_FORWARD) ;
	}

      if (ZMAP_IS_CONTAINER_GROUP(focus_column))
	{
	  focus_container = ZMAP_CONTAINER_GROUP(focus_column);

	  if (keyval == GDK_Down)
	    focus_item = zmapWindowContainerGetNthFeatureItem(focus_container, ZMAPCONTAINER_ITEM_FIRST) ;
	  else
	    focus_item = zmapWindowContainerGetNthFeatureItem(focus_container, ZMAPCONTAINER_ITEM_LAST) ;

	  /* If the item is a valid feature item then we get it highlighted, otherwise we must search
	   * for the next valid one. */
	  if (checkItem(focus_item, GINT_TO_POINTER(TRUE)))
	    highlight_item = TRUE ;
	  else
	    move_focus = TRUE ;
	}
    }

  /* Unhighlight any features/columns currently highlighted. */
  zmapWindowUnHighlightFocusItems(window) ;

  /* If we need to jump features then do it. */
  if (move_focus)
    {
      ZMapContainerItemDirection direction ;

      if (keyval == GDK_Up)
	direction = ZMAPCONTAINER_ITEM_PREV ;
      else
	direction = ZMAPCONTAINER_ITEM_NEXT ;


      if ((focus_item = zmapWindowContainerGetNextFeatureItem(focus_item, direction, TRUE,
							      checkItem, GINT_TO_POINTER(TRUE))))
	{
	  move_focus = TRUE ;
	  highlight_item = TRUE ;
	}

    }


  /* if we need to highlight a feature then do it. */
  if (highlight_item)
    {
      gboolean replace_highlight = TRUE, highlight_same_names = FALSE ;

      ZMapFeature feature ;

      zmapWindowHighlightObject(window, focus_item, TRUE, FALSE, FALSE) ;

      feature = zmapWindowItemGetFeature(focus_item);


      /* Pass information about the object clicked on back to the application. */
      zmapWindowUpdateInfoPanel(window, feature, NULL, focus_item, NULL, 0, 0, 0, 0,
				NULL, replace_highlight, highlight_same_names, FALSE) ;
    }


  return ;
}


/* Jump to the previous/next column according to which arrow key was pressed. */
static void jumpColumn(ZMapWindow window, guint keyval)
{
  FooCanvasGroup *focus_column;
  gboolean move_focus = FALSE, highlight_column = FALSE ;

  /* If there is no focus column we default to the leftmost forward strand column. */
  if ((focus_column = zmapWindowFocusGetHotColumn(window->focus)))
    {
      move_focus = TRUE ;
    }
  else
    {
      ZMapStrand strand ;

      if (keyval == GDK_Right)
	strand = ZMAPSTRAND_FORWARD ;
      else
	strand = ZMAPSTRAND_REVERSE ;

      focus_column = getFirstColumn(window, strand) ;

      if (checkItem(FOO_CANVAS_ITEM(focus_column), GINT_TO_POINTER(FALSE)))
	highlight_column = TRUE ;
      else
	move_focus = TRUE ;
    }

  /* If we need to jump columns then do it. */
  if (move_focus)
    {
      ZMapWindowContainerGroup container_strand;
      ZMapStrand strand ;
      ZMapContainerItemDirection direction ;

      container_strand = zmapWindowContainerUtilsItemGetParentLevel((FooCanvasItem *)focus_column,
								    ZMAPCONTAINER_LEVEL_STRAND) ;
      strand = zmapWindowContainerGetStrand((ZMapWindowContainerGroup)container_strand) ;

      if (keyval == GDK_Left)
	direction = ZMAPCONTAINER_ITEM_PREV ;
      else
	direction = ZMAPCONTAINER_ITEM_NEXT ;

      /* Move to next column in strand group, if we run out of columns wrap around to the
       * opposite strand. */
      if ((focus_column = FOO_CANVAS_GROUP(zmapWindowContainerGetNextFeatureItem(FOO_CANVAS_ITEM(focus_column),
										 direction, FALSE,
										 checkItem,
										 GINT_TO_POINTER(FALSE)))))
	{
	  highlight_column = TRUE ;
	}
      else
	{
	  ZMapWindowContainerGroup container_block;

	  container_block = zmapWindowContainerUtilsGetParentLevel(container_strand,
								   ZMAPCONTAINER_LEVEL_BLOCK) ;

	  if (strand == ZMAPSTRAND_FORWARD)
	    strand = ZMAPSTRAND_REVERSE ;
	  else
	    strand = ZMAPSTRAND_FORWARD ;

	  container_strand =
	    (ZMapWindowContainerGroup)zmapWindowContainerBlockGetContainerStrand((ZMapWindowContainerBlock)container_block, strand) ;

	  if (keyval == GDK_Left)
	    focus_column = FOO_CANVAS_GROUP(zmapWindowContainerGetNthFeatureItem(container_strand,
										 ZMAPCONTAINER_ITEM_LAST)) ;
	  else
	    focus_column = FOO_CANVAS_GROUP(zmapWindowContainerGetNthFeatureItem(container_strand,
										 ZMAPCONTAINER_ITEM_FIRST)) ;

	  /* Found a column but check it and move on to the next if not visible. */
	  if (checkItem(FOO_CANVAS_ITEM(focus_column), GINT_TO_POINTER(FALSE)))
	    {
	      highlight_column = TRUE ;
	    }
	  else
	    {
	      if ((focus_column = FOO_CANVAS_GROUP(zmapWindowContainerGetNextFeatureItem(FOO_CANVAS_ITEM(focus_column),
											 direction, FALSE,
											 checkItem,
											 GINT_TO_POINTER(FALSE)))))
		{
		  highlight_column = TRUE ;
		}
	    }
	}
    }

  /* If we need to highlight a column then do it but also scroll to the column if its off screen. */
  if (highlight_column)
    {
      ZMapWindowSelectStruct select = {0} ;
/*      ZMapFeatureSet feature_set = NULL ;*/
      ZMapWindowContainerFeatureSet container_set = (ZMapWindowContainerFeatureSet) focus_column;
      ZMapFeatureColumn column;
      GQuark set_id;

      zmapWindowUnHighlightFocusItems(window) ;

      zmapWindowFocusSetHotColumn(window->focus, focus_column) ;

      zmapWindowFocusHighlightHotColumn(window->focus) ;

      zmapWindowScrollToItem(window, FOO_CANVAS_ITEM(focus_column)) ;

      set_id = zmapWindowContainerFeatureSetGetColumnId(container_set);
      // why unique_id, why not original_id ??
      select.secondary_text =
      select.feature_desc.feature_set = (char *)g_quark_to_string(set_id) ;

      column = g_hash_table_lookup(window->context_map->columns,GUINT_TO_POINTER(set_id));
      zMapAssert(column);
      select.secondary_text = column->column_desc;
      /* column must exist and it will have some description, defaulting to the name of the column
       * ideally we  should default it to the best featureset description on config or data load
       */
      select.type = ZMAPWINDOW_SELECT_SINGLE;

      (*(window->caller_cbs->select))(window, window->app_data, (void *)&select) ;

      g_free(select.secondary_text) ;

    }

  return ;
}





/* GFunc() to hide the given item and record it in the user hidden list. */
static void unhideItemsCB(gpointer data, gpointer user_data)
{
  ID2Canvas id2c = (ID2Canvas) data;
  FooCanvasItem *item = id2c->item;
  ZMapWindow window = (ZMapWindow)user_data ;

  if(ZMAP_IS_WINDOW_FEATURESET_ITEM(item))
  {
	zMapWindowCanvasItemSetFeaturePointer((ZMapWindowCanvasItem) id2c->item, (ZMapFeature) id2c->feature_any);
	zMapWindowCanvasItemShowHide((ZMapWindowCanvasItem)id2c->item, TRUE);
  }
  else
  {
	foo_canvas_item_show(item) ;
  }

  zmapWindowHighlightObject(window, item, FALSE, TRUE, FALSE) ;


  return ;
}


/* This bit of code will need to be modified as users get used to zmap and ask for
 * different things in the paste buffer. */
static char *makePrimarySelectionText(ZMapWindow window) //, FooCanvasItem *highlight_item)
{
  char *selection = NULL ;
  GList *selected ;
  gint length ;

  /* If there are any focus items then put their coords in the X Windows paste buffer. */
  if ((selected = zmapWindowFocusGetFocusItems(window->focus)) && (length = g_list_length(selected)))
    {
      GString *text ;

      GArray *feature_coords ;
      ID2Canvas id2c;
      FooCanvasItem *item;
      ZMapWindowCanvasItem canvas_item;
      ZMapFeature item_feature ;
      gint i = 0 ;
      int selected_start, selected_end, selected_length; //, dummy ;
      ZMapFeatureSubpartType item_type_int ;

      text = g_string_sized_new(512) ;

      feature_coords = g_array_new(FALSE, FALSE, sizeof(FeatureCoordStruct)) ;
 	id2c = (ID2Canvas) selected->data;
      item = FOO_CANVAS_ITEM(id2c->item) ;
      if (ZMAP_IS_CANVAS_ITEM(item))
	canvas_item = ZMAP_CANVAS_ITEM( item );
      else
	canvas_item = zMapWindowCanvasItemIntervalGetObject(item) ;
//      item_feature = zmapWindowItemGetFeature(canvas_item) ;
	item_feature = (ZMapFeature) id2c->feature_any;

      /* Processing is different if there is only one item highlighted and it's a transcript. */
      if (ZMAP_IS_CANVAS_ITEM(item) && length == 1
	  && item_feature->type == ZMAPSTYLE_MODE_TRANSCRIPT && item_feature->feature.transcript.exons)
	{
	  /* For a transcript feature with exons put all the exons in the paste buffer. */
	  ZMapSpan span ;
	  int i ;
	  char *name ;

	  name = (char *)g_quark_to_string(item_feature->original_id) ;

	  for (i = 0 ; i < item_feature->feature.transcript.exons->len ; i++)
	    {
	      FeatureCoordStruct feature_coord ;
	      int index ;

	      if (window->revcomped_features)
		index = item_feature->feature.transcript.exons->len - (i + 1) ;
	      else
		index = i ;

	      span = &g_array_index(item_feature->feature.transcript.exons, ZMapSpanStruct, index) ;

	      feature_coord.name = name ;
	      feature_coord.start = span->x1 ;
	      feature_coord.end = span->x2 ;
	      feature_coord.length = (span->x2 - span->x1 + 1) ;

	      feature_coords = g_array_append_val(feature_coords, feature_coord) ;
	    }

	  makeSelectionString(window, text, feature_coords) ;
	}
      else
	{
	  while (selected)
	    {
	      FeatureCoordStruct feature_coord ;
		id2c = (ID2Canvas) selected->data;
      	item = FOO_CANVAS_ITEM(id2c->item) ;

	      if (ZMAP_IS_CANVAS_ITEM(item))
		canvas_item = ZMAP_CANVAS_ITEM( item );
	      else
		canvas_item = zMapWindowCanvasItemIntervalGetObject(item) ;

		item_feature = (ZMapFeature) id2c->feature_any;

		/* this is not a get sub part issue, we want the whole canvas feature which is a single 'exon' in a bigger alignment */
		selected_start = item_feature->x1 ;
		selected_end = item_feature->x2 ;
		selected_length = item_feature->x2 - item_feature->x1 + 1 ;
		item_type_int = ZMAPFEATURE_SUBPART_MATCH ;

		feature_coord.name = (char *)g_quark_to_string(item_feature->original_id) ;
	      feature_coord.start = selected_start ;
	      feature_coord.end = selected_end ;
	      feature_coord.length = selected_length ;

	      feature_coords = g_array_append_val(feature_coords, feature_coord) ;

	      selected = selected->next;
	      i++;
	    }

	  makeSelectionString(window, text, feature_coords) ;
	}

      selected = g_list_first(selected) ;
      g_list_free(selected) ;

      g_array_free(feature_coords, TRUE) ;

      selection = g_string_free(text, FALSE) ;
    }

  return selection ;
}




void zmapWindowReFocusHighlights(ZMapWindow window)
{
  FooCanvasItem *hot_item = NULL;
  gboolean allow_rehighlight = FALSE;

  /* we only really need to do the text highlighting... */
  if (allow_rehighlight && (hot_item = zmapWindowFocusGetHotItem(window->focus)))
//    zmapWindowFocusForEachFocusItem(window->focus, rehighlightCB, window) ;
    zmapWindowFocusRehighlightFocusItems(window->focus, window) ;

  return ;
}




#ifdef ED_G_NEVER_INCLUDE_THIS_CODE
static void swapColumns(ZMapWindow window, guint keyval)
{
  FooCanvasGroup *focus_column, *column, *other_column, *strand_group_features;
  FooCanvasItem *col_as_item;
  ZMapFeatureSet feature_set, other_feature_set;
  GList *set_name, *other_set_name, *current_list, *other_list;
  gboolean move_focus = FALSE;

  /* We don't do anything if there is no current focus column, we could take an educated guess and
   * start with the middle visible column but perhaps not worth it ? */
  if ((focus_column = zmapWindowFocusGetHotColumn(window->focus)))
    {
      column      = zmapWindowContainerGetParent(FOO_CANVAS_ITEM( focus_column )) ;
      col_as_item = FOO_CANVAS_ITEM(column);
      feature_set = zmapWindowItemGetFeatureSet(column);
      set_name    = g_list_find(window->feature_set_names,
                                  GUINT_TO_POINTER(feature_set->unique_id));
      strand_group_features = FOO_CANVAS_GROUP(col_as_item->parent);
      current_list  = g_list_find(strand_group_features->item_list,
                                  column);
      other_list  = current_list;

      while (TRUE)
	{
	  if (keyval == GDK_Left)
            other_list = g_list_previous(other_list) ;
	  else
            other_list = g_list_next(other_list) ;

	  /* Deal with hidden columns, we need to move over them until we find a visible one or
	   * we reach the left/right end of the columns. */
	  if (!other_list)
	    break ;
	  else if (zmapWindowItemIsShown((FooCanvasItem *)(other_list->data)))
	    {
	      move_focus = TRUE ;
	      break ;
	    }
	}

      if(move_focus && other_list)
        {
          int a, b, names_pos, cols_pos;
          double x1, x2, f1, f2, spacing;

          /* Most of this is just to update lists so the rest of our code works */
          other_column = FOO_CANVAS_GROUP(other_list->data);
          other_feature_set = zmapWindowItemGetFeatureSet(other_column);

          other_set_name = g_list_find(window->feature_set_names,
                                       GUINT_TO_POINTER(other_feature_set->unique_id));

          a = g_list_position(window->feature_set_names, set_name);
          b = g_list_position(window->feature_set_names, other_set_name);
          names_pos = ((a < b) ? (b - a) : (a - b));

          a = g_list_position(strand_group_features->item_list, current_list);
          b = g_list_position(strand_group_features->item_list, other_list);
          cols_pos = ((a < b) ? (b - a) : (a - b));


          f1 = f2 = 1.0;
          if(keyval == GDK_Left)
            {
              f2 = -1.0;
              foo_canvas_item_lower(FOO_CANVAS_ITEM(column), cols_pos);
              zMap_g_list_lower(set_name, names_pos);
            }
          else
            {
              f1 = -1.0;
              foo_canvas_item_raise(FOO_CANVAS_ITEM(column), cols_pos);
              zMap_g_list_raise(set_name, names_pos);
            }

          spacing  = zmapWindowContainerGetSpacing(zmapWindowContainerGetParent(FOO_CANVAS_ITEM(strand_group_features)));
          spacing /= 2.0;

          foo_canvas_item_get_bounds(FOO_CANVAS_ITEM(column), &x1, NULL, &x2, NULL);
          x1 = x2 - x1 + 1.0;
          foo_canvas_item_move(FOO_CANVAS_ITEM(other_column), f1 * (x1 + spacing), 0.0);

          foo_canvas_item_get_bounds(FOO_CANVAS_ITEM(other_column), &x1, NULL, &x2, NULL);
          x1 = x2 - x1 + 1.0;
          foo_canvas_item_move(FOO_CANVAS_ITEM(column), f2 * (x1 + spacing), 0.0);

        }
    }

  return;
}
#endif /* ED_G_NEVER_INCLUDE_THIS_CODE */




/* Returns the leftmost column if the forward strand is requested, the right most if
 * the reverse strand is requested. The column must have features and must be displayed.
 *
 * NOTE column will be in the first block of the first align. */
static FooCanvasGroup *getFirstColumn(ZMapWindow window, ZMapStrand strand)
{
  StrandColStruct strand_data = {strand, NULL} ;

  strand_data.strand = strand ;

  zmapWindowContainerUtilsExecute(window->feature_root_group, ZMAPCONTAINER_LEVEL_STRAND,
				  getFirstForwardCol, &strand_data) ;

  return strand_data.first_column ;
}


static void getFirstForwardCol(ZMapWindowContainerGroup container, FooCanvasPoints *container_points,
			       ZMapContainerLevelType container_level, gpointer func_data)
{
  StrandCol strand_data = (StrandCol)func_data ;

  /* Only look for a column in the requested strand. */
  if (container_level == ZMAPCONTAINER_LEVEL_STRAND
      && zmapWindowContainerGetStrand(container) == strand_data->strand)
    {
      if (!(strand_data->first_column))
	{
	  /* Haven't found it yet so look for a column that's visible and has features. */
	  FooCanvasGroup *strand_columns, *column = NULL ;
	  GList *col_ptr ;

	  strand_columns = (FooCanvasGroup *)zmapWindowContainerGetFeatures(container) ;

	  if (strand_data->strand == ZMAPSTRAND_FORWARD)
	    col_ptr = (strand_columns->item_list) ;
	  else
	    col_ptr = (strand_columns->item_list_end) ;

	  while (col_ptr)
	    {
	      column = (FooCanvasGroup *)(col_ptr->data) ;

	      if (checkItem(FOO_CANVAS_ITEM(column), GINT_TO_POINTER(FALSE))
		  && zmapWindowContainerHasFeatures(ZMAP_CONTAINER_GROUP(column)))
		{
		  break ;
		}
	      else
		{
		  if (strand_data->strand == ZMAPSTRAND_FORWARD)
		    col_ptr = col_ptr->next ;
		  else
		    col_ptr = col_ptr->prev ;
		}
	    }

	  strand_data->first_column = column ;
	}
    }

  return ;
}


/* ACTUALLY THIS DOESN'T SEEM TO WORK PROPERLY ON THE FEATURE CHECK.... */
/* A zmapWindowContainerItemTestCallback() that tests a canvas item to make sure it is visible
 * and optionally that it represents a feature. */
static gboolean checkItem(FooCanvasItem *item, gpointer user_data)
{
  gboolean status = FALSE ;
  gboolean check_for_feature = GPOINTER_TO_INT(user_data) ;
  ZMapFeature feature = NULL ;

  if (zmapWindowItemIsShown((FooCanvasItem *)(item))
      && (!check_for_feature || (feature = zmapWindowItemGetFeature(item))))
    status = TRUE ;

  feature = zMapWindowCanvasItemGetFeature(item) ;

  return status ;
}




/* Function to pop up the appropriate menu for either a column or a feature in response
 * to a key press rather than a button press. */
static void popUpMenu(GdkEventKey *key_event, ZMapWindow window, FooCanvasItem *focus_item)
{
  gboolean is_feature = FALSE ;
  GdkEventButton button_event ;
  double x1, y1, x2, y2 ;
  double vis_can_x1, vis_can_y1, vis_can_x2, vis_can_y2 ;
  double worldx, worldy, winx, winy ;
  Window root_window, item_window, child = 0 ;
  Display *display ;
  Bool result ;
  int dest_x = 0, dest_y= 0 ;


  /* We are only going to pop up the menu if the item as at least partly visible. */
  if (zmapWindowItemIsOnScreen(window, focus_item, FALSE))
    {
      /* Is the item a feature or a column ? */
      if(ZMAP_IS_CANVAS_ITEM(focus_item))
	is_feature = TRUE ;
      else if (ZMAP_IS_CONTAINER_GROUP(focus_item) &&
	       zmapWindowContainerUtilsGetLevel(focus_item) == ZMAPCONTAINER_LEVEL_FEATURESET)
	is_feature = FALSE ;
      else
	zMapAssertNotReached() ;


      /* Calculate canvas window coords for menu position from part of item which is visible. */
      zmapWindowItemGetVisibleWorld(window, &vis_can_x1, &vis_can_y1, &vis_can_x2, &vis_can_y2) ;

      my_foo_canvas_item_get_world_bounds(focus_item, &x1, &y1, &x2, &y2) ;

      if (x1 < vis_can_x1)
	x1 = vis_can_x1 ;

      if (y1 < vis_can_y1)
	y1 = vis_can_y1 ;

      worldx = x1 ;
      worldy = y1 ;

      foo_canvas_world_to_window(focus_item->canvas, worldx, worldy, &winx, &winy) ;


      /* Convert canvas window coords to root window coords for final menu position. */
      root_window = GDK_WINDOW_XID(gtk_widget_get_root_window(GTK_WIDGET(focus_item->canvas))) ;

      display = GDK_DISPLAY_XDISPLAY(gtk_widget_get_display(GTK_WIDGET(focus_item->canvas))) ;

      item_window = GDK_WINDOW_XID(focus_item->canvas->layout.bin_window) ;

      result = XTranslateCoordinates(display, item_window, root_window, winx, winy, &dest_x, &dest_y, &child) ;


      /* Fake a button event....because that's what the menu code uses, we only have to fill in
       * these fields. */
      button_event.x_root = dest_x ;
      button_event.y_root = dest_y ;
      button_event.button = 3 ;
      button_event.time = key_event->time ;


      /* Now call appropriate menu routine. */
      /* focus item is either a CanvasItem or a column ie a windowconatinerfeatureset */
      if (is_feature)
	{
	  zmapMakeItemMenu(&button_event, window, focus_item) ;
	}
      else
	{
        ZMapWindowContainerFeatureSet container_set =
            (ZMapWindowContainerFeatureSet) focus_item;

        zmapMakeColumnMenu(&button_event, window, focus_item, container_set, NULL) ;
	}
    }

  return ;
}



static void printStats(ZMapWindowContainerGroup container_parent, FooCanvasPoints *points,
                       ZMapContainerLevelType level, gpointer user_data)
{
  ZMapFeatureAny any_feature ;
  GString *text = (GString *) user_data;

  /* Note strand groups do not have features.... */
  if ((any_feature = zmapWindowItemGetFeatureAny((FooCanvasItem *)container_parent)))
    {
      switch (any_feature->struct_type)
	{
	case ZMAPFEATURE_STRUCT_CONTEXT:
	case ZMAPFEATURE_STRUCT_ALIGN:
	case ZMAPFEATURE_STRUCT_BLOCK:
	case ZMAPFEATURE_STRUCT_FEATURESET:
	  {
	    ZMapWindowStats stats ;

	    stats = g_object_get_data(G_OBJECT(container_parent), ITEM_FEATURE_STATS) ;
	    zMapAssert(stats) ;

	    zmapWindowStatsPrint(text, stats) ;

	    break ;
	  }
	default:
	  break;
	}
    }

  return ;
}


/* Called when user presses a short cut key, problematic because actually its the layer
 * above that needs to do the reverse complement. */
static void revCompRequest(ZMapWindow window)
{
  ZMapWindowCallbackCommandRevCompStruct rev_comp ;
  ZMapWindowCallbacks window_cbs_G = zmapWindowGetCBs() ;

  rev_comp.cmd = ZMAPWINDOW_CMD_REVERSECOMPLEMENT ;

  (*(window_cbs_G->command))(window, window->app_data, &rev_comp) ;

  return ;
}



/* Busy cursor stuff.....we should also really block interaction with the canvas.... */
static void canvas_set_busy_cursor(ZMapWindow window, gboolean external_call, const char *file, const char *func)
{
  char *file_name ;
  GdkCursor *busy_cursor ;


  file_name = g_path_get_basename(file) ;		    /* Clip full pathname for shorter debug messages. */


  if (external_call)
    busy_cursor = window->busy_cursor ;
  else
    busy_cursor = window->window_busy_cursor ;

  if (!busy_cursor)
    {
      zMapLogWarning("%s", "Cannot set Busy cursor as it has not been created yet !") ;

      zMapDebugPrint(busy_debug_G, "%s - %s: window %p, busy cursor has not been created !",
		     file_name, func, window) ;
    }
  else if (!(window->toplevel->window))
    {
      zMapDebugPrint(busy_debug_G, "%s - %s: window %p cursor NOT SET, no window",
		     file_name, func, window) ;
    }
  else
    {
      gdk_window_set_cursor(window->toplevel->window, busy_cursor) ;

#ifdef ED_G_NEVER_INCLUDE_THIS_CODE
      /* There is a problem with getting the new cursor shown in a timely way, seems
       * hard (impossible ?) to get this working really well. I've tried flush/sync
       * and round trip requests but all to no avail. It also feels like we may only need to
       * do this the first time we set the cursor as that's the most important for
       * the user to see. */

      if (window->cursor_busy_count == 0)
	{
	  guint width, height ;

	  gdk_display_get_maximal_cursor_size(gdk_display_get_default(), &width, &height) ;

	  gdk_display_flush(gdk_display_get_default()) ;

	  gdk_display_sync(gdk_display_get_default()) ;
	  gtk_main_iteration() ;
	}
#endif /* ED_G_NEVER_INCLUDE_THIS_CODE */

      window->cursor_busy_count++ ;

      zMapDebugPrint(busy_debug_G, "%s - %s: window %p busy cursor %s, %d",
		     file_name, func,
		     window,
		     (window->cursor_busy_count == 1 ? "turned ON" : "incremented"),
		     window->cursor_busy_count) ;
    }


  g_free(file_name) ;

  return ;
}



static void canvas_unset_busy_cursor(ZMapWindow window, const char *file, const char *func)
{
  char *file_name ;

  file_name = g_path_get_basename(file) ;

  if (!(window->normal_cursor))
    {
      zMapLogWarning("%s", "Cannot reset to normal cursor as it has not been created yet !") ;

      zMapDebugPrint(busy_debug_G, "%s - %s: window %p, normal cursor has not been created !",
		     file_name, func, window) ;
    }
  else if (!(window->toplevel->window))
    {
      zMapDebugPrint(busy_debug_G, "%s - %s: window %p cursor NOT SET, no window",
		     file_name, func, window) ;
    }
  else
    {
      window->cursor_busy_count-- ;

      if (window->cursor_busy_count < 0)
	{
	  zMapDebugPrint(busy_debug_G, "%s - %s: window %p, bad cursor busy count (%d)!",
			 file_name, func, window, window->cursor_busy_count) ;

	  zMapLogWarning("bad cursor busy count (%d)!", window->cursor_busy_count);
	  window->cursor_busy_count = 0;
	}



#ifdef ED_G_NEVER_INCLUDE_THIS_CODE
      /* In theory we should reset when we reach zero, be better to  */

      if (window->cursor_busy_count == 0)
	{
#endif /* ED_G_NEVER_INCLUDE_THIS_CODE */



	  gdk_window_set_cursor(window->toplevel->window, window->normal_cursor) ;



#ifdef ED_G_NEVER_INCLUDE_THIS_CODE
	}
#endif /* ED_G_NEVER_INCLUDE_THIS_CODE */



      zMapDebugPrint(busy_debug_G, "%s - %s: window %p busy cursor %s, %d",
		     file_name, func,
		     window,
		     (window->cursor_busy_count == 0 ? "turned OFF" : "decremented"),
		     window->cursor_busy_count) ;
    }

  g_free(file_name) ;

  return ;
}


/* foo canvas signal handlers  */
static void fc_begin_update_cb(FooCanvas *canvas, gpointer user_data)
{
  ZMapWindow window = (ZMapWindow)user_data;
  double x1, x2, y1, y2;

  zMapAssert(canvas == window->canvas) ;

  if (canvas == window->canvas)
    {
      zMapDebugPrint(foo_debug_G, "%s",  "Entered") ;

      zmapWindowBusy(window, TRUE) ;

      foo_canvas_get_scroll_region(canvas, &x1, &y1, &x2, &y2);

#ifdef CAUSED_RT_57193
      /* see resetCanvas, but result is this test is no longer required */
      if(!(x1 == 0.0 && y1 == 0.0 && x2 == ZMAP_CANVAS_INIT_SIZE && y2 == ZMAP_CANVAS_INIT_SIZE))
	{
#endif
#ifdef CAUSED_RT_57193
	}
#endif

      zMapDebugPrint(foo_debug_G, "%s",  "Exitted") ;
    }

  return ;
}

static void fc_end_update_cb(FooCanvas *canvas, gpointer user_data)
{
  ZMapWindow window = (ZMapWindow)user_data;

  zMapAssert(canvas == window->canvas) ;

  if (canvas == window->canvas)
    {
      double x1, x2, y1, y2;

      zMapDebugPrint(foo_debug_G, "%s",  "Entered") ;

      foo_canvas_get_scroll_region(canvas, &x1, &y1, &x2, &y2);
#ifdef CAUSED_RT_57193
      /* see resetCanvas, but result is this test is no longer required */
      if(!(x1 == 0.0 && y1 == 0.0 && x2 == ZMAP_CANVAS_INIT_SIZE && y2 == ZMAP_CANVAS_INIT_SIZE))
	{
#endif
	  ZMapGUIClampType clamp = ZMAPGUI_CLAMP_INIT;
	  double border;
	  int scroll_x, scroll_y, x, y;

	  clamp = zmapWindowClampedAtStartEnd(window, &y1, &y2);

// this was set in WindowDrawFeatures and is now incorrect here after a revcomp
// sequence->start,end are fwd stranc coords, we need the revcomp'ed equivalents
//	  zmapWindowRulerCanvasSetRevComped(window->ruler, window->revcomped_features);
//        zmapWindowRulerCanvasSetSpan(window->ruler, window->sequence->start,window->sequence->end) ;

	  foo_canvas_get_scroll_offsets(canvas, &scroll_x, &scroll_y);

	  if(zmapWindowRulerCanvasDraw(window->ruler, y1, y2, window->sequence->start, window->sequence->end, FALSE))
	    {
	      zmapWindowGetBorderSize(window, &border);
	      y1 -= ((clamp & ZMAPGUI_CLAMP_START) ? border : 0.0);
	      y2 += ((clamp & ZMAPGUI_CLAMP_END)   ? border : 0.0);
	      zmapWindowRulerCanvasMaximise(window->ruler, y1, y2);
	      /* Cause a never ending loop ? */

	      /* The zmapWindowRulerCanvasMaximise does a set scroll
	       * region on the ruler canvas which has the side effect
	       * of a scroll_to call in the canvas. As that canvas
	       * and this canvas share adjusters, this canvas scrolls
	       * too.  This isn't really desireable when doing a
	       * zmapWindowZoomToWorldPosition for example, so we do
	       * a scroll to back to our original position. */
	      foo_canvas_get_scroll_offsets(canvas, &x, &y);
	      if(y != scroll_y)
		foo_canvas_scroll_to(canvas, scroll_x, scroll_y);
	    }
#ifdef CAUSED_RT_57193
	}
#endif

      zmapWindowBusy(window, FALSE) ;

      zMapDebugPrint(foo_debug_G, "%s",  "Exitted") ;
    }

  return ;
}


static void fc_begin_map_cb(FooCanvas *canvas, gpointer user_data)
{
  ZMapWindow window = (ZMapWindow)user_data;

  zMapAssert(canvas == window->canvas) ;

  if (canvas == window->canvas)
    {
      zMapDebugPrint(foo_debug_G, "%s",  "Entered") ;

      zmapWindowBusy(window, TRUE) ;

      zMapDebugPrint(foo_debug_G, "%s",  "Exitted") ;
    }

  return ;
}

static void fc_end_map_cb(FooCanvas *canvas, gpointer user_data)
{
  ZMapWindow window = (ZMapWindow)user_data;

  zMapAssert(canvas == window->canvas) ;

  if (canvas == window->canvas)
    {
      zMapDebugPrint(foo_debug_G, "%s",  "Entered") ;

      zmapWindowBusy(window, FALSE) ;

      zMapDebugPrint(foo_debug_G, "%s",  "Exitted") ;
    }

  return ;
}


static void fc_draw_background_cb(FooCanvas *canvas, int x, int y, int width, int height, gpointer user_data)
{
  zMapDebugPrint(foo_debug_G, "%s",  "Entered") ;

  if (canvas->root->object.flags & FOO_CANVAS_ITEM_MAPPED)
    {

#ifdef ED_G_NEVER_INCLUDE_THIS_CODE
      ZMapWindow window = (ZMapWindow)user_data;
#endif /* ED_G_NEVER_INCLUDE_THIS_CODE */

    }

  zMapDebugPrint(foo_debug_G, "%s",  "Exitted") ;

  return ;
}

static void fc_drawn_items_cb(FooCanvas *canvas, int x, int y, int width, int height, gpointer user_data)
{
  zMapDebugPrint(foo_debug_G, "%s",  "Entered") ;

  if(canvas->root->object.flags & FOO_CANVAS_ITEM_MAPPED)
    {

#ifdef ED_G_NEVER_INCLUDE_THIS_CODE
      ZMapWindow window = (ZMapWindow)user_data;
#endif /* ED_G_NEVER_INCLUDE_THIS_CODE */

    }

  zMapDebugPrint(foo_debug_G, "%s",  "Exitted") ;

  return ;
}

/* end of the foo canvas signal handlers stuff */



/* Callbacks to manipulate rulers in other windows. */







/*
 *               Set of functions to setup, move and remove the ruler.
 */


static void lockedRulerCB(gpointer key, gpointer value_unused, gpointer user_data)
{
  ZMapWindow window = (ZMapWindow)key ;
  LockedRuler locked_data = (LockedRuler)user_data ;

  switch(locked_data->action)
    {
    case ZMAP_LOCKED_RULER_SETUP:
      setupRuler(window, &(window->horizon_guide_line),
		 &(window->tooltip), locked_data->origin_y) ;
      break;
    case ZMAP_LOCKED_RULER_MOVING:
      moveRuler(window->horizon_guide_line,
		window->tooltip,
		locked_data->tip_text,
		locked_data->world_x,
		locked_data->world_y) ;
      break;
    case ZMAP_LOCKED_RULER_REMOVE:
      removeRuler(window->horizon_guide_line, window->tooltip) ;
      break;

    case ZMAP_LOCKED_MARK_GUIDE_SETUP:
      setupRuler(window, &(window->mark_guide_line), NULL, locked_data->origin_y);
      break;
    case ZMAP_LOCKED_MARK_GUIDE_MOVING:
      break;
    case ZMAP_LOCKED_MARK_GUIDE_REMOVE:
      removeRuler(window->mark_guide_line, NULL);
      break;
    default:
      zMapAssertNotReached();
      break;
    }

  return ;
}


static void setupRuler(ZMapWindow       window,
		       FooCanvasItem  **horizon,
		       FooCanvasGroup **tooltip,
		       double           y_coord)
{
  if(horizon && !*horizon)
    *horizon = zMapDrawHorizonCreate(window->canvas) ;

  if (tooltip && !*tooltip)
    *tooltip = zMapDrawToolTipCreate(window->canvas);

  if(horizon)
    zMapDrawHorizonReposition(*horizon, y_coord) ;

  return ;
}


static void moveRuler(FooCanvasItem  *horizon,
		      FooCanvasGroup *tooltip,
		      char      *tip_text,
		      double     world_x,
		      double     world_y)
{
  if(horizon)
    zMapDrawHorizonReposition(horizon, world_y) ;

  if(tooltip)
    {
      if (tip_text)
	zMapDrawToolTipSetPosition(tooltip, world_x, world_y, tip_text) ;
      else
	foo_canvas_item_hide(FOO_CANVAS_ITEM(tooltip)) ;
    }

  return ;
}


static void removeRuler(FooCanvasItem *horizon, FooCanvasGroup *tooltip)
{

  if(horizon)
    foo_canvas_item_hide(horizon) ;
  if(tooltip)
    foo_canvas_item_hide(FOO_CANVAS_ITEM(tooltip)) ;

  return ;
}



static gboolean within_x_percent(ZMapWindow window, double percent, double y, gboolean in_top)
{
  double scr_y1, scr_y2, ten_top, ten_bot, range;
  gboolean in_ten = FALSE;

  foo_canvas_get_scroll_region(window->canvas, NULL, &scr_y1, NULL, &scr_y2);

  range = scr_y2 - scr_y1;

  ten_top = (range * percent) + scr_y1;
  ten_bot = scr_y2 - (range * percent);

  if(in_top && y < ten_top)
    in_ten = TRUE;
  else if(!in_top && y > ten_bot)
    in_ten = TRUE;

  return in_ten;
}

static gboolean real_recenter_scroll_window(ZMapWindow window, unsigned int one_to_hundred, double world_y, gboolean in_top)
{
  double percentage = 0.1;
  gboolean within_range = FALSE;
  gboolean moved = FALSE;

  if(one_to_hundred < 1)
    one_to_hundred = 1;

  percentage = one_to_hundred / 100.0;

  if((within_range = within_x_percent(window, percentage, world_y, in_top)) == TRUE)
    {
      double sx1, sx2, sy1, sy2, tmps, diff;

      /* Get scroll region (clamped to sequence coords) */
      zmapWindowGetScrollRegion(window, &sx1, &sy1, &sx2, &sy2);
      /* we now have scroll region coords */
      /* set tmp to centre of regions ... */
      tmps = sy1 + ((sy2 - sy1) / 2);
      /* find difference between centre points */
      if((diff = tmps - world_y) > 5.0 || (diff < 5.0))
	{
	  /* alter scroll region to match that */
	  sy1 -= diff; sy2 -= diff;
	  /* clamp in case we've moved outside the sequence */
	  zmapWindowClampSpan(window, &sy1, &sy2);
	  /* Do the move ... */
	  zMapWindowMove(window, sy1, sy2);
	  moved = TRUE;
	}
      else
	moved = FALSE;
    }

  return moved;
}

static gboolean recenter_scroll_window(ZMapWindow window, double *event_y_in_out)
{
  GtkAdjustment *vadjust;
  double world_x, world_y;
  int height;
  gboolean moved = FALSE, top_half = FALSE;

  foo_canvas_window_to_world(window->canvas,
			     0.0, *event_y_in_out,
			     &world_x, &world_y);

  height  = GTK_WIDGET(window->canvas)->allocation.height;

  vadjust = gtk_scrolled_window_get_vadjustment(GTK_SCROLLED_WINDOW(window->scrolled_window));

  if((*event_y_in_out - vadjust->value) < (height / 2.0))
    top_half = TRUE;

  if(real_recenter_scroll_window(window, 10, world_y, top_half))
    {
      double window_x, window_y;
      moved = TRUE;
      foo_canvas_world_to_window(window->canvas,
				 world_x, world_y,
				 &window_x, &window_y);
      *event_y_in_out = window_y; /* trying this... */
    }

  return moved;
}



static void makeSelectionString(ZMapWindow window, GString *selection_str, GArray *feature_coords)
{
  int i ;


  for (i = 0 ; i < feature_coords->len ; i++)
    {
      FeatureCoord feature_coord ;

      feature_coord = &g_array_index(feature_coords, FeatureCoordStruct, i) ;

      zmapWindowCoordPairToDisplay(window, feature_coord->start, feature_coord->end,
				   &feature_coord->start, &feature_coord->end) ;

      if (feature_coord->start > feature_coord->end)
	zMapUtilsSwop(int, feature_coord->start, feature_coord->end) ;
    }

  g_array_sort(feature_coords, sortCoordsCB) ;

  for (i = 0 ; i < feature_coords->len ; i++)
    {
      FeatureCoord feature_coord ;

      feature_coord = &g_array_index(feature_coords, FeatureCoordStruct, i) ;

      g_string_append_printf(selection_str, "\"%s\"    %d %d (%d)%s",
			     feature_coord->name,
			     feature_coord->start, feature_coord->end, feature_coord->length,
			     (i < feature_coords->len ? "\n" : "")) ;
    }

  return ;
}


/* Sorts lists of features names and their coords, sorts on name first then coord. */
static gint sortCoordsCB(gconstpointer a, gconstpointer b)
{
  gint result = 0 ;
  FeatureCoord feature_coord1 = (FeatureCoord)a ;
  FeatureCoord feature_coord2 = (FeatureCoord)b ;

  if ((result = g_ascii_strcasecmp(feature_coord1->name, feature_coord2->name)) == 0)
    {
      if (feature_coord1->start < feature_coord2->start)
	{
	  result = -1 ;
	}
      else if (feature_coord1->start == feature_coord2->start)
	{
	  if (feature_coord1->end < feature_coord2->end)
	    result = -1 ;
	  else if (feature_coord1->end == feature_coord2->end)
	    result = 0 ;
	  else
	    result = 1 ;
	}
      else
	{
	  result = 1 ;
	}
    }

  return result ;
}<|MERGE_RESOLUTION|>--- conflicted
+++ resolved
@@ -2214,18 +2214,6 @@
   double x1, y1, x2, y2, width ;
   double new_canvas_span ;
 
-<<<<<<< HEAD
-#if 0
-	zMapLogTime(TIMER_ZOOM,TIMER_CLEAR,0,"zoom");
-	zMapLogTime(TIMER_EXPOSE,TIMER_CLEAR,0,"zoom");
-	zMapLogTime(TIMER_UPDATE,TIMER_CLEAR,0,"zoom");
-	zMapLogTime(TIMER_DRAW,TIMER_CLEAR,0,"zoom");
-	zMapLogTime(TIMER_DRAW_CONTEXT,TIMER_CLEAR,0,"zoom");
-	zMapLogTime(TIMER_SETVIS,TIMER_CLEAR,0,"zoom");
-      zMapLogTime(TIMER_ZOOM,TIMER_START,0,"");
-#endif
-=======
->>>>>>> 2e30da0f
 
   if(window->curr_locking == ZMAP_WINLOCK_HORIZONTAL)
     {
@@ -2308,11 +2296,6 @@
 
   zMapWindowRedraw(window);
 
-<<<<<<< HEAD
-//  zMapLogTime(TIMER_ZOOM,TIMER_STOP,0,"");
-
-=======
->>>>>>> 2e30da0f
  uninterrupt:
   return ;
 }
