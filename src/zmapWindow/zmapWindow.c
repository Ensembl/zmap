/*  Last edited: Jul 13 16:06 2011 (edgrif) */
/*  File: zmapWindow.c
 *  Author: Ed Griffiths (edgrif@sanger.ac.uk)
 *  Copyright (c) 2006-2012: Genome Research Ltd.
 * ZMap is free software; you can redistribute it and/or
 * modify it under the terms of the GNU General Public License
 * as published by the Free Software Foundation; either version 2
 * of the License, or (at your option) any later version.
 *
 * This program is distributed in the hope that it will be useful,
 * but WITHOUT ANY WARRANTY; without even the implied warranty of
 * MERCHANTABILITY or FITNESS FOR A PARTICULAR PURPOSE.  See the
 * GNU General Public License for more details.
 *
 * You should have received a copy of the GNU General Public License
 * along with this program; if not, write to the Free Software
 * Foundation, Inc., 59 Temple Place - Suite 330, Boston, MA  02111-1307, USA.
 * or see the on-line version at http://www.gnu.org/copyleft/gpl.txt
 *-------------------------------------------------------------------
 * This file is part of the ZMap genome database package
 * and was written by
 *     Ed Griffiths (Sanger Institute, UK) edgrif@sanger.ac.uk and,
 *          Roy Storey (Sanger Institute, UK) rds@sanger.ac.uk,
 *     Malcolm Hinsley (Sanger Institute, UK) mh17@sanger.ac.uk
 *
 * Description: Provides interface functions for controlling a data
 *              display window.
 *
 * Exported functions: See ZMap/zmapWindow.h
 *-------------------------------------------------------------------
 */

#include <math.h>
#include <string.h>
#include <unistd.h>
#include <glib.h>
#include <gdk/gdkx.h>
#include <gdk/gdkkeysyms.h>

#include <ZMap/zmap.h>
#include <ZMap/zmapUtils.h>
#include <ZMap/zmapGLibUtils.h>
#include <ZMap/zmapFASTA.h>
#include <ZMap/zmapPeptide.h>
#include <ZMap/zmapFeature.h>
#include <ZMap/zmapConfigIni.h>
#include <ZMap/zmapConfigStrings.h>
#include <zmapWindowState.h>
#include <zmapWindowCanvas.h>
#include <zmapWindowContainers.h>
#include <zmapWindowFeatures.h>
#include <zmapWindowCanvasFeatureset.h>
#include <zmapWindow_P.h>


//#include <ZMap/zmapGFF.h>     // for featureset structs

#include <zmapWindowCanvasItem_I.h>     // for debugging
#include <zmapWindowAlignmentFeature_I.h>       //for debugging



/* If zoom factor less than this then we don't do it. */
#define ZOOM_SENSITIVITY 5.0



/* Local struct to hold current features and new_features obtained from a server and
 * relevant types. */
typedef struct
{
  ZMapFeatureContext current_features ;
  ZMapFeatureContext new_features ;
  GHashTable *all_styles ;
  GHashTable *new_styles ;
  GHashTable *featuresets_2_stylelist ;
  GHashTable *featureset_2_column;
  GHashTable *source_2_sourcedata;
  GHashTable *columns;
  GList *masked;
  ZMapWindowState state ;	/* Can be NULL! */
} FeatureSetsStateStruct, *FeatureSetsState ;


/* Used for passing information to the locked display hash callback functions. */
typedef enum {ZMAP_LOCKED_ZOOMING, ZMAP_LOCKED_MOVING} ZMapWindowLockActionType ;
typedef struct
{
  ZMapWindow window ;
  ZMapWindowLockActionType type;
  /* Either  */
  double start ;
  double end ;
  /* Or depending on type */
  double zoom_factor ;
  double position ;
} LockedDisplayStruct, *LockedDisplay ;



/* Used for showing ruler on all windows that are in a vertically locked group. */
typedef enum
  {
    ZMAP_LOCKED_RULER_SETUP,
    ZMAP_LOCKED_RULER_MOVING,
    ZMAP_LOCKED_RULER_REMOVE,

    ZMAP_LOCKED_MARK_GUIDE_SETUP,
    ZMAP_LOCKED_MARK_GUIDE_MOVING,
    ZMAP_LOCKED_MARK_GUIDE_REMOVE,
  } ZMapWindowLockRulerActionType ;

typedef struct
{
  ZMapWindowLockRulerActionType action ;

  double origin_y ;

  double world_x, world_y ;
  char *tip_text ;
} LockedRulerStruct, *LockedRuler ;





/* This struct is used to pass data to realizeHandlerCB
 * via the g_signal_connect on the canvas's expose_event. */
typedef struct _RealiseDataStruct
{
  ZMapWindow window ;
  FeatureSetsState feature_sets ;
} RealiseDataStruct, *RealiseData ;



typedef struct
{
  double rootx1, rootx2, rooty1, rooty2 ;
} MaxBoundsStruct, *MaxBounds ;


typedef struct
{
  ZMapStrand strand ;
  FooCanvasGroup *first_column ;
} StrandColStruct, *StrandCol ;


typedef struct
{
  unsigned int in_mark_move_region : 1;
  unsigned int activated : 1;
  double mark_y1, mark_y2;
  double mark_x1, mark_x2;
  double *closest_to;
  GdkCursor *arrow_cursor;
}MarkRegionUpdateStruct;



typedef struct FeatureCoordStructType
{
  char *name ;
  int start ;
  int end ;
  int length ;
} FeatureCoordStruct, *FeatureCoord ;


static ZMapWindow myWindowCreate(GtkWidget *parent_widget,
                                 ZMapFeatureSequenceMap sequence, void *app_data,
                                 GList *feature_set_names,
				 GtkAdjustment *hadjustment,
                                 GtkAdjustment *vadjustment) ;
static void myWindowZoom(ZMapWindow window, double zoom_factor, double curr_pos) ;
static void myWindowMove(ZMapWindow window, double start, double end) ;

static gboolean dataEventCB(GtkWidget *widget, GdkEventClient *event, gpointer data) ;
static gboolean exposeHandlerCB(GtkWidget *widget, GdkEventExpose *event, gpointer user_data);
static gboolean canvasWindowEventCB(GtkWidget *widget, GdkEvent *event, gpointer data) ;

//static gboolean pressCB(GtkWidget *widget, GdkEventButton *event, gpointer user_data) ;
//static gboolean motionCB(GtkWidget *widget, GdkEventMotion *event, gpointer user_data) ;
//static gboolean releaseCB(GtkWidget *widget, GdkEventButton *event, gpointer user_data) ;

static gboolean keyboardEvent(ZMapWindow window, GdkEventKey *key_event) ;

#ifdef ED_G_NEVER_INCLUDE_THIS_CODE
static gboolean canvasRootEventCB(GtkWidget *widget, GdkEventClient *event, gpointer data) ;
#endif /* ED_G_NEVER_INCLUDE_THIS_CODE */

static void canvasSizeAllocateCB(GtkWidget *widget, GtkAllocation *alloc, gpointer user_data) ;
static gboolean windowGeneralEventCB(GtkWidget *wigdet, GdkEvent *event, gpointer data);

static void resetCanvas(ZMapWindow window, gboolean free_child_windows, gboolean keep_revcomp_safe_windows) ;
static gboolean getConfiguration(ZMapWindow window) ;
static void sendClientEvent(ZMapWindow window, FeatureSetsState feature_sets) ;

static void moveWindow(ZMapWindow window, GdkEventKey *key_event) ;
static void scrollWindow(ZMapWindow window, GdkEventKey *key_event) ;
static void changeRegion(ZMapWindow window, guint keyval) ;

static void zoomWindow(ZMapWindow window, GdkEventKey *key_event) ;

static void setCurrLock(ZMapWindowLockType window_locking, ZMapWindow window,
			GtkAdjustment **hadjustment, GtkAdjustment **vadjustment) ;
static void lockedDisplayCB(gpointer key, gpointer value, gpointer user_data) ;
static void copyLockWindow(ZMapWindow original_window, ZMapWindow new_window) ;
static void lockWindow(ZMapWindow window, ZMapWindowLockType window_locking) ;
static void unlockWindow(ZMapWindow window, gboolean no_destroy_if_empty) ;
static GtkAdjustment *copyAdjustmentObj(GtkAdjustment *orig_adj) ;

static void zoomToRubberBandArea(ZMapWindow window);


#ifdef ED_G_NEVER_INCLUDE_THIS_CODE
static void printWindowSizeDebug(char *prefix, ZMapWindow window,
				 GtkWidget *widget, GtkAllocation *allocation) ;
#endif /* ED_G_NEVER_INCLUDE_THIS_CODE */

static void getMaxBounds(gpointer data, gpointer user_data) ;

static void jumpFeature(ZMapWindow window, guint keyval) ;
static void jumpColumn(ZMapWindow window, guint keyval) ;

#ifdef ED_G_NEVER_INCLUDE_THIS_CODE
static void swapColumns(ZMapWindow window, guint keyval);
#endif /* ED_G_NEVER_INCLUDE_THIS_CODE */




static void unhideItemsCB(gpointer data, gpointer user_data) ;


static gboolean possiblyPopulateWithChildData(ZMapWindow window,
                                              FooCanvasItem *feature_item,
//                                              FooCanvasItem *highlight_item,
                                              ZMapFeatureSubpartType *sub_type,
                                              int *selected_start, int *selected_end, int *selected_length) ;
static gboolean possiblyPopulateWithFullData(ZMapWindow window,
                                             ZMapFeature feature,
                                             FooCanvasItem *feature_item,
//                                             FooCanvasItem *highlight_item,
                                             int *feature_start, int *feature_end,
                                             int *feature_length,
                                             int *selected_start, int *selected_end,
                                             int *selected_length);
static char *makePrimarySelectionText(ZMapWindow window);

static FooCanvasGroup *getFirstColumn(ZMapWindow window, ZMapStrand strand) ;
static void getFirstForwardCol(ZMapWindowContainerGroup container, FooCanvasPoints *container_points,
			       ZMapContainerLevelType container_level, gpointer func_data) ;

static gboolean checkItem(FooCanvasItem *item, gpointer user_data) ;

static void zmapWindowInterruptExpose(ZMapWindow window);
static void zmapWindowUninterruptExpose(ZMapWindow window);

static void popUpMenu(GdkEventKey *key_event, ZMapWindow window, FooCanvasItem *focus_item) ;

static void printStats(ZMapWindowContainerGroup container_parent, FooCanvasPoints *points,
                       ZMapContainerLevelType level, gpointer user_data) ;

static void revCompRequest(ZMapWindow window) ;

static void fc_begin_update_cb(FooCanvas *canvas, gpointer user_data);
static void fc_end_update_cb(FooCanvas *canvas, gpointer user_data);
static void fc_begin_map_cb(FooCanvas *canvas, gpointer user_data) ;
static void fc_end_map_cb(FooCanvas *canvas, gpointer user_data) ;
static void fc_draw_background_cb(FooCanvas *canvas, int x, int y, int width, int height, gpointer user_data);
static void fc_drawn_items_cb(FooCanvas *canvas, int x, int y, int width, int height, gpointer user_data);
static void canvas_set_busy_cursor(ZMapWindow window, gboolean external_call, const char *file, const char *func) ;
static void canvas_unset_busy_cursor(ZMapWindow window, const char *file, const char *func) ;


static void lockedRulerCB(gpointer key, gpointer value_unused, gpointer user_data) ;
static void setupRuler(ZMapWindow       window,
		       FooCanvasItem  **horizon,
		       FooCanvasGroup **tooltip,
		       double           y_coord);
static void moveRuler(FooCanvasItem  *horizon,
		      FooCanvasGroup *tooltip,
		      char      *tip_text,
		      double     world_x,
		      double     world_y);
static void removeRuler(FooCanvasItem *horizon, FooCanvasGroup *tooltip);

static gboolean within_x_percent(ZMapWindow window, double percent, double y, gboolean in_top);
static gboolean real_recenter_scroll_window(ZMapWindow window, unsigned int one_to_hundred, double world_y, gboolean in_top);
static gboolean recenter_scroll_window(ZMapWindow window, double *event_y_in_out);

static void makeSelectionString(ZMapWindow window, GString *selection_str, GArray *feature_coords) ;
static gint sortCoordsCB(gconstpointer a, gconstpointer b) ;



/* Callbacks we make back to the level above us. This structure is static
 * because the callback routines are set just once for the lifetime of the
 * process. */
static ZMapWindowCallbacks window_cbs_G = NULL ;
static gboolean window_rev_comp_save_state_G = TRUE;
static gboolean window_rev_comp_save_bumped_G = TRUE;
static gboolean window_split_save_bumped_G = TRUE;


/* Debugging canvas... */
static gboolean busy_debug_G = FALSE ;
static gboolean foo_debug_G = FALSE ;
static gboolean mouse_debug_G = FALSE ;




/*! @defgroup zmapwindow   zMapWindow: The feature display window.
 * @{
 *
 * \brief  Feature Display Window
 *
 * zMapWindow routines create, modify, manipulate and destroy feature display windows.
 *
 *
 *  */



/* This routine must be called just once before any other windows routine, it is undefined
 * if the caller calls this routine more than once. The caller must supply all of the callback
 * routines.
 *
 * Note that since this routine is called once per application we do not bother freeing it
 * via some kind of windows terminate routine. */
void zMapWindowInit(ZMapWindowCallbacks callbacks)
{
  zMapAssert(!window_cbs_G) ;

  zMapAssert(callbacks
	     && callbacks->enter && callbacks->leave
	     && callbacks->scroll && callbacks->focus && callbacks->select
             && callbacks->splitToPattern
	     && callbacks->visibilityChange
             && callbacks->drawn_data) ;

  window_cbs_G = g_new0(ZMapWindowCallbacksStruct, 1) ;

  window_cbs_G->enter   = callbacks->enter ;
  window_cbs_G->leave   = callbacks->leave ;
  window_cbs_G->scroll  = callbacks->scroll ;
  window_cbs_G->focus   = callbacks->focus ;
  window_cbs_G->select  = callbacks->select ;
  window_cbs_G->setZoomStatus  = callbacks->setZoomStatus;
  window_cbs_G->splitToPattern = callbacks->splitToPattern;
  window_cbs_G->visibilityChange = callbacks->visibilityChange ;
  window_cbs_G->command = callbacks->command ;
  window_cbs_G->drawn_data = callbacks->drawn_data;

  return ;
}


ZMapWindowCallbacks zmapWindowGetCBs(void)
{
  return window_cbs_G ;
}


ZMapWindow zMapWindowCreate(GtkWidget *parent_widget,
                            ZMapFeatureSequenceMap sequence, void *app_data,
                            GList *feature_set_names)
{
  ZMapWindow window ;

  window = myWindowCreate(parent_widget, sequence, app_data,
                          feature_set_names,
                          NULL, NULL) ;

  return window ;
}


/* I DON'T THINK WE NEED THE TWO STYLES PARAMS HERE ACTUALLY.... */
/* Makes a new window that is a copy of the existing one, zoom factor and all.
 *
 * NOTE that not all fields are copied here as some need to be done when we draw
 * the actual features (e.g. anything that refers to canvas items). */
ZMapWindow zMapWindowCopy(GtkWidget *parent_widget, ZMapFeatureSequenceMap sequence,
			  void *app_data, ZMapWindow original_window,
			  ZMapFeatureContext feature_context,
			  GHashTable *read_only_styles, GHashTable *display_styles,
			  ZMapWindowLockType window_locking)
{
  ZMapWindow new_window = NULL ;
  GtkAdjustment *hadjustment = NULL, *vadjustment = NULL ;
  double scroll_x1, scroll_y1, scroll_x2, scroll_y2 ;
  int x, y ;

  zmapWindowBusy(original_window, TRUE) ;

  if (window_locking != ZMAP_WINLOCK_NONE)
    {
      setCurrLock(window_locking, original_window,
		  &hadjustment, &vadjustment) ;
    }

  /* There is an assymetry when splitting windows, when we do a vsplit we lose the scroll
   * position when we the do the windowcreate so we need to get it here so we can
   * reset the scroll to where it should be. */
  foo_canvas_get_scroll_offsets(original_window->canvas, &x, &y) ;

  new_window = myWindowCreate(parent_widget, sequence, app_data,
                              original_window->feature_set_names,
                              hadjustment, vadjustment) ;
  zMapAssert(new_window) ;

  zmapWindowBusy(new_window, TRUE) ;


  /* Lock windows together for scrolling/zooming if requested. */
  if (window_locking != ZMAP_WINLOCK_NONE)
    {
      copyLockWindow(original_window, new_window) ;
    }


  /* Is there a remote client ? */
  new_window->xremote_client = original_window->xremote_client ;

  /* A new window will have new canvas items so we need a new hash. */
  new_window->context_to_item = zmapWindowFToICreate() ;

  new_window->canvas_maxwin_size = original_window->canvas_maxwin_size ;
  new_window->min_coord = original_window->min_coord ;
  new_window->max_coord = original_window->max_coord ;

  new_window->seqLength = original_window->seqLength ;

  /* As we are looking at the same data as the original window this should all just work... */
  new_window->revcomped_features = original_window->revcomped_features ;
  new_window->display_forward_coords = original_window->display_forward_coords ;
//  new_window->origin = original_window->origin ;


  zmapWindowZoomControlCopyTo(original_window->zoom, new_window->zoom);

  /* I'm a little uncertain how much of the below is really necessary as we are
   * going to call the draw features code anyway. */
  /* Set the zoom factor, there is no call to get hold of pixels_per_unit so we dive.
   * into the struct. */
  foo_canvas_set_pixels_per_unit_xy(new_window->canvas,
				    original_window->canvas->pixels_per_unit_x,
				    original_window->canvas->pixels_per_unit_y) ;
  zmapWindowRulerCanvasSetPixelsPerUnit(new_window->ruler,
                                        original_window->canvas->pixels_per_unit_x,
                                        original_window->canvas->pixels_per_unit_y);

  /* Copy to scroll region from original to new (possibly complete
   * with border, possibly to canvas height region size). Required
   * for the scroll_to call next too. */
  scroll_x1 = scroll_x2 = scroll_y1 = scroll_y2 = 0.0;
  zmapWindowGetScrollRegion(original_window,  &scroll_x1, &scroll_y1, &scroll_x2, &scroll_y2) ;
  zmapWindowSetScrollRegion(new_window,  &scroll_x1, &scroll_y1, &scroll_x2, &scroll_y2,"zMapWindowCopy") ;

  /* Reset our scrolled position otherwise we can end up jumping to the top of the window. */
  foo_canvas_scroll_to(original_window->canvas, x, y) ;
  foo_canvas_scroll_to(new_window->canvas, x, y) ;



  /* You cannot just draw the features here as the canvas needs to be realised so we send
   * an event to get the data drawn which means that the canvas is guaranteed to be
   * realised by the time we draw into it. */
  {
    ZMapWindowState state;

    state = zmapWindowStateCreate();
    zmapWindowStateSaveMark(state, original_window);

    zmapWindowStateSaveFocusItems(state, original_window);

    if (window_split_save_bumped_G)
      zmapWindowStateSaveBumpedColumns(state, original_window);

    /* should we be passing in a copy of the full set of original styles ? */
    zMapWindowDisplayData(new_window, state, feature_context, feature_context,
                    original_window->context_map,
                    NULL) ;
  }

  zmapWindowBusy(new_window, FALSE) ;
  zmapWindowBusy(original_window, FALSE) ;

  return new_window ;
}



/* This function shouldn't be called directly, instead use the macro zMapWindowBusy()
 * defined in the public header zmapWindow.h */
void zMapWindowBusyFull(ZMapWindow window, gboolean busy, const char *file, const char *func)
{

  zmapWindowBusyInternal(window, TRUE, busy, file, func) ;

  return ;
}


/* Tells zmapwindow that there is an external client that can be queried. */
gboolean zMapWindowXRemoteRegister(ZMapWindow window)
{
  gboolean result = FALSE ;

  result = window->xremote_client = TRUE ;

  return result ;
}


/* This routine is called by the code in zmapView.c that manages the slave threads.
 * It has to determine whether or not the canvas has got far enough along in its
 * creation to have a valid height.  If so, it calls the code to notify the GUI
 * that data exists and work needs to be done.  If not, it attaches a callback
 * routine, exposeHandlerCB to the expose_event for the canvas so that when that
 * occurs, exposeHandlerCB can issue the call to sendClientEvent.
 * We'd have used the realise signal if we could, but somehow the canvas manages to
 * achieve realised status (ie GTK_WIDGET_REALIZED yields TRUE) without having a
 * valid vertical dimension.
 *
 * Rob
 *
 *    No, that's not the problem, it is realised, it just hasn't got sized properly yet. Ed
 *
 *  */
void zMapWindowDisplayData(ZMapWindow window, ZMapWindowState state,
			   ZMapFeatureContext current_features, ZMapFeatureContext new_features,
                     ZMapFeatureContextMap context_map,
                     GList *masked)
{
  FeatureSetsState feature_sets ;

  /* There is some assymetry here, we don't need to copy the feature context but we do need
   * to copy the styles because they need to be cached in window but _not_ at this point,
   * that should be done later when this event arrives in window. */
  feature_sets = g_new0(FeatureSetsStateStruct, 1) ;
  feature_sets->current_features = current_features ;
  feature_sets->new_features     = new_features ;

  window->context_map = context_map;
  feature_sets->masked = masked;

//  printf("\nzMapWindowDisplay data:\n");
//        zMap_g_hashlist_print(new_featuresets_2_stylelist) ;

  feature_sets->state = state ;

  /* We either turn the busy cursor on here if there is already a window or we do it in the expose
   * handler exposeHandlerCB() which is called when the window is first realised, its turned off
   * again in zmapWindowDrawFeatures(). */
  if (GTK_WIDGET(window->canvas)->allocation.height > 1 && GTK_WIDGET(window->canvas)->window)
    {
      sendClientEvent(window, feature_sets) ;
    }
  else if(!window->exposeHandlerCB)
    {
      RealiseData realiseData ;

      realiseData = g_new0(RealiseDataStruct, 1) ;	    /* freed in exposeHandlerCB() */

      realiseData->window = window ;
      realiseData->feature_sets = feature_sets ;

	window->exposeHandlerCB = g_signal_connect(GTK_OBJECT(window->canvas), "expose_event",
						 GTK_SIGNAL_FUNC(exposeHandlerCB),
						 (gpointer)realiseData) ;
    }
  else
    {
      /* There's a problem here.
       *-------------------------
       * first call to displaydata sets the first exposeHandler
       * second call sets the second...
       * first handler gets run, removes the second handler (window->exposeHandlerCB id)
       * meanwhile when the first handler finishes it destroys its data.
       * first one gets run on next expose. BANG.
       */
      printf("If we've merged some contexts before being exposed\n");
    }

  return ;
}

static ZMapFeatureContextExecuteStatus undisplayFeaturesCB(GQuark key,
                                                           gpointer data,
                                                           gpointer user_data,
                                                           char **err_out)
{
  ZMapWindow window = (ZMapWindow)user_data ;
  ZMapFeatureAny feature_any = (ZMapFeatureAny)data;
  ZMapFeature feature;
  FooCanvasItem *feature_item;
  ZMapFeatureContextExecuteStatus status = ZMAP_CONTEXT_EXEC_STATUS_OK;
  ZMapStrand column_strand;

  switch(feature_any->struct_type)
    {
    case ZMAPFEATURE_STRUCT_FEATURESET:
      zMapLogWarning("FeatureSet %s", g_quark_to_string(feature_any->unique_id));
      break;
    case ZMAPFEATURE_STRUCT_FEATURE:
      {
	feature = (ZMapFeature)feature_any;

	/* which column drawn in depends on style. */
	column_strand = zmapWindowFeatureStrand(window, feature);

#if MH17_FToIHash_does_this_mapping
      /* if the feature context is from a request from otterlace then
       * the display column has not been set, we need to lookup
       */
  ZMapFeatureSetDesc gffset;
  ZMapFeatureSet fset;

      fset = (ZMapFeatureSet) (feature_any->parent);
      if(!fset->column_id)
      {
            gffset = g_hash_table_lookup(window->context_map->featureset_2_column, GUINT_TO_POINTER(fset->unique_id));
            if(gffset)
                  fset->column_id = gffset->column_id;
      }
#endif
      /* MH17: we get locus features inserted mysteriously if a feature has a locus id
       * but they don't always appear in zmap in whcih case there is no column id
       * This is true when otterlace sends a single feature to delete and then we fail to find
       * the extra locus feature
       *
       * regardless of that if we have features that are not displayed due to config this couls also fail
       * so if not column_id defined log a warnign adn fail silently.
       *
       * locus is used in the naviagtor, we hope dealt with via another call.
       */

	if ( /*fset->column_id && */
      (feature_item = zmapWindowFToIFindFeatureItem(window,window->context_to_item,
							  column_strand,
							  ZMAPFRAME_NONE,
							  feature)))
	  {
	    zMapWindowFeatureRemove(window, feature_item, feature, FALSE);
	    status = ZMAP_CONTEXT_EXEC_STATUS_OK;
	  }
	else
	  zMapLogWarning("Failed to find feature '%s'\n", g_quark_to_string(feature->original_id));

	break;
      }
    default:
      /* nothing to do for most of it while we only have single blocks and aligns... */
      break;
    }

  return status;
}

void zMapWindowUnDisplayData(ZMapWindow window,
                             ZMapFeatureContext current_features,
                             ZMapFeatureContext new_features)
{
  /* we have no issues here with realising, hopefully */

  zMapFeatureContextExecute((ZMapFeatureAny)new_features,
			    ZMAPFEATURE_STRUCT_FEATURE,
			    undisplayFeaturesCB,
			    window);

  return ;
}

/* completely reset window. */
void zMapWindowReset(ZMapWindow window)
{
  zmapWindowBusy(window, TRUE) ;

  resetCanvas(window, TRUE, TRUE) ;

  /* Need to reset feature context pointer and any other things..... */

  zmapWindowBusy(window, FALSE) ;

  return ;
}



/* Force a canvas redraw via a circuitous route....
 *
 * You should note that it is not possible to do this via the foocanvas function
 * foo_canvas_update_now() even if you set the need_update flag to TRUE, this
 * would only work if you set the update flag for every group/item to TRUE as well !
 *
 * Instead we in effect send an expose event (via dk_window_invalidate_rect()) to
 * the canvas window. Note that this is not straightforward as there are two
 * windows: layout->bin_window which equates to the scroll_region of the canvas
 * and widget->window which is the window you actually see. To get the redraw
 * we invalidate the latter.
 *
 *  */
void zMapWindowRedraw(ZMapWindow window)
{
  GdkRectangle expose_area ;
  GtkAllocation *allocation ;

  zmapWindowBusy(window, TRUE) ;

  /* Get the size of the canvas's on screen window, i.e. the section of canvas you
   * can actually see. */
  allocation = &(GTK_WIDGET(&(window->canvas->layout))->allocation) ;

  /* Set up the area of this window to be invalidated (i.e. to be redrawn). */
  expose_area.x = expose_area.y = 0 ;
  expose_area.width = allocation->width - 1 ;
  expose_area.height = allocation->height - 1 ;

  zmapWindowUninterruptExpose(window);
  /* Invalidate the displayed canvas window causing to be redrawn. */
  gdk_window_invalidate_rect(GTK_WIDGET(&(window->canvas->layout))->window, &expose_area, TRUE) ;

  zmapWindowBusy(window, FALSE) ;

  return ;
}



/* Show stats for window.
 *
 *  */
void zMapWindowStats(ZMapWindow window, GString *text)
{
  zMapAssert(text) ;

  zmapWindowContainerUtilsExecute(window->feature_root_group,
				  ZMAPCONTAINER_LEVEL_FEATURESET,
				  printStats, text);
  return ;
}




/* only called by zMapViewReverseComplement()
 * need to save status and reset the canvas before rev comp ing the context as focus items get lost otherwise
 */
void zMapWindowFeatureReset(ZMapWindow window, gboolean features_are_revcomped)
{
  int x, y ;
  double scroll_x1, scroll_y1, scroll_x2, scroll_y2 ;
  gboolean free_child_windows = FALSE, free_revcomp_safe_windows = FALSE ;

  gboolean state_saves_position = TRUE;


  zmapWindowBusy(window, TRUE) ;

  zMapStartTimer("WindowFeatureRedraw","");

	/* MH17 NOTE this state struct gets freed sometime later after being passsed around via some other data structs
	 * it's set here so that zMapWindwoFeatureRedraw() (below) can access it
	 * ref to zmapViewReverseComplement() and RT 229703
	 * to be tidy after passing the pointer somewhere else we will zero this pointer
	 */
  window->state = zmapWindowStateCreate();

  /* Note that currently we lose the 3 frame state and other state such as columns */
  window->display_3_frame = DISPLAY_3FRAME_NONE ;
  window->show_3_frame_reverse = FALSE ;


  /* We need to hold on to some state and also to report the revcomp change to our callers
   * _before_ we reset everything. */
  if (features_are_revcomped)
    {
      double tmp ;
      GtkAdjustment *adjust ;
      int new_y ;

      /* I think its ok to do this here ? this blanks out the info panel, we could hold on to the
       * originally highlighted feature...but only if its still visible if it ends up on the
       * reverse strand...for now we just blank it.... */
      zmapWindowUpdateInfoPanel(window, NULL, NULL, NULL, NULL, 0, 0, 0, 0, NULL, TRUE, FALSE, FALSE) ;

      if (state_saves_position)
	{
	  zmapWindowStateSavePosition(window->state, window);
	}
      else
	{
	  adjust = gtk_scrolled_window_get_vadjustment(GTK_SCROLLED_WINDOW(window->scrolled_window)) ;

	  foo_canvas_get_scroll_offsets(window->canvas, &x, &y) ;

	  new_y = adjust->upper - (y + adjust->page_size) ;

	  y = new_y ;

	  /* We need to get the current position, translate it to world coords, reverse it
	   * and then scroll to that....needs some thought....  */

	  /* Probably we should reverse the x position as well.... */

	  foo_canvas_get_scroll_region(window->canvas, &scroll_x1, &scroll_y1, &scroll_x2, &scroll_y2) ;

	  scroll_y1 = window->seqLength - scroll_y1 ;
	  scroll_y2 = window->seqLength - scroll_y2 ;

	  tmp = scroll_y1 ;
	  scroll_y1 = scroll_y2 ;
	  scroll_y2 = tmp ;
	}

      zmapWindowStateSaveFocusItems(window->state,window);

      if (window_rev_comp_save_state_G)
	{
	  zmapWindowStateSaveMark(window->state, window);
	}

      if(window_rev_comp_save_bumped_G)
	{
	  zmapWindowStateSaveBumpedColumns(window->state, window);
	}

      window->revcomped_features = !window->revcomped_features ;

      free_child_windows = TRUE ;
    }

  zMapStopTimer("WindowFeatureRedraw","Revcomp");

  /* wrap the resetCanvas and set scroll region in a expose free cape */

  zmapWindowInterruptExpose(window);

  resetCanvas(window, free_child_windows, free_revcomp_safe_windows) ; /* Resets scrolled region and much else. */
  zMapStopTimer("WindowFeatureRedraw","ResetCanvas");

  if(window->strand_separator_context)
    zMapFeatureContextDestroy(window->strand_separator_context, TRUE);
  window->strand_separator_context = NULL;
  zMapStopTimer("WindowFeatureRedraw","Separator");

  /* stop the expose avoidance */
  zmapWindowUninterruptExpose(window);

  zMapStopTimer("WindowFeatureRset","");

  zmapWindowBusy(window, FALSE) ;

  return ;
}

void zMapWindowFeatureRedraw(ZMapWindow window, ZMapFeatureContext feature_context,
			     gboolean features_are_revcomped)
{
//  int x, y ;
//  double scroll_x1, scroll_y1, scroll_x2, scroll_y2 ;
//  gboolean free_child_windows = FALSE, free_revcomp_safe_windows = FALSE ;

  zmapWindowBusy(window, TRUE) ;

  zMapStartTimer("WindowFeatureRedraw","");


  /* wrap the resetCanvas and set scroll region in a expose free cape */

  zmapWindowInterruptExpose(window);

  /* You cannot just draw the features here as the canvas needs to be realised so we send
   * an event to get the data drawn which means that the canvas is guaranteed to be
   * realised by the time we draw into it. */
  zMapWindowDisplayData(window, window->state, feature_context, feature_context,
                  window->context_map,
                  NULL) ;

  window->state = NULL;	/* see comment in zmapWindowFeatureReset() above */

  zMapStopTimer("WindowFeatureRedraw","Display");

  /* stop the expose avoidance */
  zmapWindowUninterruptExpose(window);

  zMapStopTimer("WindowFeatureRedraw","");

  zmapWindowBusy(window, FALSE) ;

  return ;
}


/* Returns TRUE if this window is locked with another window for its zooming/scrolling. */
gboolean zMapWindowIsLocked(ZMapWindow window)
{
  return window->locked_display  ;
}



/* Unlock this window so it is not zoomed/scrolled with other windows in its group. */
void zMapWindowUnlock(ZMapWindow window)
{
  unlockWindow(window, FALSE) ;

  return ;
}





void zMapWindowBack(ZMapWindow window)
{
  ZMapWindowState prev_state;

  /* I used FALSE here as I wanted to get scroll region in window zoom
   * However I think that logic isn't completely necessary to fix RT #55388
   * Anyway we still need to update the view via visibility change...
   */
  if (zmapWindowStateGetPrevious(window, &prev_state, FALSE))
    {
      ZMapWindowVisibilityChangeStruct change = {};

      zmapWindowStateRestore(prev_state, window);

      zmapWindowStateQueueRemove(window->history, prev_state);

      zmapWindowStateDestroy(prev_state);

      change.zoom_status = zMapWindowGetZoomStatus(window);

      foo_canvas_get_scroll_region(window->canvas,
				   NULL, &(change.scrollable_top),
				   NULL, &(change.scrollable_bot));

      zmapWindowClampedAtStartEnd(window, &(change.scrollable_top), &(change.scrollable_bot));

      (*(window_cbs_G->visibilityChange))(window, window->app_data, (void *)&change);
    }

  return  ;
}




void zMapWindowZoom(ZMapWindow window, double zoom_factor)
{
  zmapWindowZoom(window, zoom_factor, TRUE) ;

  return ;
}





/* try out the new zoom window.... */
void zmapWindowZoom(ZMapWindow window, double zoom_factor, gboolean stay_centered)
{
  int x, y;
  double width, curr_pos = 0.0, sensitivity = 0.001 ;
  GtkAdjustment *adjust;

  adjust = gtk_scrolled_window_get_vadjustment(GTK_SCROLLED_WINDOW(window->scrolled_window)) ;

  if((zoom_factor > (1.0 - sensitivity)) && (zoom_factor < (1.0 + sensitivity)))
    return ;

  zmapWindowBusy(window, TRUE) ;

  /* Record the current position. */
  /* In order to stay centred on wherever we are in the canvas while zooming, we get the
   * current position (offset, in canvas pixels), add half the page-size to get the centre
   * of the screen,then convert to world coords and store those.
   * After the zoom, we convert those values back to canvas pixels (changed by the call to
   * pixels_per_unit) and scroll to them.
   * We end up working this out again in myWindowZoom, if and only if we're horizontally
   * split windows, but I don't thik it'll be a big issue.
   */
  foo_canvas_get_scroll_offsets(window->canvas, &x, &y);
  y += adjust->page_size / 2 ;
  foo_canvas_c2w(window->canvas, x, y, &width, &curr_pos) ;

  /* possible bug here with width and scrolling, need to check. */
  if (window->locked_display)
    {
      ZMapWindowState prev_state;
      LockedDisplayStruct locked_data = { NULL };
      gboolean use_queue = TRUE;

      locked_data.window      = window ;
      locked_data.type        = ZMAP_LOCKED_ZOOMING;
      locked_data.zoom_factor = zoom_factor ;
      locked_data.position    = curr_pos ;

      if(use_queue && zmapWindowStateQueueIsRestoring(window->history) &&
	 zmapWindowStateGetPrevious(window, &prev_state, FALSE))
	{
	  double ry1, ry2;	/* restore scroll region */
	  zmapWindowStateGetScrollRegion(prev_state,
					 NULL, &ry1,
					 NULL, &ry2);
	  locked_data.position = ((ry2 - ry1) / 2 ) + ry1;
	}

      g_hash_table_foreach(window->sibling_locked_windows, lockedDisplayCB, (gpointer)&locked_data) ;
    }
  else
    myWindowZoom(window, zoom_factor, curr_pos) ;

  /* We need to scroll to the previous position. This is dependent on
   * not having split horizontal windows. We only do this once per
   * potential multiple windows as the vertically split windows share
   * an adjuster.  If we try to work out position within myWindowZoom
   * we end up getting the wrong position the second ... times round
   * and not scrolling to the right position.
   */
  if(stay_centered && window->curr_locking != ZMAP_WINLOCK_HORIZONTAL)
    {
      foo_canvas_w2c(window->canvas, width, curr_pos, &x, &y);
      foo_canvas_scroll_to(window->canvas, x, y - (adjust->page_size/2));
    }

  zmapWindowBusy(window, FALSE) ;


  return;
}


/* Returns FALSE if feature cannot be found on canvas. */
gboolean zMapWindowZoomToFeature(ZMapWindow window, ZMapFeature feature)
{
  gboolean result = FALSE ;
  FooCanvasItem *feature_item ;

  if ((feature_item = zmapWindowFToIFindFeatureItem(window,window->context_to_item,
						    feature->strand,
						    ZMAPFRAME_NONE,
						    feature)))
    {
      zmapWindowZoomToItem(window, feature_item) ;
      result = TRUE ;
    }

  return result ;
}


void zMapWindowZoomToWorldPosition(ZMapWindow window, gboolean border,
				   double rootx1, double rooty1,
                                   double rootx2, double rooty2)
{
  zmapWindowZoomToWorldPosition(window, border, rootx1, rooty1, rootx2, rooty2);

  return ;
}




/* try out the new zoom window.... */
void zMapWindowMove(ZMapWindow window, double start, double end)
{
  if (window->locked_display && window->curr_locking != ZMAP_WINLOCK_HORIZONTAL)
    {
      LockedDisplayStruct locked_data = { NULL };

      locked_data.window = window ;
      locked_data.type   = ZMAP_LOCKED_MOVING;
      locked_data.start  = start;
      locked_data.end    = end;

      g_hash_table_foreach(window->sibling_locked_windows, lockedDisplayCB, (gpointer)&locked_data) ;
    }
  else
    myWindowMove(window, start, end) ;

  return;
}



/*!
 * Returns coords of currently exposed section of canvas, note that coords do not include
 * the blank boundary, only things that are drawn in the alignment.
 *
 *
 * @param window       The ZMapWindow.
 * @param x1_out       left coord.
 * @param y1_out       top coord.
 * @param x2_out       right coord.
 * @param y2_out       bottom coord.
 * @return             TRUE if window is valid and a position is returned, FALSE otherwise.
 *  */
gboolean zMapWindowCurrWindowPos(ZMapWindow window,
				 double *x1_out, double *y1_out, double *x2_out, double *y2_out)
{
  gboolean result = TRUE ;
  GtkAdjustment *h_adjuster, *v_adjuster ;
  double left, top, right, bottom ;
  double x1, y1, x2, y2 ;

  h_adjuster =
    gtk_scrolled_window_get_hadjustment(GTK_SCROLLED_WINDOW(window->scrolled_window)) ;
  v_adjuster =
    gtk_scrolled_window_get_vadjustment(GTK_SCROLLED_WINDOW(window->scrolled_window)) ;

  /* note in calculating the right/bottom, its possible for the scrolled window to be forced
   * to be bigger than the canvas. */
  left = h_adjuster->value ;
  top = v_adjuster->value ;
  right = left + MIN(h_adjuster->page_size, h_adjuster->upper)  ;
  bottom = top + MIN(v_adjuster->page_size, v_adjuster->upper) ;


  foo_canvas_window_to_world(window->canvas, left, top, x1_out, y1_out) ;

  foo_canvas_window_to_world(window->canvas, right, bottom, x2_out, y2_out) ;

  foo_canvas_item_get_bounds(FOO_CANVAS_ITEM(window->feature_root_group),
			     &x1, &y1, &x2, &y2) ;



#ifdef ED_G_NEVER_INCLUDE_THIS_CODE
  if (*x1_out < x1)
    *x1_out = x1 ;
  if (*y1_out < y1)
    *y1_out = y1 ;
  if (*x2_out > x2)
    *x2_out = x2 ;
  if (*y2_out > y2)
    *y2_out = y2 ;
#endif /* ED_G_NEVER_INCLUDE_THIS_CODE */



  return result ;
}


/*!
 * Returns the max coords of the alignment.
 *
 * @param window       The ZMapWindow.
 * @param x1_out       left coord.
 * @param y1_out       top coord.
 * @param x2_out       right coord.
 * @param y2_out       bottom coord.
 * @return             TRUE if window is valid and a position is returned, FALSE otherwise.
 *  */
gboolean zMapWindowMaxWindowPos(ZMapWindow window,
				double *x1_out, double *y1_out, double *x2_out, double *y2_out)
{
  gboolean result = TRUE ;

  /* should I be getting the whole thing here including borders ???? */

#ifdef ED_G_NEVER_INCLUDE_THIS_CODE
  foo_canvas_item_get_bounds(FOO_CANVAS_ITEM(window->feature_root_group),
			     &dump_opts.x1, &dump_opts.y1, &dump_opts.x2, &dump_opts.y2) ;
#endif /* ED_G_NEVER_INCLUDE_THIS_CODE */


  /* THIS MAY NOT WORK AS THE SCALING FACTOR/PIXELS BIT MAY BE ALL WRONG.... */

  /* This doesn't do the borders. */
  foo_canvas_item_get_bounds(FOO_CANVAS_ITEM(window->canvas->root),
			     x1_out, y1_out, x2_out, y2_out) ;

  return result ;
}



/*!
 * Scrolls canvas window vertically to window_y_pos. The window will not scroll beyond
 * its current top/bottom.
 *
 * @param window       The ZMapWindow to be scrolled.
 * @param window_y_pos The vertical position in pixels to move to in the ZMapWindow.
 * @return             nothing
 *  */
void zMapWindowScrollToWindowPos(ZMapWindow window, int window_y_pos)
{
  GtkAdjustment *v_adjuster ;
  double new_value ;
  double half_way ;

  /* The basic idea is to find out from the canvas windows parent scrolled window adjuster
   * how much we need to move the canvas window to get to window_y_pos and then use the
   * adjuster to move the canvas window. */
  v_adjuster =
    gtk_scrolled_window_get_vadjustment(GTK_SCROLLED_WINDOW(window->scrolled_window)) ;

  half_way = (v_adjuster->page_size / 2.0) ;

  new_value = v_adjuster->value + ((double)window_y_pos - (v_adjuster->value + half_way)) ;

  /* The gtk adjuster docs say that the adjuster is clamped to move only between its upper
   * and lower values. It successfully clamps to the upper value but _not_ the lower where
   * it seems to take no notice of its own page_size so we have to do the work here. */
  if (new_value + v_adjuster->page_size > v_adjuster->upper)
    new_value = new_value - ((new_value + v_adjuster->page_size) - v_adjuster->upper) ;

  gtk_adjustment_set_value(v_adjuster, new_value) ;

  return ;
}

void zMapWindowMergeInFeatureSetNames(ZMapWindow window, GList *feature_set_names)
{
  /* This needs to do more that just concat!! ha, it'll break something down the line ... column ordering at least */
  /* mh17: as long as featuresets are not duplicated between servers there's no probs */
  /* mh17: but if we do an OTF alignment then we get duplicates -> don't call if existing connection */

  for(;feature_set_names;feature_set_names = feature_set_names->next)
  {
      /* usual lousy double scan of the list to add to the end */
      if(!g_list_find(window->feature_set_names,feature_set_names->data))
            window->feature_set_names = g_list_append(window->feature_set_names,feature_set_names->data);
  }
}


void zMapWindowDestroy(ZMapWindow window)
{
  zMapDebug("%s", "GUI: in window destroy...\n") ;

  if (window->locked_display)
    unlockWindow(window, FALSE) ;


  /* free the array of feature list windows and the windows themselves */
  zmapWindowFreeWindowArray(&(window->featureListWindows), TRUE) ;

  /* free the array of search windows and the windows themselves */
  zmapWindowFreeWindowArray(&(window->search_windows), TRUE) ;


  /* free the array of dna windows and the windows themselves */
  zmapWindowFreeWindowArray(&(window->dna_windows), TRUE) ;


  /* free the array of dna windows and the windows themselves */
  zmapWindowFreeWindowArray(&(window->dnalist_windows), TRUE) ;


  /* free the array of editor windows and the windows themselves */
  zmapWindowFreeWindowArray(&(window->feature_show_windows), TRUE) ;


  /* Get rid of the column configuration window. */
  zmapWindowColumnConfigureDestroy(window) ;

  /* Do this before the toplevel destroy as we need refer to canvas items for the destroy. */
  zmapWindowMarkDestroy(window->mark) ;
  window->mark = zmapWindowMarkCreate(window) ;		    /* ??? why do we recreate it ?? */

  /* Destroy to avoid items trying to remove themselves from the focus as they are destroyed. */
  if (window->focus)
    {
      zmapWindowFocusDestroy(window->focus) ;
      window->focus = NULL ;
    }

  gtk_widget_destroy(window->toplevel) ;

  zmapWindowLongItemDestroy(window->long_items) ;	    /* Must be after widget destroy ? */

  zmapWindowFToIDestroy(window->context_to_item) ;

  if(window->item_factory)
    {
      zmapWindowFToIFactoryClose(window->item_factory);
      window->item_factory = NULL;
    }

#if MH17_CRASH
/* this points to a struct in the view */
  if (window->sequence)
    g_free(window->sequence) ;
#endif

  if(window->history)
    zmapWindowStateQueueDestroy(window->history);

  g_free(window) ;

  return ;
}

/*! @} end of zmapwindow docs. */




/* This function shouldn't be called directly, instead use the macro zMapWindowBusy()
 * defined in the public header zmapWindow.h */
void zmapWindowBusyInternal(ZMapWindow window, gboolean external_call,
			    gboolean busy, const char *file, const char *func)
{
  if (busy)
    {
      canvas_set_busy_cursor(window, external_call, file, func) ;
    }
  else
    {
      canvas_unset_busy_cursor(window, file, func) ;
    }

  return ;
}





/*
 *
 */
void zmapWindowGetScrollRegion(ZMapWindow window,
			       double *x1_inout, double *y1_inout,
			       double *x2_inout, double *y2_inout)
{
  foo_canvas_get_scroll_region(FOO_CANVAS(window->canvas),
			       x1_inout, y1_inout, x2_inout, y2_inout);
  if(y1_inout && y2_inout)
    zmapWindowClampedAtStartEnd(window, y1_inout, y2_inout);

  return ;
}

void zmapWindowSetScrollRegion(ZMapWindow window,
			       double *x1_inout, double *y1_inout,
			       double *x2_inout, double *y2_inout,char *where)
{
  ZMapWindowVisibilityChangeStruct vis_change ;
  ZMapGUIClampType clamp = ZMAPGUI_CLAMP_INIT;
  double border, x1, x2, y1, y2, tmp_top, tmp_bot;

  zmapWindowGetBorderSize(window, &border);

  foo_canvas_get_scroll_region(FOO_CANVAS(window->canvas),
                               &x1, &y1, &x2, &y2);

  /* Read the input */
  x1 = (x1_inout ? *x1_inout : x1);
  x2 = (x2_inout ? *x2_inout : x2);
  y1 = (y1_inout ? *y1_inout : y1);
  y2 = (y2_inout ? *y2_inout : y2);

  clamp = zmapWindowClampedAtStartEnd(window, &y1, &y2);
  y1   -= (tmp_top = ((clamp & ZMAPGUI_CLAMP_START) ? border : 0.0));
  y2   += (tmp_bot = ((clamp & ZMAPGUI_CLAMP_END)   ? border : 0.0));

#if MH17_REVCOMP_DEBUG
      zMapLogWarning("set scroll %p %f,%f - %f,%f from %s",window->canvas,y1,x1,y2,x2,where);
#endif
  foo_canvas_set_scroll_region(FOO_CANVAS(window->canvas),
			       x1, y1, x2, y2);

  window->scroll_initialised = TRUE;

 /* -----> letting the window creator know what's going on */
  vis_change.zoom_status    = zMapWindowGetZoomStatus(window) ;
  vis_change.scrollable_top = (y1 += tmp_top); /* should these be sequence clamped */
  vis_change.scrollable_bot = (y2 -= tmp_bot); /* or include the border? (SEQUENCE CLAMPED ATM) */

  (*(window_cbs_G->visibilityChange))(window, window->app_data, (void *)&vis_change) ;

  return ;
}




/* Sets up data that is passed back to our caller to give them information about the feature
 * the user has selected, perhaps by clicking on it in the zmap window.
 *
 * highlight_item allows the caller to specify perhaps a child or parent of say a transcript
 * to be highlighted instead of the item originally clicked on. This function passes this
 * item back to the caller which then tries to highlight it in all windows. If its NULL
 * then the original item is passed back instead.
 *
 * To Reset the panel pass in a NULL pointer as feature_arg
 *
 * Where a sub-part of a feature was selected either sub_item will be non-NULL or
 * sub_start/end will be > 0.
 *
 *
 * NOTE (mh17) AFAICS the above comment don't apply to well
 * highlight item (is that full_item??) is generally NULL or the same as sub_item and is ignored.
 * highlight is handeld externallty by focus code
 * sub_item is the feature/item that is used
 *
 * to get this working with CanvasFeatureesets I'm adding a SubPartSpan arg and filling this in
 * from the caller. handle_button() is the only place where sub_item data is displayed
 * as full item is not used then i'm removing it
 *
 * NOTE if feature =List is not null them it is a list of many features selected by the lasoo
 * item is the first one and fulfils previous functinality
 * feature_list is freed by this function
 */
void zmapWindowUpdateInfoPanel(ZMapWindow window,
                               ZMapFeature feature_arg,
			       GList *feature_list, FooCanvasItem *item,   ZMapFeatureSubPartSpan sub_feature,
			       int sub_item_dna_start, int sub_item_dna_end,
			       int sub_item_coords_start, int sub_item_coords_end,
			       char *alternative_clipboard_text,
			       gboolean replace_highlight_item, gboolean highlight_same_names, gboolean sub_part)
{
  ZMapWindowCanvasItem top_canvas_item;
  ZMapFeature feature = NULL;
  ZMapFeatureTypeStyle style ;
  ZMapWindowSelectStruct select = {0} ;
  FooCanvasGroup *feature_group;

  ZMapStrand query_strand = ZMAPSTRAND_NONE;
  char *feature_term, *sub_feature_term;
  int feature_total_length, feature_start, feature_end, feature_length, query_start, query_end ;
  int sub_feature_index, sub_feature_start, sub_feature_end, sub_feature_length;
  int query_length ;
  int dna_start, dna_end ;
  int display_start, display_end ;
  int start, end ;

  select.type = ZMAPWINDOW_SELECT_SINGLE;

  /* If feature_arg is NULL then this implies "reset the info data/panel". */
  if (!feature_arg)
    {
      (*(window->caller_cbs->select))(window, window->app_data, NULL) ;

      return ;
    }


  /* This appears to be a bit of hack by Roy to get the zmapFeatureData class initialised, can't
   * help feeling we should be calling an init function somewhere. This class essentially
   * exports feature data in human readable form. */
  if (!g_type_class_peek(ZMAP_TYPE_FEATURE_DATA))
    g_type_class_ref(ZMAP_TYPE_FEATURE_DATA);



  /*
   * Need to merge sequence and non-sequence feature code....too much repetition...
   */

  if (feature_arg->type == ZMAPSTYLE_MODE_SEQUENCE)
    {
      /* sequence like feature. */
      ZMapWindowSequenceFeature sequence_feature = NULL ;
      char *seq_term ;

      sequence_feature = ZMAP_WINDOW_SEQUENCE_FEATURE(item);

      feature = zMapWindowCanvasItemGetFeature(FOO_CANVAS_ITEM(sequence_feature)) ;

      dna_start = sub_item_dna_start ;
      dna_end = sub_item_dna_end ;

      start = sub_item_coords_start ;
      end = sub_item_coords_end ;


      if (zMapFeatureSequenceIsDNA(feature))
	{
	  seq_term = "DNA" ;
	}
      else
	{
	  ZMapFrame frame ;

	  seq_term = "Protein" ;

	  frame = zMapFeatureFrame(feature) ;

	  select.feature_desc.sub_feature_term   =  g_strdup("Frame") ;
	  select.feature_desc.sub_feature_index  =  g_strdup(zMapFeatureFrame2Str(frame)) ;
	  select.feature_desc.sub_feature_start  = g_strdup_printf("%d", start) ;
	  select.feature_desc.sub_feature_end    = g_strdup_printf("%d", end) ;
	  select.feature_desc.sub_feature_length = g_strdup_printf("%d", end - start + 1) ;
	}


      zmapWindowCoordPairToDisplay(window, dna_start, dna_end, &display_start, &display_end) ;


      select.feature_desc.feature_name   = (char *)g_quark_to_string(feature->original_id) ;
      select.feature_desc.feature_term   = g_strdup_printf("%s", seq_term) ;
      select.feature_desc.feature_start  = g_strdup_printf("%d", display_start) ;
      select.feature_desc.feature_end    = g_strdup_printf("%d", display_end) ;
      select.feature_desc.feature_length = g_strdup_printf("%d", dna_end - dna_start + 1) ;

      /* update the info panel */
      (*(window->caller_cbs->select))(window, window->app_data, (void *)&select) ;


      if (zMapFeatureSequenceIsPeptide(feature))
	{
	  g_free(select.feature_desc.sub_feature_start);
	  g_free(select.feature_desc.sub_feature_end);
	  g_free(select.feature_desc.sub_feature_length);
	}

      g_free(select.feature_desc.feature_start);
      g_free(select.feature_desc.feature_end);
      g_free(select.feature_desc.feature_length);
    }
  else
    {
      /* non-sequence like feature. */

//      sub_feature = zMapWindowCanvasItemIntervalGetData(item);
      feature = zMapWindowCanvasItemGetFeature(item);

#if 0
//fixed by adding ZMWCI->set_feature() and zMapWindowCanvasItemSetFeature()
	/* mh17 NOTE
	 * GRAPH_DENSITY items set thier feature when point() is called
	 * if the mouse is moving while we are processing a click then the feature
	 * pointed at by the canvas item can change causing an assertion
	 * here we choose to dislay info about the one clicked on
	 * the assertion is the check that a sub-item (eg exon) is really part of the containing group
	 * and we break that with composite items
	 * we have to ensure that the feature_arg data is passed through with any later functions
	 * that update the canvas item (highlighting the feature in another window maybe?)
	 * so that implicates zmapView.c/select and likely zmapControl.c too
	 * note that we cannot simply choose to use feature instead of feature_arg as the mouse may be still moving
	 */
      if(ZMAP_IS_WINDOW_GRAPH_DENSITY_ITEM(item))
      	feature = feature_arg;
      else
#endif
      	zMapAssert(feature_arg == feature);

      top_canvas_item = zMapWindowCanvasItemIntervalGetTopLevelObject(item);

      feature_group   = zmapWindowItemGetParentContainer(FOO_CANVAS_ITEM(top_canvas_item)) ;

      style = feature->style;
      select.feature_desc.struct_type = feature->struct_type ;
      select.feature_desc.type        = feature->type ;

      select.feature_desc.feature_description = zmapWindowFeatureDescription(feature) ;


#if !MH17_FEATURE_SET_NAME_IS_COLUMN_NAME
        {
            ZMapFeatureSetDesc gffset;
            ZMapFeatureSet feature_set = (ZMapFeatureSet)
                  zMapFeatureGetParentGroup((ZMapFeatureAny)feature, ZMAPFEATURE_STRUCT_FEATURESET);

            if(feature_set)
            {
                  select.feature_desc.feature_set =
                        g_strdup(g_quark_to_string(feature_set->original_id)) ;

                  gffset = g_hash_table_lookup(window->context_map->featureset_2_column,
                        GUINT_TO_POINTER(feature_set->unique_id));
                  if(gffset)
                  {
                        // got the featureset_2_column mapping, look up the column
                        gffset  = g_hash_table_lookup(window->context_map->columns,
                              GUINT_TO_POINTER(gffset->column_id));
                        if(gffset)
                        {
                              select.feature_desc.feature_set =
                                    g_strdup(g_quark_to_string(gffset->column_ID));
                        }
                  }

                  if (feature_set->description)
                        select.feature_desc.feature_set_description = g_strdup(feature_set->description) ;
            }
        }
#else
      zmapWindowFeatureGetSetTxt(feature,
                       &(select.feature_desc.feature_set),
                       &(select.feature_desc.feature_set_description)) ;
#endif


      zmapWindowFeatureGetSourceTxt(feature,
				    &(select.feature_desc.feature_source),
				    &(select.feature_desc.feature_source_description)) ;

      /* zero all of this. */
      feature_total_length = feature_start = feature_end = feature_length
	= query_start = query_end
	= sub_feature_start = sub_feature_end = sub_feature_length = query_length = 0 ;

      feature_term = sub_feature_term = NULL;


      if (zMapFeatureGetInfo((ZMapFeatureAny)feature, NULL,
			     "total-length", &feature_total_length,
			     "start", &feature_start,
			     "end", &feature_end,
			     "length", &feature_length,
			     "term", &feature_term,
			     NULL))
	{
	  if (feature_total_length)
	    select.feature_desc.feature_total_length = g_strdup_printf("%d", feature_total_length) ;

	  zmapWindowCoordPairToDisplay(window, feature_start, feature_end, &feature_start, &feature_end) ;

	  select.feature_desc.feature_start  = g_strdup_printf("%d", feature_start) ;
	  select.feature_desc.feature_end    = g_strdup_printf("%d", feature_end) ;

	  if (feature_length)
	    select.feature_desc.feature_length = g_strdup_printf("%d", feature_length) ;

	  select.feature_desc.feature_term   = feature_term;
	}


      if (feature->type == ZMAPSTYLE_MODE_ALIGNMENT)
	{
	  if (zMapFeatureGetInfo((ZMapFeatureAny)feature, NULL,
				 "query-start",  &query_start,
				 "query-end",    &query_end,
				 "query-length", &query_length,
				 "query-strand", &query_strand,
				 NULL))
	    {
	      select.feature_desc.feature_query_start  = g_strdup_printf("%d", query_start) ;
	      select.feature_desc.feature_query_end    = g_strdup_printf("%d", query_end) ;
	      select.feature_desc.feature_query_length = g_strdup_printf("%d", query_length) ;
	      select.feature_desc.feature_query_strand = zMapFeatureStrand2Str(query_strand) ;
	    }

	  if (feature_arg->feature.homol.align)
	    {
	      select.feature_desc.sub_feature_none_txt = g_strdup("GAPPED - NOT DISPLAYED") ;
	    }
	  else
	    {
	      if (zMapFeatureAlignmentIsGapped(feature_arg))
		select.feature_desc.sub_feature_none_txt = g_strdup("GAPPED - NO DATA") ;
	      else
		select.feature_desc.sub_feature_none_txt = g_strdup("UNGAPPED") ;

	    }
	}
      else if (feature->type == ZMAPSTYLE_MODE_TRANSCRIPT)
	{
	  if (!(feature->feature.transcript.introns))
	    select.feature_desc.sub_feature_none_txt = g_strdup("NO INTRONS") ;
	}



      if (sub_feature)		/* If sub_feature == NULL we'll only get the same as previous! */
	{
	  feature_start = feature_end = feature_length = query_start = query_end =
	    sub_feature_index = sub_feature_start = sub_feature_end = sub_feature_length = query_length = 0 ;

	  if (zMapFeatureGetInfo((ZMapFeatureAny)feature, sub_feature,
				 "index",  &sub_feature_index,
				 "start",  &sub_feature_start,
				 "end",    &sub_feature_end,
				 "length", &sub_feature_length,
				 "term",   &sub_feature_term,
				 NULL))
	    {
	      zmapWindowCoordPairToDisplay(window, sub_feature_start, sub_feature_end,
					   &sub_feature_start, &sub_feature_end) ;

	      select.feature_desc.sub_feature_index  = g_strdup_printf("%d", sub_feature_index) ;
	      select.feature_desc.sub_feature_start  = g_strdup_printf("%d", sub_feature_start) ;
	      select.feature_desc.sub_feature_end    = g_strdup_printf("%d", sub_feature_end) ;
	      select.feature_desc.sub_feature_length = g_strdup_printf("%d", sub_feature_length) ;
	      select.feature_desc.sub_feature_term   = sub_feature_term ;
	    }

	  if (feature->type == ZMAPSTYLE_MODE_ALIGNMENT)
	    {
	      if (zMapFeatureGetInfo((ZMapFeatureAny)feature, sub_feature,
				     "query-start",  &query_start,
				     "query-end",    &query_end,
				     "query-length", &query_length,
				     NULL))
		{
		  select.feature_desc.sub_feature_query_start = g_strdup_printf("%d", query_start) ;
		  select.feature_desc.sub_feature_query_end   = g_strdup_printf("%d", query_end) ;
		}
	    }
	}
      else
	{
	  select.feature_desc.sub_feature_term = "-";
	}

      zMapFeatureGetInfo((ZMapFeatureAny)feature, NULL,
			 "locus", &(select.feature_desc.feature_locus),
			 NULL);

      if (ZMAPFEATURE_IS_BASIC(feature) && feature->feature.basic.has_attr.variation_str)
	select.feature_desc.feature_name = g_strdup_printf("%s \"%s\"",
							   (char *)g_quark_to_string(feature->original_id),
							   feature->feature.basic.variation_str) ;
      else
	select.feature_desc.feature_name = g_strdup((char *)g_quark_to_string(feature->original_id)) ;


      if (feature->type == ZMAPSTYLE_MODE_BASIC && feature->feature.basic.known_name)
	select.feature_desc.feature_known_name = (char *)g_quark_to_string(feature->feature.basic.known_name) ;
      else if (feature->type == ZMAPSTYLE_MODE_TRANSCRIPT && feature->feature.transcript.known_name)
	select.feature_desc.feature_known_name = (char *)g_quark_to_string(feature->feature.transcript.known_name) ;


      select.feature_desc.feature_strand = zMapFeatureStrand2Str(zmapWindowStrandToDisplay(window, feature->strand)) ;

      if (zMapStyleIsFrameSpecific(style))
	select.feature_desc.feature_frame = zMapFeatureFrame2Str(zmapWindowFeatureFrame(feature)) ;

      if (feature->population)
	select.feature_desc.feature_population = g_strdup_printf("%d", feature->population) ;


      /* quality measures. */
      if (feature->flags.has_score)
	select.feature_desc.feature_score = g_strdup_printf("%g", (double) feature->score) ;

      if (feature->type == ZMAPSTYLE_MODE_ALIGNMENT)
	{
	  if (feature->feature.homol.percent_id)
	    select.feature_desc.feature_percent_id = g_strdup_printf("%g%%", (double) (feature->feature.homol.percent_id)) ;

	}


      select.feature_desc.feature_type = (char *)zMapStyleMode2ExactStr(zMapStyleGetMode(style)) ;

	select.highlight_item = item ;

	select.feature_list = feature_list;


      select.replace_highlight_item = replace_highlight_item ;

      select.highlight_same_names = highlight_same_names ;
	select.sub_part = sub_part;


	/* dis/enable the filter by score widget and set min and max */
      select.filter.enable = FALSE;
      if (style && zMapStyleIsFilter(style) && ZMAP_IS_WINDOW_CANVAS_FEATURESET_ITEM(item))
	{
	  /* get the canvasFeatureset inside the canvas item */
	  FooCanvasGroup *group = FOO_CANVAS_GROUP(item);
	  FooCanvasItem *foo;

	  zMapAssert(group && group->item_list);

	  foo = (FooCanvasItem *) group->item_list->data;

	  select.filter.min = zMapStyleGetMinScore(style);
	  select.filter.max = zMapStyleGetMaxScore(style);
	  select.filter.value = zMapWindowCanvasFeaturesetGetFilterValue(foo);
	  select.filter.n_filtered = zMapWindowCanvasFeaturesetGetFilterCount(foo);
	  select.filter.featureset = (ZMapWindowFeaturesetItem) group->item_list->data;
	  select.filter.column =  item;	/* needed for re-bumping */
	  select.filter.enable = TRUE;
	  select.filter.window = window;

	  select.filter.func = zMapWindowCanvasFeaturesetFilter;
	}


      /* We've set up the select data so now callback to the layer above with this data. */
      (*(window->caller_cbs->select))(window, window->app_data, (void *)&select) ;

      /* Clear up.... */
      g_free(select.feature_desc.feature_name) ;
      g_free(select.feature_desc.sub_feature_start) ;
      g_free(select.feature_desc.sub_feature_end) ;
      g_free(select.feature_desc.sub_feature_query_start) ;
      g_free(select.feature_desc.sub_feature_query_end) ;
      g_free(select.feature_desc.feature_set) ;
      if (select.feature_desc.feature_set_description)	    // mh17: can be null
	g_free(select.feature_desc.feature_set_description) ;
      g_free(select.feature_desc.feature_start) ;
      g_free(select.feature_desc.feature_end) ;
      g_free(select.feature_desc.feature_query_start) ;
      g_free(select.feature_desc.feature_query_end) ;
      g_free(select.feature_desc.feature_query_length) ;
      g_free(select.feature_desc.feature_length) ;
      g_free(select.feature_desc.feature_description) ;

    }

  /* We wait until here to do this so we are only setting the
   * clipboard text once. i.e. for this window. And so that we have
   * updated the focus object correctly. */
  if (alternative_clipboard_text)
    {
      select.secondary_text = alternative_clipboard_text ;
    }
  else if (zMapFeatureSequenceIsDNA(feature))
    {
      char *dna_string, *seq_name;

      dna_string = zMapFeatureGetDNA((ZMapFeatureAny)feature, sub_item_dna_start, sub_item_dna_end, FALSE);

      seq_name = g_strdup_printf("%d-%d", display_start, display_end);

      select.secondary_text = zMapFASTAString(ZMAPFASTA_SEQTYPE_DNA,
					      seq_name, "DNA", NULL,
					      end - start + 1,
					      dna_string);
      g_free(seq_name);
    }
  else if (zMapFeatureSequenceIsPeptide(feature))
    {
      ZMapPeptide translation;
      char *dna_string, *seq_name;

      /* Get peptide by translating the corresponding dna, necessary because
       * there might be trailing part codons etc. */
      dna_string  = zMapFeatureGetDNA((ZMapFeatureAny)feature, sub_item_dna_start, sub_item_dna_end, FALSE) ;
      seq_name    = g_strdup_printf("%d-%d (%d-%d)", start, end, display_start, display_end) ;
      translation = zMapPeptideCreate(seq_name, NULL, dna_string, NULL, TRUE) ;
      select.secondary_text = zMapFASTAString(ZMAPFASTA_SEQTYPE_AA,
					      seq_name, "Protein", NULL,
					      zMapPeptideLength(translation),
					      zMapPeptideSequence(translation)) ;

      g_free(seq_name);
      zMapPeptideDestroy(translation);
    }
  else
    {
      select.secondary_text = makePrimarySelectionText(window);
    }

  zMapGUISetClipboard(window->toplevel, select.secondary_text) ;

  g_free(select.secondary_text) ;

  if(feature_list)
	  g_list_free(feature_list);

  return ;
}


ZMapXRemoteSendCommandError zmapWindowUpdateXRemoteData(ZMapWindow window, ZMapFeatureAny feature_any,
							char *action, FooCanvasItem *real_item)
{
  ZMapXRemoteSendCommandError result = FALSE ;

  result = zmapWindowUpdateXRemoteDataFull(window, feature_any,
					   action, real_item, NULL, NULL, NULL) ;

  return result ;
}

ZMapXRemoteSendCommandError zmapWindowUpdateXRemoteDataFull(ZMapWindow window, ZMapFeatureAny feature_any,
							    char *action, FooCanvasItem *real_item,
							    ZMapXMLObjTagFunctions start_handlers,
							    ZMapXMLObjTagFunctions end_handlers,
							    gpointer handler_data)
{
  ZMapXRemoteSendCommandError result = FALSE ;
  ZMapWindowSelectStruct select = {0};
  ZMapFeatureSetStruct feature_set = {0};
  ZMapFeatureSet multi_set;
  ZMapFeature feature;

  switch(feature_any->struct_type)
    {
    case ZMAPFEATURE_STRUCT_FEATURE:
      feature = (ZMapFeature)feature_any;
      /* This is a quick HACK! */
#ifdef FEATURES_NEED_MAGIC
      feature_set.magic       = feature->magic;
#endif
      feature_set.struct_type = ZMAPFEATURE_STRUCT_FEATURESET;
      feature_set.parent      = feature->parent->parent;
      feature_set.unique_id   = feature->parent->unique_id;
      feature_set.original_id = feature->parent->original_id;

      feature_set.features = g_hash_table_new(NULL, NULL) ;
      g_hash_table_insert(feature_set.features, GINT_TO_POINTER(feature->unique_id), feature);

      multi_set = &feature_set;
      break;
    case ZMAPFEATURE_STRUCT_FEATURESET:
      multi_set = (ZMapFeatureSet)feature_any;
      break;
    default:
      break;
    }

  select.type = ZMAPWINDOW_SELECT_DOUBLE;

  /* Set up xml/xremote request. */
  select.xml_handler.zmap_action = g_strdup(action);
  select.xml_handler.xml_events = zMapFeatureAnyAsXMLEvents((ZMapFeatureAny)(multi_set), ZMAPFEATURE_XML_XREMOTE);
  select.xml_handler.start_handlers = start_handlers ;
  select.xml_handler.end_handlers = end_handlers ;
  select.xml_handler.handler_data = handler_data ;


  if(feature_set.unique_id)
    {
      g_hash_table_destroy(feature_set.features) ;
      feature_set.features = NULL ;
    }

  (*(window->caller_cbs->select))(window, window->app_data, &select) ;

#ifdef ED_G_NEVER_INCLUDE_THIS_CODE
  result = select.xml_handler.handled ;
#endif /* ED_G_NEVER_INCLUDE_THIS_CODE */
  result = select.remote_result ;

  /* Free xml/xremote stuff. */
  if (select.xml_handler.zmap_action)
    g_free(select.xml_handler.zmap_action);
  if (select.xml_handler.xml_events)
    g_array_free(select.xml_handler.xml_events, TRUE);

  return result ;
}





/* I'm not convinced of this. */
void zMapWindowSiblingWasRemoved(ZMapWindow window)
{
  /* Currently this is all we do here. */
  zmapWindowRulerCanvasOpenAndMaximise(window->ruler);

  return ;
}




/*
 *  ------------------- Internal functions -------------------
 */

static void panedResizeCB(gpointer data, gpointer userdata)
{
  ZMapWindow window = (ZMapWindow)userdata;
  int *new_position = (int *)data, current_position;

  current_position = gtk_paned_get_position(GTK_PANED( window->pane ));

#ifdef RDS_DONT_INCLUDE
  printf(" |-- panedResizeCB: got current of %d want to set to %d\n", current_position, *new_position);
#endif /* RDS_DONT_INCLUDE */

  gtk_paned_set_position(GTK_PANED( window->pane ),
                         *new_position);

  return ;
}

/* We will need to allow caller to specify a routine that gets called whenever the user
 * scrolls.....needed to update the navigator...... */
/* and we will need a callback for focus events as well..... */
/* I think probably we should insist on being supplied with a sequence.... */
/* NOTE that not all fields are initialised here as some need to be done when we draw
 * the actual features. */
static ZMapWindow myWindowCreate(GtkWidget *parent_widget,
                                 ZMapFeatureSequenceMap sequence, void *app_data,
                                 GList *feature_set_names,
				 GtkAdjustment *hadjustment,
                                 GtkAdjustment *vadjustment)
{
  ZMapWindow window ;
  GtkWidget *canvas, *eventbox ;

  /* No callbacks, then no window creation. */
  zMapAssert(window_cbs_G) ;

  zMapAssert(parent_widget && sequence && sequence->sequence && app_data) ;

  window = g_new0(ZMapWindowStruct, 1) ;

  window->config.align_spacing = ALIGN_SPACING ;
  window->config.block_spacing = BLOCK_SPACING ;
  window->config.strand_spacing = STRAND_SPACING ;
  window->config.column_spacing = COLUMN_SPACING ;
  window->config.feature_spacing = FEATURE_SPACING ;
  window->config.feature_line_width = FEATURE_LINE_WIDTH ;


  window->caller_cbs = window_cbs_G ;

  window->sequence = sequence;


  window->app_data = app_data ;
  window->parent_widget = parent_widget ;

  window->revcomped_features = FALSE ;
  window->display_forward_coords = TRUE ;
//  window->origin = 1 ;

  window->feature_set_names   = g_list_copy(feature_set_names);

  window->toplevel = eventbox = gtk_event_box_new();
  window->pane     = gtk_hpaned_new();

  gtk_container_set_border_width(GTK_CONTAINER(window->pane), 2);

  {                             /* A quick experiment with resource files */
    char *widget_name = NULL;
    widget_name = g_strdup_printf("zmap-view-%s", window->sequence->sequence);
    gtk_widget_set_name(GTK_WIDGET(window->toplevel), widget_name);
    g_free(widget_name);
  }

  g_signal_connect(GTK_OBJECT(window->toplevel), "event",
		   GTK_SIGNAL_FUNC(windowGeneralEventCB), (gpointer)window) ;

  gdk_color_parse(ZMAP_WINDOW_ITEM_FILL_COLOUR, &(window->canvas_fill)) ;
  gdk_color_parse(ZMAP_WINDOW_ITEM_BORDER_COLOUR, &(window->canvas_border)) ;
  gdk_color_parse(ZMAP_WINDOW_BACKGROUND_COLOUR, &(window->canvas_background)) ;
  gdk_color_parse("green", &(window->align_background)) ;

  window->zmap_atom = gdk_atom_intern(ZMAP_ATOM, FALSE) ;

  //  window->zoom_factor = 0.0 ;
  //  window->zoom_status = ZMAP_ZOOM_INIT ;
  window->canvas_maxwin_size = ZMAP_WINDOW_MAX_WINDOW ;

  window->min_coord = window->max_coord = 0.0 ;

  /* Some things for window can be specified in the configuration file. */
  getConfiguration(window) ;

  /* Add a hash table to map features to their canvas items. */
  window->context_to_item = zmapWindowFToICreate() ;

  /* List of items that will exceed X windows max draw size when canvas is zoomed. */
  window->long_items = zmapWindowLongItemCreate(0.0) ;	    /* Don't know max zoom yet.... */


  /* Init. lists of dialog windows attached to this zmap window. */
  window->featureListWindows = g_ptr_array_new() ;
  window->search_windows = g_ptr_array_new() ;
  window->dna_windows = g_ptr_array_new() ;
  window->dnalist_windows = g_ptr_array_new() ;
  window->edittable_features = FALSE ;			    /* By default features are not edittable. */
  window->feature_show_windows = g_ptr_array_new() ;

  /* Init focus item/column stuff. */
  window->focus = zmapWindowFocusCreate(window) ;

  /* Init mark stuff. */
  window->mark = zmapWindowMarkCreate(window) ;

  /* Set up a scrolled widget to hold the canvas. NOTE that this is our toplevel widget. */
  window->scrolled_window = gtk_scrolled_window_new(hadjustment, vadjustment) ;
  gtk_container_add(GTK_CONTAINER(window->parent_widget), window->toplevel) ;
  gtk_container_add(GTK_CONTAINER(window->toplevel), window->pane) ;

  gtk_paned_add2(GTK_PANED(window->pane), window->scrolled_window);

  /* ACTUALLY I'M NOT SURE WHY THE SCROLLED WINDOW IS GETTING THESE...WHY NOT JUST SEND
   * DIRECT TO CANVAS.... */
  /* This handler receives the feature data from the threads. */
  gtk_signal_connect(GTK_OBJECT(window->toplevel), "client_event",
		     GTK_SIGNAL_FUNC(dataEventCB), (gpointer)window) ;

  /* always show scrollbars, however big the display */
  gtk_scrolled_window_set_policy(GTK_SCROLLED_WINDOW(window->scrolled_window),
				 GTK_POLICY_ALWAYS, GTK_POLICY_ALWAYS) ;

  /* Create the canvas, add it to the scrolled window so all the scrollbar stuff gets linked up
   * and set the background to be white. */
  canvas = zMapWindowCanvasNew(1.0) ;
  window->canvas = FOO_CANVAS(canvas);
  /* This will be removed when RT:1589 is resolved */
  g_object_set_data(G_OBJECT(canvas), ZMAP_WINDOW_POINTER, window);
  /* Definitively set the canvas to have a scroll region size, that WE
   * know and can test for.  If the foo_canvas default changes then
   * later our might fail. */
  foo_canvas_set_scroll_region(window->canvas,
                               0.0, 0.0,
                               ZMAP_CANVAS_INIT_SIZE,
                               ZMAP_CANVAS_INIT_SIZE);

  gtk_container_add(GTK_CONTAINER(window->scrolled_window), canvas) ;

  gtk_widget_modify_bg(GTK_WIDGET(canvas), GTK_STATE_NORMAL, &(window->canvas_background)) ;


  /* Make the canvas focussable, we want the canvas to be the focus widget of its "window"
   * otherwise keyboard input (i.e. short cuts) will be delivered to some other widget. */
  GTK_WIDGET_SET_FLAGS(canvas, GTK_CAN_FOCUS) ;

  window->zoom = zmapWindowZoomControlCreate(window);

  g_object_set(G_OBJECT(canvas),
	       "max-zoom-y", zMapWindowGetZoomMax(window),
	       NULL);

  {
    ZMapWindowRulerCanvasCallbackListStruct callbacks = {NULL};
    GtkAdjustment *vadjust = NULL;

    vadjust = gtk_scrolled_window_get_vadjustment(GTK_SCROLLED_WINDOW(window->scrolled_window));
    callbacks.paneResize = panedResizeCB;
    callbacks.user_data  = (gpointer)window;

    window->ruler = zmapWindowRulerCanvasCreate(&callbacks);
    zmapWindowRulerCanvasInit(window->ruler, window->pane, vadjust);
  }

  /* Attach callback to monitor size changes in canvas, this works but bizarrely
   * "configure-event" callbacks which are the pucker size change event are never called. */
  g_signal_connect(GTK_OBJECT(window->canvas), "size-allocate",
		   GTK_SIGNAL_FUNC(canvasSizeAllocateCB), (gpointer)window) ;


  /* NONE OF THIS SHOULD BE HARD CODED constants it should be based on window size etc... */
  /* you have to set the step_increment manually or the scrollbar arrows don't work.*/
  GTK_LAYOUT(canvas)->vadjustment->step_increment = ZMAP_WINDOW_STEP_INCREMENT;
  GTK_LAYOUT(canvas)->hadjustment->step_increment = ZMAP_WINDOW_STEP_INCREMENT;
  GTK_LAYOUT(canvas)->vadjustment->page_increment = ZMAP_WINDOW_PAGE_INCREMENT;


  gtk_widget_show_all(window->parent_widget) ;

#if MH17_NOT_USED_MOVED_TO_VIEW
  zMapWindowSetupXRemote(window, window->toplevel);
#endif

  /* We want the canvas to be the focus widget of its "window" otherwise keyboard input
   * (i.e. short cuts) will be delivered to some other widget. We do this here because
   * I think we may need a widget window to exist for this call to work. */
  gtk_widget_grab_focus(GTK_WIDGET(window->canvas)) ;

  /* This enables the interruption of the expose cycles.  The long
   * item cropping used to be done in this, but there still seemed to
   * be a problem.  Some of this was probably speed, but also clipping
   * wasn't always correct. */
#if MH17_POINTLESS_FUNCTION_DOES_NOTHING
  zmapWindowLongItemsInitialiseExpose(window->long_items, window->canvas);
#endif


  if (!(window->normal_cursor))
    window->normal_cursor = zMapGUIGetCursor(DEFAULT_CURSOR) ;
  window->busy_cursor = zMapGUIGetCursor(BUSY_CURSOR) ;
  window->window_busy_cursor = zMapGUIGetCursor("zmap_noentry") ;

  window->cursor_busy_count = 0 ;




  /* These signals are now the way to handle the long items cropping.
   * begin update is the place to do this.
   * end update is for symmetry and informational purposes.
   */
  g_signal_connect(GTK_OBJECT(window->canvas), "begin-update",
		   GTK_SIGNAL_FUNC(fc_begin_update_cb), (gpointer)window);
  g_signal_connect(GTK_OBJECT(window->canvas), "end-update",
		   GTK_SIGNAL_FUNC(fc_end_update_cb), (gpointer)window);


  /* We need to get signalled when the canvas is busy and mapping can take significant time. */
  g_signal_connect(GTK_OBJECT(window->canvas), "begin-map",
		   GTK_SIGNAL_FUNC(fc_begin_map_cb), (gpointer)window);
  g_signal_connect(GTK_OBJECT(window->canvas), "end-map",
		   GTK_SIGNAL_FUNC(fc_end_map_cb), (gpointer)window);


  /* These really need to test for (canvas->root->object.flags & FOO_CANVAS_ITEM_MAPPED)
   * The reason for this is symmetry and not moving the draw-background signal in the
   * foocanvas code.
   */
  g_signal_connect(GTK_OBJECT(window->canvas), "draw-background",
		   GTK_SIGNAL_FUNC(fc_draw_background_cb), (gpointer)window) ;
  g_signal_connect(GTK_OBJECT(window->canvas), "drawn-items",
		   GTK_SIGNAL_FUNC(fc_drawn_items_cb), (gpointer)window);

  window->history = zmapWindowStateQueueCreate();

  return window ;
}


static void invokeVisibilityChange(ZMapWindow window)
{
  ZMapWindowVisibilityChangeStruct change = {};

  change.zoom_status = zMapWindowGetZoomStatus(window);

  foo_canvas_get_scroll_region(window->canvas,
			       NULL, &(change.scrollable_top),
			       NULL, &(change.scrollable_bot));

  zmapWindowClampedAtStartEnd(window, &(change.scrollable_top), &(change.scrollable_bot));

  (*(window_cbs_G->visibilityChange))(window, window->app_data, (void *)&change);

  return ;
}

void zMapWindowStateRecord(ZMapWindow window)
{
  ZMapWindowState state;

  if((state = zmapWindowStateCreate()))
    {
      zmapWindowStateSaveZoom(state, zMapWindowGetZoomFactor(window));
      zmapWindowStateSaveMark(state, window);
      zmapWindowStateSavePosition(state, window);

      if(!zmapWindowStateQueueStore(window, state, TRUE))
	zmapWindowStateDestroy(state);
      else
	{
	  invokeVisibilityChange(window);
	}
    }

  return ;
}


/* Zooming the canvas window in or out.
 * Note that zooming is only in the Y axis, the X axis is not zoomed at all as we don't need
 * to make the columns wider. This has required a local modification of the foocanvas.
 *
 * window        the ZMapWindow (i.e. canvas) to be zoomed.
 * zoom_factor   > 1.0 means zoom in, < 1.0 means zoom out.
 *
 *  */
static void myWindowZoom(ZMapWindow window, double zoom_factor, double curr_pos)
{
  GtkAdjustment *adjust;
  int x, y ;
  double x1, y1, x2, y2, width ;
  double new_canvas_span ;

  zmapWindowInterruptExpose(window);

	zMapLogTime(TIMER_ZOOM,TIMER_CLEAR,0,"zoom");
	zMapLogTime(TIMER_EXPOSE,TIMER_CLEAR,0,"zoom");
	zMapLogTime(TIMER_UPDATE,TIMER_CLEAR,0,"zoom");
	zMapLogTime(TIMER_DRAW,TIMER_CLEAR,0,"zoom");
	zMapLogTime(TIMER_DRAW_CONTEXT,TIMER_CLEAR,0,"zoom");
	zMapLogTime(TIMER_SETVIS,TIMER_CLEAR,0,"zoom");
      zMapLogTime(TIMER_ZOOM,TIMER_START,0,"");


  if(window->curr_locking == ZMAP_WINLOCK_HORIZONTAL)
    {
      adjust =
        gtk_scrolled_window_get_vadjustment(GTK_SCROLLED_WINDOW(window->scrolled_window)) ;
      foo_canvas_get_scroll_offsets(window->canvas, &x, &y) ;
      y += adjust->page_size / 2 ;
      foo_canvas_c2w(window->canvas, x, y, &width, &curr_pos) ;
    }

  zMapWindowStateRecord(window);


  /* We don't zoom in further than is necessary to show individual bases or further out than
   * is necessary to show the whole sequence, or if the sequence is so short that it can be
   * shown at max. zoom in its entirety. */
  if (!zmapWindowZoomControlZoomByFactor(window, zoom_factor))
    {
      /* Currently we don't call the visibility change callback because nothing has changed,
       * we may want to revisit this decision. */
      goto uninterrupt;
    }
  else
    {
      double half_new_span;

      x1 = y1 = x2 = y2 = 0.0;

      /* Calculate the extent of the new span, new span must not exceed maximum X window size
       * but we must display as much of the sequence as we can for zooming out. */
      zmapWindowGetScrollRegion(window, &x1, &y1, &x2, &y2);
      new_canvas_span = zmapWindowZoomControlLimitSpan(window, y1, y2);
      half_new_span   = (new_canvas_span / 2);

      y1 = (curr_pos - half_new_span);
      y2 = (curr_pos + half_new_span);

      zmapWindowClampSpan(window, &y1, &y2);



      /* Set the new scroll_region and the new zoom, keep these together to try
       * and avoid a double redraw as both these operations cause update requests
       * and if separated by other gtk calls will result in double draws.
       * If this doesn't work we'll need to provide a new single foocanvas call
       * to set both zoom and scroll region in one go. */
      foo_canvas_set_pixels_per_unit_xy(window->canvas, 1.0, zMapWindowGetZoomFactor(window)) ;

      zmapWindowSetScrollRegion(window, &x1, &y1, &x2, &y2,"myWindowZoom");



      /* Try this here as a hack to avoid double call to work out widget set ups... */
      zmapWindowRulerCanvasSetPixelsPerUnit(window->ruler, 1.0, zMapWindowGetZoomFactor(window));



      /* Now we've actually done the zoom on the canvas we can
       * redraw/show/hide everything that's zoom dependent.
       * E.G. Text, which is separated differently @ different zooms otherwise.
       *      zoom dependent features, magnification dependent columns
       */

      /* Firstly the scale bar, which will be changed soon. */
      zmapWindowDrawZoom(window);

    }


  if(window->curr_locking == ZMAP_WINLOCK_HORIZONTAL)
    {
      foo_canvas_w2c(window->canvas, width, curr_pos, &x, &y);
      foo_canvas_scroll_to(window->canvas, x, y - (adjust->page_size/2));
    }

  /* We need to redo the highlighting in the columns with a zoom handler.  i.e. DNA column... */
  /* NOTE this function does nothing */
  zmapWindowReFocusHighlights(window);


  zMapWindowRedraw(window);

  zMapLogTime(TIMER_ZOOM,TIMER_STOP,0,"");

 uninterrupt:
  zmapWindowUninterruptExpose(window);

  return ;
}




static void itemXCB(gpointer data, gpointer user_data)
{
  FooCanvasItem *item = (FooCanvasItem *)data ;
  FooCanvasGroup *group;
  GList *list;

    if(ZMAP_IS_CANVAS_ITEM(item))         // complex object
      {
	    ZMapWindowCanvasItem zwci = (ZMapWindowCanvasItem) item;
	    if(zwci->feature->style->mode == ZMAPSTYLE_MODE_TRANSCRIPT)
	    {
		  printf("transcript %s\n", g_quark_to_string(zwci->feature->original_id));
		  group = (FooCanvasGroup *) item;
		  list = group->item_list;

		  for(;list;list = list->next)
		  {
			FooCanvasItem *foo = (FooCanvasItem *) list->data;
			char *what = "????";
			if(FOO_IS_CANVAS_RE(foo))
			    what = "rect";
			if(FOO_IS_CANVAS_LINE(foo))
			    what = "line";
			printf("%s @ %p (%f,%f %f,%f)\n",what, foo, foo->x1,foo->y1,foo->x2,foo->y2);
		  }
	    }
      }

  return ;
}

static void dumpXCB(ZMapWindowContainerGroup container_parent, FooCanvasPoints *points,
                  ZMapContainerLevelType level,  gpointer user_data)
{
      switch(level)
      {
        case ZMAPCONTAINER_LEVEL_ROOT:
        case ZMAPCONTAINER_LEVEL_ALIGN:
        case ZMAPCONTAINER_LEVEL_BLOCK:
        case ZMAPCONTAINER_LEVEL_STRAND:
          break;

        case ZMAPCONTAINER_LEVEL_FEATURESET:
         {
            ZMapWindowContainerFeatures features;
            if ((features = zmapWindowContainerGetFeatures(container_parent)))
              {
                FooCanvasGroup *features_group;
                features_group = (FooCanvasGroup *)features;
                g_list_foreach(features_group->item_list, itemXCB, user_data) ;
              }
            break;
          }

          default:
            zMapAssertNotReached();
            break;
      }
//printf("DumpCB ends %s\n",tstamp());
}



void zmapWindowDumpFileX(ZMapWindow window,char *file)
{

	printf("\ndump canvas from %s\n\n",file);
      zmapWindowContainerUtilsExecute(window->feature_root_group,ZMAPCONTAINER_LEVEL_FEATURESET, dumpXCB,NULL);


}

/* Move the window to a new part of the canvas, we need this because when the window is
 * zoomed in, it may not extend over the whole canvas so this kind of alternative scrolling.
 * is needed to reach parts of the canvas not currently mapped. */
static void myWindowMove(ZMapWindow window, double start, double end)
{
  zmapWindowBusy(window, TRUE) ;

  /* Clamp the start/end. */
  zmapWindowClampSpan(window, &start, &end);

  /* Code that looks so simple moves the canvas...  */
  zmapWindowContainerRequestReposition(window->feature_root_group);

  zmapWindowSetScrollRegion(window, NULL, &start, NULL, &end,"myWindowMove");

  zmapWindowBusy(window, FALSE) ;

  return ;
}


/* This function resets the canvas to be empty, all of the canvas items we drew
 * are destroyed and all the associated resources free'd.
 *
 * NOTE that this _must_ not touch the feature context which belongs to the parent View. */
static void resetCanvas(ZMapWindow window, gboolean free_child_windows, gboolean free_revcomp_safe_windows)
{

  zMapAssert(window) ;

  /* There is code here that should be shared with zmapwindowdestroy....
   * BUT NOTE THAT SOME THINGS ARE NOT SHARED...e.g. RECREATION OF THE FEATURELISTWINDOWS
   * ARRAY.... */

  /* I think we'll do the destroying of the child windows first... */
  /* Some of them might refer, or request to refer to
   * containers/feature to item hash or something we
   * destroy in the next bit. After all they are done first
   * in zmapwindowdestroy See RT 69860 */
  if (free_child_windows)
    {
      /* free the array of featureListWindows and the windows themselves */
      if (free_revcomp_safe_windows)
	zmapWindowFreeWindowArray(&(window->featureListWindows), FALSE) ;

      /* free the array of search windows and the windows themselves */
      zmapWindowFreeWindowArray(&(window->search_windows), FALSE) ;

      /* free the array of dna windows and the windows themselves */
      zmapWindowFreeWindowArray(&(window->dna_windows), FALSE) ;

      /* free the array of dna list windows and the windows themselves */
      zmapWindowFreeWindowArray(&(window->dnalist_windows), FALSE) ;

      /* free the array of editor windows and the windows themselves */
      zmapWindowFreeWindowArray(&(window->feature_show_windows), FALSE) ;
    }

      // destroy focus before the canvas items via
      // zmapWindowContainerGroupDestroy(window->feature_root_group)
    zmapWindowFocusDestroy(window->focus) ;
    window->focus = NULL;

    if (window->feature_root_group)
    {
      /* Reset mark object, must come before root group etc. is destroyed as we need to remove
       * various canvas items. */
      zmapWindowMarkDestroy(window->mark) ;
      window->mark = zmapWindowMarkCreate(window) ;

      zmapWindowContainerGroupDestroy(window->feature_root_group) ;
      window->feature_root_group = NULL ;

      /* Must follow the container destroy above...in fact if there is no root group we don't need to
	 do this...??? */
      zmapWindowLongItemFree(window->long_items) ;
    }


// ok?? #warning MH17 restoring bug to fix another one: need to verify both are gone
/*
 * on RevComp if you do not have 1-based coordinates then you jump to a
 * wildly different coordinate range. This means that the scroll reqgion is
 * completely wrong and cannot be restored.
 * due to coding choices elsewhere (zmapGUIutils.c/zMapGUICoordsClampToLimits()
 * on one of the start/end coordinates gets clamped resulting in top > bot
 * and its all a big mess
 * resetting the scroll region means create it from scratch when drawing features
 * which is what we need to do
 */
#ifdef CAUSED_RT_57193
  /* The windowstate code was saving the scrollregion and adjuster
   * position to enable resetting once rev-comped. However the sibling
   * windows position was changed by this as internally foo-canvas
   * does a scroll-to which alters the _shared_ adjuster. This
   * position was then saved as the next sibling went through this
   * code and restored to the start of the canvas when it came to
   * restoring it! */
  if (window->canvas)
    foo_canvas_set_scroll_region(window->canvas,
                                 0.0, 0.0,
                                 ZMAP_CANVAS_INIT_SIZE, ZMAP_CANVAS_INIT_SIZE) ;
#else
      /* better to use an explicit flag */
      /* we need to reset this on revcomp as the scroll region can be completely different */
  if(window->canvas)
  {
#if MH17_WASHINE_MACHINE_LOGIC
      window->scroll_initialised = FALSE;
#else
	/* if we revcomp then what happens is we redisplay whe whole sequence at the previous zoom level
	 * and then draw the scale bar at that zoom which makes it think we have 17 million pixels
	 * which is wrong
	 * resetting the zoom means we loose it so here we need to revcomp the scroll region
	 * using the same logic as it is used in zmapWindowState.c
	 * here we set the scroll region to reflect what we are drawing
	 * and window state restore then later adjusts everything using the
	 * previous saved coordinates that are revcomped to agree with this
	 */
    if(window->scroll_initialised)
    {
	double y1,y2,x1,x2;

    	foo_canvas_get_scroll_region(window->canvas,&x1,&y1,&x2,&y2);
	zmapWindowStateRevCompRegion(window, &y1, &y2);
    	foo_canvas_get_scroll_region(window->canvas,&x1,&y1,&x2,&y2);
    }
#endif
  }
#endif

  zmapWindowFToIDestroy(window->context_to_item) ;
  window->context_to_item = zmapWindowFToICreate() ;

  if(window->item_factory)
    {
      zmapWindowFToIFactoryClose(window->item_factory) ;
      window->item_factory = NULL;
    }


  /* Recreate focus object. */
//  zmapWindowFocusDestroy(window->focus) ;
  window->focus = zmapWindowFocusCreate(window) ;

  return ;
}



/* Moves can either be of the scroll bar within the scrolled window or of where the whole
 * scrolled region is within the canvas. */
static void moveWindow(ZMapWindow window, GdkEventKey *key_event)
{
  if (zMapGUITestModifiers(key_event, (GDK_CONTROL_MASK | GDK_MOD1_MASK)))
    changeRegion(window, key_event->keyval) ;
  else
    scrollWindow(window, key_event) ;

  return ;
}



/* Move the canvas within its current scroll region, i.e. this is exactly like the user scrolling
 * the canvas via the scrollbars. */
static void scrollWindow(ZMapWindow window, GdkEventKey *key_event)
{
  enum {OVERLAP_FACTOR = 10} ;
  int x_pos, y_pos ;
  int incr ;
  guint state, keyval ;

  state = key_event->state ;
  keyval = key_event->keyval ;

  /* Retrieve current scroll position. */
  foo_canvas_get_scroll_offsets(window->canvas, &x_pos, &y_pos) ;


  switch (keyval)
    {
    case GDK_Home:
    case GDK_End:
      {
	GtkAdjustment *v_adjust, *h_adjust ;

	v_adjust = gtk_scrolled_window_get_vadjustment(GTK_SCROLLED_WINDOW(window->scrolled_window)) ;
	h_adjust = gtk_scrolled_window_get_hadjustment(GTK_SCROLLED_WINDOW(window->scrolled_window)) ;

	if (keyval == GDK_Home)
	  {
	    if (zMapGUITestModifiers(key_event, GDK_CONTROL_MASK))
	      y_pos = v_adjust->lower ;
	    else
	      x_pos = h_adjust->lower ;
	  }

	if (keyval == GDK_End)
	  {
	    if (zMapGUITestModifiers(key_event, GDK_CONTROL_MASK))
	      y_pos = v_adjust->upper ;
	    else
	      x_pos = h_adjust->upper ;
	  }

	break ;
      }
    case GDK_Page_Up:
    case GDK_Page_Down:
      {
	GtkAdjustment *adjust ;

	adjust = gtk_scrolled_window_get_vadjustment(GTK_SCROLLED_WINDOW(window->scrolled_window)) ;

	if (zMapGUITestModifiers(key_event, GDK_CONTROL_MASK))
	  incr = adjust->page_size - (adjust->page_size / OVERLAP_FACTOR) ;
	else
	  incr = (adjust->page_size - (adjust->page_size / OVERLAP_FACTOR)) / 2 ;

	if (keyval == GDK_Page_Up)
	  y_pos -= incr ;
	else
	  y_pos += incr ;

	break ;
      }
    case GDK_Up:
    case GDK_Down:
      {
	double x_world, y_world ;
	double new_y ;

	/* Retrieve our position in the world from the scroll postion. */
	foo_canvas_c2w(window->canvas, x_pos, y_pos, &x_world, &y_world) ;

	/* work out where we will be after we've scrolled the right amount. */
	if (zMapGUITestModifiers(key_event, GDK_CONTROL_MASK))
	  new_y = 1000 ;				    /* window->major_scale_units */
	else
	  new_y = 100 ;					    /* window->minor_scale_units */

	if (keyval == GDK_Up)
	  new_y *= -1 ;

	new_y += y_world ;

	foo_canvas_w2c(window->canvas, 0.0, new_y, NULL, &incr) ;

	y_pos = incr ;

	break ;
      }
    case GDK_Left:
    case GDK_Right:
      {
	double incr ;

	if (zMapGUITestModifiers(key_event, GDK_CONTROL_MASK))
	  incr = 10 ;
	else
	  incr = 1 ;

	if (keyval == GDK_Left)
	  x_pos -= incr ;
	else
	  x_pos += incr ;

	break ;
      }
    }

  /* No need to clip to start/end here, this call will do it for us. */
  foo_canvas_scroll_to(window->canvas, x_pos, y_pos) ;

  return ;
}


/* Zooms the window a little or a lot. */
static void zoomWindow(ZMapWindow window, GdkEventKey *key_event)
{
  double zoom_factor = 0.0 ;

  switch (key_event->keyval)
    {
    case GDK_KP_Add:
    case GDK_plus:
    case GDK_equal:
      if (zMapGUITestModifiers(key_event, GDK_CONTROL_MASK))
	zoom_factor = 2.0 ;
      else
	zoom_factor = 1.1 ;
      break ;
    case GDK_KP_Subtract:
    case GDK_minus:
      if (zMapGUITestModifiers(key_event, GDK_CONTROL_MASK))
	zoom_factor = 0.5 ;
      else
	zoom_factor = 0.909090909 ;
      break ;
    }

  zMapWindowZoom(window, zoom_factor) ;

  return ;
}





/* Change the canvas scroll region, this may be necessary when the user has zoomed in so much
 * that the window has reached the maximum allowable by X Windows, therefore we have shrunk the
 * canvas scrolled region to accomodate further zooming. Hence this routine does a kind of
 * secondary and less interactive scrolling by moving the scrolled region. */
static void changeRegion(ZMapWindow window, guint keyval)
{
  double overlap_factor = 0.9 ;
  double x1, y1, x2, y2 ;
  double incr ;
  double window_size ;

  /* THIS FUNCTION NEEDS REFACTORING SLIGHTLY */
  zmapWindowGetScrollRegion(window, &x1, &y1, &x2, &y2);

  /* There is no sense in trying to scroll the region if we already showing all of it already. */
  if (y1 > window->min_coord || y2 < window->max_coord)
    {
      window_size = y2 - y1 + 1 ;

      switch (keyval)
	{
	case GDK_Page_Up:
	case GDK_Page_Down:
	  {
	    incr = window_size * overlap_factor ;

	    if (keyval == GDK_Page_Up)
	      {
		y1 -= incr ;
		y2 -= incr ;
	      }
	    else
	      {
		y1 += incr ;
		y2 += incr ;
	      }

	    break ;
	  }
	case GDK_Up:
	case GDK_Down:
	  {
	    incr = window_size * (1 - overlap_factor) ;

	    if (keyval == GDK_Up)
	      {
		y1 -= incr ;
		y2 -= incr ;
	      }
	    else
	      {
		y1 += incr ;
		y2 += incr ;
	      }

	    break ;
	  }
	case GDK_Left:
	case GDK_Right:
	  {
	    printf("NOT IMPLEMENTED...\n") ;

	    break ;
	  }
	}

      if (y1 < window->min_coord)
	{
	  y1 = window->min_coord ;
	  y2 = y1 + window_size - 1 ;
	}
      if (y2 > window->max_coord)
	{
	  y2 = window->max_coord ;
	  y1 = y2 - window_size + 1 ;
	}

      zmapWindowSetScrollRegion(window, NULL, &y1, NULL, &y2,"changeRegion");

    }

  return ;
}

/* Because we can't depend on the canvas having a valid height when it's been realized,
 * we have to detect the invalid height and attach this handler to the canvas's
 * expose_event, such that when it does get called, the height is valid.  Then we
 * disconnect it to prevent it being triggered by any other expose_events.
 */
static gboolean exposeHandlerCB(GtkWidget *widget, GdkEventExpose *expose, gpointer user_data)
{
  /* widget is the canvas, user_data is the realizeData structure */
  RealiseData realiseData = (RealiseDataStruct*)user_data;

  zmapWindowBusy(realiseData->window, TRUE) ;

  /* call the function given us by zmapView.c to set zoom_status
   * for all windows in this view. */
  (*(window_cbs_G->setZoomStatus))(realiseData->window, realiseData->window->app_data, NULL);

  zMapAssert(GTK_WIDGET_REALIZED(widget));

  /* disconnect signal handler before calling sendClientEvent otherwise when splitting
   * windows, the scroll-to which positions the new window in the same place on the
   * sequence as the previous one, will trigger another call to this function.  */
  g_signal_handler_disconnect(G_OBJECT(widget), realiseData->window->exposeHandlerCB);

printf("exposeHandlerCB send client event\n");

  sendClientEvent(realiseData->window, realiseData->feature_sets) ;

  if(realiseData->window->curr_locking == ZMAP_WINLOCK_VERTICAL)
    {
      int zero = 0;
      panedResizeCB(&zero, (gpointer)(realiseData->window));
    }

  zmapWindowBusy(realiseData->window, FALSE) ;

  realiseData->window->exposeHandlerCB = 0 ;
  realiseData->window = NULL ;
  realiseData->feature_sets = NULL ;
  g_free(realiseData) ;

  return FALSE ;					    /* ie allow any other callbacks to run as well */
}

/* This routine sends a synthesized event to alert the GUI that it needs to
 * do some work and supplies the data for the GUI to process via the event struct. */
static void sendClientEvent(ZMapWindow window, FeatureSetsState feature_sets)
{
  GdkEventClient event ;
  zmapWindowData window_data ;


  /* Set up struct to be passed to our callback. */
  window_data = g_new0(zmapWindowDataStruct, 1) ;
  window_data->window = window ;
  window_data->data = feature_sets ;

  event.type         = GDK_CLIENT_EVENT ;
  event.window       = window->toplevel->window ;  /* no window generates this event. */
  event.send_event   = TRUE ;                      /* we sent this event. */
  event.message_type = window->zmap_atom ;         /* This is our id for events. */
  event.data_format  = 8 ;		           /* Not sure about data format here... */

  /* Load the pointer value, not what the pointer points to.... */
  {
    void **dummy ;

    dummy = (void *)&window_data ;
    memmove(&(event.data.b[0]), dummy, sizeof(void *)) ;
  }

#if MH17_NOT_NEEDED
  zMapLogWarning("%s", "About to do event sending");
#endif
  gdk_event_put((GdkEvent *)&event);

#if MH17_NOT_NEEDED
  zMapLogWarning("%s", "Got back from sending event");
#endif
  return ;
}

/* Called when gtk detects the event sent by signalDataToGUI(), this routine calls
 * the data display routines of ZMap. */
static gboolean dataEventCB(GtkWidget *widget, GdkEventClient *event, gpointer cb_data)
{
  gboolean event_handled = FALSE ;
  int i ;

  if (event->type != GDK_CLIENT_EVENT)
    zMapLogFatal("%s", "dataEventCB() received non-GdkEventClient event") ;

  if (event->send_event == TRUE && event->message_type == gdk_atom_intern(ZMAP_ATOM, TRUE))
    {
      zmapWindowData window_data = NULL ;
      ZMapWindow window = NULL ;
      FeatureSetsState feature_sets ;
      ZMapFeatureContext diff_context ;
      GSignalMatchType signal_match_mask;
      GQuark signal_detail;
      gulong signal_id;


      /* Retrieve the data pointer from the event struct */
      memmove(&window_data, &(event->data.b[0]), sizeof(void *)) ;
      window = window_data->window ;
      feature_sets = window_data->data ;

      zmapWindowBusy(window, TRUE) ;

      /* ****Remember that someone needs to free the data passed over....****  */

      /* We need to validate the feature_context at this point, we should be sure it contains
       * some features before continuing. */

      if (feature_sets->new_features)
	diff_context = feature_sets->new_features ;
      else
	diff_context = feature_sets->current_features ;

      /* Draw the features on the canvas */

      zmapWindowDrawFeatures(window, feature_sets->current_features, diff_context, feature_sets->masked) ;

      (*(window_cbs_G->drawn_data))(window, window->app_data, diff_context);

      if (feature_sets->state != NULL)
	{
	  zmapWindowStateRestore(feature_sets->state, window);

	  feature_sets->state = zmapWindowStateDestroy(feature_sets->state);
	}

      /* Reread the data in any feature list windows we might have. */
      for (i = 0 ; i < window->featureListWindows->len ; i++)
	{
	  GtkWidget *widget ;

	  widget = g_ptr_array_index(window->featureListWindows, i) ;

	  zmapWindowListWindowReread(widget) ;
	}


      /* This is a general handler that does stuff like handle "click to focus", it gets run
       * _BEFORE_ any canvas item handlers (there seems to be no way with the current
       * foocanvas/gtk to get an event run _after_ the canvas handlers, you cannot for instance
       * just use  g_signal_connect_after(). */

#ifdef ED_G_NEVER_INCLUDE_THIS_CODE
      {
        /* we've had problems with event handling so I'm leaving these here for now in
         * case there is more trouble. */
	gpointer obj = window->canvas ;

	gtk_widget_add_events(GTK_WIDGET(window->toplevel), GDK_POINTER_MOTION_MASK) ;
	g_signal_connect(obj, "button-press-event",
			 pressCB, (gpointer)window) ;
	g_signal_connect(obj, "motion-notify-event",
			 motionCB, (gpointer)window) ;
	g_signal_connect(obj, "button-release-event",
			 releaseCB, (gpointer)window) ;

      }
#endif /* ED_G_NEVER_INCLUDE_THIS_CODE */

      /* adding G_SIGNAL_MATCH_DETAIL to mask results in failure here, despite using the same detail! */
      signal_detail = g_quark_from_string("event");
      signal_match_mask = (G_SIGNAL_MATCH_FUNC | G_SIGNAL_MATCH_DATA);
      /* We rely on function and data only :( */
      /* We should probably be using signal_id instead! */
      if(g_signal_handler_find(GTK_OBJECT(window->canvas),
			       signal_match_mask, /* mask to select handlers on */
			       0,                 /* signal id. */
			       signal_detail,     /* detail */
			       NULL,              /* closure */
			       GTK_SIGNAL_FUNC(canvasWindowEventCB), /* handler */
			       window             /* user data */
			       ) == 0)
	{
	  zMapLogMessage("Signal(%s) handler(%p) for window(%p)->canvas(%p) not registered. registering...",
			 (char *)g_quark_to_string(signal_detail), canvasWindowEventCB,
			 window, window->canvas);

	  /* On later versions of the mac I had to add this in to get motion events reported,
	   * hopefully this won't mess up other platforms....need to check. */
	  gtk_widget_add_events(GTK_WIDGET(window->toplevel), GDK_POINTER_MOTION_MASK) ;

	  signal_id = g_signal_connect(GTK_OBJECT(window->canvas), g_quark_to_string(signal_detail),
				       GTK_SIGNAL_FUNC(canvasWindowEventCB), (gpointer)window) ;
	}
      else
	zMapLogMessage("%s", "event handler for canvas already registered.");

      g_free(feature_sets) ;
      g_free(window_data) ;				    /* Free the WindowData struct. */

      event_handled = TRUE ;

      zmapWindowBusy(window, FALSE) ;
    }
  else
    {
      zMapLogCritical("%s", "unknown client event in dataEventCB() handler\n") ;

      event_handled = FALSE ;
    }

  return event_handled ;
}


/* Read window settings from the configuration file, note that we read _only_ the first
 * stanza found in the configuration, subsequent ones are not read. */
static gboolean getConfiguration(ZMapWindow window)
{
  ZMapConfigIniContext context = NULL;
  gboolean result = FALSE ;

  /* Set default values */
  window->canvas_maxwin_size = ZMAP_WINDOW_MAX_WINDOW;
  window->keep_empty_cols = FALSE;
  window->display_forward_coords = TRUE;
  window->show_3_frame_reverse = FALSE;

  if((context = zMapConfigIniContextProvide()))
    {
      int tmp_int;
      gboolean tmp_bool;
      char *tmp_str ;

      if(zMapConfigIniContextGetString(context, ZMAPSTANZA_WINDOW_CONFIG, ZMAPSTANZA_WINDOW_CONFIG,
				       ZMAPSTANZA_WINDOW_CURSOR, &tmp_str))
	window->normal_cursor = zMapGUIGetCursor(tmp_str) ;

      if(zMapConfigIniContextGetInt(context, ZMAPSTANZA_WINDOW_CONFIG, ZMAPSTANZA_WINDOW_CONFIG,
				    ZMAPSTANZA_WINDOW_MAXSIZE, &tmp_int))
	window->canvas_maxwin_size = tmp_int;

      if(zMapConfigIniContextGetInt(context, ZMAPSTANZA_WINDOW_CONFIG, ZMAPSTANZA_WINDOW_CONFIG,
				    ZMAPSTANZA_WINDOW_MAXBASES, &tmp_int))
	window->canvas_maxwin_bases = tmp_int;

      if(zMapConfigIniContextGetBoolean(context, ZMAPSTANZA_WINDOW_CONFIG, ZMAPSTANZA_WINDOW_CONFIG,
					ZMAPSTANZA_WINDOW_COLUMNS, &tmp_bool))
	window->keep_empty_cols = tmp_bool;

      if(zMapConfigIniContextGetBoolean(context, ZMAPSTANZA_WINDOW_CONFIG, ZMAPSTANZA_WINDOW_CONFIG,
					ZMAPSTANZA_WINDOW_FWD_COORDS, &tmp_bool))
	window->display_forward_coords = tmp_bool;

      if (zMapConfigIniContextGetBoolean(context, ZMAPSTANZA_WINDOW_CONFIG, ZMAPSTANZA_WINDOW_CONFIG,
					 ZMAPSTANZA_WINDOW_SHOW_3F_REV, &tmp_bool))
	window->show_3_frame_reverse = tmp_bool;

      if(zMapConfigIniContextGetInt(context, ZMAPSTANZA_WINDOW_CONFIG, ZMAPSTANZA_WINDOW_CONFIG,
				    ZMAPSTANZA_WINDOW_A_SPACING, &tmp_int))
	window->config.align_spacing = (double)tmp_int;

      if(zMapConfigIniContextGetInt(context, ZMAPSTANZA_WINDOW_CONFIG, ZMAPSTANZA_WINDOW_CONFIG,
				    ZMAPSTANZA_WINDOW_B_SPACING, &tmp_int))
	window->config.block_spacing = (double)tmp_int;

      if(zMapConfigIniContextGetInt(context, ZMAPSTANZA_WINDOW_CONFIG, ZMAPSTANZA_WINDOW_CONFIG,
				    ZMAPSTANZA_WINDOW_S_SPACING, &tmp_int))
	window->config.strand_spacing = (double)tmp_int;

      if(zMapConfigIniContextGetInt(context, ZMAPSTANZA_WINDOW_CONFIG, ZMAPSTANZA_WINDOW_CONFIG,
				    ZMAPSTANZA_WINDOW_C_SPACING, &tmp_int))
	window->config.column_spacing = (double)tmp_int;

      if(zMapConfigIniContextGetInt(context, ZMAPSTANZA_WINDOW_CONFIG, ZMAPSTANZA_WINDOW_CONFIG,
				    ZMAPSTANZA_WINDOW_F_SPACING, &tmp_int))
	window->config.feature_spacing = (double)tmp_int;

      if(zMapConfigIniContextGetInt(context, ZMAPSTANZA_WINDOW_CONFIG, ZMAPSTANZA_WINDOW_CONFIG,
				    ZMAPSTANZA_WINDOW_LINE_WIDTH, &tmp_int))
	window->config.feature_line_width = (double)tmp_int;

      zMapConfigIniContextDestroy(context);

      result = TRUE ;
    }

  return result ;
}


static gboolean windowGeneralEventCB(GtkWidget *wigdet, GdkEvent *event, gpointer data)
{
  gboolean handled = FALSE;

  switch(event->type)
    {
    case GDK_BUTTON_PRESS:
      {
        ZMapWindow window = (ZMapWindow)data;

#ifdef ED_G_NEVER_INCLUDE_THIS_CODE
        printf("windowGeneralEventCB (%x): CLICK\n", window);
#endif /* ED_G_NEVER_INCLUDE_THIS_CODE */

	(*(window_cbs_G->focus))(window, window->app_data, NULL) ;
      }
      break;
    default:
      handled = FALSE;
      break;
    }
  return handled;
}

/* This gets run _BEFORE_ any of the canvas item handlers which is good because we can use it
 * to handle more general events such as "click to focus" etc., _BUT_ be careful when adding
 * event handlers here, you could override a canvas item event handler and stop something
 * important working (e.g. dna text highlighting...!!)
 *
 *
 * There is some slightly arcane handling of button 1 here:
 *
 * When the user presses button 1 while on a text field (e.g. dna) then this routine passes
 * all mouse events straight through without handling them, they are picked up by the text
 * field code to highlight text.
 *
 * if the item under the cursor is a CanvasFeatureset the we ask it if it wants to
 * operate text selection and if so we pass coordinates through to that
 * NOTE we never handle this in canvasItem EventCB, asn we have priority here
 * DNA event callbacks will disappear with ZMapWindowCanvasItems
 *
 * If the user presses button 1 anywhere else we assume they are going to lasso an area for
 * zooming and we track mouse movements, if they have moved far enough then we do the zoom
 * on button release.
 *
 * If the user does lassoing, ruler or moving the mark then we return TRUE to say we have
 * handled the event, otherwise we pass the event on (so canvas items can receive events).
 */
static gboolean canvasWindowEventCB(GtkWidget *widget, GdkEvent *event, gpointer data)
{
  gboolean event_handled = FALSE ;			    /* FALSE means other handlers run. */
  ZMapWindow window = (ZMapWindow)data ;
  static double origin_x, origin_y;			    /* The world coords of the source of the button 1 event */
  static gboolean dragging = FALSE, guide = FALSE ;	    /* Rubber banding or ruler ? */
  static gboolean locked = FALSE ;			    /*
							       For ruler, are there locked windows ? */
  static gboolean in_window = FALSE ;			    /* Still in window while cursor lining
							       or rubber banding ? */
  double wx, wy;					    /* These hold the current world coords of the event */
  static double window_x, window_y ;			    /* Track number of pixels user moves mouse. */
  static MarkRegionUpdateStruct mark_updater = {0};

  static FooCanvasItem *seq_item = NULL;		/* if not NULL we are selecting text */
  static long seq_start, seq_end;			/* first coord is fixed, then we can move above or below */



  /* We record whether we are inside the window to enable user to cancel certain mouse related
   * actions by moving outside the window. */
  if (event->type == GDK_ENTER_NOTIFY)
    in_window = TRUE ;
  else if (event->type == GDK_LEAVE_NOTIFY)
    in_window = FALSE ;

  /* This hack is really only needed for the mac.... */
  else if (event->type == GDK_BUTTON_PRESS)
    in_window = TRUE ;


  switch (event->type)
    {
    case GDK_BUTTON_PRESS:
      {
	GdkEventButton *but_event = (GdkEventButton *)event ;
	FooCanvasItem *item ;

	zMapDebugPrint(mouse_debug_G, "Start: button_press %d", but_event->button) ;

	/* We want the canvas to be the focus widget of its "window" otherwise keyboard input
	 * (i.e. short cuts) will be delivered to some other widget. */
	gtk_widget_grab_focus(GTK_WIDGET(window->canvas)) ;

	/* Report to our parent that we have been clicked in, we change "click" to "focus"
	 * because that is what this is for.... */
	(*(window_cbs_G->focus))(window, window->app_data, NULL) ;

	if (TRUE)
	  {
	    invokeVisibilityChange(window);
	  }

	foo_canvas_window_to_world(window->canvas,
				   but_event->x, but_event->y,
				   &origin_x, &origin_y);


	/* Button 1 is for selecting features OR lasso for zoom/mark.
	 * Button 2 is handled, we display ruler and maybe centre on that position,
	 * Button 3 is used only with modifiers are passed on as they may be
	 *          clicks on canvas items/columns. */
	switch (but_event->button)
	  {
	  case 1:
	    {
	      if ((item = foo_canvas_get_item_at(window->canvas, origin_x, origin_y))
		  && ZMAP_IS_WINDOW_TEXT_ITEM(item))
		{
		  /* Don't handle if its text because the text item callbacks handle lasso'ing of
		   * text. */

		  zMapDebugPrint(mouse_debug_G, "button_press %d is for text item - don't process",
				 but_event->button) ;

		  event_handled = FALSE ;
		}
		else if(item && ZMAP_IS_WINDOW_FEATURESET_ITEM(item))
		{
			/* ho hum we get the foo not the containg zmapWindowCanvasItem group, how consistent */

				/* get start coordinate via subpartspan from x and y
				 * set end coordinate to be the same
				 * set a flag to say selecting text and remember the canvas item
				 * highlight the region
				 */

			if(zMapWindowCanvasFeaturesetGetSeqCoord((ZMapWindowFeaturesetItem) item, TRUE, origin_x, origin_y, &seq_start, &seq_end))
			{
				seq_item = item;
				/*
				* Although we start with a base Foo item the highlight code does a FToI lookup on the feature
				 * to get the full ZMapCanvasItem whcih is sued to drive SeqDispSelByRegion()
				 */
				zmapWindowHighlightSequenceItem(window, seq_item, seq_start, seq_end);

				event_handled = TRUE;
			}
		}
	      else
		{
		  if (dragging || guide)
		    {
<<<<<<< HEAD
		      mark_updater.activated = TRUE;

		      setupRuler(window, &(window->mark_guide_line), NULL, wy);
=======
		      /* It's possible to press another mouse button while holding the middle
		       * one down especially if it's a standard PC mouse with the wheel in the middle
		       * instead of a proper button. */
		      event_handled = TRUE ;
>>>>>>> abee0cf9
		    }
		  else
		    {
		      /* Pucka button press that we need to handle. */

		      /* Record where are we in the window at the start of mouse/button movement. */
		      window_x = but_event->x ;
		      window_y = but_event->y ;

		      if (mark_updater.in_mark_move_region)
			{
			  mark_updater.activated = TRUE;
			  /* work out the world of where we are */
			  foo_canvas_window_to_world(window->canvas,
						     but_event->x, but_event->y,
						     &wx, &wy);
			  setupRuler(window, &(window->mark_guide_line), NULL, wy);
			}
		      else
			{
			  /* Show a rubber band for zooming/marking. */
			  dragging = TRUE;

			  if (!window->rubberband)
			    window->rubberband = zMapDrawRubberbandCreate(window->canvas);
			}

		      /* At this stage we don't know if we are rubber banding etc. so pass the
		       * press on. */
		      event_handled = FALSE ;
		    }
		}
	      break ;
	    }
	  case 2:
	    {
	      if (dragging || guide)
		{
		  /* It's possible to press another mouse button while holding the middle
		   * one down especially if it's a standard PC mouse with the wheel in the middle
		   * instead of a proper button. */
		  event_handled = TRUE ;
		}
	      else
		{

		  /* Show a ruler and our exact position. */
		  guide = TRUE ;

		  /* always clear this if set. */
		  if(mark_updater.in_mark_move_region)
		    {
		      mark_updater.in_mark_move_region = FALSE;
		      mark_updater.closest_to = NULL;

		      gdk_window_set_cursor(GTK_WIDGET(window->canvas)->window, window->normal_cursor) ;
		      gdk_cursor_unref(mark_updater.arrow_cursor);
		      mark_updater.arrow_cursor = NULL;
		    }

		  /* If there are locked, _vertical_ split windows then also show the ruler in all
		   * of them. */
		  if (window->locked_display && window->curr_locking == ZMAP_WINLOCK_VERTICAL)
		    {
		      LockedRulerStruct locked_data = {0} ;

		      locked_data.action   = ZMAP_LOCKED_RULER_SETUP ;
		      locked_data.origin_y = origin_y ;

		      g_hash_table_foreach(window->sibling_locked_windows, lockedRulerCB, (gpointer)&locked_data) ;

		      locked = TRUE ;
		    }
		  else
		    {
		      setupRuler(window, &(window->horizon_guide_line), &(window->tooltip), origin_y) ;
		    }

		  event_handled = TRUE ;		    /* We _ARE_ handling */
		}

	      break ;
	    }
	  case 3:
	    {
	      /* Nothing to do, menu callbacks are set on canvas items, not here. */

	      if (mark_updater.in_mark_move_region)
		{
		  mark_updater.in_mark_move_region = FALSE;
		  mark_updater.closest_to = NULL;

		  gdk_window_set_cursor(GTK_WIDGET(window->canvas)->window, window->normal_cursor) ;
		  gdk_cursor_unref(mark_updater.arrow_cursor);
		  mark_updater.arrow_cursor = NULL;

		  event_handled = TRUE;	             /* We _ARE_ handling */
		}

	      break ;
	    }
	  default:
	    {
	      /* We don't do anything for any buttons > 3. */
	      break ;
	    }
	  }


	zMapDebugPrint(mouse_debug_G, "Leave: button_press %d - return %s",
		       but_event->button,
		       event_handled ? "TRUE" : "FALSE") ;

	break ;
      }
    case GDK_2BUTTON_PRESS:
      {
	/* We don't currently do anything with double clicks but the debug info. is useful. */
	GdkEventButton *but_event = (GdkEventButton *)event ;

	event_handled = FALSE ;

	zMapDebugPrint(mouse_debug_G, "Start: button_2press %d", but_event->button) ;

	zMapDebugPrint(mouse_debug_G, "Leave: button_2press %d - return %s",
		       but_event->button,
		       event_handled ? "TRUE" : "FALSE") ;
	break ;
      }
    case GDK_MOTION_NOTIFY:
      {
	/* interestingly we don't check the button number here.... */
	    GdkEventMotion *mot_event = (GdkEventMotion *)event ;


	    zMapDebugPrint(mouse_debug_G, "%s", "Start: motion") ;

	    /* work out the world of where we are */
	    foo_canvas_window_to_world(window->canvas,
				       mot_event->x, mot_event->y,
				       &wx, &wy);

	 if(seq_item)
		{
			zMapWindowCanvasFeaturesetGetSeqCoord((ZMapWindowFeaturesetItem) seq_item, FALSE, wx, wy, &seq_start, &seq_end);

			zmapWindowHighlightSequenceItem(window, seq_item, seq_start, seq_end);
		}
	else if (dragging || guide)
	  {
	    if (dragging)
	      {
		/* I wanted to change the cursor for this,
		 * but foo_canvas_item_grab/ungrab specifically the ungrab didn't work */
		zMapDrawRubberbandResize(window->rubberband, origin_x, origin_y, wx, wy);

		event_handled = TRUE; /* We _ARE_ handling */
	      }
	    else if (guide)
	      {
		double y1, y2;
		char *tip = NULL;

		foo_canvas_get_scroll_region(window->canvas, /* ok, but like to change */
					     NULL, &y1, NULL, &y2);

		zmapWindowClampedAtStartEnd(window, &y1, &y2);

		/* We floor the value here as it works with the way we draw our bases. */
		/* This test is FLAWED ATM it needs to test for displayed seq start & end */
		if (y1 <= wy && y2 >= wy)
		  {
		    int bp = 0;
		    int chr_bp;

		    chr_bp = bp = (int)floor(wy);

		    bp = zmapWindowCoordToDisplay(window, bp) ;
		    chr_bp = zmapWindowWorldToSequenceForward(window,chr_bp);
		    /* NOTE: this code does not handle multiple blocks */
		    /* need to get current block and extract start coord */

		    if(window->sequence)
		      {
#warning need a flag here to say chromosome coords have been set
			if(window->sequence->start == 1)
			  /* not using chromo coords internally?? */
			  {
			    int start;
			    char *p;

#warning move this to seq req/load and set sequence coords, then remove from here
			    /* using zmap coords internally */
			    for(p = window->sequence->sequence; *p && *p != '_'; p++)
                              continue;
			    if(p) p++;
			    start = atoi(p);

			    if(start)
			      {
				if(bp < 0)
				  chr_bp = start - bp + 1;
				else
				  chr_bp = start + bp - 1;
			      }
			  }
			if(bp != chr_bp)
			  tip = g_strdup_printf("%d bp (%d)", bp, chr_bp);
			else
			  tip = g_strdup_printf("%d bp", bp);
		      }
		  }

		/* If we are a locked, _vertical_ split window then also show the ruler in the
		 * other windows. */
		if (locked)
		  {
		    LockedRulerStruct locked_data = {0} ;

		    locked_data.action   = ZMAP_LOCKED_RULER_MOVING ;
		    locked_data.world_x  = wx ;
		    locked_data.world_y  = wy ;
		    locked_data.tip_text = tip ;

		    g_hash_table_foreach(window->sibling_locked_windows, lockedRulerCB, (gpointer)&locked_data) ;
		  }
		else
		  {
		    moveRuler(window->horizon_guide_line, window->tooltip, tip, wx, wy) ;
		  }

		if (tip)
		  g_free(tip);

		event_handled = TRUE ;			    /* We _ARE_ handling */
	      }
	    else
	      {
		event_handled = FALSE ;
	      }

	    zMapDebugPrint(mouse_debug_G, "%s", "End: motion") ;
	  }
	else if ((!mark_updater.in_mark_move_region) && zmapWindowMarkIsSet(window->mark))
	  {
	    double world_dy;
	    int canvas_dy = 5;

	    zmapWindowMarkGetWorldRange(window->mark,
					&(mark_updater.mark_x1),
					&(mark_updater.mark_y1),
					&(mark_updater.mark_x2),
					&(mark_updater.mark_y2));

	    world_dy = canvas_dy / window->canvas->pixels_per_unit_y;

	    if((wy > mark_updater.mark_y1 - world_dy) && (wy < mark_updater.mark_y1 + world_dy))
	      {
		mark_updater.in_mark_move_region = TRUE;
		mark_updater.closest_to = &(mark_updater.mark_y1);
	      }
	    else if((wy > mark_updater.mark_y2 - world_dy) && (wy < mark_updater.mark_y2 + world_dy))
	      {
		mark_updater.in_mark_move_region = TRUE;
		mark_updater.closest_to = &(mark_updater.mark_y2);
	      }

	    if(mark_updater.in_mark_move_region)
	      {
		mark_updater.arrow_cursor = gdk_cursor_new(GDK_SB_V_DOUBLE_ARROW);
		gdk_window_set_cursor(GTK_WIDGET(window->canvas)->window, mark_updater.arrow_cursor);
		event_handled = TRUE;
	      }
	    else
	      {
		event_handled = FALSE;
	      }
	  }
	else if(mark_updater.in_mark_move_region && mark_updater.activated)
	  {
	    /* Now we can move... But must return TRUE. */

	    foo_canvas_window_to_world(window->canvas,
				       mot_event->x, mot_event->y,
				       &wx, mark_updater.closest_to);
	    wy = *(mark_updater.closest_to);
	    moveRuler(window->mark_guide_line, NULL, NULL, wx, wy);

	    event_handled = TRUE;
	  }
	else if (mark_updater.in_mark_move_region && (!mark_updater.activated)
		 && zmapWindowMarkIsSet(window->mark))
	  {
	    double world_dy;
	    int canvas_dy = 5;

	    zmapWindowMarkGetWorldRange(window->mark,
					&(mark_updater.mark_x1),
					&(mark_updater.mark_y1),
					&(mark_updater.mark_x2),
					&(mark_updater.mark_y2));

	    world_dy = canvas_dy / window->canvas->pixels_per_unit_y;

	    if ((!((wy > mark_updater.mark_y1 - world_dy) && (wy < mark_updater.mark_y1 + world_dy)))
		&& (!((wy > mark_updater.mark_y2 - world_dy) && (wy < mark_updater.mark_y2 + world_dy))))
	      {
		mark_updater.in_mark_move_region = FALSE;
		mark_updater.closest_to = NULL;

		gdk_window_set_cursor(GTK_WIDGET(window->canvas)->window, window->normal_cursor) ;
		gdk_cursor_unref(mark_updater.arrow_cursor);
		mark_updater.arrow_cursor = NULL;

		event_handled = TRUE;
	      }
	    else
	      {
		event_handled = FALSE;
	      }
	  }

        break;
      }

    case GDK_BUTTON_RELEASE:
      {
	GdkEventButton *but_event = (GdkEventButton *)event ;

	/* interestingly we don't check the button number here.... */

	zMapDebugPrint(mouse_debug_G, "Start: button_release %d", but_event->button) ;

	  if(seq_item)
	  {
		seq_item = NULL;
		event_handled = TRUE;		    /* We _ARE_ handling */
	  }
        else if (dragging)
          {
	    GdkModifierType shift_mask = GDK_SHIFT_MASK, control_mask = GDK_CONTROL_MASK;
	    /* refer to handleButton() in zmapWindowfeature.c re shift/num lock */

            foo_canvas_item_hide(window->rubberband);

	    /* mouse must still be within window to zoom, outside means user is cancelling motion,
	     * and motion must be more than 10 pixels in either direction to zoom. */
	    if (in_window)
	      {
		gboolean ctrl = zMapGUITestModifiers(but_event, control_mask);
		gboolean shift = zMapGUITestModifiers(but_event, shift_mask);

		if(shift || ctrl)
		  {
		    /* make a list of the foo canvas items */
		    GList *feature_list;
		    FooCanvasItem *item;
		    double rootx1, rootx2, rooty1, rooty2 ;


		    /* Get size of item and convert to world coords. */
		    foo_canvas_item_get_bounds(window->rubberband, &rootx1, &rooty1, &rootx2, &rooty2) ;
		    foo_canvas_item_i2w(window->rubberband, &rootx1, &rooty1) ;
		    foo_canvas_item_i2w(window->rubberband, &rootx2, &rooty2) ;

		    /* only finds features in a canvas featureset, old foo gives nothing */
		    feature_list = zMapWindowFeaturesetItemFindFeatures(&item, rooty1, rooty2, rootx1, rootx2);

<<<<<<< HEAD
			/* this is how features get highlit */
			if(item)
				zmapWindowUpdateInfoPanel(window, ((ZMapWindowCanvasItem) item)->feature, feature_list, item, NULL, 0, 0, 0, 0, NULL, !shift, FALSE, ctrl) ;
=======
		    /* this is how features get highlit */
		    if(item)
		      zmapWindowUpdateInfoPanel(window, ((ZMapWindowCanvasItem) item)->feature, feature_list, item, NULL, 0, 0, 0, 0, NULL, !shift, FALSE) ;
>>>>>>> abee0cf9

		  }
		else if (fabs(but_event->x - window_x) > ZMAP_WINDOW_MIN_LASSO
			 || fabs(but_event->y - window_y) > ZMAP_WINDOW_MIN_LASSO)
		  {
		    /* User has moved pointer quite a lot between press and release so zoom
		     * to marked area. */

		    zoomToRubberBandArea(window) ;

		    event_handled = TRUE;		    /* We _ARE_ handling */
		  }
		else
		  {
		    /* User hasn't really moved which means they meant to select a feature, not
		     * lasso an area so pass event on and destroy rubberband object. */

		    /* Must get rid of rubberband item as it is not needed. */
		    // mh17: was this a memory leak from the other bits of the if ???
		    //		    gtk_object_destroy(GTK_OBJECT(window->rubberband)) ;
		    //		    window->rubberband = NULL ;

		    event_handled = FALSE ;
		  }
	      }

	    /* Must get rid of rubberband item as it is not needed. */
	    if(window->rubberband)
	      {
		gtk_object_destroy(GTK_OBJECT(window->rubberband)) ;
		window->rubberband = NULL ;
	      }
	    dragging = FALSE ;
          }
        else if (guide)
          {
	    /* If we are a locked, _vertical_ split window then also show the ruler in the
	     * other windows. */
	    if (locked)
	      {
		LockedRulerStruct locked_data = {0} ;

		locked_data.action  = ZMAP_LOCKED_RULER_REMOVE ;

		g_hash_table_foreach(window->sibling_locked_windows, lockedRulerCB, (gpointer)&locked_data) ;
	      }
	    else
	      {
		removeRuler(window->horizon_guide_line, window->tooltip) ;
	      }

	    /* If windows are locked then this should scroll all of them.... */
	    if (in_window)
	      {
		double y;
		gboolean moved = FALSE;
		y = but_event->y;

		zmapWindowInterruptExpose(window);

		if((moved = recenter_scroll_window(window, &y)) == FALSE)
		  zmapWindowUninterruptExpose(window);

		zMapWindowScrollToWindowPos(window, y) ;

		if(moved)
		  zMapWindowRedraw(window); /* this does zmapWindowUninterruptExpose()! */
	      }

	    guide = FALSE ;
	    locked = FALSE ;

            event_handled = TRUE ;			    /* We _ARE_ handling */
          }
	else if(mark_updater.activated)
	  {
	    mark_updater.activated = FALSE;
	    mark_updater.in_mark_move_region = FALSE;

	    removeRuler(window->mark_guide_line, NULL);

	    if(in_window && mark_updater.mark_y1 < mark_updater.mark_y2)
	      {
		zmapWindowClampedAtStartEnd(window, &(mark_updater.mark_y1), &(mark_updater.mark_y2));
		zMapWindowStateRecord(window);
		zmapWindowMarkSetWorldRange(window->mark,
					    mark_updater.mark_x1,
					    mark_updater.mark_y1,
					    mark_updater.mark_x2,
					    mark_updater.mark_y2);
	      }

	    gdk_window_set_cursor(GTK_WIDGET(window->canvas)->window, window->normal_cursor) ;
	    gdk_cursor_unref(mark_updater.arrow_cursor);
	    mark_updater.arrow_cursor = NULL;
	    mark_updater.closest_to = NULL;

	    event_handled = TRUE;
	  }

	zMapDebugPrint(mouse_debug_G, "Leave: button_release %d - return %s",
		       but_event->button,
		       event_handled ? "TRUE" : "FALSE") ;

        break;
      }

    case GDK_KEY_PRESS:
      {
	GdkEventKey *key_event = (GdkEventKey *)event ;

	event_handled = keyboardEvent(window, key_event) ;

	break ;
      }

    default:
      {
	event_handled = FALSE ;

	break ;
      }

    }


  if (mouse_debug_G)
    fflush(stdout) ;


  return event_handled ;
}




#ifdef ED_G_NEVER_INCLUDE_THIS_CODE

/*
 * A trio of event handlers, they don't interfer with other handlers, just
 * report that they were called...helpful for debugging. Just undef in the
 * places they appear in this file and set break points.
 */

static gboolean pressCB(GtkWidget *widget, GdkEventButton *event, gpointer user_data)
{
  gboolean event_handled = FALSE ;
  ZMapWindow window = (ZMapWindow)user_data ;
  static double origin_x, origin_y;			    /* The world coords of the source of
							       the button 1 event */

  zMapDebugPrint(mouse_debug_G, "%s",  "in press") ;

  foo_canvas_window_to_world(window->canvas,
			     event->x, event->y,
			     &origin_x, &origin_y);



#ifdef ED_G_NEVER_INCLUDE_THIS_CODE
  /* Don't handle if its text because the text item callbacks handle lasso'ing of
   * text. */
  {
    FooCanvasItem *item ;

    if ((item = foo_canvas_get_item_at(window->canvas, origin_x, origin_y))
                  && ZMAP_IS_WINDOW_TEXT_ITEM(item))
      return FALSE ;
  }
#endif /* ED_G_NEVER_INCLUDE_THIS_CODE */


  return event_handled ;
}

static gboolean motionCB(GtkWidget *widget, GdkEventMotion *event, gpointer user_data)
{
  gboolean event_handled = FALSE ;


#ifdef ED_G_NEVER_INCLUDE_THIS_CODE
  zMapDebugPrint(mouse_debug_G, "%s",  "in motion") ;
#endif /* ED_G_NEVER_INCLUDE_THIS_CODE */


  if (event->state & GDK_BUTTON1_MASK)
    zMapDebugPrint(mouse_debug_G, "%s",  "in motion with button press") ;


  return event_handled ;
}

static gboolean releaseCB(GtkWidget *widget, GdkEventButton *event, gpointer user_data)
{
  gboolean event_handled = FALSE ;

  zMapDebugPrint(mouse_debug_G, "%s",  "in release") ;


  return event_handled ;
}
#endif /* ED_G_NEVER_INCLUDE_THIS_CODE */







static void zoomToRubberBandArea(ZMapWindow window)
{

  if (window->rubberband)
    {
      double rootx1, rootx2, rooty1, rooty2 ;
      gboolean border = FALSE ;

      /* Get size of item and convert to world coords. */
      foo_canvas_item_get_bounds(window->rubberband, &rootx1, &rooty1, &rootx2, &rooty2) ;
      foo_canvas_item_i2w(window->rubberband, &rootx1, &rooty1) ;
      foo_canvas_item_i2w(window->rubberband, &rootx2, &rooty2) ;

      zmapWindowZoomToWorldPosition(window, border, rootx1, rooty1, rootx2, rooty2) ;
    }

  return ;
}



/* Zoom to a single item. */
void zmapWindowZoomToItem(ZMapWindow window, FooCanvasItem *item)
{
  double rootx1, rootx2, rooty1, rooty2;
  gboolean border = TRUE ;


  if(ZMAP_IS_WINDOW_CANVAS_FEATURESET_ITEM(item))
  {
  	/* feature has been set by caller */
  	zMapWindowCanvasFeaturesetItemGetFeatureBounds(item, &rootx1, &rooty1, &rootx2, &rooty2);
  }
  else
  {
	  /* Get size of item and convert to world coords. */
	foo_canvas_item_get_bounds(item, &rootx1, &rooty1, &rootx2, &rooty2) ;
	foo_canvas_item_i2w(item, &rootx1, &rooty1) ;
	foo_canvas_item_i2w(item, &rootx2, &rooty2) ;
  }

  zmapWindowZoomToWorldPosition(window, border, rootx1, rooty1, rootx2, rooty2) ;

  return ;
}


/* Get max bounds of a set of items.... */
void zmapWindowGetMaxBoundsItems(ZMapWindow window, GList *items,
				 double *rootx1, double *rooty1, double *rootx2, double *rooty2)
{
  MaxBoundsStruct max_bounds = {0.0} ;

  g_list_foreach(items, getMaxBounds, &max_bounds) ;

  *rootx1 = max_bounds.rootx1 ;
  *rooty1 = max_bounds.rooty1 ;
  *rootx2 = max_bounds.rootx2 ;
  *rooty2 = max_bounds.rooty2 ;

  return ;
}


/* Zoom to the max extent of a set of items. */
void zmapWindowZoomToItems(ZMapWindow window, GList *items)
{
  MaxBoundsStruct max_bounds = {0.0} ;
  gboolean border = TRUE ;

  g_list_foreach(items, getMaxBounds, &max_bounds) ;

  zmapWindowZoomToWorldPosition(window, border, max_bounds.rootx1, max_bounds.rooty1,
				max_bounds.rootx2, max_bounds.rooty2) ;

  return ;
}



void zmapWindowZoomToWorldPosition(ZMapWindow window, gboolean border,
				   double rootx1, double rooty1, double rootx2, double rooty2)
{
  GtkAdjustment *v_adjuster ;
  /* size of bound area */
  double ydiff;
  double area_middle;
  int win_height, canvasx, canvasy, beforex, beforey;
  /* Zoom factor */
  double zoom_by_factor, target_zoom_factor, current;
  double wx1, wx2, wy1, wy2;
  int two_times, border_size = ZMAP_WINDOW_FEATURE_ZOOM_BORDER;

  v_adjuster = gtk_scrolled_window_get_vadjustment(GTK_SCROLLED_WINDOW(window->scrolled_window));
  win_height = v_adjuster->page_size;

  /* If we want a border add it...
   * Actually take it away from the current height of the canvas, this
   * way that pixel size will automatically be ratioed by the zoom.
   */
  if(border && ((two_times = (border_size * 2)) < win_height))
    win_height -= two_times;

  current = zMapWindowGetZoomFactor(window) ;

  /* make them canvas so we can scroll there */
  foo_canvas_w2c(window->canvas, rootx1, rooty1, &beforex, &beforey);

  /* work out the zoom factor to show all the area (vertically) and
     calculate how much we need to zoom by to achieve that. */
  ydiff = rooty2 - rooty1;

  if (ydiff >= ZOOM_SENSITIVITY)
    {
      area_middle = rooty1 + (ydiff / 2.0) ; /* So we can make this the centre later */

      target_zoom_factor = (double)(win_height / ydiff);

      zoom_by_factor = (target_zoom_factor / current);

      /* actually do the zoom, but we'll organise for the scroll_to'ing! */
      zmapWindowZoom(window, zoom_by_factor, FALSE);

      /* Now we need to find where the original top of the area is in
       * canvas coords after the effect of the zoom. Hence the w2c calls
       * below.
       * And scroll there:
       * We use this rather than zMapWindowScrollTo as we may have zoomed
       * in so far that we can't just sroll the current canvas buffer to
       * where we clicked. We actually need to check we haven't zoomed off.
       * If we have then we need to move there first, otherwise scroll_to
       * doesn't do anything.
       */
      foo_canvas_get_scroll_region(window->canvas, &wx1, &wy1, &wx2, &wy2); /* ok, but can we refactor? */
      if (rooty1 > wy1 && rooty2 < wy2)
	{                           /* We're still in the same area, */
	  foo_canvas_w2c(window->canvas, rootx1, rooty1, &canvasx, &canvasy);

          /* If we had a border we need to take this into account,
           * otherwise the feature just ends up at the top of the
           * window with 2 border widths at the bottom! */
          if(border)
            canvasy -= border_size;

	  if(beforey != canvasy)
	    foo_canvas_scroll_to(FOO_CANVAS(window->canvas), canvasx, canvasy);
	}
      else
	{                           /* This takes a lot of time.... */
	  double half_win_span = ((window->canvas_maxwin_size / target_zoom_factor) / 2.0);
	  double min_seq = area_middle - half_win_span;
	  double max_seq = area_middle + half_win_span - 1;

	  /* unfortunately freeze/thaw child-notify doesn't stop flicker */
	  /* can we do something else to make it busy?? */
	  zMapWindowMove(window, min_seq, max_seq);

	  foo_canvas_w2c(window->canvas, rootx1, rooty1, &canvasx, &canvasy);

          /* Do the right thing with the border again. */
          if(border)
            canvasy -= border_size;

          /* No need to worry about border here as we're using the centre of the window. */
	  foo_canvas_scroll_to(FOO_CANVAS(window->canvas), canvasx, canvasy);
	}
    }

  return ;
}






#ifdef ED_G_NEVER_INCLUDE_THIS_CODE
/* THIS FUNCTION IS NOT CURRENTLY USED BUT I'VE KEPT IT IN CASE WE NEED A
 * HANDLER THAT WILL RESPOND TO EVENTS ON ALL ITEMS.... */

/* Handle any events that are not intercepted by items or columns on the canvas,
 * I'm not sure how often this will be called as probably it will be covered mostly
 * by the column or item things...or the features within columns. */
static gboolean canvasRootEventCB(GtkWidget *widget, GdkEventClient *event, gpointer data)
{
  gboolean event_handled = FALSE ;
#ifdef ED_G_NEVER_INCLUDE_THIS_CODE
  ZMapWindow window = (ZMapWindow)data ;
  printf("ROOT canvas event handler\n") ;

  switch (event->type)
    {
    case GDK_BUTTON_PRESS:
      {
	printf("ROOT group event handler - CLICK\n") ;
	/* Call the callers routine for button clicks. */
	window_cbs_G->click(window, window->app_data, NULL) ;
	event_handled = FALSE ;
	break ;
      }
    case GDK_BUTTON_RELEASE:
      {
	printf("GENERAL canvas event handler: button release\n") ;
	/* Call the callers routine for button clicks. */
	window_cbs_G->click(window, window->app_data, NULL) ;
	event_handled = FALSE ;
	break ;
      }
    default:
      {
	event_handled = FALSE ;
	break ;
      }
    }
#endif /* ED_G_NEVER_INCLUDE_THIS_CODE */

  return event_handled ;
}
#endif /* ED_G_NEVER_INCLUDE_THIS_CODE */


/* NOTE: This routine only gets called when the canvas widgets parent requests a resize, not when
 * the canvas changes its own size through zooming.
 *
 * We need to take action whether the canvas window changes size OR the underlying bin_window
 * where all the features get drawn to, changes size. In either case there are changes that
 * must be made to zoomControl and to the user interface, e.g. if the canvas window gets smaller
 * then we need to allow the user to be able to zoom out more.
 *
 * Notes:
 * This is essentially a time when visibility may have changed or need to be
 * changed. zmapZoomControlHandleResize below works out whether the
 * zoom factor needs changing based on the window height.  Currently
 * this calls zMapWindowZoom (if required).
 *
 */
static void canvasSizeAllocateCB(GtkWidget *widget, GtkAllocation *allocation, gpointer user_data)
{
  ZMapWindow window = (ZMapWindow)user_data ;
  FooCanvas *canvas = FOO_CANVAS(widget) ;
  GtkLayout *layout = &(canvas->layout) ;

#ifdef ED_G_NEVER_INCLUDE_THIS_CODE
  /* to debug insert calls before after the below code like this: */
  printWindowSizeDebug("PRE", window, widget, allocation) ;
#endif /* ED_G_NEVER_INCLUDE_THIS_CODE */

  if(!window->seqLength)
    return ;

  if (window->window_height != widget->allocation.height
      || window->canvas_height != layout->height)
    {
      if (window->canvas_width != 0 && window->canvas_height != 0)
	{
	  ZMapWindowVisibilityChangeStruct vis_change ;
	  double start, end;

	  zmapWindowZoomControlHandleResize(window);

	  zmapWindowGetScrollRegion(window, NULL, &start, NULL, &end);
        /* MH17 is this fucntion being called for a side effect? */
	  zmapWindowSetScrollRegion(window, NULL, &start, NULL, &end,"canvasSizeAllocateCB");

	  vis_change.zoom_status    = zMapWindowGetZoomStatus(window) ;
	  vis_change.scrollable_top = start ;
	  vis_change.scrollable_bot = end ;
	  (*(window_cbs_G->visibilityChange))(window, window->app_data, (void *)&vis_change) ;
	}

      window->window_width  = widget->allocation.width ;
      window->window_height = widget->allocation.height ;
      window->canvas_width  = layout->width ;
      window->canvas_height = layout->height ;
    }

  return ;
}




/*
 *   A set of routines for handling locking/unlocking of scrolling/zooming between several windows.
 */


/* Checks to see if the new locking is different in orientation from the existing locking,
 * if it is we need to remove this window from its locking group and put it in new one.
 * Returns adjusters appropriate for the requested locking, n.b. the unlocked adjuster
 * will be set to NULL. */
static void setCurrLock(ZMapWindowLockType window_locking, ZMapWindow window,
			GtkAdjustment **hadjustment, GtkAdjustment **vadjustment)
{

  if (!window->locked_display)
    {
      /* window is not locked, so create a lock set for it. */

      lockWindow(window, window_locking) ;
    }
  else
    {
      if (window_locking != window->curr_locking)
	{
	  /* window is locked but requested lock is different orientation from existing one
	   * so we need to relock the window in a new orientation. */
	  unlockWindow(window, FALSE) ;

	  lockWindow(window, window_locking) ;
	}
      else
	{
	  /* Window is locked and requested orientation is same as existing one so continue
	   * with this locking scheme. */
	  ;
	}
    }

  /* Return appropriate adjusters for this locking. */
  *hadjustment = *vadjustment = NULL ;
  if (window_locking == ZMAP_WINLOCK_HORIZONTAL)
    *hadjustment = gtk_scrolled_window_get_hadjustment(GTK_SCROLLED_WINDOW(window->scrolled_window)) ;
  else if (window_locking == ZMAP_WINLOCK_VERTICAL)
    *vadjustment = gtk_scrolled_window_get_vadjustment(GTK_SCROLLED_WINDOW(window->scrolled_window)) ;

  return ;
}


/* May need to make this routine more flexible..... */
static void lockWindow(ZMapWindow window, ZMapWindowLockType window_locking)
{
  zMapAssert(!window->locked_display && window->curr_locking == ZMAP_WINLOCK_NONE
	     && !window->sibling_locked_windows) ;

  window->locked_display = TRUE ;
  window->curr_locking = window_locking ;

  window->sibling_locked_windows = g_hash_table_new(g_direct_hash, g_direct_equal) ;
  g_hash_table_insert(window->sibling_locked_windows, window, window) ;

  return ;
}


static void copyLockWindow(ZMapWindow original_window, ZMapWindow new_window)
{
  zMapAssert(original_window->locked_display && original_window->curr_locking != ZMAP_WINLOCK_NONE
	     && original_window->sibling_locked_windows) ;
  zMapAssert(!new_window->locked_display && new_window->curr_locking == ZMAP_WINLOCK_NONE
	     && !new_window->sibling_locked_windows) ;

  new_window->locked_display = original_window->locked_display ;
  new_window->curr_locking = original_window->curr_locking ;
  new_window->sibling_locked_windows = original_window->sibling_locked_windows ;
  g_hash_table_insert(new_window->sibling_locked_windows, new_window, new_window) ;

  return ;
}

static void unlock_last_window(gpointer key, gpointer value, gpointer user_data)
{
  ZMapWindow window = (ZMapWindow)key;

  unlockWindow(window, GPOINTER_TO_UINT(user_data));

  return ;
}

static void unlockWindow(ZMapWindow window, gboolean no_destroy_if_empty)
{
  gboolean removed ;

  zMapAssert(window->locked_display && window->curr_locking != ZMAP_WINLOCK_NONE
	     && window->sibling_locked_windows) ;


  removed = g_hash_table_remove(window->sibling_locked_windows, window) ;
  zMapAssert(removed) ;

  if (!g_hash_table_size(window->sibling_locked_windows))
    {
      if(!no_destroy_if_empty)
	g_hash_table_destroy(window->sibling_locked_windows) ;
    }
  else
    {
      /* we only need to allocate a new adjuster if the hash table is not empty...otherwise we can
       * keep our existing adjuster. */
      GtkAdjustment *adjuster ;

      if (window->curr_locking == ZMAP_WINLOCK_HORIZONTAL)
	adjuster = gtk_scrolled_window_get_hadjustment(GTK_SCROLLED_WINDOW(window->scrolled_window)) ;
      else
	adjuster = gtk_scrolled_window_get_vadjustment(GTK_SCROLLED_WINDOW(window->scrolled_window)) ;

      adjuster = copyAdjustmentObj(adjuster) ;

      if (window->curr_locking == ZMAP_WINLOCK_HORIZONTAL)
	gtk_scrolled_window_set_hadjustment(GTK_SCROLLED_WINDOW(window->scrolled_window), adjuster) ;
      else
        {
          gtk_scrolled_window_set_vadjustment(GTK_SCROLLED_WINDOW(window->scrolled_window), adjuster) ;
          /* Need to set the scalebar one too if vertical locked */
          zmapWindowRulerCanvasSetVAdjustment(window->ruler, adjuster);
        }
    }

 if(g_hash_table_size(window->sibling_locked_windows) == 1)
    {
      g_hash_table_foreach(window->sibling_locked_windows,
			   unlock_last_window, GUINT_TO_POINTER(TRUE));
      g_hash_table_destroy(window->sibling_locked_windows) ;
    }

  window->locked_display= FALSE ;
  window->curr_locking = ZMAP_WINLOCK_NONE ;
  window->sibling_locked_windows = NULL ;

  return ;
}


static GtkAdjustment *copyAdjustmentObj(GtkAdjustment *orig_adj)
{
  GtkAdjustment *copy_adj ;

  copy_adj = GTK_ADJUSTMENT(gtk_adjustment_new(orig_adj->value,
					       orig_adj->lower,
					       orig_adj->upper,
					       orig_adj->step_increment,
					       orig_adj->page_increment,
					       orig_adj->page_size)) ;

  return copy_adj ;
}


static void lockedDisplayCB(gpointer key, gpointer value, gpointer user_data)
{
  LockedDisplay locked_data = (LockedDisplay)user_data ;
  ZMapWindow window = (ZMapWindow)key ;

  if(locked_data->type == ZMAP_LOCKED_ZOOMING)
    myWindowZoom(window, locked_data->zoom_factor, locked_data->position) ;
  else if(locked_data->type == ZMAP_LOCKED_MOVING)
    myWindowMove(window, locked_data->start, locked_data->end);
  else
    zMapWarning("%s", "locked display did not have a type...");

  return ;
}


void zmapWindowFetchData(ZMapWindow window, ZMapFeatureBlock block,
			 GList *featureset_name_list, gboolean use_mark,gboolean is_column)
{
  ZMapWindowCallbacks window_cbs_G = zmapWindowGetCBs() ;
  ZMapWindowCallbackCommandGetFeaturesStruct get_data = {ZMAPWINDOW_CMD_INVALID} ;
  ZMapWindowCallbackGetFeatures fetch_data;
  gboolean load = TRUE;
  int start, end;

  /* Can we get away without allocating this? */
  fetch_data        = &get_data;

  fetch_data->cmd   = ZMAPWINDOW_CMD_GETFEATURES ;
  fetch_data->block = block ;

  if (!use_mark || (use_mark && !(zmapWindowMarkIsSet(window->mark))))
    {
      fetch_data->start = block->block_to_sequence.block.x1 ;
      fetch_data->end   = block->block_to_sequence.block.x2 ;
//zMapLogWarning("fetch all: %d %d %d",use_mark,fetch_data->start,fetch_data->end);

    }
  else if (zmapWindowMarkIsSet(window->mark) &&
	   zmapWindowMarkGetSequenceRange(window->mark, &start, &end))
    {
      fetch_data->start = start;
      fetch_data->end   = end;
//zMapLogWarning("fetch mark: %d %d %d",use_mark,fetch_data->start,fetch_data->end);
    }
  else
    load = FALSE;

  if(load && featureset_name_list)
    {
      FooCanvasItem *block_group;

      if((block_group = zmapWindowFToIFindItemFull(window,window->context_to_item,
						   block->parent->unique_id,
						   block->unique_id, 0, 0, 0, 0)))
	{

#warning need to optimise requests so as to not req data we already have
/* for the moment just re-request */
/*
ideally we should optimise the requests to only cover empty regions
but we need to cater for repeat loaded features anyway at the edges
so just request whatever region is requested regardless
*/
	}
    }

  if(load && featureset_name_list)
    {
      /* the user requests columns but zmap requests featuresets, so expand the list */
      GList * fset_list = NULL;
      GList *col_list;

	if(is_column)	/* user requests a column */
	{
      	for(col_list = featureset_name_list;col_list;col_list = col_list->next)
            	fset_list = g_list_concat(
            	/* must copy as this is a static list */
            	g_list_copy(zMapFeatureGetColumnFeatureSets(window->context_map, GPOINTER_TO_UINT(col_list->data),TRUE)),
            	 fset_list);
	}
	else			/* zmap requests data via column menu */
	{
		fset_list = featureset_name_list;
	}

	/* mh17 NOTE
	 *
	 * this block copied to zmapWindowMenus.c/add_column_featuresets()
	 */
	/* expand any virtual featursets into real ones */
	{
      	GList *virtual;

      	for(virtual = fset_list;virtual; virtual = virtual->next)
      	{
      		GList *real = g_hash_table_lookup(window->context_map->virtual_featuresets,virtual->data);

      		if(real)
      		{
      			GList *copy = g_list_copy(real);	/* so it can be freed with the rest later */
      			GList *l = virtual;

      			copy->prev = virtual->prev;
      			if(copy->prev)
      				copy->prev->next = copy;
      			else
      				fset_list = copy;

      			copy = g_list_last(copy);
      			copy->next = virtual->next;
      			if(copy->next)
      				copy->next->prev = copy;

      			virtual = copy;

				g_list_free_1(l);
      		}
      	}
	}


      fetch_data->feature_set_ids = fset_list;

      (*(window_cbs_G->command))(window, window->app_data, fetch_data) ;
    }

  return ;
}




/* Handles all keyboard events for the ZMap window, returns TRUE if it handled
 * the event, FALSE otherwise. */
static gboolean keyboardEvent(ZMapWindow window, GdkEventKey *key_event)
{
  gboolean event_handled = FALSE ;

  switch (key_event->keyval)
    {

    case GDK_Return:
    case GDK_KP_Enter:
      {
	/* User can press "return" and if there is a highlighted feature we display its details. */
	FooCanvasItem *focus_item ;

	if ((focus_item = zmapWindowFocusGetHotItem(window->focus)))
	  {
	    zmapWindowFeatureShow(window, focus_item) ;
	  }
	else
	  {
	    zMapMessage("%s", "No feature selected.") ;
	  }

	event_handled = TRUE ;

	break ;
      }

    case GDK_Up:
    case GDK_Down:
    case GDK_Left:
    case GDK_Right:
      /* Note that we fall through if shift mask is not on.... */

      if (zMapGUITestModifiers(key_event, GDK_SHIFT_MASK))
	{
	  /* Trial code to shift columns and features via cursor keys..... */
	  if (key_event->keyval == GDK_Up || key_event->keyval == GDK_Down)
	    jumpFeature(window, key_event->keyval) ;
	  else
	    jumpColumn(window, key_event->keyval) ;

	  break ;
	}


#ifdef ED_G_NEVER_INCLUDE_THIS_CODE
      /* NEEDS TO USE A DIFFERENT MODIFIER.... */

      if (zMapGUITestModifiers(key_event, GDK_CONTROL_MASK))
        {
	  if (key_event->keyval == GDK_Left || key_event->keyval == GDK_Right)
            {
              swapColumns(window, key_event->keyval);
            }
          break;
        }
#endif /* ED_G_NEVER_INCLUDE_THIS_CODE */


    case GDK_Page_Up:
    case GDK_Page_Down:
    case GDK_Home:
    case GDK_End:
      {
	moveWindow(window, key_event) ;

	event_handled = TRUE ;
	break ;
      }

    case GDK_plus:
    case GDK_minus:
    case GDK_equal:
    case GDK_KP_Add:
    case GDK_KP_Subtract:
      {
	zoomWindow(window, key_event) ;

	event_handled = TRUE ;
	break ;
      }

    case GDK_Delete:
    case GDK_BackSpace:					    /* Good for Macs which have no delete key. */
      {
	/* Hide/Show features, Delete will hide any highlighted features, shift-delete shows them
	 * again. */
        FooCanvasGroup *focus_column ;

	if ((focus_column = zmapWindowFocusGetHotColumn(window->focus)))
	  {
	    ZMapWindowContainerFeatureSet focus_container;

	    focus_container = (ZMapWindowContainerFeatureSet)focus_column;

	    if (zMapGUITestModifiers(key_event, GDK_SHIFT_MASK))
	      {
		GList *hidden_items = NULL ;

		if ((hidden_items = zmapWindowContainerFeatureSetPopHiddenStack(focus_container)))
		  {
		    g_list_foreach(hidden_items, unhideItemsCB, window) ;
		    g_list_free(hidden_items) ;
		  }
	      }
	    else
	      {
		GList *hidden_items = NULL ;

		zmapWindowFocusHideFocusItems(window->focus, &hidden_items) ;

		/* NOTE that this does not delete any lines joining homols etc...that
		 * would require a callback into the alignment object code I think... */

		zmapWindowContainerFeatureSetPushHiddenStack(focus_container, hidden_items) ;
	      }

	    /* We don't bump here because user may be deleting a series of features so it
	     * be irritating to keep bumping.
           * MH17: use control key to prevent bump
           */

          if (!zMapGUITestModifiers(key_event, GDK_CONTROL_MASK))
            {
                ZMapWindowCompressMode compress_mode;

                if (zmapWindowMarkIsSet(window->mark))
                  compress_mode = ZMAPWINDOW_COMPRESS_MARK ;
                else
                  compress_mode = ZMAPWINDOW_COMPRESS_ALL ;

                zmapWindowColumnBumpRange(FOO_CANVAS_ITEM(focus_column), ZMAPBUMP_INVALID, compress_mode) ;
            }

	    /* Make sure selected features are shown or hidden. */
	    zmapWindowFullReposition(window) ;
	  }

	event_handled = TRUE ;

	break ;
      }


      /* alphabetic order from here on.... */

    case GDK_a:
    case GDK_A:
      {
	ZMapWindowAlignSetType requested_homol_set ;
	FooCanvasItem *focus_item  ;

	/* User just pressed a key so pass in focus item if there is one. */
	focus_item = zmapWindowFocusGetHotItem(window->focus) ;

	if (key_event->state & GDK_CONTROL_MASK)
	  requested_homol_set = ZMAPWINDOW_ALIGNCMD_MULTISET ;
	else if (key_event->keyval == GDK_a)
	  requested_homol_set = ZMAPWINDOW_ALIGNCMD_SET ;
	else if (key_event->keyval == GDK_A)
	  requested_homol_set = ZMAPWINDOW_ALIGNCMD_FEATURES ;

	zmapWindowCallBlixem(window, focus_item, requested_homol_set, NULL, NULL, 0.0, 0.0) ;

	break ;
      }

    case GDK_b:
    case GDK_B:
      {
	/* Toggle bumping for selected column, if column is unbumped it will be
	 * bumped in default mode for column. */
	FooCanvasGroup *focus_column ;

	if ((focus_column = zmapWindowFocusGetHotColumn(window->focus)))
	  {
	    ZMapWindowContainerFeatureSet focus_container;
	    ZMapStyleBumpMode curr_bump_mode, bump_mode ;
	    ZMapWindowCompressMode compress_mode ;

	    focus_container = (ZMapWindowContainerFeatureSet)focus_column;

	    curr_bump_mode = zmapWindowContainerFeatureSetGetBumpMode(focus_container);

	    if (curr_bump_mode != ZMAPBUMP_UNBUMP)
	      bump_mode = ZMAPBUMP_UNBUMP ;
	    else
	      bump_mode = zmapWindowContainerFeatureSetGetDefaultBumpMode(focus_container) ;

	    if (key_event->keyval == GDK_B)
	      {
		compress_mode = ZMAPWINDOW_COMPRESS_VISIBLE ;
	      }
	    else
	      {
		if (zmapWindowMarkIsSet(window->mark))
		  compress_mode = ZMAPWINDOW_COMPRESS_MARK ;
		else
		  compress_mode = ZMAPWINDOW_COMPRESS_ALL ;
	      }

	    zmapWindowColumnBumpRange(FOO_CANVAS_ITEM(focus_column), bump_mode, compress_mode) ;

	    zmapWindowFullReposition(window) ;
	  }

	event_handled = TRUE ;
	break ;
      }

    case GDK_c:
    case GDK_C:
      {
	/* Compress visible columns so that any not showing features are hidden. */
	FooCanvasGroup *focus_column ;

	if ((focus_column = zmapWindowFocusGetHotColumn(window->focus)))
	  {
	    ZMapWindowCompressMode compress_mode ;

	    if (key_event->keyval == GDK_C)
	      compress_mode = ZMAPWINDOW_COMPRESS_VISIBLE ;
	    else
	      {
		if (zmapWindowMarkIsSet(window->mark))
		  compress_mode = ZMAPWINDOW_COMPRESS_MARK ;
		else
		  compress_mode = ZMAPWINDOW_COMPRESS_ALL ;
	      }

	    zmapWindowColumnsCompress(FOO_CANVAS_ITEM(focus_column), window, compress_mode) ;
	  }

	event_handled = TRUE ;

	break ;
      }


//#ifdef ED_G_NEVER_INCLUDE_THIS_CODE
    case GDK_d:
    case GDK_D:
      //      g_hash_table_foreach(NULL,lockedDisplayCB,NULL);
      printf("sizes: gtkobject %zu foocanvasitem %zu foocanvasgroup %zu"
	     " zmapcanvasitem %zu zmapwindowcontainergroup %zu"
	     " zmapwindowalignmentfeature %zu\n",
	     sizeof(GtkObject), sizeof(struct _FooCanvasItem), sizeof(struct _FooCanvasGroup),
	     sizeof(zmapWindowCanvasItemStruct), sizeof(zmapWindowContainerGroupStruct),
	     sizeof(zmapWindowAlignmentFeatureStruct)) ;
      break;
//#endif /* ED_G_NEVER_INCLUDE_THIS_CODE */


#if MH17_DONT_INCLUDE
// NOTE this code will probably break due to later mods, list will be of FToi hash values not ZMapCanvasItems
    case GDK_e:

      if(zmap_development_G)
        {
            // this is test code to exercise the focus functions
            // it only affects the current window and callbacks to the view are not used
          zmapWindowFocusAddItemsType(window->focus,
                  zmapWindowFocusGetFocusItemsType(window->focus,WINDOW_FOCUS_GROUP_FOCUS),
                  zmapWindowFocusGetHotItem(window->focus),
                  WINDOW_FOCUS_GROUP_EVIDENCE);
          zmapWindowFocusReset(window->focus);
        }
      break;
    case GDK_E:   // can only rub out one at a time :-(
      if(zmap_development_G)
        {
	  // this is test code to exercise the focus functions
	  // it only affects the current window and callbacks to the view are not used
          zmapWindowFocusRemoveFocusItemType(window->focus,
                  zmapWindowFocusGetHotItem(window->focus),
                  WINDOW_FOCUS_GROUP_EVIDENCE, TRUE) ;
          zmapWindowFocusReset(window->focus);
        }
      break;
#endif

    case GDK_h:
      {
	/* Flip flop highlighting.... */
	FooCanvasGroup *focus_column ;
	FooCanvasItem *focus_item ;

	if ((focus_item = zmapWindowFocusGetHotItem(window->focus))
	    || (focus_column = zmapWindowFocusGetHotColumn(window->focus)))
	  {
	    zmapWindowUnHighlightFocusItems(window) ;
	  }
	else
	  {
	    focus_column = getFirstColumn(window, ZMAPSTRAND_FORWARD) ;

	    zmapWindowFocusSetHotColumn(window->focus, focus_column) ;

	    zmapWindowFocusHighlightHotColumn(window->focus) ;
	  }

        break;
      }


    case GDK_m:
    case GDK_M:
      {
	/* Toggle marking/unmarking an item for later zooming/column bumping etc. */
	zmapWindowToggleMark(window, key_event->keyval == GDK_M);
      }
      break;

    case GDK_o:
    case GDK_O:
      {
	/* User can press "O" to get menu instead of mouse click. */
	FooCanvasItem *focus_item = NULL ;

	if ((focus_item = zmapWindowFocusGetHotItem(window->focus)))
	  focus_item = zmapWindowItemGetTrueItem(focus_item) ;
	else
	  focus_item = FOO_CANVAS_ITEM(zmapWindowFocusGetHotColumn(window->focus)) ;

	if (focus_item)
	  popUpMenu(key_event, window, focus_item) ;

	break ;
      }

    case GDK_p:
    case GDK_P:
      {
	/* Use the current focus item and display translation of it. */
	FooCanvasItem *focus_item ;

	/* If there is a focus item use that.  */
	if ((focus_item = zmapWindowFocusGetHotItem(window->focus))
	    || (focus_item = zmapWindowMarkGetItem(window->mark)))
	  {
	    ZMapFeatureAny context;
	    ZMapFeature feature ;
	    char *peptide_fasta;

	    feature = zmapWindowItemGetFeature(focus_item);
	    zMapAssert(zMapFeatureIsValid((ZMapFeatureAny)feature)) ;

	    context = zMapFeatureGetParentGroup((ZMapFeatureAny)feature,
						ZMAPFEATURE_STRUCT_CONTEXT);

	    if ((peptide_fasta = zmapWindowFeatureTranscriptFASTA(feature, TRUE, TRUE)))
	      {
		char *seq_name = NULL, *gene_name = NULL, *title;

		seq_name  = (char *)g_quark_to_string(context->original_id);
		gene_name = (char *)g_quark_to_string(feature->original_id);

		title = g_strdup_printf("ZMap - %s%s%s",
					seq_name,
					gene_name ? ":" : "",
					gene_name ? gene_name : "");
		zMapGUIShowText(title, peptide_fasta, FALSE);

		g_free(title);
		g_free(peptide_fasta);
	      }

	  }

	break ;
      }

    case GDK_r:
      {
	/* Reverse complement. */
	revCompRequest(window) ;
	break ;
      }

    case GDK_s:
    case GDK_S:
      {
            /* show/hide masked features (not implemented - use the RC menu) */
      }
      break;

    case GDK_t:
    case GDK_T:
      {
	/* Show translation of an item. */
	FooCanvasItem *focus_item ;

	/* If there is a focus item use that.  */
	if ((focus_item = zmapWindowFocusGetHotItem(window->focus)))
	  {
	    if (key_event->keyval == GDK_t)
	      zmapWindowItemShowTranslation(window, focus_item);
	    else
	      zmapWindowItemShowTranslationRemove(window, focus_item);
	  }

	break;
      }


    case GDK_u:
    case GDK_U:
      {
	/* 'u' for update....rebumps a column. */
        FooCanvasGroup *focus_column ;

	if ((focus_column = zmapWindowFocusGetHotColumn(window->focus)))
	  {
	    ZMapWindowContainerFeatureSet focus_container;
	    ZMapStyleBumpMode curr_bump_mode ;

	    focus_container = (ZMapWindowContainerFeatureSet)focus_column;

	    curr_bump_mode = zmapWindowContainerFeatureSetGetBumpMode(focus_container) ;

	    zmapWindowColumnBump(FOO_CANVAS_ITEM(focus_column), ZMAPBUMP_UNBUMP) ;

	    zmapWindowColumnBump(FOO_CANVAS_ITEM(focus_column), curr_bump_mode) ;

	    zmapWindowFullReposition(window) ;
	  }

	event_handled = TRUE ;

	break ;
      }

    case GDK_w:
    case GDK_W:
      {
	/* Zoom out to show whole sequence. */
	double zoom_factor = 0.0, curr_factor = 0.0 ;

	curr_factor = zMapWindowGetZoomFactor(window) ;
	zoom_factor = zMapWindowGetZoomMin(window) ;
	zoom_factor = zoom_factor / curr_factor ;

	zMapWindowZoom(window, zoom_factor) ;

	event_handled = TRUE ;
	break ;
      }

      /* testing... */
#if 0
    case GDK_x:
      {     FooCanvasItem *focus_item ;
            if ((focus_item = zmapWindowFocusGetHotItem(window->focus)))
            {
                  int i;

                  zMapStartTimer("Test map","100000");

                  for(i = 0;i < 100000;i++)
                  {
                        foo_canvas_item_unmap(focus_item);
                        foo_canvas_item_map(focus_item);
                  }
                  zMapStopTimer("Test map","done");
                  /* takes 8ms for 100k */
            }
      }
      break;
#endif

    case GDK_Z:
    case GDK_z:
      {
	/* Zoom to an item or subpart of an item. */
      FooCanvasItem *focus_item ;
	gboolean mark_set ;


	/* If there is a focus item(s) we zoom to that, if not we zoom to
	 * any marked feature or area.  */
	if ((focus_item = zmapWindowFocusGetHotItem(window->focus))
	    || (focus_item = zmapWindowMarkGetItem(window->mark)))
	  {
	    ZMapFeature feature ;

	    feature = zmapWindowItemGetFeature(focus_item);
	    zMapAssert(zMapFeatureIsValid((ZMapFeatureAny)feature)) ;

	    /* If there is a marked feature(s), for "z" we zoom just to the highlighted
	     * feature, for "Z" we zoom to the whole transcript/HSP's */
	    if (key_event->keyval == GDK_z)
	      {
		GList *focus_items ;

		focus_items = zmapWindowFocusGetFocusItems(window->focus) ;

		zmapWindowZoomToItems(window, focus_items) ;

		g_list_free(focus_items) ;
	      }
	    else
	      {
		if (feature->type == ZMAPSTYLE_MODE_TRANSCRIPT)
		  {
		    zmapWindowZoomToItem(window, zmapWindowItemGetTrueItem(focus_item)) ;
		  }
		else if (feature->type == ZMAPSTYLE_MODE_ALIGNMENT)
		  {
		    GList *list = NULL;
		    ZMapStrand set_strand ;
		    ZMapFrame set_frame ;
		    gboolean result ;

		    result = zmapWindowItemGetStrandFrame(focus_item, &set_strand, &set_frame) ;
		    zMapAssert(result) ;

		    list = zmapWindowFToIFindSameNameItems(window,window->context_to_item,
							   zMapFeatureStrand2Str(set_strand),
							   zMapFeatureFrame2Str(set_frame),
							   feature) ;

		    zmapWindowZoomToItems(window, list) ;

		    g_list_free(list) ;
		  }
		else
		  {
		    zmapWindowZoomToItem(window, focus_item) ;
		  }
	      }
	  }
	else if ((mark_set = zmapWindowMarkIsSet(window->mark)))
	  {
	    double rootx1, rooty1, rootx2, rooty2 ;

	    zmapWindowMarkGetWorldRange(window->mark, &rootx1, &rooty1, &rootx2, &rooty2) ;

	    zmapWindowZoomToWorldPosition(window, TRUE, rootx1, rooty1, rootx2, rooty2) ;
	  }


	event_handled = TRUE ;
	break ;
      }

    default:
      event_handled = FALSE ;
      break ;
    }

  return event_handled ;
}



#ifdef ED_G_NEVER_INCLUDE_THIS_CODE
static void printWindowSizeDebug(char *prefix, ZMapWindow window,
				 GtkWidget *widget, GtkAllocation *allocation)
{
  FooCanvas *canvas = FOO_CANVAS(widget) ;
  GtkLayout *layout = &(canvas->layout) ;

  printf("%s ----\n", prefix) ;

  printf("alloc_req: %d, %d\tallocation_widg: %d, %d\twindow: %d, %d\n",
	 allocation->width, allocation->height,
	 widget->allocation.width, widget->allocation.height,
	 window->window_width, window->window_height) ;

  printf("layout: %d, %d\tcanvas: %d, %d\n",
	 layout->width, layout->height,
	 window->canvas_width, window->canvas_height) ;

  printf("scroll: %f, %f, %f, %f\t\t%f, %f\n\n",
	 canvas->scroll_x1, canvas->scroll_y1,
	 canvas->scroll_x2, canvas->scroll_y2,
	 floor ((canvas->scroll_x2 - canvas->scroll_x1) * canvas->pixels_per_unit_x + 0.5),
	 floor ((canvas->scroll_y2 - canvas->scroll_y1) * canvas->pixels_per_unit_y + 0.5)) ;

  return ;
}
#endif /* ED_G_NEVER_INCLUDE_THIS_CODE */


/* Checks to see if current item has coords outside of current min/max. */
static void getMaxBounds(gpointer data, gpointer user_data)
{
  ID2Canvas id2c = (ID2Canvas) data;
  FooCanvasItem *item = (FooCanvasItem *)id2c->item ;
  MaxBounds max_bounds = (MaxBounds)user_data ;
  double rootx1, rootx2, rooty1, rooty2 ;

  if(ZMAP_IS_WINDOW_CANVAS_FEATURESET_ITEM(item))
  {
  	/* this is a ZMapWindowCanvasItem ie a foo canvas group  */
  	zMapWindowCanvasItemSetFeaturePointer((ZMapWindowCanvasItem) item, (ZMapFeature) id2c->feature_any);
  	zMapWindowCanvasFeaturesetItemGetFeatureBounds(item, &rootx1, &rooty1, &rootx2, &rooty2);
  }
  else
  {
	/* Get size of item and convert to world coords. */
	foo_canvas_item_get_bounds(item, &rootx1, &rooty1, &rootx2, &rooty2) ;
	foo_canvas_item_i2w(item, &rootx1, &rooty1) ;
	foo_canvas_item_i2w(item, &rootx2, &rooty2) ;
  }

  if (max_bounds->rootx1 == 0.0  && max_bounds->rooty1 == 0.0
      && max_bounds->rootx2 == 0.0 && max_bounds->rooty2 == 0.0)
    {
      max_bounds->rootx1 = rootx1 ;
      max_bounds->rooty1 = rooty1 ;
      max_bounds->rootx2 = rootx2 ;
      max_bounds->rooty2 = rooty2 ;
    }
  else
    {
      if (rootx1 < max_bounds->rootx1)
	max_bounds->rootx1 = rootx1 ;
      if (rooty1 < max_bounds->rooty1)
	max_bounds->rooty1 = rooty1 ;
      if (rootx2 > max_bounds->rootx2)
	max_bounds->rootx2 = rootx2 ;
      if (rooty2 > max_bounds->rooty2)
	max_bounds->rooty2 = rooty2 ;
    }

  return ;
}


/* Jump to the previous/next feature according to whether up or down arrow was pressed.
 *
 * NOTE: this function does NOT scroll to the feature, it simply highlights it. In
 * particular if something is not in the scrolled region because the user has zoomed
 * right in, that item will not be visible and will not be highlighted.
 *
 * This is in contrast to jumpColumn where we do scroll. It seems to make more sense
 * for features not to scroll otherwise the user will suddenly be taken somewhere
 * far away from what they were just looking at.
 *
 *  */
static void jumpFeature(ZMapWindow window, guint keyval)
{
  FooCanvasItem *focus_item ;
  FooCanvasGroup *focus_column ;
  gboolean move_focus = FALSE, highlight_item = FALSE ;

  /* Is there is a highlighted feature then move to next one,
   * if not default to the first feature in the leftmost forward strand column. */
  if ((focus_item = zmapWindowFocusGetHotItem(window->focus)))
    {
      move_focus = TRUE ;

      focus_item = zmapWindowItemGetTrueItem(focus_item) ;
    }
  else
    {
      ZMapWindowContainerGroup focus_container;


      if (!(focus_column = zmapWindowFocusGetHotColumn(window->focus)))
	{
	  focus_column = getFirstColumn(window, ZMAPSTRAND_FORWARD) ;
	}

      if (ZMAP_IS_CONTAINER_GROUP(focus_column))
	{
	  focus_container = ZMAP_CONTAINER_GROUP(focus_column);

	  if (keyval == GDK_Down)
	    focus_item = zmapWindowContainerGetNthFeatureItem(focus_container, ZMAPCONTAINER_ITEM_FIRST) ;
	  else
	    focus_item = zmapWindowContainerGetNthFeatureItem(focus_container, ZMAPCONTAINER_ITEM_LAST) ;

	  /* If the item is a valid feature item then we get it highlighted, otherwise we must search
	   * for the next valid one. */
	  if (checkItem(focus_item, GINT_TO_POINTER(TRUE)))
	    highlight_item = TRUE ;
	  else
	    move_focus = TRUE ;
	}
    }

  /* Unhighlight any features/columns currently highlighted. */
  zmapWindowUnHighlightFocusItems(window) ;

  /* If we need to jump features then do it. */
  if (move_focus)
    {
      ZMapContainerItemDirection direction ;

      if (keyval == GDK_Up)
	direction = ZMAPCONTAINER_ITEM_PREV ;
      else
	direction = ZMAPCONTAINER_ITEM_NEXT ;


      if ((focus_item = zmapWindowContainerGetNextFeatureItem(focus_item, direction, TRUE,
							      checkItem, GINT_TO_POINTER(TRUE))))
	{
	  move_focus = TRUE ;
	  highlight_item = TRUE ;
	}

    }


  /* if we need to highlight a feature then do it. */
  if (highlight_item)
    {
      gboolean replace_highlight = TRUE, highlight_same_names = FALSE ;

      ZMapFeature feature ;

      zmapWindowHighlightObject(window, focus_item, TRUE, FALSE, FALSE) ;

      feature = zmapWindowItemGetFeature(focus_item);


      /* Pass information about the object clicked on back to the application. */
      zmapWindowUpdateInfoPanel(window, feature, NULL, focus_item, NULL, 0, 0, 0, 0,
				NULL, replace_highlight, highlight_same_names, FALSE) ;
    }


  return ;
}


/* Jump to the previous/next column according to which arrow key was pressed. */
static void jumpColumn(ZMapWindow window, guint keyval)
{
  FooCanvasGroup *focus_column;
  gboolean move_focus = FALSE, highlight_column = FALSE ;

  /* If there is no focus column we default to the leftmost forward strand column. */
  if ((focus_column = zmapWindowFocusGetHotColumn(window->focus)))
    {
      move_focus = TRUE ;
    }
  else
    {
      ZMapStrand strand ;

      if (keyval == GDK_Right)
	strand = ZMAPSTRAND_FORWARD ;
      else
	strand = ZMAPSTRAND_REVERSE ;

      focus_column = getFirstColumn(window, strand) ;

      if (checkItem(FOO_CANVAS_ITEM(focus_column), GINT_TO_POINTER(FALSE)))
	highlight_column = TRUE ;
      else
	move_focus = TRUE ;
    }

  /* If we need to jump columns then do it. */
  if (move_focus)
    {
      ZMapWindowContainerGroup container_strand;
      ZMapStrand strand ;
      ZMapContainerItemDirection direction ;

      container_strand = zmapWindowContainerUtilsItemGetParentLevel((FooCanvasItem *)focus_column,
								    ZMAPCONTAINER_LEVEL_STRAND) ;
      strand = zmapWindowContainerGetStrand((ZMapWindowContainerGroup)container_strand) ;

      if (keyval == GDK_Left)
	direction = ZMAPCONTAINER_ITEM_PREV ;
      else
	direction = ZMAPCONTAINER_ITEM_NEXT ;

      /* Move to next column in strand group, if we run out of columns wrap around to the
       * opposite strand. */
      if ((focus_column = FOO_CANVAS_GROUP(zmapWindowContainerGetNextFeatureItem(FOO_CANVAS_ITEM(focus_column),
										 direction, FALSE,
										 checkItem,
										 GINT_TO_POINTER(FALSE)))))
	{
	  highlight_column = TRUE ;
	}
      else
	{
	  ZMapWindowContainerGroup container_block;

	  container_block = zmapWindowContainerUtilsGetParentLevel(container_strand,
								   ZMAPCONTAINER_LEVEL_BLOCK) ;

	  if (strand == ZMAPSTRAND_FORWARD)
	    strand = ZMAPSTRAND_REVERSE ;
	  else
	    strand = ZMAPSTRAND_FORWARD ;

	  container_strand =
	    (ZMapWindowContainerGroup)zmapWindowContainerBlockGetContainerStrand((ZMapWindowContainerBlock)container_block, strand) ;

	  if (keyval == GDK_Left)
	    focus_column = FOO_CANVAS_GROUP(zmapWindowContainerGetNthFeatureItem(container_strand,
										 ZMAPCONTAINER_ITEM_LAST)) ;
	  else
	    focus_column = FOO_CANVAS_GROUP(zmapWindowContainerGetNthFeatureItem(container_strand,
										 ZMAPCONTAINER_ITEM_FIRST)) ;

	  /* Found a column but check it and move on to the next if not visible. */
	  if (checkItem(FOO_CANVAS_ITEM(focus_column), GINT_TO_POINTER(FALSE)))
	    {
	      highlight_column = TRUE ;
	    }
	  else
	    {
	      if ((focus_column = FOO_CANVAS_GROUP(zmapWindowContainerGetNextFeatureItem(FOO_CANVAS_ITEM(focus_column),
											 direction, FALSE,
											 checkItem,
											 GINT_TO_POINTER(FALSE)))))
		{
		  highlight_column = TRUE ;
		}
	    }
	}
    }

  /* If we need to highlight a column then do it but also scroll to the column if its off screen. */
  if (highlight_column)
    {
      ZMapWindowSelectStruct select = {0} ;
/*      ZMapFeatureSet feature_set = NULL ;*/
      ZMapWindowContainerFeatureSet container_set = (ZMapWindowContainerFeatureSet) focus_column;
      ZMapFeatureColumn column;
      GQuark set_id;

      zmapWindowUnHighlightFocusItems(window) ;

      zmapWindowFocusSetHotColumn(window->focus, focus_column) ;

      zmapWindowFocusHighlightHotColumn(window->focus) ;

      zmapWindowScrollToItem(window, FOO_CANVAS_ITEM(focus_column)) ;

      set_id = zmapWindowContainerFeatureSetGetColumnId(container_set);
      // why unique_id, why not original_id ??
      select.secondary_text =
      select.feature_desc.feature_set = (char *)g_quark_to_string(set_id) ;

      column = g_hash_table_lookup(window->context_map->columns,GUINT_TO_POINTER(set_id));
      zMapAssert(column);
      select.secondary_text = column->column_desc;
      /* column must exist and it will have some description, defaulting to the name of the column
       * ideally we  should default it to the best featureset description on config or data load
       */
      select.type = ZMAPWINDOW_SELECT_SINGLE;

      (*(window->caller_cbs->select))(window, window->app_data, (void *)&select) ;

      g_free(select.secondary_text) ;

    }

  return ;
}





/* GFunc() to hide the given item and record it in the user hidden list. */
static void unhideItemsCB(gpointer data, gpointer user_data)
{
  ID2Canvas id2c = (ID2Canvas) data;
  FooCanvasItem *item = id2c->item;
  ZMapWindow window = (ZMapWindow)user_data ;

  if(ZMAP_IS_WINDOW_CANVAS_FEATURESET_ITEM(item))
  {
	zMapWindowCanvasItemSetFeaturePointer((ZMapWindowCanvasItem) id2c->item, (ZMapFeature) id2c->feature_any);
	zMapWindowCanvasItemShowHide((ZMapWindowCanvasItem)id2c->item, TRUE);
  }
  else
  {
	foo_canvas_item_show(item) ;
  }

  zmapWindowHighlightObject(window, item, FALSE, TRUE, FALSE) ;


  return ;
}


/* This bit of code will need to be modified as users get used to zmap and ask for
 * different things in the paste buffer. */
static char *makePrimarySelectionText(ZMapWindow window) //, FooCanvasItem *highlight_item)
{
  char *selection = NULL ;
  GList *selected ;
  gint length ;

  /* If there are any focus items then put their coords in the X Windows paste buffer. */
  if ((selected = zmapWindowFocusGetFocusItems(window->focus)) && (length = g_list_length(selected)))
    {
      GString *text ;

      GArray *feature_coords ;
      ID2Canvas id2c;
      FooCanvasItem *item;
      ZMapWindowCanvasItem canvas_item;
      ZMapFeature item_feature ;
      gint i = 0 ;
      int selected_start, selected_end, selected_length, dummy ;
      ZMapFeatureSubpartType item_type_int ;

      text = g_string_sized_new(512) ;

      feature_coords = g_array_new(FALSE, FALSE, sizeof(FeatureCoordStruct)) ;
 	id2c = (ID2Canvas) selected->data;
      item = FOO_CANVAS_ITEM(id2c->item) ;
      if (ZMAP_IS_CANVAS_ITEM(item))
	canvas_item = ZMAP_CANVAS_ITEM( item );
      else
	canvas_item = zMapWindowCanvasItemIntervalGetTopLevelObject(item) ;
//      item_feature = zmapWindowItemGetFeature(canvas_item) ;
	item_feature = (ZMapFeature) id2c->feature_any;

      /* Processing is different if there is only one item highlighted and it's a transcript. */
      if (ZMAP_IS_CANVAS_ITEM(item) && length == 1
	  && item_feature->type == ZMAPSTYLE_MODE_TRANSCRIPT && item_feature->feature.transcript.exons)
	{
	  /* For a transcript feature with exons put all the exons in the paste buffer. */
	  ZMapSpan span ;
	  int i ;
	  char *name ;

	  name = (char *)g_quark_to_string(item_feature->original_id) ;

	  for (i = 0 ; i < item_feature->feature.transcript.exons->len ; i++)
	    {
	      FeatureCoordStruct feature_coord ;
	      int index ;

	      if (window->revcomped_features)
		index = item_feature->feature.transcript.exons->len - (i + 1) ;
	      else
		index = i ;

	      span = &g_array_index(item_feature->feature.transcript.exons, ZMapSpanStruct, index) ;

	      feature_coord.name = name ;
	      feature_coord.start = span->x1 ;
	      feature_coord.end = span->x2 ;
	      feature_coord.length = (span->x2 - span->x1 + 1) ;

	      feature_coords = g_array_append_val(feature_coords, feature_coord) ;
	    }

	  makeSelectionString(window, text, feature_coords) ;
	}
      else
	{
	  ZMapFeatureSubPartSpan sub_feature ;

	  while (selected)
	    {
	      FeatureCoordStruct feature_coord ;
		id2c = (ID2Canvas) selected->data;
      	item = FOO_CANVAS_ITEM(id2c->item) ;

	      if (ZMAP_IS_CANVAS_ITEM(item))
		canvas_item = ZMAP_CANVAS_ITEM( item );
	      else
		canvas_item = zMapWindowCanvasItemIntervalGetTopLevelObject(item) ;

//	      item_feature = zmapWindowItemGetFeature(canvas_item) ;
		item_feature = (ZMapFeature) id2c->feature_any;

	      if ((sub_feature = zMapWindowCanvasItemIntervalGetData(item)))
		{
		  possiblyPopulateWithChildData(window, item, // highlight_item,
						&item_type_int, &selected_start, &selected_end, &selected_length) ;
		}
	      else
		{
		  possiblyPopulateWithFullData(window, item_feature, item, // highlight_item,
					       &dummy, &dummy, &dummy, &selected_start,
					       &selected_end, &selected_length) ;
		}

	      feature_coord.name = (char *)g_quark_to_string(item_feature->original_id) ;
	      feature_coord.start = selected_start ;
	      feature_coord.end = selected_end ;
	      feature_coord.length = selected_length ;

	      feature_coords = g_array_append_val(feature_coords, feature_coord) ;

	      selected = selected->next;
	      i++;
	    }

	  makeSelectionString(window, text, feature_coords) ;
	}

      selected = g_list_first(selected) ;
      g_list_free(selected) ;

      g_array_free(feature_coords, TRUE) ;

      selection = g_string_free(text, FALSE) ;
    }

  return selection ;
}



/* If feature_item is a sub_feature, e.g. an exon, then return its position/length etc. */
static gboolean possiblyPopulateWithChildData(ZMapWindow window,
                                              FooCanvasItem *feature_item,
//                                              FooCanvasItem *highlight_item,
                                              ZMapFeatureSubpartType *sub_type,
                                              int *selected_start, int *selected_end, int *selected_length)
{
  gboolean populated = FALSE ;
  ZMapFeatureSubPartSpan item_data ;

//  item_data = g_object_get_data(G_OBJECT(feature_item), ITEM_SUBFEATURE_DATA) ;
  item_data = zMapWindowCanvasItemIntervalGetData(feature_item);
//  zMapAssert(item_data) ;
  if(item_data)
  {

	*selected_start = item_data->start ;
	*selected_end = item_data->end ;
	*selected_length = (item_data->end - item_data->start + 1) ;
	*sub_type = item_data->subpart ;

	populated = TRUE ;
  }
  return populated ;
}

/* Return full_item data.... */
static gboolean possiblyPopulateWithFullData(ZMapWindow window,
                                             ZMapFeature feature,
                                             FooCanvasItem *feature_item,
 //                                            FooCanvasItem *highlight_item,
                                             int *feature_start, int *feature_end,
                                             int *feature_length,
                                             int *selected_start, int *selected_end,
                                             int *selected_length)
{
  gboolean populated = TRUE;
  int type;

  zMapAssert(feature_start  && feature_end  &&
             selected_start && selected_end &&
             feature_length && selected_length);

#ifdef ED_G_NEVER_INCLUDE_THIS_CODE
  /* We could be using this here..... */

	  zMapFeatureGetInfo((ZMapFeatureAny)item_feature, NULL,
			     "start",  &selected_start,
			     "end",    &selected_end,
			     "length", &selected_length,
			     NULL);
#endif /* ED_G_NEVER_INCLUDE_THIS_CODE */


  type = GPOINTER_TO_INT(g_object_get_data(G_OBJECT(feature_item), ITEM_FEATURE_TYPE)) ;


  switch (feature->type)
    {
    case ZMAPSTYLE_MODE_BASIC:
    case ZMAPSTYLE_MODE_SEQUENCE:
      *feature_length = zMapFeatureLength(feature, ZMAPFEATURELENGTH_TARGET) ;
      break ;
    case ZMAPSTYLE_MODE_TRANSCRIPT:
      *feature_length = zMapFeatureLength(feature, ZMAPFEATURELENGTH_SPLICED) ;
      break ;
    case ZMAPSTYLE_MODE_ALIGNMENT:
      *feature_length = zMapFeatureLength(feature, ZMAPFEATURELENGTH_QUERY) ;
      break ;
    default:
      *feature_length = 0 ;
      break ;
    }

  *selected_start = feature->x1 ;
  *selected_end = feature->x2 ;
  *selected_length = *feature_length ;

  return populated ;
}




void zmapWindowReFocusHighlights(ZMapWindow window)
{
  FooCanvasItem *hot_item = NULL;
  gboolean allow_rehighlight = FALSE;

  /* we only really need to do the text highlighting... */
  if (allow_rehighlight && (hot_item = zmapWindowFocusGetHotItem(window->focus)))
//    zmapWindowFocusForEachFocusItem(window->focus, rehighlightCB, window) ;
    zmapWindowFocusRehighlightFocusItems(window->focus, window) ;

  return ;
}




#ifdef ED_G_NEVER_INCLUDE_THIS_CODE
static void swapColumns(ZMapWindow window, guint keyval)
{
  FooCanvasGroup *focus_column, *column, *other_column, *strand_group_features;
  FooCanvasItem *col_as_item;
  ZMapFeatureSet feature_set, other_feature_set;
  GList *set_name, *other_set_name, *current_list, *other_list;
  gboolean move_focus = FALSE;

  /* We don't do anything if there is no current focus column, we could take an educated guess and
   * start with the middle visible column but perhaps not worth it ? */
  if ((focus_column = zmapWindowFocusGetHotColumn(window->focus)))
    {
      column      = zmapWindowContainerGetParent(FOO_CANVAS_ITEM( focus_column )) ;
      col_as_item = FOO_CANVAS_ITEM(column);
      feature_set = zmapWindowItemGetFeatureSet(column);
      set_name    = g_list_find(window->feature_set_names,
                                  GUINT_TO_POINTER(feature_set->unique_id));
      strand_group_features = FOO_CANVAS_GROUP(col_as_item->parent);
      current_list  = g_list_find(strand_group_features->item_list,
                                  column);
      other_list  = current_list;

      while (TRUE)
	{
	  if (keyval == GDK_Left)
            other_list = g_list_previous(other_list) ;
	  else
            other_list = g_list_next(other_list) ;

	  /* Deal with hidden columns, we need to move over them until we find a visible one or
	   * we reach the left/right end of the columns. */
	  if (!other_list)
	    break ;
	  else if (zmapWindowItemIsShown((FooCanvasItem *)(other_list->data)))
	    {
	      move_focus = TRUE ;
	      break ;
	    }
	}

      if(move_focus && other_list)
        {
          int a, b, names_pos, cols_pos;
          double x1, x2, f1, f2, spacing;

          /* Most of this is just to update lists so the rest of our code works */
          other_column = FOO_CANVAS_GROUP(other_list->data);
          other_feature_set = zmapWindowItemGetFeatureSet(other_column);

          other_set_name = g_list_find(window->feature_set_names,
                                       GUINT_TO_POINTER(other_feature_set->unique_id));

          a = g_list_position(window->feature_set_names, set_name);
          b = g_list_position(window->feature_set_names, other_set_name);
          names_pos = ((a < b) ? (b - a) : (a - b));

          a = g_list_position(strand_group_features->item_list, current_list);
          b = g_list_position(strand_group_features->item_list, other_list);
          cols_pos = ((a < b) ? (b - a) : (a - b));


          f1 = f2 = 1.0;
          if(keyval == GDK_Left)
            {
              f2 = -1.0;
              foo_canvas_item_lower(FOO_CANVAS_ITEM(column), cols_pos);
              zMap_g_list_lower(set_name, names_pos);
            }
          else
            {
              f1 = -1.0;
              foo_canvas_item_raise(FOO_CANVAS_ITEM(column), cols_pos);
              zMap_g_list_raise(set_name, names_pos);
            }

          spacing  = zmapWindowContainerGetSpacing(zmapWindowContainerGetParent(FOO_CANVAS_ITEM(strand_group_features)));
          spacing /= 2.0;

          foo_canvas_item_get_bounds(FOO_CANVAS_ITEM(column), &x1, NULL, &x2, NULL);
          x1 = x2 - x1 + 1.0;
          foo_canvas_item_move(FOO_CANVAS_ITEM(other_column), f1 * (x1 + spacing), 0.0);

          foo_canvas_item_get_bounds(FOO_CANVAS_ITEM(other_column), &x1, NULL, &x2, NULL);
          x1 = x2 - x1 + 1.0;
          foo_canvas_item_move(FOO_CANVAS_ITEM(column), f2 * (x1 + spacing), 0.0);

        }
    }

  return;
}
#endif /* ED_G_NEVER_INCLUDE_THIS_CODE */




/* Returns the leftmost column if the forward strand is requested, the right most if
 * the reverse strand is requested. The column must have features and must be displayed.
 *
 * NOTE column will be in the first block of the first align. */
static FooCanvasGroup *getFirstColumn(ZMapWindow window, ZMapStrand strand)
{
  StrandColStruct strand_data = {strand, NULL} ;

  strand_data.strand = strand ;

  zmapWindowContainerUtilsExecute(window->feature_root_group, ZMAPCONTAINER_LEVEL_STRAND,
				  getFirstForwardCol, &strand_data) ;

  return strand_data.first_column ;
}


static void getFirstForwardCol(ZMapWindowContainerGroup container, FooCanvasPoints *container_points,
			       ZMapContainerLevelType container_level, gpointer func_data)
{
  StrandCol strand_data = (StrandCol)func_data ;

  /* Only look for a column in the requested strand. */
  if (container_level == ZMAPCONTAINER_LEVEL_STRAND
      && zmapWindowContainerGetStrand(container) == strand_data->strand)
    {
      if (!(strand_data->first_column))
	{
	  /* Haven't found it yet so look for a column that's visible and has features. */
	  FooCanvasGroup *strand_columns, *column = NULL ;
	  GList *col_ptr ;

	  strand_columns = (FooCanvasGroup *)zmapWindowContainerGetFeatures(container) ;

	  if (strand_data->strand == ZMAPSTRAND_FORWARD)
	    col_ptr = (strand_columns->item_list) ;
	  else
	    col_ptr = (strand_columns->item_list_end) ;

	  while (col_ptr)
	    {
	      column = (FooCanvasGroup *)(col_ptr->data) ;

	      if (checkItem(FOO_CANVAS_ITEM(column), GINT_TO_POINTER(FALSE))
		  && zmapWindowContainerHasFeatures(ZMAP_CONTAINER_GROUP(column)))
		{
		  break ;
		}
	      else
		{
		  if (strand_data->strand == ZMAPSTRAND_FORWARD)
		    col_ptr = col_ptr->next ;
		  else
		    col_ptr = col_ptr->prev ;
		}
	    }

	  strand_data->first_column = column ;
	}
    }

  return ;
}


/* ACTUALLY THIS DOESN'T SEEM TO WORK PROPERLY ON THE FEATURE CHECK.... */
/* A zmapWindowContainerItemTestCallback() that tests a canvas item to make sure it is visible
 * and optionally that it represents a feature. */
static gboolean checkItem(FooCanvasItem *item, gpointer user_data)
{
  gboolean status = FALSE ;
  gboolean check_for_feature = GPOINTER_TO_INT(user_data) ;
  ZMapFeature feature = NULL ;

  if (zmapWindowItemIsShown((FooCanvasItem *)(item))
      && (!check_for_feature || (feature = zmapWindowItemGetFeature(item))))
    status = TRUE ;

  feature = zMapWindowCanvasItemGetFeature(item) ;

  return status ;
}


static void zmapWindowInterruptExpose(ZMapWindow window)
{
  if(window->long_items)
    zmapWindowLongItemPushInterruption(window->long_items);
  return ;
}

static void zmapWindowUninterruptExpose(ZMapWindow window)
{
  if(window->long_items)
    zmapWindowLongItemPopInterruption(window->long_items);
  return ;
}



/* Function to pop up the appropriate menu for either a column or a feature in response
 * to a key press rather than a button press. */
static void popUpMenu(GdkEventKey *key_event, ZMapWindow window, FooCanvasItem *focus_item)
{
  gboolean is_feature = FALSE ;
  GdkEventButton button_event ;
  double x1, y1, x2, y2 ;
  double vis_can_x1, vis_can_y1, vis_can_x2, vis_can_y2 ;
  double worldx, worldy, winx, winy ;
  Window root_window, item_window, child = 0 ;
  Display *display ;
  Bool result ;
  int dest_x = 0, dest_y= 0 ;


  /* We are only going to pop up the menu if the item as at least partly visible. */
  if (zmapWindowItemIsOnScreen(window, focus_item, FALSE))
    {
      /* Is the item a feature or a column ? */
      if(ZMAP_IS_CANVAS_ITEM(focus_item))
	is_feature = TRUE ;
      else if (ZMAP_IS_CONTAINER_GROUP(focus_item) &&
	       zmapWindowContainerUtilsGetLevel(focus_item) == ZMAPCONTAINER_LEVEL_FEATURESET)
	is_feature = FALSE ;
      else
	zMapAssertNotReached() ;


      /* Calculate canvas window coords for menu position from part of item which is visible. */
      zmapWindowItemGetVisibleWorld(window, &vis_can_x1, &vis_can_y1, &vis_can_x2, &vis_can_y2) ;

      my_foo_canvas_item_get_world_bounds(focus_item, &x1, &y1, &x2, &y2) ;

      if (x1 < vis_can_x1)
	x1 = vis_can_x1 ;

      if (y1 < vis_can_y1)
	y1 = vis_can_y1 ;

      worldx = x1 ;
      worldy = y1 ;

      foo_canvas_world_to_window(focus_item->canvas, worldx, worldy, &winx, &winy) ;


      /* Convert canvas window coords to root window coords for final menu position. */
      root_window = GDK_WINDOW_XID(gtk_widget_get_root_window(GTK_WIDGET(focus_item->canvas))) ;

      display = GDK_DISPLAY_XDISPLAY(gtk_widget_get_display(GTK_WIDGET(focus_item->canvas))) ;

      item_window = GDK_WINDOW_XID(focus_item->canvas->layout.bin_window) ;

      result = XTranslateCoordinates(display, item_window, root_window, winx, winy, &dest_x, &dest_y, &child) ;


      /* Fake a button event....because that's what the menu code uses, we only have to fill in
       * these fields. */
      button_event.x_root = dest_x ;
      button_event.y_root = dest_y ;
      button_event.button = 3 ;
      button_event.time = key_event->time ;


      /* Now call appropriate menu routine. */
      /* focus item is either a CanvasItem or a column ie a windowconatinerfeatureset */
      if (is_feature)
	{
	  zmapMakeItemMenu(&button_event, window, focus_item) ;
	}
      else
	{
        ZMapWindowContainerFeatureSet container_set =
            (ZMapWindowContainerFeatureSet) focus_item;

        zmapMakeColumnMenu(&button_event, window, focus_item, container_set, NULL) ;
	}
    }

  return ;
}



static void printStats(ZMapWindowContainerGroup container_parent, FooCanvasPoints *points,
                       ZMapContainerLevelType level, gpointer user_data)
{
  ZMapFeatureAny any_feature ;
  GString *text = (GString *) user_data;

  /* Note strand groups do not have features.... */
  if ((any_feature = zmapWindowItemGetFeatureAny((FooCanvasItem *)container_parent)))
    {
      switch (any_feature->struct_type)
	{
	case ZMAPFEATURE_STRUCT_CONTEXT:
	case ZMAPFEATURE_STRUCT_ALIGN:
	case ZMAPFEATURE_STRUCT_BLOCK:
	case ZMAPFEATURE_STRUCT_FEATURESET:
	  {
	    ZMapWindowStats stats ;

	    stats = g_object_get_data(G_OBJECT(container_parent), ITEM_FEATURE_STATS) ;
	    zMapAssert(stats) ;

	    zmapWindowStatsPrint(text, stats) ;

	    break ;
	  }
	default:
	  break;
	}
    }

  return ;
}


/* Called when user presses a short cut key, problematic because actually its the layer
 * above that needs to do the reverse complement. */
static void revCompRequest(ZMapWindow window)
{
  ZMapWindowCallbackCommandRevCompStruct rev_comp ;
  ZMapWindowCallbacks window_cbs_G = zmapWindowGetCBs() ;

  rev_comp.cmd = ZMAPWINDOW_CMD_REVERSECOMPLEMENT ;

  (*(window_cbs_G->command))(window, window->app_data, &rev_comp) ;

  return ;
}



/* Busy cursor stuff.....we should also really block interaction with the canvas.... */
static void canvas_set_busy_cursor(ZMapWindow window, gboolean external_call, const char *file, const char *func)
{
  char *file_name ;
  GdkCursor *busy_cursor ;


  file_name = g_path_get_basename(file) ;		    /* Clip full pathname for shorter debug messages. */


  if (external_call)
    busy_cursor = window->busy_cursor ;
  else
    busy_cursor = window->window_busy_cursor ;

  if (!busy_cursor)
    {
      zMapLogWarning("%s", "Cannot set Busy cursor as it has not been created yet !") ;

      zMapDebugPrint(busy_debug_G, "%s - %s: window %p, busy cursor has not been created !",
		     file_name, func, window) ;
    }
  else if (!(window->toplevel->window))
    {
      zMapDebugPrint(busy_debug_G, "%s - %s: window %p cursor NOT SET, no window",
		     file_name, func, window) ;
    }
  else
    {
      gdk_window_set_cursor(window->toplevel->window, busy_cursor) ;

#ifdef ED_G_NEVER_INCLUDE_THIS_CODE
      /* There is a problem with getting the new cursor shown in a timely way, seems
       * hard (impossible ?) to get this working really well. I've tried flush/sync
       * and round trip requests but all to no avail. It also feels like we may only need to
       * do this the first time we set the cursor as that's the most important for
       * the user to see. */

      if (window->cursor_busy_count == 0)
	{
	  guint width, height ;

	  gdk_display_get_maximal_cursor_size(gdk_display_get_default(), &width, &height) ;

	  gdk_display_flush(gdk_display_get_default()) ;

	  gdk_display_sync(gdk_display_get_default()) ;
	  gtk_main_iteration() ;
	}
#endif /* ED_G_NEVER_INCLUDE_THIS_CODE */

      window->cursor_busy_count++ ;

      zMapDebugPrint(busy_debug_G, "%s - %s: window %p busy cursor %s, %d",
		     file_name, func,
		     window,
		     (window->cursor_busy_count == 1 ? "turned ON" : "incremented"),
		     window->cursor_busy_count) ;
    }


  g_free(file_name) ;

  return ;
}



static void canvas_unset_busy_cursor(ZMapWindow window, const char *file, const char *func)
{
  char *file_name ;

  file_name = g_path_get_basename(file) ;

  if (!(window->normal_cursor))
    {
      zMapLogWarning("%s", "Cannot reset to normal cursor as it has not been created yet !") ;

      zMapDebugPrint(busy_debug_G, "%s - %s: window %p, normal cursor has not been created !",
		     file_name, func, window) ;
    }
  else if (!(window->toplevel->window))
    {
      zMapDebugPrint(busy_debug_G, "%s - %s: window %p cursor NOT SET, no window",
		     file_name, func, window) ;
    }
  else
    {
      window->cursor_busy_count-- ;

      if (window->cursor_busy_count < 0)
	{
	  zMapDebugPrint(busy_debug_G, "%s - %s: window %p, bad cursor busy count (%d)!",
			 file_name, func, window, window->cursor_busy_count) ;

	  zMapLogWarning("bad cursor busy count (%d)!", window->cursor_busy_count);
	  window->cursor_busy_count = 0;
	}



#ifdef ED_G_NEVER_INCLUDE_THIS_CODE
      /* In theory we should reset when we reach zero, be better to  */

      if (window->cursor_busy_count == 0)
	{
#endif /* ED_G_NEVER_INCLUDE_THIS_CODE */



	  gdk_window_set_cursor(window->toplevel->window, window->normal_cursor) ;



#ifdef ED_G_NEVER_INCLUDE_THIS_CODE
	}
#endif /* ED_G_NEVER_INCLUDE_THIS_CODE */



      zMapDebugPrint(busy_debug_G, "%s - %s: window %p busy cursor %s, %d",
		     file_name, func,
		     window,
		     (window->cursor_busy_count == 0 ? "turned OFF" : "decremented"),
		     window->cursor_busy_count) ;
    }

  g_free(file_name) ;

  return ;
}


/* foo canvas signal handlers  */
static void fc_begin_update_cb(FooCanvas *canvas, gpointer user_data)
{
  ZMapWindow window = (ZMapWindow)user_data;
  double x1, x2, y1, y2;

  zMapAssert(canvas == window->canvas) ;

  if (canvas == window->canvas)
    {
      zMapDebugPrint(foo_debug_G, "%s",  "Entered") ;

      zmapWindowBusy(window, TRUE) ;

      foo_canvas_get_scroll_region(canvas, &x1, &y1, &x2, &y2);

#ifdef CAUSED_RT_57193
      /* see resetCanvas, but result is this test is no longer required */
      if(!(x1 == 0.0 && y1 == 0.0 && x2 == ZMAP_CANVAS_INIT_SIZE && y2 == ZMAP_CANVAS_INIT_SIZE))
	{
#endif
	  //zmapWindowLongItemCrop(window->long_items, x1, y1, x2, y2);

#ifdef CAUSED_RT_57193
	}
#endif

      zMapDebugPrint(foo_debug_G, "%s",  "Exitted") ;
    }

  return ;
}

static void fc_end_update_cb(FooCanvas *canvas, gpointer user_data)
{
  ZMapWindow window = (ZMapWindow)user_data;

  zMapAssert(canvas == window->canvas) ;

  if (canvas == window->canvas)
    {
      double x1, x2, y1, y2;

      zMapDebugPrint(foo_debug_G, "%s",  "Entered") ;

      foo_canvas_get_scroll_region(canvas, &x1, &y1, &x2, &y2);
#ifdef CAUSED_RT_57193
      /* see resetCanvas, but result is this test is no longer required */
      if(!(x1 == 0.0 && y1 == 0.0 && x2 == ZMAP_CANVAS_INIT_SIZE && y2 == ZMAP_CANVAS_INIT_SIZE))
	{
#endif
	  ZMapGUIClampType clamp = ZMAPGUI_CLAMP_INIT;
	  double border;
	  int scroll_x, scroll_y, x, y;

	  clamp = zmapWindowClampedAtStartEnd(window, &y1, &y2);

// this was set in WindowDrawFeatures and is now incorrect here after a revcomp
// sequence->start,end are fwd stranc coords, we need the revcomp'ed equivalents
//	  zmapWindowRulerCanvasSetRevComped(window->ruler, window->revcomped_features);
//        zmapWindowRulerCanvasSetSpan(window->ruler, window->sequence->start,window->sequence->end) ;

	  foo_canvas_get_scroll_offsets(canvas, &scroll_x, &scroll_y);

	  if(zmapWindowRulerCanvasDraw(window->ruler, y1, y2, window->sequence->start, window->sequence->end, FALSE))
	    {
	      zmapWindowGetBorderSize(window, &border);
	      y1 -= ((clamp & ZMAPGUI_CLAMP_START) ? border : 0.0);
	      y2 += ((clamp & ZMAPGUI_CLAMP_END)   ? border : 0.0);
	      zmapWindowRulerCanvasMaximise(window->ruler, y1, y2);
	      /* Cause a never ending loop ? */

	      /* The zmapWindowRulerCanvasMaximise does a set scroll
	       * region on the ruler canvas which has the side effect
	       * of a scroll_to call in the canvas. As that canvas
	       * and this canvas share adjusters, this canvas scrolls
	       * too.  This isn't really desireable when doing a
	       * zmapWindowZoomToWorldPosition for example, so we do
	       * a scroll to back to our original position. */
	      foo_canvas_get_scroll_offsets(canvas, &x, &y);
	      if(y != scroll_y)
		foo_canvas_scroll_to(canvas, scroll_x, scroll_y);
	    }
#ifdef CAUSED_RT_57193
	}
#endif

      zmapWindowBusy(window, FALSE) ;

      zMapDebugPrint(foo_debug_G, "%s",  "Exitted") ;
    }

  return ;
}


static void fc_begin_map_cb(FooCanvas *canvas, gpointer user_data)
{
  ZMapWindow window = (ZMapWindow)user_data;

  zMapAssert(canvas == window->canvas) ;

  if (canvas == window->canvas)
    {
      zMapDebugPrint(foo_debug_G, "%s",  "Entered") ;

      zmapWindowBusy(window, TRUE) ;

      zMapDebugPrint(foo_debug_G, "%s",  "Exitted") ;
    }

  return ;
}

static void fc_end_map_cb(FooCanvas *canvas, gpointer user_data)
{
  ZMapWindow window = (ZMapWindow)user_data;

  zMapAssert(canvas == window->canvas) ;

  if (canvas == window->canvas)
    {
      zMapDebugPrint(foo_debug_G, "%s",  "Entered") ;

      zmapWindowBusy(window, FALSE) ;

      zMapDebugPrint(foo_debug_G, "%s",  "Exitted") ;
    }

  return ;
}


static void fc_draw_background_cb(FooCanvas *canvas, int x, int y, int width, int height, gpointer user_data)
{
  zMapDebugPrint(foo_debug_G, "%s",  "Entered") ;

  if (canvas->root->object.flags & FOO_CANVAS_ITEM_MAPPED)
    {

#ifdef ED_G_NEVER_INCLUDE_THIS_CODE
      ZMapWindow window = (ZMapWindow)user_data;
#endif /* ED_G_NEVER_INCLUDE_THIS_CODE */

    }

  zMapDebugPrint(foo_debug_G, "%s",  "Exitted") ;

  return ;
}

static void fc_drawn_items_cb(FooCanvas *canvas, int x, int y, int width, int height, gpointer user_data)
{
  zMapDebugPrint(foo_debug_G, "%s",  "Entered") ;

  if(canvas->root->object.flags & FOO_CANVAS_ITEM_MAPPED)
    {

#ifdef ED_G_NEVER_INCLUDE_THIS_CODE
      ZMapWindow window = (ZMapWindow)user_data;
#endif /* ED_G_NEVER_INCLUDE_THIS_CODE */

    }

  zMapDebugPrint(foo_debug_G, "%s",  "Exitted") ;

  return ;
}

/* end of the foo canvas signal handlers stuff */



/* Callbacks to manipulate rulers in other windows. */







/*
 *               Set of functions to setup, move and remove the ruler.
 */


static void lockedRulerCB(gpointer key, gpointer value_unused, gpointer user_data)
{
  ZMapWindow window = (ZMapWindow)key ;
  LockedRuler locked_data = (LockedRuler)user_data ;

  switch(locked_data->action)
    {
    case ZMAP_LOCKED_RULER_SETUP:
      setupRuler(window, &(window->horizon_guide_line),
		 &(window->tooltip), locked_data->origin_y) ;
      break;
    case ZMAP_LOCKED_RULER_MOVING:
      moveRuler(window->horizon_guide_line,
		window->tooltip,
		locked_data->tip_text,
		locked_data->world_x,
		locked_data->world_y) ;
      break;
    case ZMAP_LOCKED_RULER_REMOVE:
      removeRuler(window->horizon_guide_line, window->tooltip) ;
      break;

    case ZMAP_LOCKED_MARK_GUIDE_SETUP:
      setupRuler(window, &(window->mark_guide_line), NULL, locked_data->origin_y);
      break;
    case ZMAP_LOCKED_MARK_GUIDE_MOVING:
      break;
    case ZMAP_LOCKED_MARK_GUIDE_REMOVE:
      removeRuler(window->mark_guide_line, NULL);
      break;
    default:
      zMapAssertNotReached();
      break;
    }

  return ;
}


static void setupRuler(ZMapWindow       window,
		       FooCanvasItem  **horizon,
		       FooCanvasGroup **tooltip,
		       double           y_coord)
{
  if(horizon && !*horizon)
    *horizon = zMapDrawHorizonCreate(window->canvas) ;

  if (tooltip && !*tooltip)
    *tooltip = zMapDrawToolTipCreate(window->canvas);

  if(horizon)
    zMapDrawHorizonReposition(*horizon, y_coord) ;

  return ;
}


static void moveRuler(FooCanvasItem  *horizon,
		      FooCanvasGroup *tooltip,
		      char      *tip_text,
		      double     world_x,
		      double     world_y)
{
  if(horizon)
    zMapDrawHorizonReposition(horizon, world_y) ;

  if(tooltip)
    {
      if (tip_text)
	zMapDrawToolTipSetPosition(tooltip, world_x, world_y, tip_text) ;
      else
	foo_canvas_item_hide(FOO_CANVAS_ITEM(tooltip)) ;
    }

  return ;
}


static void removeRuler(FooCanvasItem *horizon, FooCanvasGroup *tooltip)
{

  if(horizon)
    foo_canvas_item_hide(horizon) ;
  if(tooltip)
    foo_canvas_item_hide(FOO_CANVAS_ITEM(tooltip)) ;

  return ;
}



static gboolean within_x_percent(ZMapWindow window, double percent, double y, gboolean in_top)
{
  double scr_y1, scr_y2, ten_top, ten_bot, range;
  gboolean in_ten = FALSE;

  foo_canvas_get_scroll_region(window->canvas, NULL, &scr_y1, NULL, &scr_y2);

  range = scr_y2 - scr_y1;

  ten_top = (range * percent) + scr_y1;
  ten_bot = scr_y2 - (range * percent);

  if(in_top && y < ten_top)
    in_ten = TRUE;
  else if(!in_top && y > ten_bot)
    in_ten = TRUE;

  return in_ten;
}

static gboolean real_recenter_scroll_window(ZMapWindow window, unsigned int one_to_hundred, double world_y, gboolean in_top)
{
  double percentage = 0.1;
  gboolean within_range = FALSE;
  gboolean moved = FALSE;

  if(one_to_hundred < 1)
    one_to_hundred = 1;

  percentage = one_to_hundred / 100.0;

  if((within_range = within_x_percent(window, percentage, world_y, in_top)) == TRUE)
    {
      double sx1, sx2, sy1, sy2, tmps, diff;

      /* Get scroll region (clamped to sequence coords) */
      zmapWindowGetScrollRegion(window, &sx1, &sy1, &sx2, &sy2);
      /* we now have scroll region coords */
      /* set tmp to centre of regions ... */
      tmps = sy1 + ((sy2 - sy1) / 2);
      /* find difference between centre points */
      if((diff = tmps - world_y) > 5.0 || (diff < 5.0))
	{
	  /* alter scroll region to match that */
	  sy1 -= diff; sy2 -= diff;
	  /* clamp in case we've moved outside the sequence */
	  zmapWindowClampSpan(window, &sy1, &sy2);
	  /* Do the move ... */
	  zMapWindowMove(window, sy1, sy2);
	  moved = TRUE;
	}
      else
	moved = FALSE;
    }

  return moved;
}

static gboolean recenter_scroll_window(ZMapWindow window, double *event_y_in_out)
{
  GtkAdjustment *vadjust;
  double world_x, world_y;
  int height;
  gboolean moved = FALSE, top_half = FALSE;

  foo_canvas_window_to_world(window->canvas,
			     0.0, *event_y_in_out,
			     &world_x, &world_y);

  height  = GTK_WIDGET(window->canvas)->allocation.height;

  vadjust = gtk_scrolled_window_get_vadjustment(GTK_SCROLLED_WINDOW(window->scrolled_window));

  if((*event_y_in_out - vadjust->value) < (height / 2.0))
    top_half = TRUE;

  if(real_recenter_scroll_window(window, 10, world_y, top_half))
    {
      double window_x, window_y;
      moved = TRUE;
      foo_canvas_world_to_window(window->canvas,
				 world_x, world_y,
				 &window_x, &window_y);
      *event_y_in_out = window_y; /* trying this... */
    }

  return moved;
}



static void makeSelectionString(ZMapWindow window, GString *selection_str, GArray *feature_coords)
{
  int i ;


  for (i = 0 ; i < feature_coords->len ; i++)
    {
      FeatureCoord feature_coord ;

      feature_coord = &g_array_index(feature_coords, FeatureCoordStruct, i) ;

      zmapWindowCoordPairToDisplay(window, feature_coord->start, feature_coord->end,
				   &feature_coord->start, &feature_coord->end) ;

      if (feature_coord->start > feature_coord->end)
	zMapUtilsSwop(int, feature_coord->start, feature_coord->end) ;
    }

  g_array_sort(feature_coords, sortCoordsCB) ;

  for (i = 0 ; i < feature_coords->len ; i++)
    {
      FeatureCoord feature_coord ;

      feature_coord = &g_array_index(feature_coords, FeatureCoordStruct, i) ;

      g_string_append_printf(selection_str, "\"%s\"    %d %d (%d)%s",
			     feature_coord->name,
			     feature_coord->start, feature_coord->end, feature_coord->length,
			     (i < feature_coords->len ? "\n" : "")) ;
    }

  return ;
}


/* Sorts lists of features names and their coords, sorts on name first then coord. */
static gint sortCoordsCB(gconstpointer a, gconstpointer b)
{
  gint result = 0 ;
  FeatureCoord feature_coord1 = (FeatureCoord)a ;
  FeatureCoord feature_coord2 = (FeatureCoord)b ;

  if ((result = g_ascii_strcasecmp(feature_coord1->name, feature_coord2->name)) == 0)
    {
      if (feature_coord1->start < feature_coord2->start)
	{
	  result = -1 ;
	}
      else if (feature_coord1->start == feature_coord2->start)
	{
	  if (feature_coord1->end < feature_coord2->end)
	    result = -1 ;
	  else if (feature_coord1->end == feature_coord2->end)
	    result = 0 ;
	  else
	    result = 1 ;
	}
      else
	{
	  result = 1 ;
	}
    }

  return result ;
}<|MERGE_RESOLUTION|>--- conflicted
+++ resolved
@@ -3268,16 +3268,11 @@
 		{
 		  if (dragging || guide)
 		    {
-<<<<<<< HEAD
-		      mark_updater.activated = TRUE;
-
-		      setupRuler(window, &(window->mark_guide_line), NULL, wy);
-=======
+
 		      /* It's possible to press another mouse button while holding the middle
 		       * one down especially if it's a standard PC mouse with the wheel in the middle
 		       * instead of a proper button. */
 		      event_handled = TRUE ;
->>>>>>> abee0cf9
 		    }
 		  else
 		    {
@@ -3646,15 +3641,9 @@
 		    /* only finds features in a canvas featureset, old foo gives nothing */
 		    feature_list = zMapWindowFeaturesetItemFindFeatures(&item, rooty1, rooty2, rootx1, rootx2);
 
-<<<<<<< HEAD
 			/* this is how features get highlit */
 			if(item)
 				zmapWindowUpdateInfoPanel(window, ((ZMapWindowCanvasItem) item)->feature, feature_list, item, NULL, 0, 0, 0, 0, NULL, !shift, FALSE, ctrl) ;
-=======
-		    /* this is how features get highlit */
-		    if(item)
-		      zmapWindowUpdateInfoPanel(window, ((ZMapWindowCanvasItem) item)->feature, feature_list, item, NULL, 0, 0, 0, 0, NULL, !shift, FALSE) ;
->>>>>>> abee0cf9
 
 		  }
 		else if (fabs(but_event->x - window_x) > ZMAP_WINDOW_MIN_LASSO
