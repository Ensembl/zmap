--- conflicted
+++ resolved
@@ -1458,8 +1458,8 @@
 }
 
 void zmapWindowSetScrollableArea(ZMapWindow window,
-			       double *x1_inout, double *y1_inout,
-			       double *x2_inout, double *y2_inout,char *where)
+                                 double *x1_inout, double *y1_inout,
+                                 double *x2_inout, double *y2_inout, char *where)
 {
   ZMapWindowVisibilityChangeStruct vis_change ;
   ZMapGUIClampType clamp = ZMAPGUI_CLAMP_INIT;
@@ -1467,12 +1467,6 @@
 
   zmapWindowGetBorderSize(window, &border);
 
-<<<<<<< HEAD
-=======
-  if(y1_inout && y2_inout)
-    zMapAssert(*y1_inout <= *y2_inout);
-
->>>>>>> 894bf634
   foo_canvas_get_scroll_region(FOO_CANVAS(window->canvas),
                                &x1, &y1, &x2, &y2);
 
@@ -5488,11 +5482,7 @@
                 ZMapFeature feature ;
 
                 feature = zmapWindowItemGetFeature(focus_item);
-<<<<<<< HEAD
-=======
-                zMapAssert(zMapFeatureIsValid((ZMapFeatureAny)feature)) ;
-
->>>>>>> 894bf634
+
                 /* If there is a marked feature(s), for "z" we zoom just to the highlighted
                  * feature, for "Z" we zoom to the whole transcript/HSP's */
                 if (key_event->keyval == GDK_z)
@@ -5520,11 +5510,7 @@
                         gboolean result ;
 
                         result = zmapWindowItemGetStrandFrame(focus_item, &set_strand, &set_frame) ;
-<<<<<<< HEAD
-=======
-                        zMapAssert(result) ;
-
->>>>>>> 894bf634
+
                         list = zmapWindowFToIFindSameNameItems(window,window->context_to_item,
                                                                zMapFeatureStrand2Str(set_strand),
                                                                zMapFeatureFrame2Str(set_frame),
