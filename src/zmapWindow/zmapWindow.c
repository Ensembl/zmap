/*  File: zmapWindow.c
 *  Author: Ed Griffiths (edgrif@sanger.ac.uk)
 *  Copyright (c) 2006-2012: Genome Research Ltd.
 * ZMap is free software; you can redistribute it and/or
 * modify it under the terms of the GNU General Public License
 * as published by the Free Software Foundation; either version 2
 * of the License, or (at your option) any later version.
 *
 * This program is distributed in the hope that it will be useful,
 * but WITHOUT ANY WARRANTY; without even the implied warranty of
 * MERCHANTABILITY or FITNESS FOR A PARTICULAR PURPOSE.  See the
 * GNU General Public License for more details.
 *
 * You should have received a copy of the GNU General Public License
 * along with this program; if not, write to the Free Software
 * Foundation, Inc., 59 Temple Place - Suite 330, Boston, MA  02111-1307, USA.
 * or see the on-line version at http://www.gnu.org/copyleft/gpl.txt
 *-------------------------------------------------------------------
 * This file is part of the ZMap genome database package
 * and was written by
 *     Ed Griffiths (Sanger Institute, UK) edgrif@sanger.ac.uk,
 *       Roy Storey (Sanger Institute, UK) rds@sanger.ac.uk,
 *  Malcolm Hinsley (Sanger Institute, UK) mh17@sanger.ac.uk
 *
 * Description: Provides interface functions for controlling a data
 *              display window.
 *
 * Exported functions: See ZMap/zmapWindow.h
 *-------------------------------------------------------------------
 */

#include <ZMap/zmap.h>

#include <math.h>
#include <string.h>
#include <unistd.h>
#include <glib.h>
#include <gdk/gdk.h>
#include <gdk/gdkx.h>
#include <gdk/gdkkeysyms.h>

#include <ZMap/zmapUtils.h>
#include <ZMap/zmapGLibUtils.h>
#include <ZMap/zmapFASTA.h>
#include <ZMap/zmapPeptide.h>
#include <ZMap/zmapFeature.h>
#include <ZMap/zmapConfigIni.h>
#include <ZMap/zmapConfigStrings.h>
#include <zmapWindowState.h>
#include <zmapWindowContainers.h>
#include <zmapWindowCanvasItem.h>
#include <zmapWindowCanvasFeatureset.h>
#include <zmapWindow_P.h>



/* If zoom factor less than this then we don't do it. */
#define ZOOM_SENSITIVITY 5.0



/* Local struct to hold current features and new_features obtained from a server and
 * relevant types. */
typedef struct
{
  ZMapFeatureContext current_features ;
  ZMapFeatureContext new_features ;
  ZMapFeature highlight_feature ;
  GHashTable *all_styles ;
  GHashTable *new_styles ;
  GHashTable *featuresets_2_stylelist ;
  GHashTable *featureset_2_column;
  GHashTable *source_2_sourcedata;
  GHashTable *columns;
  GList *masked;
  ZMapWindowState state ;	/* Can be NULL! */
} FeatureSetsStateStruct, *FeatureSetsState ;


/* Used for passing information to the locked display hash callback functions. */
typedef enum {ZMAP_LOCKED_ZOOMING, ZMAP_LOCKED_MOVING, ZMAP_LOCKED_ZOOM_TO } ZMapWindowLockActionType ;
typedef struct
{
  ZMapWindow window ;
  ZMapWindowLockActionType type;
  /* Either  */
  double start ;
  double end ;
  /* Or depending on type */
  double zoom_factor ;
  double position ;
  /* or both */

  gboolean border;
  int border_size;

} LockedDisplayStruct, *LockedDisplay ;


typedef struct ScrollToStructType
{
  int x ;
  int y ;
} ScrollToStruct, *ScrollTo ;



/* Used for showing ruler on all windows that are in a vertically locked group. */
typedef enum
  {
    ZMAP_LOCKED_RULER_SETUP,
    ZMAP_LOCKED_RULER_MOVING,
    ZMAP_LOCKED_RULER_REMOVE,

    ZMAP_LOCKED_MARK_GUIDE_SETUP,
    ZMAP_LOCKED_MARK_GUIDE_MOVING,
    ZMAP_LOCKED_MARK_GUIDE_REMOVE,
  } ZMapWindowLockRulerActionType ;

typedef struct
{
  ZMapWindowLockRulerActionType action ;

  double origin_y ;

  double world_x, world_y ;
  char *tip_text ;
} LockedRulerStruct, *LockedRuler ;





/* This struct is used to pass data to realizeHandlerCB
 * via the g_signal_connect on the canvas's expose_event. */
typedef struct _RealiseDataStruct
{
  ZMapWindow window ;
  FeatureSetsState feature_sets ;
} RealiseDataStruct, *RealiseData ;



typedef struct
{
  double rootx1, rootx2, rooty1, rooty2 ;
} MaxBoundsStruct, *MaxBounds ;


typedef struct
{
  ZMapStrand strand ;
  FooCanvasGroup *first_column ;
} StrandColStruct, *StrandCol ;


typedef struct
{
  unsigned int in_mark_move_region : 1;
  unsigned int activated : 1;
  double mark_y1, mark_y2;
  double mark_x1, mark_x2;
  double *closest_to;
  GdkCursor *arrow_cursor;
}MarkRegionUpdateStruct;



typedef struct FeatureCoordStructType
{
  char *name ;
  int start ;
  int end ;
  int length ;
} FeatureCoordStruct, *FeatureCoord ;



struct fooBug
{
  void *key;
  char *id;
};





static ZMapWindow myWindowCreate(GtkWidget *parent_widget,
                                 ZMapFeatureSequenceMap sequence, void *app_data,
                                 GList *feature_set_names,
				 GtkAdjustment *hadjustment,
                                 GtkAdjustment *vadjustment) ;
static void myWindowZoom(ZMapWindow window, double zoom_factor, double curr_pos) ;
static void myWindowMove(ZMapWindow window, double start, double end) ;

static gboolean dataEventCB(GtkWidget *widget, GdkEventClient *event, gpointer data) ;
static gboolean exposeHandlerCB(GtkWidget *widget, GdkEventExpose *event, gpointer user_data);
static gboolean canvasWindowEventCB(GtkWidget *widget, GdkEvent *event, gpointer data) ;

//static gboolean pressCB(GtkWidget *widget, GdkEventButton *event, gpointer user_data) ;
//static gboolean motionCB(GtkWidget *widget, GdkEventMotion *event, gpointer user_data) ;
//static gboolean releaseCB(GtkWidget *widget, GdkEventButton *event, gpointer user_data) ;

static gboolean keyboardEvent(ZMapWindow window, GdkEventKey *key_event) ;

#ifdef ED_G_NEVER_INCLUDE_THIS_CODE
static gboolean canvasRootEventCB(GtkWidget *widget, GdkEventClient *event, gpointer data) ;
#endif /* ED_G_NEVER_INCLUDE_THIS_CODE */

static void canvasSizeAllocateCB(GtkWidget *widget, GtkAllocation *alloc, gpointer user_data) ;
static gboolean windowGeneralEventCB(GtkWidget *wigdet, GdkEvent *event, gpointer data);

static void resetCanvas(ZMapWindow window, gboolean free_child_windows, gboolean keep_revcomp_safe_windows) ;
static gboolean getConfiguration(ZMapWindow window) ;
static void sendClientEvent(ZMapWindow window, FeatureSetsState feature_sets) ;

static void moveWindow(ZMapWindow window, GdkEventKey *key_event) ;
static void scrollWindow(ZMapWindow window, GdkEventKey *key_event) ;
static void changeRegion(ZMapWindow window, guint keyval) ;

static void zoomWindow(ZMapWindow window, GdkEventKey *key_event) ;

static void setCurrLock(ZMapWindowLockType window_locking, ZMapWindow window,
			GtkAdjustment **hadjustment, GtkAdjustment **vadjustment) ;
static void lockedDisplayCB(gpointer key, gpointer value, gpointer user_data) ;
static void scrollToCB(gpointer key, gpointer value, gpointer user_data) ;
static void copyLockWindow(ZMapWindow original_window, ZMapWindow new_window) ;
static void lockWindow(ZMapWindow window, ZMapWindowLockType window_locking) ;
static void unlockWindow(ZMapWindow window, gboolean no_destroy_if_empty) ;
static GtkAdjustment *copyAdjustmentObj(GtkAdjustment *orig_adj) ;

static void zoomToRubberBandArea(ZMapWindow window);

static void getMaxBounds(gpointer data, gpointer user_data) ;

static void jumpFeature(ZMapWindow window, guint keyval) ;
static void jumpColumn(ZMapWindow window, guint keyval) ;

#ifdef ED_G_NEVER_INCLUDE_THIS_CODE
static void swapColumns(ZMapWindow window, guint keyval);
#endif /* ED_G_NEVER_INCLUDE_THIS_CODE */

static void unhideItemsCB(gpointer data, gpointer user_data) ;


#if POINTLESS
static gboolean possiblyPopulateWithChildData(ZMapWindow window,
                                              FooCanvasItem *feature_item,
//                                              FooCanvasItem *highlight_item,
                                              ZMapFeatureSubpartType *sub_type,
                                              int *selected_start, int *selected_end, int *selected_length) ;

static gboolean possiblyPopulateWithFullData(ZMapWindow window,
                                             ZMapFeature feature,
                                             FooCanvasItem *feature_item,
//                                             FooCanvasItem *highlight_item,
                                             int *feature_start, int *feature_end,
                                             int *feature_length,
                                             int *selected_start, int *selected_end,
                                             int *selected_length);
#endif
static char *makePrimarySelectionText(ZMapWindow window);

static FooCanvasGroup *getFirstColumn(ZMapWindow window, ZMapStrand strand) ;
static void getFirstForwardCol(ZMapWindowContainerGroup container, FooCanvasPoints *container_points,
			       ZMapContainerLevelType container_level, gpointer func_data) ;

static gboolean checkItem(FooCanvasItem *item, gpointer user_data) ;


static void popUpMenu(GdkEventKey *key_event, ZMapWindow window, FooCanvasItem *focus_item) ;

static void printStats(ZMapWindowContainerGroup container_parent, FooCanvasPoints *points,
                       ZMapContainerLevelType level, gpointer user_data) ;

static void revCompRequest(ZMapWindow window) ;

#if ZOOM_SCROLL
static void fc_begin_update_cb(FooCanvas *canvas, gpointer user_data);
static void fc_end_update_cb(FooCanvas *canvas, gpointer user_data);
static void fc_begin_map_cb(FooCanvas *canvas, gpointer user_data) ;
static void fc_end_map_cb(FooCanvas *canvas, gpointer user_data) ;
static void fc_draw_background_cb(FooCanvas *canvas, int x, int y, int width, int height, gpointer user_data);
static void fc_drawn_items_cb(FooCanvas *canvas, int x, int y, int width, int height, gpointer user_data);
#endif

static void canvas_set_busy_cursor(ZMapWindow window, gboolean external_call, const char *file, const char *func) ;
static void canvas_unset_busy_cursor(ZMapWindow window, const char *file, const char *func) ;


static void lockedRulerCB(gpointer key, gpointer value_unused, gpointer user_data) ;
static void setupRuler(ZMapWindow       window,
		       FooCanvasItem  **horizon,
		       FooCanvasGroup **tooltip,
		       double           y_coord);
static void moveRuler(FooCanvasItem  *horizon,
		      FooCanvasGroup *tooltip,
		      char      *tip_text,
		      double     world_x,
		      double     world_y);
static void removeRuler(FooCanvasItem *horizon, FooCanvasGroup *tooltip);

static gboolean within_x_percent(ZMapWindow window, double percent, double y, gboolean in_top);
static gboolean real_recenter_scroll_window(ZMapWindow window, unsigned int one_to_hundred, double world_y, gboolean in_top);
static gboolean recenter_scroll_window(ZMapWindow window, double *event_y_in_out);

static void makeSelectionString(ZMapWindow window, GString *selection_str, GArray *feature_coords) ;
static gint sortCoordsCB(gconstpointer a, gconstpointer b) ;

static ZMapFeatureContextExecuteStatus undisplayFeaturesCB(GQuark key,
                                                           gpointer data, gpointer user_data,
                                                           char **err_out) ;
static void invokeVisibilityChange(ZMapWindow window) ;

static void foo_bug_print(void *key, char *where) ;

#ifdef ED_G_NEVER_INCLUDE_THIS_CODE
static void printWindowSizeDebug(char *prefix, ZMapWindow window,
				 GtkWidget *widget, GtkAllocation *allocation) ;
#endif /* ED_G_NEVER_INCLUDE_THIS_CODE */



/* 
 *                  Globals
 */

/* Callbacks we make back to the level above us. This structure is static
 * because the callback routines are set just once for the lifetime of the
 * process. */
static ZMapWindowCallbacks window_cbs_G = NULL ;
static gboolean window_rev_comp_save_state_G = TRUE;
static gboolean window_rev_comp_save_bumped_G = TRUE;
static gboolean window_split_save_bumped_G = TRUE;


/* Debugging canvas... */
static gboolean busy_debug_G = FALSE ;
//static gboolean foo_debug_G = FALSE ;
static gboolean mouse_debug_G = FALSE ;

struct fooBug foo_wins [128];
int n_foo_wins = 0;






/* This routine must be called just once before any other windows routine, it is undefined
 * if the caller calls this routine more than once. The caller must supply all of the callback
 * routines.
 *
 * Note that since this routine is called once per application we do not bother freeing it
 * via some kind of windows terminate routine. */
void zMapWindowInit(ZMapWindowCallbacks callbacks)
{
  zMapAssert(!window_cbs_G) ;

  zMapAssert(callbacks
	     && callbacks->enter && callbacks->leave
	     && callbacks->scroll && callbacks->focus && callbacks->select
             && callbacks->setZoomStatus && callbacks->splitToPattern
	     && callbacks->visibilityChange
             && callbacks->command && callbacks->drawn_data) ;

  window_cbs_G = g_new0(ZMapWindowCallbacksStruct, 1) ;

  window_cbs_G->enter = callbacks->enter ;
  window_cbs_G->leave = callbacks->leave ;
  window_cbs_G->scroll = callbacks->scroll ;
  window_cbs_G->focus = callbacks->focus ;
  window_cbs_G->select = callbacks->select ;
  window_cbs_G->setZoomStatus = callbacks->setZoomStatus;
  window_cbs_G->splitToPattern = callbacks->splitToPattern;
  window_cbs_G->visibilityChange = callbacks->visibilityChange ;
  window_cbs_G->command = callbacks->command ;
  window_cbs_G->drawn_data = callbacks->drawn_data;
  
  window_cbs_G->remote_request_func = callbacks->remote_request_func ;
  window_cbs_G->remote_request_func_data = callbacks->remote_request_func_data ;

  return ;
}


ZMapWindowCallbacks zmapWindowGetCBs(void)
{
  return window_cbs_G ;
}


ZMapWindow zMapWindowCreate(GtkWidget *parent_widget,
                            ZMapFeatureSequenceMap sequence, void *app_data,
                            GList *feature_set_names)
{
  ZMapWindow window ;

  window = myWindowCreate(parent_widget, sequence, app_data,
                          feature_set_names,
                          NULL, NULL) ;

  return window ;
}


/* I DON'T THINK WE NEED THE TWO STYLES PARAMS HERE ACTUALLY.... */
/* Makes a new window that is a copy of the existing one, zoom factor and all.
 *
 * NOTE that not all fields are copied here as some need to be done when we draw
 * the actual features (e.g. anything that refers to canvas items). */
ZMapWindow zMapWindowCopy(GtkWidget *parent_widget, ZMapFeatureSequenceMap sequence,
			  void *app_data, ZMapWindow original_window,
			  ZMapFeatureContext feature_context,
			  GHashTable *read_only_styles, GHashTable *display_styles,
			  ZMapWindowLockType window_locking)
{
  ZMapWindow new_window = NULL ;
  GtkAdjustment *hadjustment = NULL, *vadjustment = NULL ;
  double scroll_x1, scroll_y1, scroll_x2, scroll_y2 ;
  int x, y ;

  zmapWindowBusy(original_window, TRUE) ;

  if (window_locking != ZMAP_WINLOCK_NONE)
    {
      setCurrLock(window_locking, original_window,
		  &hadjustment, &vadjustment) ;
    }

  /* There is an assymetry when splitting windows, when we do a vsplit we lose the scroll
   * position when we the do the windowcreate so we need to get it here so we can
   * reset the scroll to where it should be. */
  foo_canvas_get_scroll_offsets(original_window->canvas, &x, &y) ;

  new_window = myWindowCreate(parent_widget, sequence, app_data,
                              original_window->feature_set_names,
                              hadjustment, vadjustment) ;
  zMapAssert(new_window) ;

  zmapWindowBusy(new_window, TRUE) ;


  /* Lock windows together for scrolling/zooming if requested. */
  if (window_locking != ZMAP_WINLOCK_NONE)
    {
      copyLockWindow(original_window, new_window) ;
    }


  /* Is there a remote client ? */
  new_window->xremote_client = original_window->xremote_client ;

  /* A new window will have new canvas items so we need a new hash. */
  new_window->context_to_item = zmapWindowFToICreate() ;

  new_window->canvas_maxwin_size = original_window->canvas_maxwin_size ;
  new_window->min_coord = original_window->min_coord ;
  new_window->max_coord = original_window->max_coord ;

  new_window->seqLength = original_window->seqLength ;

  /* Set revcomp'd features. */
  new_window->revcomped_features = original_window->revcomped_features ;
  new_window->display_forward_coords = original_window->display_forward_coords ;
  zmapWindowScaleCanvasSetRevComped(new_window->ruler, original_window->revcomped_features) ;
							    /* Sets display_forward too... */

  zmapWindowZoomControlCopyTo(original_window->zoom, new_window->zoom);

  /* I'm a little uncertain how much of the below is really necessary as we are
   * going to call the draw features code anyway. */
  /* Set the zoom factor, there is no call to get hold of pixels_per_unit so we dive.
   * into the struct. */
  zmapWindowSetPixelxy(new_window,
		       original_window->canvas->pixels_per_unit_x,original_window->canvas->pixels_per_unit_y) ;

  zmapWindowScaleCanvasSetPixelsPerUnit(new_window->ruler,
                                        original_window->canvas->pixels_per_unit_x,
                                        original_window->canvas->pixels_per_unit_y);

  /* Copy to scroll region from original to new (possibly complete
   * with border, possibly to canvas height region size). Required
   * for the scroll_to call next too. */
  scroll_x1 = scroll_x2 = scroll_y1 = scroll_y2 = 0.0;
  zmapWindowGetScrollableArea(original_window,  &scroll_x1, &scroll_y1, &scroll_x2, &scroll_y2) ;
  zmapWindowSetScrollableArea(new_window,  &scroll_x1, &scroll_y1, &scroll_x2, &scroll_y2,"zMapWindowCopy") ;

  /* Reset our scrolled position otherwise we can end up jumping to the top of the window. */
  foo_canvas_scroll_to(original_window->canvas, x, y) ;
  foo_canvas_scroll_to(new_window->canvas, x, y) ;



  /* You cannot just draw the features here as the canvas needs to be realised so we send
   * an event to get the data drawn which means that the canvas is guaranteed to be
   * realised by the time we draw into it. */
  {
    ZMapWindowState state;

    state = zmapWindowStateCreate();
    zmapWindowStateSaveMark(state, original_window);

    zmapWindowStateSaveFocusItems(state, original_window);

    if (window_split_save_bumped_G)
      zmapWindowStateSaveBumpedColumns(state, original_window);

    /* should we be passing in a copy of the full set of original styles ? */
    zMapWindowDisplayData(new_window, state, feature_context, feature_context,
			  original_window->context_map,
			  NULL, NULL) ;
  }

  zmapWindowBusy(new_window, FALSE) ;
  zmapWindowBusy(original_window, FALSE) ;

  return new_window ;
}



/* This function shouldn't be called directly, instead use the macro zMapWindowBusy()
 * defined in the public header zmapWindow.h */
void zMapWindowBusyFull(ZMapWindow window, gboolean busy, const char *file, const char *func)
{

  zmapWindowBusyInternal(window, TRUE, busy, file, func) ;

  return ;
}



#ifdef ED_G_NEVER_INCLUDE_THIS_CODE
/* Tells zmapwindow that there is an external client that can be queried. */
gboolean zMapWindowXRemoteRegister(ZMapWindow window)
{
  gboolean result = FALSE ;

  result = window->xremote_client = TRUE ;

  return result ;
}
#endif /* ED_G_NEVER_INCLUDE_THIS_CODE */



/* This routine is called by the code in zmapView.c that manages the slave threads.
 * It has to determine whether or not the canvas has got far enough along in its
 * creation to have a valid height.  If so, it calls the code to notify the GUI
 * that data exists and work needs to be done.  If not, it attaches a callback
 * routine, exposeHandlerCB to the expose_event for the canvas so that when that
 * occurs, exposeHandlerCB can issue the call to sendClientEvent.
 * We'd have used the realise signal if we could, but somehow the canvas manages to
 * achieve realised status (ie GTK_WIDGET_REALIZED yields TRUE) without having a
 * valid vertical dimension.
 *
 * Rob
 *
 *    No, that's not the problem, it is realised, it just hasn't got sized properly yet. Ed
 *
 *  */
void zMapWindowDisplayData(ZMapWindow window, ZMapWindowState state,
			   ZMapFeatureContext current_features, ZMapFeatureContext new_features,
			   ZMapFeatureContextMap context_map,
			   GList *masked, ZMapFeature highlight_feature)
{
  FeatureSetsState feature_sets ;

  /* There is some assymetry here, we don't need to copy the feature context but we do need
   * to copy the styles because they need to be cached in window but _not_ at this point,
   * that should be done later when this event arrives in window. */
  feature_sets = g_new0(FeatureSetsStateStruct, 1) ;
  feature_sets->current_features = current_features ;
  feature_sets->new_features = new_features ;
  feature_sets->highlight_feature = highlight_feature ;

  window->context_map = context_map;
  feature_sets->masked = masked;

//  printf("\nzMapWindowDisplay data:\n");
//        zMap_g_hashlist_print(new_featuresets_2_stylelist) ;

  feature_sets->state = state ;

  /* We either turn the busy cursor on here if there is already a window or we do it in the expose
   * handler exposeHandlerCB() which is called when the window is first realised, its turned off
   * again in zmapWindowDrawFeatures(). */
  if (GTK_WIDGET(window->canvas)->allocation.height > 1 && GTK_WIDGET(window->canvas)->window)
    {
      sendClientEvent(window, feature_sets) ;
    }
  else if (!window->exposeHandlerCB)
    {
      RealiseData realiseData ;

      realiseData = g_new0(RealiseDataStruct, 1) ;	    /* freed in exposeHandlerCB() */

      realiseData->window = window ;
      realiseData->feature_sets = feature_sets ;

      window->exposeHandlerCB = g_signal_connect(GTK_OBJECT(window->canvas), "expose_event",
						 GTK_SIGNAL_FUNC(exposeHandlerCB),
						 (gpointer)realiseData) ;
    }
  else
    {
      /* There's a problem here.
       *-------------------------
       * first call to displaydata sets the first exposeHandler
       * second call sets the second...
       * first handler gets run, removes the second handler (window->exposeHandlerCB id)
       * meanwhile when the first handler finishes it destroys its data.
       * first one gets run on next expose. BANG.
       */
      printf("If we've merged some contexts before being exposed\n");
    }

  return ;
}





#ifdef ED_G_NEVER_INCLUDE_THIS_CODE
static ZMapFeatureContextExecuteStatus undisplayFeaturesCB(GQuark key,
                                                           gpointer data,
                                                           gpointer user_data,
                                                           char **err_out)
{
  ZMapFeatureContextExecuteStatus status = ZMAP_CONTEXT_EXEC_STATUS_OK ;
  ZMapWindow window = (ZMapWindow)user_data ;
  ZMapFeatureAny feature_any = (ZMapFeatureAny)data;
  ZMapFeature feature;
  FooCanvasItem *feature_item;
  ZMapStrand column_strand;

  switch(feature_any->struct_type)
    {
    case ZMAPFEATURE_STRUCT_FEATURESET:
      {
	/* CHRIST, WHAT IS THIS CODE....?????????? */

	zMapLogWarning("FeatureSet %s", g_quark_to_string(feature_any->unique_id));
	break;
      }
    case ZMAPFEATURE_STRUCT_FEATURE:
      {
	feature = (ZMapFeature)feature_any;

	/* which column drawn in depends on style. */
	column_strand = zmapWindowFeatureStrand(window, feature);

#if MH17_FToIHash_does_this_mapping
      /* if the feature context is from a request from otterlace then
       * the display column has not been set, we need to lookup
       */
	ZMapFeatureSetDesc gffset;
	ZMapFeatureSet fset;

	fset = (ZMapFeatureSet) (feature_any->parent);
	if(!fset->column_id)
	  {
	    gffset = g_hash_table_lookup(window->context_map->featureset_2_column, GUINT_TO_POINTER(fset->unique_id));
	    if(gffset)
	      fset->column_id = gffset->column_id;
	  }
#endif

	/* MH17: we get locus features inserted mysteriously if a feature has a locus id
	 * but they don't always appear in zmap in which case there is no column id
	 * This is true when otterlace sends a single feature to delete and then we fail to find
	 * the extra locus feature
	 *
	 * regardless of that if we have features that are not displayed due to config this could also fail
	 * so if not column_id defined log a warning and fail silently.
	 *
	 * locus is used in the naviagtor, we hope dealt with via another call.
	 */
	if ((feature_item = zmapWindowFToIFindFeatureItem(window,window->context_to_item,
							  column_strand,
							  ZMAPFRAME_NONE,
							  feature)))
	  {
	    zMapWindowFeatureRemove(window, feature_item, feature, FALSE);
	    status = ZMAP_CONTEXT_EXEC_STATUS_OK;
	  }
	else
	  {
	    zMapLogWarning("Failed to find feature '%s'", g_quark_to_string(feature->original_id));
	    status = ZMAP_CONTEXT_EXEC_STATUS_ERROR ;
	  }

	break;
      }
    default:
      {
	/* nothing to do for most of it while we only have single blocks and aligns... */
	break;
      }
    }

  return status ;
}
#endif /* ED_G_NEVER_INCLUDE_THIS_CODE */



void zMapWindowUnDisplayData(ZMapWindow window,
                             ZMapFeatureContext current_features,
                             ZMapFeatureContext new_features)
{
  /* we have no issues here with realising, hopefully */

  zMapFeatureContextExecute((ZMapFeatureAny)new_features,
			    ZMAPFEATURE_STRUCT_FEATURE,
			    undisplayFeaturesCB,
			    window);

  return ;
}





/* completely reset window. */
void zMapWindowReset(ZMapWindow window)
{
  zmapWindowBusy(window, TRUE) ;

  resetCanvas(window, TRUE, TRUE) ;

  /* Need to reset feature context pointer and any other things..... */

  zmapWindowBusy(window, FALSE) ;

  return ;
}



/* Force a canvas redraw via a circuitous route....
 *
 * You should note that it is not possible to do this via the foocanvas function
 * foo_canvas_update_now() even if you set the need_update flag to TRUE, this
 * would only work if you set the update flag for every group/item to TRUE as well !
 *
 * Instead we in effect send an expose event (via gdk_window_invalidate_rect()) to
 * the canvas window. Note that this is not straightforward as there are two
 * windows: layout->bin_window which equates to the scroll_region of the canvas
 * and widget->window which is the window you actually see. To get the redraw
 * we invalidate the latter.
 *
 *  */
void zMapWindowRedraw(ZMapWindow window)
{
  GdkRectangle expose_area ;
  GtkAllocation *allocation ;

  /* Get the size of the canvas's on screen window, i.e. the section of canvas you
   * can actually see. */
  allocation = &(GTK_WIDGET(&(window->canvas->layout))->allocation) ;

  /* Set up the area of this window to be invalidated (i.e. to be redrawn). */
  expose_area.x = expose_area.y = 0 ;
  expose_area.width = allocation->width ;
  expose_area.height = allocation->height ;


  foo_bug_print(window->canvas,"redraw");
  //printf("expose 0,0 -> %d, %d\n",expose_area.width, expose_area.height );


  {
    /* kick GDK to make this work */
    //printf("canvas: %d %d %d\n", window->canvas->busy, window->canvas->x_changed, window->canvas->y_changed);
    //	foo_canvas_busy(window->canvas,TRUE);
    //	foo_canvas_busy(window->canvas,FALSE);
  }

  /* Invalidate the displayed canvas window causing to be redrawn. */
  gdk_window_invalidate_rect(GTK_WIDGET(&(window->canvas->layout))->window, &expose_area, TRUE) ;

  /* NOTE we don't get expose events to split windows reliably from this */

  //	gdk_window_process_updates(GTK_WIDGET(&(window->canvas->layout))->window, TRUE);

  /* but this doesn-t work either */
  //	gdk_window_invalidate_rect(gtk_layout_get_bin_window(&window->canvas->layout), &expose_area, TRUE) ;
  //	gtk_widget_show_all(GTK_WIDGET(&(window->canvas->layout)));

  /* or these */
  //	gtk_widget_queue_draw(window->parent_widget);
  //	gtk_widget_queue_resize(window->parent_widget);

  //	zmapWindowBusy(window, FALSE) ;

  return ;
}



/* Show stats for window.
 *
 *  */
void zMapWindowStats(ZMapWindow window, GString *text)
{
  zMapAssert(text) ;

  zmapWindowContainerUtilsExecute(window->feature_root_group,
				  ZMAPCONTAINER_LEVEL_FEATURESET,
				  printStats, text);
  return ;
}



/* Should only be called by zmapViewResetWindows() because
 * all windows need to be saved/reset together */
void zMapWindowFeatureSaveState(ZMapWindow window, gboolean features_are_revcomped)
{
  int x, y ;
  double scroll_x1, scroll_y1, scroll_x2, scroll_y2 ;
  gboolean state_saves_position = TRUE;


  zmapWindowBusy(window, TRUE) ;

  zMapStartTimer("WindowFeatureRedraw","");

	/* MH17 NOTE this state struct gets freed sometime later after being passsed around via some other data structs
	 * it's set here so that zMapWindwoFeatureRedraw() (below) can access it
	 * ref to zmapViewReverseComplement() and RT 229703
	 * to be tidy after passing the pointer somewhere else we will zero this pointer
	 */
  window->state = zmapWindowStateCreate();

  /* Note that currently we lose the 3 frame state and other state such as columns */
  window->display_3_frame = DISPLAY_3FRAME_NONE ;
  window->show_3_frame_reverse = FALSE ;


  /* We need to hold on to some state and also to report the revcomp change to our callers
   * _before_ we reset everything. */
  if (features_are_revcomped)
    {
      double tmp ;
      GtkAdjustment *adjust ;
      int new_y ;

      /* I think its ok to do this here ? this blanks out the info panel, we could hold on to the
       * originally highlighted feature...but only if its still visible if it ends up on the
       * reverse strand...for now we just blank it.... */
      zmapWindowUpdateInfoPanel(window, NULL, NULL, NULL, NULL, 0, 0, 0, 0, NULL, TRUE, FALSE, FALSE) ;

      if (state_saves_position)
	{
	  zmapWindowStateSavePosition(window->state, window);
	}
      else
	{
	  adjust = gtk_scrolled_window_get_vadjustment(GTK_SCROLLED_WINDOW(window->scrolled_window)) ;

	  foo_canvas_get_scroll_offsets(window->canvas, &x, &y) ;

	  new_y = adjust->upper - (y + adjust->page_size) ;

	  y = new_y ;

	  /* We need to get the current position, translate it to world coords, reverse it
	   * and then scroll to that....needs some thought....  */

	  /* Probably we should reverse the x position as well.... */

	  foo_canvas_get_scroll_region(window->canvas, &scroll_x1, &scroll_y1, &scroll_x2, &scroll_y2) ;

	  scroll_y1 = window->seqLength - scroll_y1 ;
	  scroll_y2 = window->seqLength - scroll_y2 ;

	  tmp = scroll_y1 ;
	  scroll_y1 = scroll_y2 ;
	  scroll_y2 = tmp ;
	}

      zmapWindowStateSaveFocusItems(window->state, window) ;

      if (window_rev_comp_save_state_G)
	{
	  zmapWindowStateSaveMark(window->state, window);
	}

      if(window_rev_comp_save_bumped_G)
	{
	  zmapWindowStateSaveBumpedColumns(window->state, window);
	}

      window->revcomped_features = !window->revcomped_features ;
    }

  zMapStopTimer("WindowFeatureRedraw","Revcomp");

  return ;
}

/* Should only be called by zmapViewResetWindows() because
 * all windows need to be saved/reset together */
void zMapWindowFeatureReset(ZMapWindow window, gboolean features_are_revcomped)
{
  gboolean free_child_windows = features_are_revcomped;
  gboolean free_revcomp_safe_windows = FALSE;

  resetCanvas(window, free_child_windows, free_revcomp_safe_windows) ; /* Resets scrolled region and much else. */
  zMapStopTimer("WindowFeatureRedraw","ResetCanvas");

  if(window->strand_separator_context)
    zMapFeatureContextDestroy(window->strand_separator_context, TRUE);
  window->strand_separator_context = NULL;
  zMapStopTimer("WindowFeatureRedraw","Separator");

  zMapStopTimer("WindowFeatureRset","");

  zmapWindowBusy(window, FALSE) ;

  return ;
}

void zMapWindowFeatureRedraw(ZMapWindow window, ZMapFeatureContext feature_context,
			     gboolean features_are_revcomped)
{
//  int x, y ;
//  double scroll_x1, scroll_y1, scroll_x2, scroll_y2 ;
//  gboolean free_child_windows = FALSE, free_revcomp_safe_windows = FALSE ;

  zmapWindowBusy(window, TRUE) ;

  zMapStartTimer("WindowFeatureRedraw","");


  /* You cannot just draw the features here as the canvas needs to be realised so we send
   * an event to get the data drawn which means that the canvas is guaranteed to be
   * realised by the time we draw into it. */
  zMapWindowDisplayData(window, window->state, feature_context, feature_context,
			window->context_map,
			NULL, NULL) ;

  window->state = NULL;	/* see comment in zmapWindowFeatureReset() above */

  zMapStopTimer("WindowFeatureRedraw","Display");


  zMapStopTimer("WindowFeatureRedraw","");

  zmapWindowBusy(window, FALSE) ;

  return ;
}


/* Returns TRUE if this window is locked with another window for its zooming/scrolling. */
gboolean zMapWindowIsLocked(ZMapWindow window)
{
  return window->locked_display  ;
}



/* Unlock this window so it is not zoomed/scrolled with other windows in its group. */
void zMapWindowUnlock(ZMapWindow window)
{
  unlockWindow(window, FALSE) ;

  return ;
}





void zMapWindowBack(ZMapWindow window)
{
  ZMapWindowState prev_state;

  /* I used FALSE here as I wanted to get scroll region in window zoom
   * However I think that logic isn't completely necessary to fix RT #55388
   * Anyway we still need to update the view via visibility change...
   */
  if (zmapWindowStateGetPrevious(window, &prev_state, FALSE))
    {
      ZMapWindowVisibilityChangeStruct change = {};

      zmapWindowStateRestore(prev_state, window);

      zmapWindowStateQueueRemove(window->history, prev_state);

      prev_state = zmapWindowStateDestroy(prev_state);

      change.zoom_status = zMapWindowGetZoomStatus(window);


      /* somehow this does not paint till we get a window/widget resise if back from big zoom in a vsplit window */
      /* unless we call this, but we also need to handle the blank bits at the edges */
#warning still doesn-t work, possibly a race condition, it-s not 100% producable
/* only appears to apply to v-split */
//	sleep(4);		/* still goes wrong as before */
      zMapWindowRedraw(window);
        
      /* also need to do locked windows */
      /* NOTE this hash table has window as key and value, maybe a GList would have been better
       * but we will call WindowRedraw with 3 args and the first will be valid
       * C handles passing a diff number of args, it's not a compiler choice
       */
      if (window->sibling_locked_windows)
        g_hash_table_foreach(window->sibling_locked_windows, (GHFunc) zMapWindowRedraw, NULL) ;


      foo_canvas_get_scroll_region(window->canvas,
				   NULL, &(change.scrollable_top),
				   NULL, &(change.scrollable_bot));

      zmapWindowClampedAtStartEnd(window, &(change.scrollable_top), &(change.scrollable_bot));

      (*(window_cbs_G->visibilityChange))(window, window->app_data, (void *)&change);
    }

  return  ;
}




void zMapWindowZoom(ZMapWindow window, double zoom_factor)
{
  zmapWindowZoom(window, zoom_factor, TRUE) ;

  return ;
}


void zMapWindowZoomToMin(ZMapWindow window)
{
  zmapWindowZoomControlHandleResize(window) ;

  return ;
}



/* try out the new zoom window.... */
void zmapWindowZoom(ZMapWindow window, double zoom_factor, gboolean stay_centered)
{
<<<<<<< HEAD
  int x, y;
  double width, curr_pos = 0.0, sensitivity = 0.001 ;
  GtkAdjustment *adjust ;


=======
  double sensitivity = 0.001 ;

>>>>>>> c32e5bc2
  if ((zoom_factor < (1.0 - sensitivity)) || (zoom_factor > (1.0 + sensitivity)))
    {
      static gboolean debug = FALSE ;
      GdkWindow *gdk_window ;
      Display *x_display ;
<<<<<<< HEAD
=======
      int x, y ;
      double width, curr_pos = 0.0 ;
      GtkAdjustment *adjust ;
      int adjust_centre ;
>>>>>>> c32e5bc2

      if (debug)
	{
	  gdk_window = gtk_widget_get_window(window->toplevel) ;
	  x_display = GDK_DRAWABLE_XDISPLAY(gdk_window) ;

	  XSynchronize(x_display, TRUE) ;
	}


      zmapWindowBusy(window, TRUE) ;	/* just does the hour glass cursor */

      adjust = gtk_scrolled_window_get_vadjustment(GTK_SCROLLED_WINDOW(window->scrolled_window)) ;

      /* Record the current position. */
      /* In order to stay centred on wherever we are in the canvas while zooming, we get the
       * current position (offset, in canvas pixels), add half the page-size to get the centre
       * of the screen,then convert to world coords and store those.
       * After the zoom, we convert those values back to canvas pixels (changed by the call to
       * pixels_per_unit) and scroll to them.
       * We end up working this out again in myWindowZoom, if and only if we're horizontally
       * split windows, but I don't thik it'll be a big issue.
       */

      adjust_centre = (int)((adjust->page_size / 2) + 0.5) ;

      foo_canvas_get_scroll_offsets(window->canvas, &x, &y);
      y += adjust_centre ;
      foo_canvas_c2w(window->canvas, x, y, &width, &curr_pos) ;


#ifdef ED_G_NEVER_INCLUDE_THIS_CODE
      zmapWindowPrintCanvas(window->canvas) ;
      fflush(stdout) ;
#endif /* ED_G_NEVER_INCLUDE_THIS_CODE */



      /* possible bug here with width and scrolling, need to check. */
      if (window->locked_display)
	{
	  ZMapWindowState prev_state;
	  LockedDisplayStruct locked_data = { NULL };
	  gboolean use_queue = TRUE;

	  locked_data.window      = window ;
	  locked_data.type        = ZMAP_LOCKED_ZOOMING;
	  locked_data.zoom_factor = zoom_factor ;
	  locked_data.position    = curr_pos ;

	  if(use_queue && zmapWindowStateQueueIsRestoring(window->history) &&
	     zmapWindowStateGetPrevious(window, &prev_state, FALSE))
	    {
	      double ry1, ry2;	/* restore scroll region */
	      zmapWindowStateGetScrollRegion(prev_state, NULL, &ry1, NULL, &ry2);
	      locked_data.position = ((ry2 - ry1) / 2 ) + ry1;
	    }

	  g_hash_table_foreach(window->sibling_locked_windows, lockedDisplayCB, (gpointer)&locked_data) ;
	}
      else
	{
	  foo_canvas_busy(window->canvas,TRUE);
	  myWindowZoom(window, zoom_factor, curr_pos) ;
	  foo_canvas_busy(window->canvas,FALSE);
	}


      /* We need to scroll to the previous position. This is dependent on
<<<<<<< HEAD
       * not having split horizontal windows. We only do this once per
       * potential multiple windows as the vertically split windows share
       * an adjuster.  If we try to work out position within myWindowZoom
       * we end up getting the wrong position the second ... times round
       * and not scrolling to the right position.
      
       * NO...THIS DOESN'T WORK....THEY MIGHT SHARE AN ADJUSTER BUT THIS
       * DOESN'T END UP SIGNALLING ALL THE OTHER CANVASES TO REDRAW PROPERLY.
       * SO I'VE ADDED CODE TO CALL ALL THE CANVASES....THIS WORKS...BUT
       * THERE IS STILL A PROBLEM WITH THE SEQUENCE REDRAW....I.E. IF DNA
       * IS SHOWN....
       * 
=======
       * not having split horizontal windows. If we try to work out position
       * within myWindowZoom we end up getting the wrong position the second
       * times round and not scrolling to the right position.
>>>>>>> c32e5bc2
       *  */
      if (stay_centered && window->curr_locking != ZMAP_WINLOCK_HORIZONTAL)
	{
	  ScrollToStruct scroll_to_data ;

<<<<<<< HEAD

	  foo_canvas_w2c(window->canvas, width, curr_pos, &x, &y) ;



#ifdef ED_G_NEVER_INCLUDE_THIS_CODE
	  foo_canvas_scroll_to(window->canvas, x, y - (adjust->page_size / 2)) ;
#endif /* ED_G_NEVER_INCLUDE_THIS_CODE */

	  scroll_to_data.x = x ;
	  scroll_to_data.y =  y - (adjust->page_size / 2) ;
	  g_hash_table_foreach(window->sibling_locked_windows, scrollToCB, (gpointer)&scroll_to_data) ;


=======
	  foo_canvas_w2c(window->canvas, width, curr_pos, &x, &y) ;

	  scroll_to_data.x = x ;
	  scroll_to_data.y = y - adjust_centre ;

	  /* With multiple windows must scroll them all to get redraws in all of them. */
	  if (window->sibling_locked_windows)
	    g_hash_table_foreach(window->sibling_locked_windows, scrollToCB, (gpointer)&scroll_to_data) ;
	  else
	    scrollToCB(window, NULL, &scroll_to_data) ;
>>>>>>> c32e5bc2
	}

      zmapWindowBusy(window, FALSE) ;

<<<<<<< HEAD

=======
>>>>>>> c32e5bc2
      if (debug)
	{
	  XSynchronize(x_display, FALSE) ;
	}
    }

  return ;
}


/* Returns FALSE if feature cannot be found on canvas. */
gboolean zMapWindowZoomToFeature(ZMapWindow window, ZMapFeature feature)
{
  gboolean result = FALSE ;
  FooCanvasItem *feature_item ;

  if ((feature_item = zmapWindowFToIFindFeatureItem(window,window->context_to_item,
						    feature->strand,
						    ZMAPFRAME_NONE,
						    feature)))
    {
      zmapWindowZoomToItem(window, feature_item) ;
      result = TRUE ;
    }

  return result ;
}


void zMapWindowZoomToWorldPosition(ZMapWindow window, gboolean border,
				   double rootx1, double rooty1,
                                   double rootx2, double rooty2)
{
  zmapWindowZoomToWorldPosition(window, border, rootx1, rooty1, rootx2, rooty2);

  return ;
}




/* try out the new zoom window.... */
void zMapWindowMove(ZMapWindow window, double start, double end)
{

  if (window->locked_display && window->curr_locking != ZMAP_WINLOCK_HORIZONTAL)
    {
      LockedDisplayStruct locked_data = { NULL };

      locked_data.window = window ;
      locked_data.type   = ZMAP_LOCKED_MOVING;
      locked_data.start  = start;
      locked_data.end    = end;

      g_hash_table_foreach(window->sibling_locked_windows, lockedDisplayCB, (gpointer)&locked_data) ;
    }
  else
    myWindowMove(window, start, end) ;


  return;
}



/*!
 * Returns coords of currently exposed section of canvas, note that coords do not include
 * the blank boundary, only things that are drawn in the alignment.
 *
 *
 * @param window       The ZMapWindow.
 * @param x1_out       left coord.
 * @param y1_out       top coord.
 * @param x2_out       right coord.
 * @param y2_out       bottom coord.
 * @return             TRUE if window is valid and a position is returned, FALSE otherwise.
 *  */
gboolean zMapWindowCurrWindowPos(ZMapWindow window,
				 double *x1_out, double *y1_out, double *x2_out, double *y2_out)
{
  gboolean result = TRUE ;
  GtkAdjustment *h_adjuster, *v_adjuster ;
  double left, top, right, bottom ;
  double x1, y1, x2, y2 ;

  h_adjuster =
    gtk_scrolled_window_get_hadjustment(GTK_SCROLLED_WINDOW(window->scrolled_window)) ;
  v_adjuster =
    gtk_scrolled_window_get_vadjustment(GTK_SCROLLED_WINDOW(window->scrolled_window)) ;

  /* note in calculating the right/bottom, its possible for the scrolled window to be forced
   * to be bigger than the canvas. */
  left = h_adjuster->value ;
  top = v_adjuster->value ;
  right = left + MIN(h_adjuster->page_size, h_adjuster->upper)  ;
  bottom = top + MIN(v_adjuster->page_size, v_adjuster->upper) ;


  foo_canvas_window_to_world(window->canvas, left, top, x1_out, y1_out) ;

  foo_canvas_window_to_world(window->canvas, right, bottom, x2_out, y2_out) ;

  foo_canvas_item_get_bounds(FOO_CANVAS_ITEM(window->feature_root_group),
			     &x1, &y1, &x2, &y2) ;



#ifdef ED_G_NEVER_INCLUDE_THIS_CODE
  if (*x1_out < x1)
    *x1_out = x1 ;
  if (*y1_out < y1)
    *y1_out = y1 ;
  if (*x2_out > x2)
    *x2_out = x2 ;
  if (*y2_out > y2)
    *y2_out = y2 ;
#endif /* ED_G_NEVER_INCLUDE_THIS_CODE */



  return result ;
}


/*!
 * Returns the max coords of the alignment.
 *
 * @param window       The ZMapWindow.
 * @param x1_out       left coord.
 * @param y1_out       top coord.
 * @param x2_out       right coord.
 * @param y2_out       bottom coord.
 * @return             TRUE if window is valid and a position is returned, FALSE otherwise.
 *  */
gboolean zMapWindowMaxWindowPos(ZMapWindow window,
				double *x1_out, double *y1_out, double *x2_out, double *y2_out)
{
  gboolean result = TRUE ;

  /* should I be getting the whole thing here including borders ???? */

#ifdef ED_G_NEVER_INCLUDE_THIS_CODE
  foo_canvas_item_get_bounds(FOO_CANVAS_ITEM(window->feature_root_group),
			     &dump_opts.x1, &dump_opts.y1, &dump_opts.x2, &dump_opts.y2) ;
#endif /* ED_G_NEVER_INCLUDE_THIS_CODE */


  /* THIS MAY NOT WORK AS THE SCALING FACTOR/PIXELS BIT MAY BE ALL WRONG.... */

  /* This doesn't do the borders. */
  foo_canvas_item_get_bounds(FOO_CANVAS_ITEM(window->canvas->root),
			     x1_out, y1_out, x2_out, y2_out) ;

  return result ;
}



/*!
 * Scrolls canvas window vertically to window_y_pos. The window will not scroll beyond
 * its current top/bottom.
 *
 * @param window       The ZMapWindow to be scrolled.
 * @param window_y_pos The vertical position in pixels to move to in the ZMapWindow.
 * @return             nothing
 *  */
void zMapWindowScrollToWindowPos(ZMapWindow window, int window_y_pos)
{
  GtkAdjustment *v_adjuster ;
  double new_value ;
  double half_way ;

  /* The basic idea is to find out from the canvas windows parent scrolled window adjuster
   * how much we need to move the canvas window to get to window_y_pos and then use the
   * adjuster to move the canvas window. */
  v_adjuster =
    gtk_scrolled_window_get_vadjustment(GTK_SCROLLED_WINDOW(window->scrolled_window)) ;

  half_way = (v_adjuster->page_size / 2.0) ;

  new_value = v_adjuster->value + ((double)window_y_pos - (v_adjuster->value + half_way)) ;

  /* The gtk adjuster docs say that the adjuster is clamped to move only between its upper
   * and lower values. It successfully clamps to the upper value but _not_ the lower where
   * it seems to take no notice of its own page_size so we have to do the work here. */
  if (new_value + v_adjuster->page_size > v_adjuster->upper)
    new_value = new_value - ((new_value + v_adjuster->page_size) - v_adjuster->upper) ;

  gtk_adjustment_set_value(v_adjuster, new_value) ;

  return ;
}

void zMapWindowMergeInFeatureSetNames(ZMapWindow window, GList *feature_set_names)
{
  /* This needs to do more that just concat!! ha, it'll break something down the line ... column ordering at least */
  /* mh17: as long as featuresets are not duplicated between servers there's no probs */
  /* mh17: but if we do an OTF alignment then we get duplicates -> don't call if existing connection */

  for(;feature_set_names;feature_set_names = feature_set_names->next)
  {
      /* usual lousy double scan of the list to add to the end */
      if(!g_list_find(window->feature_set_names,feature_set_names->data))
            window->feature_set_names = g_list_append(window->feature_set_names,feature_set_names->data);
  }
}


void zMapWindowDestroy(ZMapWindow window)
{
  zMapDebug("%s", "GUI: in window destroy...\n") ;

  if (window->locked_display)
    unlockWindow(window, FALSE) ;


  /* free the array of feature list windows and the windows themselves */
  zmapWindowFreeWindowArray(&(window->featureListWindows), TRUE) ;

  /* free the array of search windows and the windows themselves */
  zmapWindowFreeWindowArray(&(window->search_windows), TRUE) ;


  /* free the array of dna windows and the windows themselves */
  zmapWindowFreeWindowArray(&(window->dna_windows), TRUE) ;


  /* free the array of dna windows and the windows themselves */
  zmapWindowFreeWindowArray(&(window->dnalist_windows), TRUE) ;


  /* free the array of editor windows and the windows themselves */
  zmapWindowFreeWindowArray(&(window->feature_show_windows), TRUE) ;

  if(window->style_window)
	zmapStyleWindowDestroy(window);

  /* Get rid of the column configuration window. */
  zmapWindowColumnConfigureDestroy(window) ;

  /* Do this before the toplevel destroy as we need refer to canvas items for the destroy. */
  zmapWindowMarkDestroy(window->mark) ;
  window->mark = zmapWindowMarkCreate(window) ;		    /* ??? why do we recreate it ?? */

  /* Destroy to avoid items trying to remove themselves from the focus as they are destroyed. */
  if (window->focus)
    {
      zmapWindowFocusDestroy(window->focus) ;
      window->focus = NULL ;
    }

  gtk_widget_destroy(window->toplevel) ;
  zmapWindowFToIDestroy(window->context_to_item) ;

  if(window->history)
    zmapWindowStateQueueDestroy(window->history);

  g_free(window) ;

  return ;
}


/*! @} end of zmapwindow docs. */




/* This function shouldn't be called directly, instead use the macro zMapWindowBusy()
 * defined in the public header zmapWindow.h */
void zmapWindowBusyInternal(ZMapWindow window, gboolean external_call,
			    gboolean busy, const char *file, const char *func)
{
  if (busy)
    {
      canvas_set_busy_cursor(window, external_call, file, func) ;
    }
  else
    {
      canvas_unset_busy_cursor(window, file, func) ;
    }

  return ;
}





/*
 *
 */
void zmapWindowGetScrollableArea(ZMapWindow window,
				 double *x1_inout, double *y1_inout,
				 double *x2_inout, double *y2_inout)
{
  foo_canvas_get_scroll_region(FOO_CANVAS(window->canvas),
			       x1_inout, y1_inout, x2_inout, y2_inout);

  if(y1_inout && y2_inout)
  {
zMapAssert(*y1_inout <= *y2_inout);
    zmapWindowClampedAtStartEnd(window, y1_inout, y2_inout);
  }

  return ;
}

void zmapWindowSetScrollableArea(ZMapWindow window,
			       double *x1_inout, double *y1_inout,
			       double *x2_inout, double *y2_inout,char *where)
{
  ZMapWindowVisibilityChangeStruct vis_change ;
  ZMapGUIClampType clamp = ZMAPGUI_CLAMP_INIT;
  double border, x1, x2, y1, y2, tmp_top, tmp_bot;

  zmapWindowGetBorderSize(window, &border);

  // if(y1_inout && y2_inout) zMapAssert(*y1_inout <= *y2_inout);

  foo_canvas_get_scroll_region(FOO_CANVAS(window->canvas),
                               &x1, &y1, &x2, &y2);

  /* Read the input */
  x1 = (x1_inout ? *x1_inout : x1);
  x2 = (x2_inout ? *x2_inout : x2);
  y1 = (y1_inout ? *y1_inout : y1);
  y2 = (y2_inout ? *y2_inout : y2);

  clamp = zmapWindowClampedAtStartEnd(window, &y1, &y2);
  y1   -= (tmp_top = ((clamp & ZMAPGUI_CLAMP_START) ? border : 0.0));
  y2   += (tmp_bot = ((clamp & ZMAPGUI_CLAMP_END)   ? border : 0.0));

  window->scroll_initialised = TRUE;


  /* if the vertical scroll region has changed then draw the scale bar */
  /* formerly done by fc_end_update_cb(), which is silly: why redraw the scale bar on any update?? */
  /* NOTE also required stupid coding to handle spurious calls and bouncing event loops */
  if(y1 != window->scroll_y1 || y2 != window->scroll_y2)
    {
#if 0
      zMapLogWarning("draw scale %f,%f - %f,%f",y1,y2, window->min_coord, window->max_coord);
      zMapLogStack();
#endif
      if(zmapWindowScaleCanvasDraw(window->ruler,  y1, y2, window->min_coord, window->max_coord))
	{
	  double max_x2 = zMapWindowScaleCanvasGetWidth(window->ruler) + 1;

	  /* NOTE this canvas has nothing except the scale bar */
	  zMapWindowScaleCanvasSetScroll(window->ruler, x1, y1, max_x2, y2);
	}
    }


  if(x1 != window->scroll_x1 || y1 != window->scroll_y1 || x2 != window->scroll_x2 || y2 != window->scroll_y2)
    {
#if 0
      printf("set scroll %p %f,%f - %f,%f from %s\n",window->canvas,y1,x1,y2,x2,where);
      //	zMapLogStack();
#endif

      zmapWindowSetScrolledRegion(window, x1, x2, y1, y2) ;
      
      zMapWindowRedraw(window);	/* expose the blank area off the edge */

      window->scroll_x1 = x1;
      window->scroll_y1 = y1;
      window->scroll_x2 = x2;
      window->scroll_y2 = y2;

      /* -----> letting the window creator know what's going on */
      vis_change.zoom_status    = zMapWindowGetZoomStatus(window) ;
      vis_change.scrollable_top = (y1 += tmp_top); /* should these be sequence clamped */
      vis_change.scrollable_bot = (y2 -= tmp_bot); /* or include the border? (SEQUENCE CLAMPED ATM) */

      (*(window_cbs_G->visibilityChange))(window, window->app_data, (void *)&vis_change) ;
    }

  return ;
}




/* Sets up data that is passed back to our caller to give them information about the feature
 * the user has selected, perhaps by clicking on it in the zmap window.
 *
 * highlight_item allows the caller to specify perhaps a child or parent of say a transcript
 * to be highlighted instead of the item originally clicked on. This function passes this
 * item back to the caller which then tries to highlight it in all windows. If its NULL
 * then the original item is passed back instead.
 *
 * To Reset the panel pass in a NULL pointer as feature_arg
 *
 * Where a sub-part of a feature was selected either sub_item will be non-NULL or
 * sub_start/end will be > 0.
 *
 *
 * NOTE (mh17) AFAICS the above comment don't apply to well
 * highlight item (is that full_item??) is generally NULL or the same as sub_item and is ignored.
 * highlight is handeld externallty by focus code
 * sub_item is the feature/item that is used
 *
 * to get this working with CanvasFeatureesets I'm adding a SubPartSpan arg and filling this in
 * from the caller. handle_button() is the only place where sub_item data is displayed
 * as full item is not used then i'm removing it
 *
 * NOTE if feature =List is not null them it is a list of many features selected by the lasoo
 * item is the first one and fulfils previous functinality
 * feature_list is freed by this function
 */
void zmapWindowUpdateInfoPanel(ZMapWindow window,
                               ZMapFeature feature_arg,
			       GList *feature_list, FooCanvasItem *item,   ZMapFeatureSubPartSpan sub_feature,
			       int sub_item_dna_start, int sub_item_dna_end,
			       int sub_item_coords_start, int sub_item_coords_end,
			       char *alternative_clipboard_text,
			       gboolean replace_highlight_item, gboolean highlight_same_names, gboolean sub_part)
{
  ZMapWindowCanvasItem top_canvas_item;
  ZMapFeature feature = NULL;
  ZMapFeatureTypeStyle style ;
  ZMapWindowSelectStruct select = {0} ;
  FooCanvasGroup *feature_group;

  ZMapStrand query_strand = ZMAPSTRAND_NONE;
  char *feature_term, *sub_feature_term;
  int feature_total_length, feature_start, feature_end, feature_length, query_start, query_end ;
  int sub_feature_index, sub_feature_start, sub_feature_end, sub_feature_length;
  int query_length ;
  int dna_start, dna_end ;
  int display_start, display_end ;
  int start, end ;

  select.type = ZMAPWINDOW_SELECT_SINGLE;

  /* If feature_arg is NULL then this implies "reset the info data/panel". */
  if (!feature_arg)
    {
      (*(window->caller_cbs->select))(window, window->app_data, NULL) ;

      return ;
    }



  /* This appears to be a bit of hack by Roy to get the zmapFeatureData class initialised, can't
   * help feeling we should be calling an init function somewhere. This class essentially
   * exports feature data in human readable form. */
  if (!g_type_class_peek(ZMAP_TYPE_FEATURE_DATA))
    g_type_class_ref(ZMAP_TYPE_FEATURE_DATA);



  /*
   * Need to merge sequence and non-sequence feature code....too much repetition...
   */

  if (feature_arg->type == ZMAPSTYLE_MODE_SEQUENCE)
    {
      /* sequence like feature. */
      char *seq_term ;


      feature = zMapWindowCanvasItemGetFeature(FOO_CANVAS_ITEM(item)) ;

      dna_start = sub_item_dna_start ;
      dna_end = sub_item_dna_end ;

      start = sub_item_coords_start ;
      end = sub_item_coords_end ;


      if (zMapFeatureSequenceIsDNA(feature))
	{
	  seq_term = "DNA" ;
	}
      else
	{
	  ZMapFrame frame ;

	  seq_term = "Protein" ;

	  frame = zMapFeatureFrame(feature) ;

	  select.feature_desc.sub_feature_term   =  g_strdup("Frame") ;
	  select.feature_desc.sub_feature_index  =  g_strdup(zMapFeatureFrame2Str(frame)) ;
	  select.feature_desc.sub_feature_start  = g_strdup_printf("%d", start) ;
	  select.feature_desc.sub_feature_end    = g_strdup_printf("%d", end) ;
	  select.feature_desc.sub_feature_length = g_strdup_printf("%d", end - start + 1) ;
	}


      zmapWindowCoordPairToDisplay(window, dna_start, dna_end, &display_start, &display_end) ;


      select.feature_desc.feature_name   = (char *)g_quark_to_string(feature->original_id) ;
      select.feature_desc.feature_term   = g_strdup_printf("%s", seq_term) ;
      select.feature_desc.feature_start  = g_strdup_printf("%d", display_start) ;
      select.feature_desc.feature_end    = g_strdup_printf("%d", display_end) ;
      select.feature_desc.feature_length = g_strdup_printf("%d", dna_end - dna_start + 1) ;

      /* update the info panel */
      (*(window->caller_cbs->select))(window, window->app_data, (void *)&select) ;


      if (zMapFeatureSequenceIsPeptide(feature))
	{
	  g_free(select.feature_desc.sub_feature_start);
	  g_free(select.feature_desc.sub_feature_end);
	  g_free(select.feature_desc.sub_feature_length);
	}

      g_free(select.feature_desc.feature_start);
      g_free(select.feature_desc.feature_end);
      g_free(select.feature_desc.feature_length);
    }
  else
    {
      /* non-sequence like feature. */

//      sub_feature = zMapWindowCanvasItemIntervalGetData(item);
      feature = zMapWindowCanvasItemGetFeature(item);


#if 0
//fixed by adding ZMWCI->set_feature() and zMapWindowCanvasItemSetFeature()
	/* mh17 NOTE
	 * GRAPH_DENSITY items set thier feature when point() is called
	 * if the mouse is moving while we are processing a click then the feature
	 * pointed at by the canvas item can change causing an assertion
	 * here we choose to dislay info about the one clicked on
	 * the assertion is the check that a sub-item (eg exon) is really part of the containing group
	 * and we break that with composite items
	 * we have to ensure that the feature_arg data is passed through with any later functions
	 * that update the canvas item (highlighting the feature in another window maybe?)
	 * so that implicates zmapView.c/select and likely zmapControl.c too
	 * note that we cannot simply choose to use feature instead of feature_arg as the mouse may be still moving
	 */
      if(ZMAP_IS_WINDOW_GRAPH_DENSITY_ITEM(item))
      	feature = feature_arg;
      else
#endif
      	zMapAssert(feature_arg == feature);

      top_canvas_item = zMapWindowCanvasItemIntervalGetObject(item);

      feature_group   = zmapWindowItemGetParentContainer(FOO_CANVAS_ITEM(top_canvas_item)) ;

      style = *feature->style;
      select.feature_desc.struct_type = feature->struct_type ;
      select.feature_desc.type        = feature->type ;

      select.feature_desc.feature_description = zmapWindowFeatureDescription(feature) ;


#if !MH17_FEATURE_SET_NAME_IS_COLUMN_NAME
        {
            ZMapFeatureSetDesc gffset;
            ZMapFeatureSet feature_set = (ZMapFeatureSet)
                  zMapFeatureGetParentGroup((ZMapFeatureAny)feature, ZMAPFEATURE_STRUCT_FEATURESET);

            if(feature_set)
            {
                  select.feature_desc.feature_set =
                        g_strdup(g_quark_to_string(feature_set->original_id)) ;

                  gffset = g_hash_table_lookup(window->context_map->featureset_2_column,
                        GUINT_TO_POINTER(feature_set->unique_id));
                  if(gffset)
                  {
                        // got the featureset_2_column mapping, look up the column
                        gffset  = g_hash_table_lookup(window->context_map->columns,
                              GUINT_TO_POINTER(gffset->column_id));
                        if(gffset)
                        {
                              select.feature_desc.feature_set =
                                    g_strdup(g_quark_to_string(gffset->column_ID));
                        }
                  }

                  if (feature_set->description)
                        select.feature_desc.feature_set_description = g_strdup(feature_set->description) ;
            }
        }
#else
      zmapWindowFeatureGetSetTxt(feature,
                       &(select.feature_desc.feature_set),
                       &(select.feature_desc.feature_set_description)) ;
#endif


      zmapWindowFeatureGetSourceTxt(feature,
				    &(select.feature_desc.feature_source),
				    &(select.feature_desc.feature_source_description)) ;

      /* zero all of this. */
      feature_total_length = feature_start = feature_end = feature_length
	= query_start = query_end
	= sub_feature_start = sub_feature_end = sub_feature_length = query_length = 0 ;

      feature_term = sub_feature_term = NULL;


      if (zMapFeatureGetInfo((ZMapFeatureAny)feature, NULL,
			     "total-length", &feature_total_length,
			     "start", &feature_start,
			     "end", &feature_end,
			     "length", &feature_length,
			     "term", &feature_term,
			     NULL))
	{
	  if (feature_total_length)
	    select.feature_desc.feature_total_length = g_strdup_printf("%d", feature_total_length) ;

	  zmapWindowCoordPairToDisplay(window, feature_start, feature_end, &feature_start, &feature_end) ;

	  select.feature_desc.feature_start  = g_strdup_printf("%d", feature_start) ;
	  select.feature_desc.feature_end    = g_strdup_printf("%d", feature_end) ;

	  if (feature_length)
	    select.feature_desc.feature_length = g_strdup_printf("%d", feature_length) ;

	  select.feature_desc.feature_term   = feature_term;
	}


      if (feature->type == ZMAPSTYLE_MODE_ALIGNMENT)
	{
	  if (zMapFeatureGetInfo((ZMapFeatureAny)feature, NULL,
				 "query-start",  &query_start,
				 "query-end",    &query_end,
				 "query-length", &query_length,
				 "query-strand", &query_strand,
				 NULL))
	    {
	      select.feature_desc.feature_query_start  = g_strdup_printf("%d", query_start) ;
	      select.feature_desc.feature_query_end    = g_strdup_printf("%d", query_end) ;
	      select.feature_desc.feature_query_length = g_strdup_printf("%d", query_length) ;
	      select.feature_desc.feature_query_strand = zMapFeatureStrand2Str(query_strand) ;
	    }

	  if (feature_arg->feature.homol.align)
	    {
	      select.feature_desc.sub_feature_none_txt = g_strdup("GAPPED - NOT DISPLAYED") ;
	    }
	  else
	    {
	      if (zMapFeatureAlignmentIsGapped(feature_arg))
		select.feature_desc.sub_feature_none_txt = g_strdup("GAPPED - NO DATA") ;
	      else
		select.feature_desc.sub_feature_none_txt = g_strdup("UNGAPPED") ;

	    }
	}
      else if (feature->type == ZMAPSTYLE_MODE_TRANSCRIPT)
	{
	  if (!(feature->feature.transcript.introns))
	    select.feature_desc.sub_feature_none_txt = g_strdup("NO INTRONS") ;
	}



      if (sub_feature)		/* If sub_feature == NULL we'll only get the same as previous! */
	{
	  feature_start = feature_end = feature_length = query_start = query_end =
	    sub_feature_index = sub_feature_start = sub_feature_end = sub_feature_length = query_length = 0 ;

	  if (zMapFeatureGetInfo((ZMapFeatureAny)feature, sub_feature,
				 "index",  &sub_feature_index,
				 "start",  &sub_feature_start,
				 "end",    &sub_feature_end,
				 "length", &sub_feature_length,
				 "term",   &sub_feature_term,
				 NULL))
	    {
	      zmapWindowCoordPairToDisplay(window, sub_feature_start, sub_feature_end,
					   &sub_feature_start, &sub_feature_end) ;

	      select.feature_desc.sub_feature_index  = g_strdup_printf("%d", sub_feature_index) ;
	      select.feature_desc.sub_feature_start  = g_strdup_printf("%d", sub_feature_start) ;
	      select.feature_desc.sub_feature_end    = g_strdup_printf("%d", sub_feature_end) ;
	      select.feature_desc.sub_feature_length = g_strdup_printf("%d", sub_feature_length) ;
	      select.feature_desc.sub_feature_term   = sub_feature_term ;
	    }

	  if (feature->type == ZMAPSTYLE_MODE_ALIGNMENT)
	    {
	      if (zMapFeatureGetInfo((ZMapFeatureAny)feature, sub_feature,
				     "query-start",  &query_start,
				     "query-end",    &query_end,
				     "query-length", &query_length,
				     NULL))
		{
		  select.feature_desc.sub_feature_query_start = g_strdup_printf("%d", query_start) ;
		  select.feature_desc.sub_feature_query_end   = g_strdup_printf("%d", query_end) ;
		}
	    }
	}
      else
	{
	  select.feature_desc.sub_feature_term = "-";
	}

      zMapFeatureGetInfo((ZMapFeatureAny)feature, NULL,
			 "locus", &(select.feature_desc.feature_locus),
			 NULL);

      if (ZMAPFEATURE_IS_BASIC(feature) && feature->feature.basic.has_attr.variation_str)
	select.feature_desc.feature_name = g_strdup_printf("%s \"%s\"",
							   (char *)g_quark_to_string(feature->original_id),
							   feature->feature.basic.variation_str) ;
      else
	select.feature_desc.feature_name = g_strdup((char *)g_quark_to_string(feature->original_id)) ;


      if (feature->type == ZMAPSTYLE_MODE_BASIC && feature->feature.basic.known_name)
	select.feature_desc.feature_known_name = (char *)g_quark_to_string(feature->feature.basic.known_name) ;
      else if (feature->type == ZMAPSTYLE_MODE_TRANSCRIPT && feature->feature.transcript.known_name)
	select.feature_desc.feature_known_name = (char *)g_quark_to_string(feature->feature.transcript.known_name) ;


      select.feature_desc.feature_strand = zMapFeatureStrand2Str(zmapWindowStrandToDisplay(window, feature->strand)) ;

      if (zMapStyleIsFrameSpecific(style))
	select.feature_desc.feature_frame = zMapFeatureFrame2Str(zmapWindowFeatureFrame(feature)) ;

      if (feature->population)
	select.feature_desc.feature_population = g_strdup_printf("%d", feature->population) ;


      /* quality measures. */
      if (feature->flags.has_score)
	select.feature_desc.feature_score = g_strdup_printf("%g", (double) feature->score) ;

      if (feature->type == ZMAPSTYLE_MODE_ALIGNMENT)
	{
	  if (feature->feature.homol.percent_id)
	    select.feature_desc.feature_percent_id = g_strdup_printf("%g%%", (double) (feature->feature.homol.percent_id)) ;

	}


      select.feature_desc.feature_type = (char *)zMapStyleMode2ExactStr(zMapStyleGetMode(style)) ;

	select.highlight_item = item ;

	select.feature_list = feature_list;


      select.replace_highlight_item = replace_highlight_item ;

      select.highlight_same_names = highlight_same_names ;
	select.sub_part = sub_part;


	/* dis/enable the filter by score widget and set min and max */
      select.filter.enable = FALSE;

      if (style && zMapStyleIsFilter(style) && ZMAP_IS_WINDOW_FEATURESET_ITEM(item))
	{
	  FooCanvasItem *foo = (FooCanvasItem *) item;

	  select.filter.min = zMapStyleGetMinScore(style);
	  select.filter.max = zMapStyleGetMaxScore(style);
	  select.filter.value = zMapWindowCanvasFeaturesetGetFilterValue(foo);
	  select.filter.n_filtered = zMapWindowCanvasFeaturesetGetFilterCount(foo);
	  select.filter.featureset = (ZMapWindowFeaturesetItem) foo;
	  select.filter.column =  item;	/* needed for re-bumping */
	  select.filter.enable = TRUE;
	  select.filter.window = window;

	  select.filter.func = zMapWindowCanvasFeaturesetFilter;
	}


      /* We've set up the select data so now callback to the layer above with this data. */
      (*(window->caller_cbs->select))(window, window->app_data, (void *)&select) ;

      /* Clear up.... */
      g_free(select.feature_desc.feature_name) ;
      g_free(select.feature_desc.sub_feature_start) ;
      g_free(select.feature_desc.sub_feature_end) ;
      g_free(select.feature_desc.sub_feature_query_start) ;
      g_free(select.feature_desc.sub_feature_query_end) ;
      g_free(select.feature_desc.feature_set) ;
      if (select.feature_desc.feature_set_description)	    // mh17: can be null
	g_free(select.feature_desc.feature_set_description) ;
      g_free(select.feature_desc.feature_start) ;
      g_free(select.feature_desc.feature_end) ;
      g_free(select.feature_desc.feature_query_start) ;
      g_free(select.feature_desc.feature_query_end) ;
      g_free(select.feature_desc.feature_query_length) ;
      g_free(select.feature_desc.feature_length) ;
      g_free(select.feature_desc.feature_description) ;

    }

  /* We wait until here to do this so we are only setting the
   * clipboard text once. i.e. for this window. And so that we have
   * updated the focus object correctly. */
  if (alternative_clipboard_text)
    {
      select.secondary_text = alternative_clipboard_text ;
    }
  else if (zMapFeatureSequenceIsDNA(feature))
    {
      char *dna_string, *seq_name;

      dna_string = zMapFeatureGetDNA((ZMapFeatureAny)feature, sub_item_dna_start, sub_item_dna_end, FALSE);

      seq_name = g_strdup_printf("%d-%d", display_start, display_end);

      select.secondary_text = zMapFASTAString(ZMAPFASTA_SEQTYPE_DNA,
					      seq_name, "DNA", NULL,
					      end - start + 1,
					      dna_string);
      g_free(seq_name);
    }
  else if (zMapFeatureSequenceIsPeptide(feature))
    {
      ZMapPeptide translation;
      char *dna_string, *seq_name;

      /* Get peptide by translating the corresponding dna, necessary because
       * there might be trailing part codons etc. */
      dna_string  = zMapFeatureGetDNA((ZMapFeatureAny)feature, sub_item_dna_start, sub_item_dna_end, FALSE) ;
      seq_name    = g_strdup_printf("%d-%d (%d-%d)", start, end, display_start, display_end) ;
      translation = zMapPeptideCreate(seq_name, NULL, dna_string, NULL, TRUE) ;
      select.secondary_text = zMapFASTAString(ZMAPFASTA_SEQTYPE_AA,
					      seq_name, "Protein", NULL,
					      zMapPeptideLength(translation),
					      zMapPeptideSequence(translation)) ;

      g_free(seq_name);
      zMapPeptideDestroy(translation);
    }
  else
    {
      select.secondary_text = makePrimarySelectionText(window);
    }

	/* this puts the DNA in the clipbaord */
  zMapGUISetClipboard(window->toplevel, select.secondary_text) ;

  g_free(select.secondary_text) ;

  if(feature_list)
	  g_list_free(feature_list);

  return ;
}





/* I'm not convinced of this. */
void zMapWindowSiblingWasRemoved(ZMapWindow window)
{
  /* Currently this is all we do here. */
  zmapWindowScaleCanvasOpenAndMaximise(window->ruler);

  return ;
}



void zMapWindowStateRecord(ZMapWindow window)
{
  ZMapWindowState state;

  if((state = zmapWindowStateCreate()))
    {
      zmapWindowStateSaveZoom(state, zMapWindowGetZoomFactor(window));
      zmapWindowStateSaveMark(state, window);
      zmapWindowStateSavePosition(state, window);

      if(!zmapWindowStateQueueStore(window, state, TRUE))
        state = zmapWindowStateDestroy(state);
#if 0
we-re recording the state not changing it
if this function needs calling then it should be done by the caller
NOTE StateRecord is only called by myWindowZoom (which calls SetScrollRegion which calls visibilityChange)
or when setting the mark

      else
	{
	  invokeVisibilityChange(window);
	}
#endif
    }

  return ;
}








/*
 *                       Internal routines
 */

static void panedResizeCB(gpointer data, gpointer userdata)
{
  ZMapWindow window = (ZMapWindow)userdata;
  int *new_position = (int *)data, current_position;

  current_position = gtk_paned_get_position(GTK_PANED( window->pane ));

#if RDS_DONT_INCLUDE
  printf(" |-- panedResizeCB: got current of %d want to set to %d\n", current_position, *new_position);
#endif /* RDS_DONT_INCLUDE */

  gtk_paned_set_position(GTK_PANED( window->pane ),
                         *new_position);

  return ;
}





static void foo_bug_print(void *key, char *where)
{
  int i;
  struct fooBug * fb;

  for(i = 0, fb = foo_wins; i < n_foo_wins; i++, fb++)
    {
      if(fb->key == key)
	{
	  //			printf("%s %s %d\n", where, fb->id, i);
	  //			fflush(stdout);
	  //			zMapPrintStack();
	  //			fflush(stdout);
	}
    }

  return ;
}

void foo_bug_set(void *key,char *id)
{
#if 0
	struct fooBug * fb = foo_wins + n_foo_wins++;
	extern void (*foo_bug)(void *, char *);

	fb->key = key;
	fb->id = id;
	printf("foo bug set %s %d\n",fb->id, n_foo_wins - 1);
	foo_bug = foo_bug_print;
#endif
}



/* We will need to allow caller to specify a routine that gets called whenever the user
 * scrolls.....needed to update the navigator...... */
/* and we will need a callback for focus events as well..... */
/* I think probably we should insist on being supplied with a sequence.... */
/* NOTE that not all fields are initialised here as some need to be done when we draw
 * the actual features. */
static ZMapWindow myWindowCreate(GtkWidget *parent_widget,
                                 ZMapFeatureSequenceMap sequence, void *app_data,
                                 GList *feature_set_names,
				 GtkAdjustment *hadjustment,
                                 GtkAdjustment *vadjustment)
{
  ZMapWindow window = NULL ;
  GtkWidget *canvas, *eventbox ;

  /* No callbacks, then no window creation. */
  zMapAssert(window_cbs_G) ;

  zMapAssert(parent_widget && sequence && sequence->sequence && app_data) ;

  window = g_new0(ZMapWindowStruct, 1) ;

  window->config.align_spacing = ALIGN_SPACING ;
  window->config.block_spacing = BLOCK_SPACING ;
#if USE_STRAND
  window->config.strand_spacing = STRAND_SPACING ;
#endif
  window->config.column_spacing = COLUMN_SPACING ;
  window->config.feature_spacing = FEATURE_SPACING ;
  window->config.feature_line_width = FEATURE_LINE_WIDTH ;


  window->caller_cbs = window_cbs_G ;

  /* If a remote_request_func was registered then we know a remote client was registered. */
  if (window->caller_cbs->remote_request_func)
    window->xremote_client = TRUE ;

  window->sequence = sequence;


  window->app_data = app_data ;
  window->parent_widget = parent_widget ;

  window->revcomped_features = FALSE ;
  window->display_forward_coords = TRUE ;
//  window->origin = 1 ;

  window->feature_set_names   = g_list_copy(feature_set_names);

  window->toplevel = eventbox = gtk_event_box_new();
  window->pane     = gtk_hpaned_new();

  gtk_container_set_border_width(GTK_CONTAINER(window->pane), 2);

  {                             /* A quick experiment with resource files */
    char *widget_name = NULL;
    widget_name = g_strdup_printf("zmap-view-%s", window->sequence->sequence);
    gtk_widget_set_name(GTK_WIDGET(window->toplevel), widget_name);
    g_free(widget_name);
  }

  g_signal_connect(GTK_OBJECT(window->toplevel), "event",
		   GTK_SIGNAL_FUNC(windowGeneralEventCB), (gpointer)window) ;

  gdk_color_parse(ZMAP_WINDOW_ITEM_FILL_COLOUR, &(window->canvas_fill)) ;
  gdk_color_parse(ZMAP_WINDOW_ITEM_BORDER_COLOUR, &(window->canvas_border)) ;
  gdk_color_parse(ZMAP_WINDOW_BACKGROUND_COLOUR, &(window->canvas_background)) ;
  gdk_color_parse("green", &(window->align_background)) ;

  window->zmap_atom = gdk_atom_intern(ZMAP_ATOM, FALSE) ;

  //  window->zoom_factor = 0.0 ;
  //  window->zoom_status = ZMAP_ZOOM_INIT ;
  window->canvas_maxwin_size = ZMAP_WINDOW_MAX_WINDOW ;

  window->min_coord = window->max_coord = 0.0 ;

  /* Some things for window can be specified in the configuration file. */
  getConfiguration(window) ;

  /* Add a hash table to map features to their canvas items. */
  window->context_to_item = zmapWindowFToICreate() ;


  /* Init. lists of dialog windows attached to this zmap window. */
  window->featureListWindows = g_ptr_array_new() ;
  window->search_windows = g_ptr_array_new() ;
  window->dna_windows = g_ptr_array_new() ;
  window->dnalist_windows = g_ptr_array_new() ;
  window->edittable_features = FALSE ;			    /* By default features are not edittable. */
  window->feature_show_windows = g_ptr_array_new() ;

  /* Init focus item/column stuff. */
  window->focus = zmapWindowFocusCreate(window) ;

  /* Init mark stuff. */
  window->mark = zmapWindowMarkCreate(window) ;

  /* Set up a scrolled widget to hold the canvas. NOTE that this is our toplevel widget. */
  window->scrolled_window = gtk_scrolled_window_new(hadjustment, vadjustment) ;
  gtk_container_add(GTK_CONTAINER(window->parent_widget), window->toplevel) ;
  gtk_container_add(GTK_CONTAINER(window->toplevel), window->pane) ;

  gtk_paned_add2(GTK_PANED(window->pane), window->scrolled_window);

  /* ACTUALLY I'M NOT SURE WHY THE SCROLLED WINDOW IS GETTING THESE...WHY NOT JUST SEND
   * DIRECT TO CANVAS.... */
  /* This handler receives the feature data from the threads. */
  gtk_signal_connect(GTK_OBJECT(window->toplevel), "client_event",
		     GTK_SIGNAL_FUNC(dataEventCB), (gpointer)window) ;

  /* always show scrollbars, however big the display */
  gtk_scrolled_window_set_policy(GTK_SCROLLED_WINDOW(window->scrolled_window),
				 GTK_POLICY_ALWAYS, GTK_POLICY_ALWAYS) ;

  /* Create the canvas, add it to the scrolled window so all the scrollbar stuff gets linked up
   * and set the background to be white. */
  canvas = foo_canvas_new();
  window->canvas = FOO_CANVAS(canvas);

  foo_bug_set(canvas,"window");

  /* This will be removed when RT:1589 is resolved */
  g_object_set_data(G_OBJECT(canvas), ZMAP_WINDOW_POINTER, window);

  /* Definitively set the canvas to have a scroll region size, that WE
   * know and can test for.  If the foo_canvas default changes then
   * later our might fail. */
  zmapWindowSetScrolledRegion(window, 0.0, 0.0, ZMAP_CANVAS_INIT_SIZE, ZMAP_CANVAS_INIT_SIZE) ;

  gtk_container_add(GTK_CONTAINER(window->scrolled_window), canvas) ;

  gtk_widget_modify_bg(GTK_WIDGET(canvas), GTK_STATE_NORMAL, &(window->canvas_background)) ;


  /* Make the canvas focussable, we want the canvas to be the focus widget of its "window"
   * otherwise keyboard input (i.e. short cuts) will be delivered to some other widget. */
  GTK_WIDGET_SET_FLAGS(canvas, GTK_CAN_FOCUS) ;



  if (!(window->zoom = zmapWindowZoomControlCreate(window)))
    {
      zMapExitMsg("%s", "Zoom Control create failed, see zmap log.") ;
      zMapLogFatal("%s", "Zoom Control create failed, see zmap log.") ;
    }



  {
    ZMapWindowScaleCanvasCallbackListStruct callbacks = {NULL};
    GtkAdjustment *vadjust = NULL;

    vadjust = gtk_scrolled_window_get_vadjustment(GTK_SCROLLED_WINDOW(window->scrolled_window));
    callbacks.paneResize = panedResizeCB;
    callbacks.user_data  = (gpointer)window;

    window->ruler = zmapWindowScaleCanvasCreate(&callbacks);
    zmapWindowScaleCanvasInit(window->ruler, window->pane, vadjust);
  }

  /* Attach callback to monitor size changes in canvas, this works but bizarrely
   * "configure-event" callbacks which are the pucker size change event are never called. */
  g_signal_connect(GTK_OBJECT(window->canvas), "size-allocate",
		   GTK_SIGNAL_FUNC(canvasSizeAllocateCB), (gpointer)window) ;


  /* NONE OF THIS SHOULD BE HARD CODED constants it should be based on window size etc... */
  /* you have to set the step_increment manually or the scrollbar arrows don't work.*/
  GTK_LAYOUT(canvas)->vadjustment->step_increment = ZMAP_WINDOW_STEP_INCREMENT;
  GTK_LAYOUT(canvas)->hadjustment->step_increment = ZMAP_WINDOW_STEP_INCREMENT;
  GTK_LAYOUT(canvas)->vadjustment->page_increment = ZMAP_WINDOW_PAGE_INCREMENT;


  gtk_widget_show_all(window->parent_widget) ;

  /* We want the canvas to be the focus widget of its "window" otherwise keyboard input
   * (i.e. short cuts) will be delivered to some other widget. We do this here because
   * I think we may need a widget window to exist for this call to work. */
  gtk_widget_grab_focus(GTK_WIDGET(window->canvas)) ;

  if (!(window->normal_cursor))
    window->normal_cursor = zMapGUIGetCursor(DEFAULT_CURSOR) ;
  window->busy_cursor = zMapGUIGetCursor(BUSY_CURSOR) ;
  window->window_busy_cursor = zMapGUIGetCursor("zmap_noentry") ;

  window->cursor_busy_count = 0 ;



#if ZOOM_SCROLL
  /* These signals are now the way to handle the long items cropping.
   * begin update is the place to do this.
   * end update is for symmetry and informational purposes.
   */
  g_signal_connect(GTK_OBJECT(window->canvas), "begin-update",
		   GTK_SIGNAL_FUNC(fc_begin_update_cb), (gpointer)window);
  g_signal_connect(GTK_OBJECT(window->canvas), "end-update",
		   GTK_SIGNAL_FUNC(fc_end_update_cb), (gpointer)window);


  /* We need to get signalled when the canvas is busy and mapping can take significant time. */
  g_signal_connect(GTK_OBJECT(window->canvas), "begin-map",
		   GTK_SIGNAL_FUNC(fc_begin_map_cb), (gpointer)window);
  g_signal_connect(GTK_OBJECT(window->canvas), "end-map",
		   GTK_SIGNAL_FUNC(fc_end_map_cb), (gpointer)window);


  /* These really need to test for (canvas->root->object.flags & FOO_CANVAS_ITEM_MAPPED)
   * The reason for this is symmetry and not moving the draw-background signal in the
   * foocanvas code.
   */
  g_signal_connect(GTK_OBJECT(window->canvas), "draw-background",
		   GTK_SIGNAL_FUNC(fc_draw_background_cb), (gpointer)window) ;
  g_signal_connect(GTK_OBJECT(window->canvas), "drawn-items",
		   GTK_SIGNAL_FUNC(fc_drawn_items_cb), (gpointer)window);
#endif

  window->history = zmapWindowStateQueueCreate();

  return window ;
}


static ZMapFeatureContextExecuteStatus undisplayFeaturesCB(GQuark key,
                                                           gpointer data,
                                                           gpointer user_data,
                                                           char **err_out)
{
  ZMapWindow window = (ZMapWindow)user_data ;
  ZMapFeatureAny feature_any = (ZMapFeatureAny)data;
  ZMapFeature feature;
  FooCanvasItem *feature_item;
  ZMapFeatureContextExecuteStatus status = ZMAP_CONTEXT_EXEC_STATUS_OK;
  ZMapStrand column_strand;

  switch(feature_any->struct_type)
    {
    case ZMAPFEATURE_STRUCT_FEATURESET:
      zMapLogWarning("FeatureSet %s", g_quark_to_string(feature_any->unique_id));
      break;
    case ZMAPFEATURE_STRUCT_FEATURE:
      {
	feature = (ZMapFeature)feature_any;

	/* which column drawn in depends on style. */
	column_strand = zmapWindowFeatureStrand(window, feature);

#if MH17_FToIHash_does_this_mapping
      /* if the feature context is from a request from otterlace then
       * the display column has not been set, we need to lookup
       */
  ZMapFeatureSetDesc gffset;
  ZMapFeatureSet fset;

      fset = (ZMapFeatureSet) (feature_any->parent);
      if(!fset->column_id)
      {
            gffset = g_hash_table_lookup(window->context_map->featureset_2_column, GUINT_TO_POINTER(fset->unique_id));
            if(gffset)
                  fset->column_id = gffset->column_id;
      }
#endif
      /* MH17: we get locus features inserted mysteriously if a feature has a locus id
       * but they don't always appear in zmap in whcih case there is no column id
       * This is true when otterlace sends a single feature to delete and then we fail to find
       * the extra locus feature
       *
       * regardless of that if we have features that are not displayed due to config this couls also fail
       * so if not column_id defined log a warnign adn fail silently.
       *
       * locus is used in the naviagtor, we hope dealt with via another call.
       */

	if ( /*fset->column_id && */
      (feature_item = zmapWindowFToIFindFeatureItem(window,window->context_to_item,
							  column_strand,
							  ZMAPFRAME_NONE,
							  feature)))
	  {
	    zMapWindowFeatureRemove(window, feature_item, feature, FALSE);
	    status = ZMAP_CONTEXT_EXEC_STATUS_OK;
	  }
	else
	  zMapLogWarning("Failed to find feature '%s'\n", g_quark_to_string(feature->original_id));

	break;
      }
    default:
      /* nothing to do for most of it while we only have single blocks and aligns... */
      break;
    }

  return status;
}


static void invokeVisibilityChange(ZMapWindow window)
{
  ZMapWindowVisibilityChangeStruct change = {};

  change.zoom_status = zMapWindowGetZoomStatus(window);

  foo_canvas_get_scroll_region(window->canvas,
			       NULL, &(change.scrollable_top),
			       NULL, &(change.scrollable_bot));

  zmapWindowClampedAtStartEnd(window, &(change.scrollable_top), &(change.scrollable_bot));

  (*(window_cbs_G->visibilityChange))(window, window->app_data, (void *)&change);

  return ;
}

/* Zooming the canvas window in or out.
 * Note that zooming is only in the Y axis, the X axis is not zoomed at all as we don't need
 * to make the columns wider. This has required a local modification of the foocanvas.
 *
 * window        the ZMapWindow (i.e. canvas) to be zoomed.
 * zoom_factor   > 1.0 means zoom in, < 1.0 means zoom out.
 *
 *  */
static void myWindowZoom(ZMapWindow window, double zoom_factor, double curr_pos)
{
  GtkAdjustment *adjust;
  int x, y ;
  double x1, y1, x2, y2, width ;
  double new_canvas_span ;

//printf("myWindowZoom 1\n");

  if (window->curr_locking == ZMAP_WINLOCK_HORIZONTAL)
    {
      adjust = gtk_scrolled_window_get_vadjustment(GTK_SCROLLED_WINDOW(window->scrolled_window)) ;
      foo_canvas_get_scroll_offsets(window->canvas, &x, &y) ;
      y += adjust->page_size / 2 ;
      foo_canvas_c2w(window->canvas, x, y, &width, &curr_pos) ;
    }

  zMapWindowStateRecord(window);

  /* We don't zoom in further than is necessary to show individual bases or further out than
   * is necessary to show the whole sequence, or if the sequence is so short that it can be
   * shown at max. zoom in its entirety. */

  if (zmapWindowZoomControlZoomByFactor(window, zoom_factor))
    {
      double half_new_span;

      x1 = y1 = x2 = y2 = 0.0;

      /* Calculate the extent of the new span, new span must not exceed maximum X window size
       * but we must display as much of the sequence as we can for zooming out. */
      zmapWindowGetScrollableArea(window, &x1, &y1, &x2, &y2);
      new_canvas_span = zmapWindowZoomControlLimitSpan(window, y1, y2);
      half_new_span   = (new_canvas_span / 2);

      y1 = (curr_pos - half_new_span);
      y2 = (curr_pos + half_new_span);

      zmapWindowClampSpan(window, &y1, &y2);



      /* Set the new scroll_region and the new zoom, keep these together to try
       * and avoid a double redraw as both these operations cause update requests
       * and if separated by other gtk calls will result in double draws.
       * If this doesn't work we'll need to provide a new single foocanvas call
       * to set both zoom and scroll region in one go. */
	/* MH17: they cause expose events internally so we use foo_canvas_busy() around this function */

      zmapWindowSetPixelxy(window, 1.0, zMapWindowGetZoomFactor(window)) ;


      /* must set zoom before SetScroll as that set Scroll may redraw the ruler */
      zmapWindowScaleCanvasSetPixelsPerUnit(window->ruler, 1.0, zMapWindowGetZoomFactor(window));

      zmapWindowSetScrollableArea(window, &x1, &y1, &x2, &y2,"myWindowZoom");


      /* Now we've actually done the zoom on the canvas we can
       * redraw/show/hide everything that's zoom dependent.
       * E.G. Text, which is separated differently @ different zooms otherwise.
       *      zoom dependent features, magnification dependent columns
       */

      /* Firstly the scale bar, which will be changed soon. */
      zmapWindowDrawZoom(window);


      if(window->curr_locking == ZMAP_WINLOCK_HORIZONTAL)
	{
	  foo_canvas_w2c(window->canvas, width, curr_pos, &x, &y);
	  foo_canvas_scroll_to(window->canvas, x, y - (adjust->page_size/2));
	}

#if DOES_NOTHING
      /* We need to redo the highlighting in the columns with a zoom handler.  i.e. DNA column... */
      /* NOTE this function does nothing */
      zmapWindowReFocusHighlights(window);
#endif

      zMapWindowRedraw(window);				    /* exposes the blank edges as well as the canvas */
    }

  return ;
}





/* Move the window to a new part of the canvas, we need this because when the window is
 * zoomed in, it may not extend over the whole canvas so this kind of alternative scrolling.
 * is needed to reach parts of the canvas not currently mapped. */
static void myWindowMove(ZMapWindow window, double start, double end)
{
  zmapWindowBusy(window, TRUE) ;

  /* Clamp the start/end. */
  zmapWindowClampSpan(window, &start, &end);

  /* Code that looks so simple moves the canvas...  */
//  zmapWindowContainerRequestReposition(window->feature_root_group);

// actually not relevant here we are changing Y not X
//  zmapWindowFullReposition(window->feature_root_group,TRUE);

  zmapWindowSetScrollableArea(window, NULL, &start, NULL, &end,"myWindowMove");

  zmapWindowBusy(window, FALSE) ;

  return ;
}


/* This function resets the canvas to be empty, all of the canvas items we drew
 * are destroyed and all the associated resources free'd.
 *
 * NOTE that this _must_ not touch the feature context which belongs to the parent View. */
static void resetCanvas(ZMapWindow window, gboolean free_child_windows, gboolean free_revcomp_safe_windows)
{

  zMapAssert(window) ;

  /* There is code here that should be shared with zmapwindowdestroy....
   * BUT NOTE THAT SOME THINGS ARE NOT SHARED...e.g. RECREATION OF THE FEATURELISTWINDOWS
   * ARRAY.... */

  /* I think we'll do the destroying of the child windows first... */
  /* Some of them might refer, or request to refer to
   * containers/feature to item hash or something we
   * destroy in the next bit. After all they are done first
   * in zmapwindowdestroy See RT 69860 */
  if (free_child_windows)
    {
      /* free the array of featureListWindows and the windows themselves */
      if (free_revcomp_safe_windows)
	zmapWindowFreeWindowArray(&(window->featureListWindows), FALSE) ;

      /* free the array of search windows and the windows themselves */
      zmapWindowFreeWindowArray(&(window->search_windows), FALSE) ;

      /* free the array of dna windows and the windows themselves */
      zmapWindowFreeWindowArray(&(window->dna_windows), FALSE) ;

      /* free the array of dna list windows and the windows themselves */
      zmapWindowFreeWindowArray(&(window->dnalist_windows), FALSE) ;

      /* free the array of editor windows and the windows themselves */
      zmapWindowFreeWindowArray(&(window->feature_show_windows), FALSE) ;

	if(window->style_window)
		zmapStyleWindowDestroy(window);
    }

    zmapWindowFocusReset(window->focus);

	/* mh17 band aid approach to fixing 3FT columns
	 * these never come back if we revcomp when they are on display
	 * & yet removing them first is ok
	 * somewhere in the mas co container code there's some kind of broken
	 */
//	zmapWindowDrawRemove3FrameFeatures(window);

      // destroy focus before the canvas items via
      // zmapWindowContainerGroupDestroy(window->feature_root_group)
    zmapWindowFocusDestroy(window->focus) ;
    window->focus = NULL;

    if (window->feature_root_group)
    {
      /* Reset mark object, must come before root group etc. is destroyed as we need to remove
       * various canvas items. */
      zmapWindowMarkDestroy(window->mark) ;
      window->mark = zmapWindowMarkCreate(window) ;

      zmapWindowContainerGroupDestroy(window->feature_root_group) ;
      window->feature_root_group = NULL ;

    }


// ok?? #warning MH17 restoring bug to fix another one: need to verify both are gone
/*
 * on RevComp if you do not have 1-based coordinates then you jump to a
 * wildly different coordinate range. This means that the scroll reqgion is
 * completely wrong and cannot be restored.
 * due to coding choices elsewhere (zmapGUIutils.c/zMapGUICoordsClampToLimits()
 * on one of the start/end coordinates gets clamped resulting in top > bot
 * and its all a big mess
 * resetting the scroll region means create it from scratch when drawing features
 * which is what we need to do
 */
#ifdef CAUSED_RT_57193
  /* The windowstate code was saving the scrollregion and adjuster
   * position to enable resetting once rev-comped. However the sibling
   * windows position was changed by this as internally foo-canvas
   * does a scroll-to which alters the _shared_ adjuster. This
   * position was then saved as the next sibling went through this
   * code and restored to the start of the canvas when it came to
   * restoring it! */
  if (window->canvas)
    foo_canvas_set_scroll_region(window->canvas,
                                 0.0, 0.0,
                                 ZMAP_CANVAS_INIT_SIZE, ZMAP_CANVAS_INIT_SIZE) ;
#else
      /* better to use an explicit flag */
      /* we need to reset this on revcomp as the scroll region can be completely different */
  if(window->canvas)
  {
#if MH17_WASHINE_MACHINE_LOGIC
      window->scroll_initialised = FALSE;
#else
	/* if we revcomp then what happens is we redisplay whe whole sequence at the previous zoom level
	 * and then draw the scale bar at that zoom which makes it think we have 17 million pixels
	 * which is wrong
	 * resetting the zoom means we loose it so here we need to revcomp the scroll region
	 * using the same logic as it is used in zmapWindowState.c
	 * here we set the scroll region to reflect what we are drawing
	 * and window state restore then later adjusts everything using the
	 * previous saved coordinates that are revcomped to agree with this
	 */
    if(window->scroll_initialised)
    {
	double y1,y2,x1,x2;

    	foo_canvas_get_scroll_region(window->canvas,&x1,&y1,&x2,&y2);
	zmapWindowStateRevCompRegion(window, &y1, &y2);

	zmapWindowSetScrolledRegion(window, x1, x2, y1, y2) ;
    }
#endif
  }
#endif

  zmapWindowFToIDestroy(window->context_to_item) ;
  window->context_to_item = zmapWindowFToICreate() ;


  /* Recreate focus object. */
//  zmapWindowFocusDestroy(window->focus) ;
  window->focus = zmapWindowFocusCreate(window) ;

  return ;
}



/* Moves can either be of the scroll bar within the scrolled window or of where the whole
 * scrolled region is within the canvas. */
static void moveWindow(ZMapWindow window, GdkEventKey *key_event)
{
  if (zMapGUITestModifiers(key_event, (GDK_CONTROL_MASK | GDK_MOD1_MASK)))
    changeRegion(window, key_event->keyval) ;
  else
    scrollWindow(window, key_event) ;

  return ;
}



/* Move the canvas within its current scroll region, i.e. this is exactly like the user scrolling
 * the canvas via the scrollbars. */
static void scrollWindow(ZMapWindow window, GdkEventKey *key_event)
{
  enum {OVERLAP_FACTOR = 10} ;
  int x_pos, y_pos ;
  int incr ;
  guint state, keyval ;

  state = key_event->state ;
  keyval = key_event->keyval ;

  /* Retrieve current scroll position. */
  foo_canvas_get_scroll_offsets(window->canvas, &x_pos, &y_pos) ;


  switch (keyval)
    {
    case GDK_Home:
    case GDK_End:
      {
	GtkAdjustment *v_adjust, *h_adjust ;

	v_adjust = gtk_scrolled_window_get_vadjustment(GTK_SCROLLED_WINDOW(window->scrolled_window)) ;
	h_adjust = gtk_scrolled_window_get_hadjustment(GTK_SCROLLED_WINDOW(window->scrolled_window)) ;

	if (keyval == GDK_Home)
	  {
	    if (zMapGUITestModifiers(key_event, GDK_CONTROL_MASK))
	      y_pos = v_adjust->lower ;
	    else
	      x_pos = h_adjust->lower ;
	  }

	if (keyval == GDK_End)
	  {
	    if (zMapGUITestModifiers(key_event, GDK_CONTROL_MASK))
	      y_pos = v_adjust->upper ;
	    else
	      x_pos = h_adjust->upper ;
	  }

	break ;
      }
    case GDK_Page_Up:
    case GDK_Page_Down:
      {
	GtkAdjustment *adjust ;

	adjust = gtk_scrolled_window_get_vadjustment(GTK_SCROLLED_WINDOW(window->scrolled_window)) ;

	if (zMapGUITestModifiers(key_event, GDK_CONTROL_MASK))
	  incr = adjust->page_size - (adjust->page_size / OVERLAP_FACTOR) ;
	else
	  incr = (adjust->page_size - (adjust->page_size / OVERLAP_FACTOR)) / 2 ;

	if (keyval == GDK_Page_Up)
	  y_pos -= incr ;
	else
	  y_pos += incr ;

	break ;
      }
    case GDK_Up:
    case GDK_Down:
      {
	double x_world, y_world ;
	double new_y ;

	/* Retrieve our position in the world from the scroll postion. */
	foo_canvas_c2w(window->canvas, x_pos, y_pos, &x_world, &y_world) ;

	/* work out where we will be after we've scrolled the right amount. */
	if (zMapGUITestModifiers(key_event, GDK_CONTROL_MASK))
	  new_y = 1000 ;				    /* window->major_scale_units */
	else
	  new_y = 100 ;					    /* window->minor_scale_units */

	if (keyval == GDK_Up)
	  new_y *= -1 ;

	new_y += y_world ;

	foo_canvas_w2c(window->canvas, 0.0, new_y, NULL, &incr) ;

	y_pos = incr ;

	break ;
      }
    case GDK_Left:
    case GDK_Right:
      {
	double incr ;

	if (zMapGUITestModifiers(key_event, GDK_CONTROL_MASK))
	  incr = 10 ;
	else
	  incr = 1 ;

	if (keyval == GDK_Left)
	  x_pos -= incr ;
	else
	  x_pos += incr ;

	break ;
      }
    }

  /* No need to clip to start/end here, this call will do it for us. */
  foo_canvas_scroll_to(window->canvas, x_pos, y_pos) ;

  return ;
}


/* Zooms the window a little or a lot. */
static void zoomWindow(ZMapWindow window, GdkEventKey *key_event)
{
  double zoom_factor = 0.0 ;

  switch (key_event->keyval)
    {
    case GDK_KP_Add:
    case GDK_plus:
    case GDK_equal:
      if (zMapGUITestModifiers(key_event, GDK_CONTROL_MASK))
	zoom_factor = 2.0 ;
      else
	zoom_factor = 1.1 ;
      break ;
    case GDK_KP_Subtract:
    case GDK_minus:
      if (zMapGUITestModifiers(key_event, GDK_CONTROL_MASK))
	zoom_factor = 0.5 ;
      else
	zoom_factor = 0.909090909 ;
      break ;
    }

  zMapWindowZoom(window, zoom_factor) ;

  return ;
}





/* Change the canvas scroll region, this may be necessary when the user has zoomed in so much
 * that the window has reached the maximum allowable by X Windows, therefore we have shrunk the
 * canvas scrolled region to accomodate further zooming. Hence this routine does a kind of
 * secondary and less interactive scrolling by moving the scrolled region. */
static void changeRegion(ZMapWindow window, guint keyval)
{
  double overlap_factor = 0.9 ;
  double x1, y1, x2, y2 ;
  double incr ;
  double window_size ;

  /* THIS FUNCTION NEEDS REFACTORING SLIGHTLY */
  zmapWindowGetScrollableArea(window, &x1, &y1, &x2, &y2);

  /* There is no sense in trying to scroll the region if we already showing all of it already. */
  if (y1 > window->min_coord || y2 < window->max_coord)
    {
      window_size = y2 - y1 + 1 ;

      switch (keyval)
	{
	case GDK_Page_Up:
	case GDK_Page_Down:
	  {
	    incr = window_size * overlap_factor ;

	    if (keyval == GDK_Page_Up)
	      {
		y1 -= incr ;
		y2 -= incr ;
	      }
	    else
	      {
		y1 += incr ;
		y2 += incr ;
	      }

	    break ;
	  }
	case GDK_Up:
	case GDK_Down:
	  {
	    incr = window_size * (1 - overlap_factor) ;

	    if (keyval == GDK_Up)
	      {
		y1 -= incr ;
		y2 -= incr ;
	      }
	    else
	      {
		y1 += incr ;
		y2 += incr ;
	      }

	    break ;
	  }
	case GDK_Left:
	case GDK_Right:
	  {
	    printf("NOT IMPLEMENTED...\n") ;

	    break ;
	  }
	}

      if (y1 < window->min_coord)
	{
	  y1 = window->min_coord ;
	  y2 = y1 + window_size - 1 ;
	}
      if (y2 > window->max_coord)
	{
	  y2 = window->max_coord ;
	  y1 = y2 - window_size + 1 ;
	}

      zmapWindowSetScrollableArea(window, NULL, &y1, NULL, &y2,"changeRegion");

    }

  return ;
}

/* Because we can't depend on the canvas having a valid height when it's been realized,
 * we have to detect the invalid height and attach this handler to the canvas's
 * expose_event, such that when it does get called, the height is valid.  Then we
 * disconnect it to prevent it being triggered by any other expose_events.
 */
static gboolean exposeHandlerCB(GtkWidget *widget, GdkEventExpose *expose, gpointer user_data)
{
  /* widget is the canvas, user_data is the realizeData structure */
  RealiseData realiseData = (RealiseDataStruct*)user_data;

  zmapWindowBusy(realiseData->window, TRUE) ;

  /* call the function given us by zmapView.c to set zoom_status
   * for all windows in this view. */
  (*(window_cbs_G->setZoomStatus))(realiseData->window, realiseData->window->app_data, NULL);

  zMapAssert(GTK_WIDGET_REALIZED(widget));

  /* disconnect signal handler before calling sendClientEvent otherwise when splitting
   * windows, the scroll-to which positions the new window in the same place on the
   * sequence as the previous one, will trigger another call to this function.  */
  g_signal_handler_disconnect(G_OBJECT(widget), realiseData->window->exposeHandlerCB);

  sendClientEvent(realiseData->window, realiseData->feature_sets) ;

  if(realiseData->window->curr_locking == ZMAP_WINLOCK_VERTICAL)
    {
      int zero = 0;
      panedResizeCB(&zero, (gpointer)(realiseData->window));
    }

  zmapWindowBusy(realiseData->window, FALSE) ;

  realiseData->window->exposeHandlerCB = 0 ;
  realiseData->window = NULL ;
  realiseData->feature_sets = NULL ;
  g_free(realiseData) ;


  return FALSE ;					    /* ie allow any other callbacks to run as well */
}

/* This routine sends a synthesized event to alert the GUI that it needs to
 * do some work and supplies the data for the GUI to process via the event struct. */
static void sendClientEvent(ZMapWindow window, FeatureSetsState feature_sets)
{
  GdkEventClient event ;
  zmapWindowData window_data ;


  /* Set up struct to be passed to our callback. */
  window_data = g_new0(zmapWindowDataStruct, 1) ;
  window_data->window = window ;
  window_data->data = feature_sets ;

  event.type         = GDK_CLIENT_EVENT ;
  event.window       = window->toplevel->window ;  /* no window generates this event. */
  event.send_event   = TRUE ;                      /* we sent this event. */
  event.message_type = window->zmap_atom ;         /* This is our id for events. */
  event.data_format  = 8 ;		           /* Not sure about data format here... */

  /* Load the pointer value, not what the pointer points to.... */
  {
    void **dummy ;

    dummy = (void *)&window_data ;
    memmove(&(event.data.b[0]), dummy, sizeof(void *)) ;
  }

#if MH17_NOT_NEEDED
  zMapLogWarning("%s", "About to do event sending");
#endif
  gdk_event_put((GdkEvent *)&event);

#if MH17_NOT_NEEDED
  zMapLogWarning("%s", "Got back from sending event");
#endif
  return ;
}

/* Called when gtk detects the event sent by signalDataToGUI(), this routine calls
 * the data display routines of ZMap. */
static gboolean dataEventCB(GtkWidget *widget, GdkEventClient *event, gpointer cb_data)
{
  gboolean event_handled = FALSE ;
  int i ;

  if (event->type != GDK_CLIENT_EVENT)
    zMapLogFatal("%s", "dataEventCB() received non-GdkEventClient event") ;

  if (event->send_event == TRUE && event->message_type == gdk_atom_intern(ZMAP_ATOM, TRUE))
    {
      zmapWindowData window_data = NULL ;
      ZMapWindow window = NULL ;
      FeatureSetsState feature_sets ;
      ZMapFeatureContext diff_context ;
      ZMapFeature highlight_feature ;
      GSignalMatchType signal_match_mask;
      GQuark signal_detail;
      gulong signal_id;


      /* Retrieve the data pointer from the event struct */
      memmove(&window_data, &(event->data.b[0]), sizeof(void *)) ;
      window = window_data->window ;
      feature_sets = window_data->data ;

      zmapWindowBusy(window, TRUE) ;

      highlight_feature = feature_sets->highlight_feature ;

      /* ****Remember that someone needs to free the data passed over....****  */

      /* We need to validate the feature_context at this point, we should be sure it contains
       * some features before continuing. */

      if (feature_sets->new_features)
	diff_context = feature_sets->new_features ;
      else
	diff_context = feature_sets->current_features ;

      /* Draw the features on the canvas */

      zmapWindowDrawFeatures(window, feature_sets->current_features, diff_context, feature_sets->masked) ;

      (*(window_cbs_G->drawn_data))(window, window->app_data, diff_context);


      if (feature_sets->state != NULL)
	{
	  zmapWindowStateRestore(feature_sets->state, window);

	  feature_sets->state = zmapWindowStateDestroy(feature_sets->state);
	}


      /* Reread the data in any feature list windows we might have. */
      for (i = 0 ; i < window->featureListWindows->len ; i++)
	{
	  GtkWidget *widget ;

	  widget = g_ptr_array_index(window->featureListWindows, i) ;

	  zmapWindowListWindowReread(widget) ;
	}


      /* This is a general handler that does stuff like handle "click to focus", it gets run
       * _BEFORE_ any canvas item handlers (there seems to be no way with the current
       * foocanvas/gtk to get an event run _after_ the canvas handlers, you cannot for instance
       * just use  g_signal_connect_after(). */

#ifdef ED_G_NEVER_INCLUDE_THIS_CODE
      {
        /* we've had problems with event handling so I'm leaving these here for now in
         * case there is more trouble. */
	gpointer obj = window->canvas ;

	gtk_widget_add_events(GTK_WIDGET(window->toplevel), GDK_POINTER_MOTION_MASK) ;
	g_signal_connect(obj, "button-press-event",
			 pressCB, (gpointer)window) ;
	g_signal_connect(obj, "motion-notify-event",
			 motionCB, (gpointer)window) ;
	g_signal_connect(obj, "button-release-event",
			 releaseCB, (gpointer)window) ;

      }
#endif /* ED_G_NEVER_INCLUDE_THIS_CODE */

      /* adding G_SIGNAL_MATCH_DETAIL to mask results in failure here, despite using the same detail! */
      signal_detail = g_quark_from_string("event");
      signal_match_mask = (G_SIGNAL_MATCH_FUNC | G_SIGNAL_MATCH_DATA);
      /* We rely on function and data only :( */
      /* We should probably be using signal_id instead! */
      if(g_signal_handler_find(GTK_OBJECT(window->canvas),
			       signal_match_mask, /* mask to select handlers on */
			       0,                 /* signal id. */
			       signal_detail,     /* detail */
			       NULL,              /* closure */
			       GTK_SIGNAL_FUNC(canvasWindowEventCB), /* handler */
			       window             /* user data */
			       ) == 0)
	{
	  zMapLogMessage("Signal(%s) handler(%p) for window(%p)->canvas(%p) not registered. registering...",
			 (char *)g_quark_to_string(signal_detail), canvasWindowEventCB,
			 window, window->canvas);

	  /* On later versions of the mac I had to add this in to get motion events reported,
	   * hopefully this won't mess up other platforms....need to check. */
	  gtk_widget_add_events(GTK_WIDGET(window->toplevel), GDK_POINTER_MOTION_MASK) ;

	  signal_id = g_signal_connect(GTK_OBJECT(window->canvas), g_quark_to_string(signal_detail),
				       GTK_SIGNAL_FUNC(canvasWindowEventCB), (gpointer)window) ;
	}
      else
//	zMapLogMessage("%s", "event handler for canvas already registered.");

      g_free(feature_sets) ;
      g_free(window_data) ;				    /* Free the WindowData struct. */

      event_handled = TRUE ;



      /* TRY FEATURE HIGHLIGHT HERE............. */
      if (highlight_feature)
	zMapWindowFeatureSelect(window, highlight_feature) ;



      zmapWindowBusy(window, FALSE) ;
    }
  else
    {
      zMapLogCritical("%s", "unknown client event in dataEventCB() handler") ;

      event_handled = FALSE ;
    }

  return event_handled ;
}


/* Read window settings from the configuration file, note that we read _only_ the first
 * stanza found in the configuration, subsequent ones are not read. */
static gboolean getConfiguration(ZMapWindow window)
{
  ZMapConfigIniContext context = NULL;
  gboolean result = FALSE ;

  /* Set default values */
  window->canvas_maxwin_size = ZMAP_WINDOW_MAX_WINDOW;
  window->keep_empty_cols = FALSE;
  window->display_forward_coords = TRUE;
  window->show_3_frame_reverse = FALSE;

  if ((context = zMapConfigIniContextProvide(window->sequence->config_file)))
    {
      int tmp_int;
      gboolean tmp_bool;
      char *tmp_str ;

      if(zMapConfigIniContextGetString(context, ZMAPSTANZA_WINDOW_CONFIG, ZMAPSTANZA_WINDOW_CONFIG,
				       ZMAPSTANZA_WINDOW_CURSOR, &tmp_str))
	window->normal_cursor = zMapGUIGetCursor(tmp_str) ;

      if(zMapConfigIniContextGetInt(context, ZMAPSTANZA_WINDOW_CONFIG, ZMAPSTANZA_WINDOW_CONFIG,
				    ZMAPSTANZA_WINDOW_MAXSIZE, &tmp_int))
	window->canvas_maxwin_size = tmp_int;

      if(zMapConfigIniContextGetInt(context, ZMAPSTANZA_WINDOW_CONFIG, ZMAPSTANZA_WINDOW_CONFIG,
				    ZMAPSTANZA_WINDOW_MAXBASES, &tmp_int))
	window->canvas_maxwin_bases = tmp_int;

      if(zMapConfigIniContextGetBoolean(context, ZMAPSTANZA_WINDOW_CONFIG, ZMAPSTANZA_WINDOW_CONFIG,
					ZMAPSTANZA_WINDOW_COLUMNS, &tmp_bool))
	window->keep_empty_cols = tmp_bool;

      if(zMapConfigIniContextGetBoolean(context, ZMAPSTANZA_WINDOW_CONFIG, ZMAPSTANZA_WINDOW_CONFIG,
					ZMAPSTANZA_WINDOW_FWD_COORDS, &tmp_bool))
	window->display_forward_coords = tmp_bool;

      if (zMapConfigIniContextGetBoolean(context, ZMAPSTANZA_WINDOW_CONFIG, ZMAPSTANZA_WINDOW_CONFIG,
					 ZMAPSTANZA_WINDOW_SHOW_3F_REV, &tmp_bool))
	window->show_3_frame_reverse = tmp_bool;

      if(zMapConfigIniContextGetInt(context, ZMAPSTANZA_WINDOW_CONFIG, ZMAPSTANZA_WINDOW_CONFIG,
				    ZMAPSTANZA_WINDOW_A_SPACING, &tmp_int))
	window->config.align_spacing = (double)tmp_int;

      if(zMapConfigIniContextGetInt(context, ZMAPSTANZA_WINDOW_CONFIG, ZMAPSTANZA_WINDOW_CONFIG,
				    ZMAPSTANZA_WINDOW_B_SPACING, &tmp_int))
	window->config.block_spacing = (double)tmp_int;

#if USE_STRAND
      if(zMapConfigIniContextGetInt(context, ZMAPSTANZA_WINDOW_CONFIG, ZMAPSTANZA_WINDOW_CONFIG,
				    ZMAPSTANZA_WINDOW_S_SPACING, &tmp_int))
	window->config.strand_spacing = (double)tmp_int;
#endif

      if(zMapConfigIniContextGetInt(context, ZMAPSTANZA_WINDOW_CONFIG, ZMAPSTANZA_WINDOW_CONFIG,
				    ZMAPSTANZA_WINDOW_C_SPACING, &tmp_int))
	window->config.column_spacing = (double)tmp_int;

      if(zMapConfigIniContextGetInt(context, ZMAPSTANZA_WINDOW_CONFIG, ZMAPSTANZA_WINDOW_CONFIG,
				    ZMAPSTANZA_WINDOW_F_SPACING, &tmp_int))
	window->config.feature_spacing = (double)tmp_int;

      if(zMapConfigIniContextGetInt(context, ZMAPSTANZA_WINDOW_CONFIG, ZMAPSTANZA_WINDOW_CONFIG,
				    ZMAPSTANZA_WINDOW_LINE_WIDTH, &tmp_int))
	window->config.feature_line_width = (double)tmp_int;

      zMapConfigIniContextDestroy(context);

      result = TRUE ;
    }

  return result ;
}


static gboolean windowGeneralEventCB(GtkWidget *wigdet, GdkEvent *event, gpointer data)
{
  gboolean handled = FALSE;

  switch(event->type)
    {
    case GDK_BUTTON_PRESS:
      {
        ZMapWindow window = (ZMapWindow)data;

#ifdef ED_G_NEVER_INCLUDE_THIS_CODE
        printf("windowGeneralEventCB (%x): CLICK\n", window);
#endif /* ED_G_NEVER_INCLUDE_THIS_CODE */

	(*(window_cbs_G->focus))(window, window->app_data, NULL) ;
      }
      break;
    default:
      handled = FALSE;
      break;
    }
  return handled;
}



/* This gets run _BEFORE_ any of the canvas item handlers which is good because we can use it
 * to handle more general events such as "click to focus" etc., _BUT_ be careful when adding
 * event handlers here, you could override a canvas item event handler and stop something
 * important working (e.g. dna text highlighting...!!) mh17: previous code, DNA now handled here
 *
 *
 * There is some slightly arcane handling of button 1 here:
 *
 * if the item under the cursor is a CanvasFeatureset then we ask it if it wants to
 * operate text selection and if so we pass coordinates through to that
 * NOTE we never handle this in canvasItem EventCB, as we have priority here
 * DNA event callbacks disappeared with ZMapWindowCanvasItems as groups
 *
 * If the user presses button 1 anywhere else we assume they are going to lasso an area for
 * zooming and we track mouse movements, if they have moved far enough then we do the zoom
 * on button release.
 *
 * If the user does lassoing, ruler or moving the mark then we return TRUE to say we have
 * handled the event, otherwise we pass the event on (so canvas items can receive events).
 * 
 * NOTE...WITH THE INTRODUCTION OF MARK CODE HERE THIS FUNCTION IS NOW FAR TOO LONG,
 * SOME SUBROUTINES ARE NEEDED.....
 * 
 */
static gboolean canvasWindowEventCB(GtkWidget *widget, GdkEvent *event, gpointer data)
{
  gboolean event_handled = FALSE ;			    /* FALSE means other handlers run. */
  ZMapWindow window = (ZMapWindow)data ;
  static double origin_x, origin_y;			    /* The world coords of the source of the button event */
  static gboolean dragging = FALSE, guide = FALSE ;	    /* Rubber banding or ruler ? */
  static gboolean shift_on = FALSE ;			    /* shift/rubber banding == feature selection. */
  static gboolean locked = FALSE ;			    /* For ruler, are there locked windows ? */
  static gboolean in_window = FALSE ;			    /* Still in window while cursor lining
							       or rubber banding ? */
  double wx, wy;					    /* These hold the current world coords of the event */
  static double window_x, window_y ;			    /* Track number of pixels user moves mouse. */
  static MarkRegionUpdateStruct mark_updater = {0} ;
  static FooCanvasItem *seq_item = NULL;		    /* if not NULL we are selecting text */
  static long seq_start, seq_end;			    /* first coord is fixed, then we can move above or below */


#if MOUSE_DEBUG
  zMapLogWarning("canvas event %d",  event->type);
#endif


  /* We record whether we are inside the window to enable user to cancel certain mouse related
   * actions by moving outside the window. */
  if (event->type == GDK_ENTER_NOTIFY)
    in_window = TRUE ;
  else if (event->type == GDK_LEAVE_NOTIFY)
    in_window = FALSE ;
  /* This hack is really only needed for the mac.... */
  else if (event->type == GDK_BUTTON_PRESS)
    in_window = TRUE ;


  switch (event->type)
    {
    case GDK_BUTTON_PRESS:
      {
	GdkEventButton *but_event = (GdkEventButton *)event ;
	FooCanvasItem *item ;

	zMapDebugPrint(mouse_debug_G, "Start: button_press %d", but_event->button) ;

	/* work out the world of where we are */
	foo_canvas_window_to_world(window->canvas,
				   but_event->x, but_event->y,
				   &wx, &wy);

	if(!gtk_widget_has_focus (GTK_WIDGET(window->canvas)))	/* avoid thrashing the scroll region and navigator */
	  {
	    /* We want the canvas to be the focus widget of its "window" otherwise keyboard input
	     * (i.e. short cuts) will be delivered to some other widget. */
	    gtk_widget_grab_focus(GTK_WIDGET(window->canvas)) ;

	    /* Report to our parent that we have been clicked in, we change "click" to "focus"
	     * because that is what this is for.... */
	    /* NOTE this goes up to zmapControl.c and shows the navigator for the clicked on view */
	    (*(window_cbs_G->focus))(window, window->app_data, NULL) ;

	    if (TRUE)
	      {
		/* NOTE this set the locator according to the selected window and its scroll region */
		invokeVisibilityChange(window);
	      }
	  }

	/* Button 1 is for selecting features OR lasso for zoom/mark.
	 * Button 2 is handled, we display ruler and maybe centre on that position,
	 * Button 3 is used only with modifiers are passed on as they may be
	 *          clicks on canvas items/columns. */
	switch (but_event->button)
	  {
	  case 1:
	    {
	      GdkModifierType shift_mask = GDK_SHIFT_MASK ;
	      /* refer to handleButton() in zmapWindowfeature.c re shift/num lock */

	      shift_on = zMapGUITestModifiers(but_event, shift_mask) ;

	      origin_x = wx;
	      origin_y = wy;

	      if ((item = foo_canvas_get_item_at(window->canvas, origin_x, origin_y))
		  && ZMAP_IS_WINDOW_FEATURESET_ITEM(item)
		  && zMapWindowCanvasFeaturesetGetSeqCoord((ZMapWindowFeaturesetItem)item, TRUE,
							   origin_x, origin_y, &seq_start, &seq_end))
		{
		  /* get start coordinate via subpartspan from x and y
		   * set end coordinate to be the same
		   * set a flag to say selecting text and remember the canvas item
		   * highlight the region
		   */

		  //			if(zMapWindowCanvasFeaturesetGetSeqCoord((ZMapWindowFeaturesetItem) item, TRUE, origin_x, origin_y, &seq_start, &seq_end))
		  {
		    seq_item = item;
		    /*
		     * Although we start with a base Foo item the highlight code does a FToI lookup on the feature
		     * to get the full ZMapCanvasItem which is used to drive SeqDispSelByRegion()
		     */
		    zmapWindowHighlightSequenceItem(window, seq_item, seq_start, seq_end, 0);

		    /* NOTE we set feature list to NULL here, update info panel must handle */
		    zmapWindowUpdateInfoPanel(window, zMapWindowCanvasItemGetFeature(seq_item), NULL, seq_item, NULL, seq_start, seq_end, seq_start, seq_end, NULL, FALSE, FALSE, FALSE) ;

		    event_handled = TRUE;
		  }
		}
	      else
		{
		  if (dragging || guide)
		    {

		      /* It's possible to press another mouse button while holding the middle
		       * one down especially if it's a standard PC mouse with the wheel in the middle
		       * instead of a proper button. */
		      event_handled = TRUE ;
		    }
		  else
		    {
		      /* Pucka button press that we need to handle. */

		      /* Record where are we in the window at the start of mouse/button movement. */
		      window_x = but_event->x ;
		      window_y = but_event->y ;

		      if (mark_updater.in_mark_move_region)
			{
			  mark_updater.activated = TRUE;

			  setupRuler(window, &(window->mark_guide_line), NULL, wy);
			}
		      else
			{
			  /* Show a rubber band for zooming/marking. */
			  dragging = TRUE;

			  if (!window->rubberband)
			    window->rubberband = zMapDrawRubberbandCreate(window->canvas);
			}

		      /* At this stage we don't know if we are rubber banding etc. so pass the
		       * press on. */
		      event_handled = FALSE ;
		    }
		}
	      break ;
	    }
	  case 2:
	    {
	      if (dragging || guide)
		{
		  /* It's possible to press another mouse button while holding the middle
		   * one down especially if it's a standard PC mouse with the wheel in the middle
		   * instead of a proper button. */
		  event_handled = TRUE ;
		}
	      else
		{

		  /* Show a ruler and our exact position. */
		  guide = TRUE ;

		  /* always clear this if set. */
		  if(mark_updater.in_mark_move_region)
		    {
		      mark_updater.in_mark_move_region = FALSE;
		      mark_updater.closest_to = NULL;

		      gdk_window_set_cursor(GTK_WIDGET(window->canvas)->window, window->normal_cursor) ;
		      gdk_cursor_unref(mark_updater.arrow_cursor);
		      mark_updater.arrow_cursor = NULL;
		    }

		  /* If there are locked, _vertical_ split windows then also show the ruler in all
		   * of them. */
		  if (window->locked_display && window->curr_locking == ZMAP_WINLOCK_VERTICAL)
		    {
		      LockedRulerStruct locked_data = {0} ;

		      locked_data.action   = ZMAP_LOCKED_RULER_SETUP ;
		      locked_data.origin_y = origin_y ;

		      g_hash_table_foreach(window->sibling_locked_windows, lockedRulerCB, (gpointer)&locked_data) ;

		      locked = TRUE ;
		    }
		  else
		    {
		      setupRuler(window, &(window->horizon_guide_line), &(window->tooltip), wy) ;
		    }

		  event_handled = TRUE ;		    /* We _ARE_ handling */
		}

	      break ;
	    }
	  case 3:
	    {
	      /* Nothing to do, menu callbacks are set on canvas items, not here. */

	      if (mark_updater.in_mark_move_region)
		{
		  mark_updater.in_mark_move_region = FALSE;
		  mark_updater.closest_to = NULL;

		  gdk_window_set_cursor(GTK_WIDGET(window->canvas)->window, window->normal_cursor) ;
		  gdk_cursor_unref(mark_updater.arrow_cursor);
		  mark_updater.arrow_cursor = NULL;

		  event_handled = TRUE;	             /* We _ARE_ handling */
		}

	      break ;
	    }
	  default:
	    {
	      /* We don't do anything for any buttons > 3. */
	      break ;
	    }
	  }


	zMapDebugPrint(mouse_debug_G, "Leave: button_press %d - return %s",
		       but_event->button,
		       event_handled ? "TRUE" : "FALSE") ;

	break ;
      }
    case GDK_2BUTTON_PRESS:
      {
	/* We don't currently do anything with double clicks but the debug info. is useful. */
	GdkEventButton *but_event = (GdkEventButton *)event ;

	event_handled = FALSE ;

	zMapDebugPrint(mouse_debug_G, "Start: button_2press %d", but_event->button) ;

	zMapDebugPrint(mouse_debug_G, "Leave: button_2press %d - return %s",
		       but_event->button,
		       event_handled ? "TRUE" : "FALSE") ;
	break ;
      }
    case GDK_MOTION_NOTIFY:
      {
	/* interestingly we don't check the button number here.... */
	GdkEventMotion *mot_event = (GdkEventMotion *)event ;

	/* work out the world of where we are */
	foo_canvas_window_to_world(window->canvas,
				   mot_event->x, mot_event->y,
				   &wx, &wy);

	zMapDebugPrint(mouse_debug_G, "%s", "Start: motion") ;

	if(seq_item)
	  {
	    zMapWindowCanvasFeaturesetGetSeqCoord((ZMapWindowFeaturesetItem) seq_item, FALSE,  wx, wy, &seq_start, &seq_end);

	    zmapWindowHighlightSequenceItem(window, seq_item, seq_start, seq_end, 0);

	    /* NOTE we set feature list to NULL here, update info panel must handle */
	    zmapWindowUpdateInfoPanel(window, zMapWindowCanvasItemGetFeature(seq_item), NULL, seq_item, NULL, seq_start, seq_end, seq_start, seq_end, NULL, FALSE, FALSE, FALSE) ;
	  }
	else if (dragging || guide)
	  {
	    if (dragging)
	      {
		/* I wanted to change the cursor for this,
		 * but foo_canvas_item_grab/ungrab specifically the ungrab didn't work */
		zMapDrawRubberbandResize(window->rubberband, origin_x, origin_y, wx, wy);

		event_handled = TRUE; /* We _ARE_ handling */
	      }
	    else if (guide)
	      {
		double y1, y2;
		char *tip = NULL;

		foo_canvas_get_scroll_region(window->canvas, /* ok, but like to change */
					     NULL, &y1, NULL, &y2);

		zmapWindowClampedAtStartEnd(window, &y1, &y2);

		/* We floor the value here as it works with the way we draw our bases. */
		/* This test is FLAWED ATM it needs to test for displayed seq start & end */
		if (y1 <= wy && y2 >= wy)
		  {
		    int bp = 0;
		    int chr_bp;

		    chr_bp = bp = (int)floor(wy);

		    bp = zmapWindowCoordToDisplay(window, bp) ;
		    chr_bp = zmapWindowWorldToSequenceForward(window,chr_bp);
		    /* NOTE: this code does not handle multiple blocks */
		    /* need to get current block and extract start coord */

		    if(window->sequence)
		      {
#warning need a flag here to say chromosome coords have been set
			if(window->sequence->start == 1)
			  /* not using chromo coords internally?? */
			  {
			    int start;
			    char *p;

#warning move this to seq req/load and set sequence coords, then remove from here
			    /* using zmap coords internally */
			    for(p = window->sequence->sequence; *p && *p != '_'; p++)
                              continue;
			    if(p) p++;
			    start = atoi(p);

			    if(start)
			      {
				if(bp < 0)
				  chr_bp = start - bp + 1;
				else
				  chr_bp = start + bp - 1;
			      }
			  }
			if(bp != chr_bp)
			  tip = g_strdup_printf("%d bp (%d)", bp, chr_bp);
			else
			  tip = g_strdup_printf("%d bp", bp);
		      }
		  }

		/* If we are a locked, _vertical_ split window then also show the ruler in the
		 * other windows. */
		if (locked)
		  {
		    LockedRulerStruct locked_data = {0} ;

		    locked_data.action   = ZMAP_LOCKED_RULER_MOVING ;
		    locked_data.world_x  = wx ;
		    locked_data.world_y  = wy ;
		    locked_data.tip_text = tip ;

		    g_hash_table_foreach(window->sibling_locked_windows, lockedRulerCB, (gpointer)&locked_data) ;
		  }
		else
		  {
		    moveRuler(window->horizon_guide_line, window->tooltip, tip, wx, wy) ;
		  }

		if (tip)
		  g_free(tip);

		event_handled = TRUE ;			    /* We _ARE_ handling */
	      }
	    else
	      {
		event_handled = FALSE ;
	      }

	    zMapDebugPrint(mouse_debug_G, "%s", "End: motion") ;
	  }
	else if ((!mark_updater.in_mark_move_region) && zmapWindowMarkIsSet(window->mark))
	  {
	    double world_dy;
	    int canvas_dy = 5;

	    zmapWindowMarkGetWorldRange(window->mark,
					&(mark_updater.mark_x1),
					&(mark_updater.mark_y1),
					&(mark_updater.mark_x2),
					&(mark_updater.mark_y2));

	    world_dy = canvas_dy / window->canvas->pixels_per_unit_y;

	    if((wy > mark_updater.mark_y1 - world_dy) && (wy < mark_updater.mark_y1 + world_dy))
	      {
		mark_updater.in_mark_move_region = TRUE;
		mark_updater.closest_to = &(mark_updater.mark_y1);
	      }
	    else if((wy > mark_updater.mark_y2 - world_dy) && (wy < mark_updater.mark_y2 + world_dy))
	      {
		mark_updater.in_mark_move_region = TRUE;
		mark_updater.closest_to = &(mark_updater.mark_y2);
	      }

	    if(mark_updater.in_mark_move_region)
	      {
		mark_updater.arrow_cursor = gdk_cursor_new(GDK_SB_V_DOUBLE_ARROW);
		gdk_window_set_cursor(GTK_WIDGET(window->canvas)->window, mark_updater.arrow_cursor);
		event_handled = TRUE;
	      }
	    else
	      {
		event_handled = FALSE;
	      }
	  }
	else if(mark_updater.in_mark_move_region && mark_updater.activated)
	  {
	    /* Now we can move... But must return TRUE. */

	    foo_canvas_window_to_world(window->canvas,
				       mot_event->x, mot_event->y,
				       &wx, mark_updater.closest_to);
	    wy = *(mark_updater.closest_to);
	    moveRuler(window->mark_guide_line, NULL, NULL, wx, wy);

	    event_handled = TRUE;
	  }
	else if (mark_updater.in_mark_move_region && (!mark_updater.activated)
		 && zmapWindowMarkIsSet(window->mark))
	  {
	    double world_dy;
	    int canvas_dy = 5;

	    zmapWindowMarkGetWorldRange(window->mark,
					&(mark_updater.mark_x1),
					&(mark_updater.mark_y1),
					&(mark_updater.mark_x2),
					&(mark_updater.mark_y2));

	    world_dy = canvas_dy / window->canvas->pixels_per_unit_y;

	    if ((!((wy > mark_updater.mark_y1 - world_dy) && (wy < mark_updater.mark_y1 + world_dy)))
		&& (!((wy > mark_updater.mark_y2 - world_dy) && (wy < mark_updater.mark_y2 + world_dy))))
	      {
		mark_updater.in_mark_move_region = FALSE;
		mark_updater.closest_to = NULL;

		gdk_window_set_cursor(GTK_WIDGET(window->canvas)->window, window->normal_cursor) ;
		gdk_cursor_unref(mark_updater.arrow_cursor);
		mark_updater.arrow_cursor = NULL;

		event_handled = TRUE;
	      }
	    else
	      {
		event_handled = FALSE;
	      }
	  }

        break;
      }

    case GDK_BUTTON_RELEASE:
      {
	GdkEventButton *but_event = (GdkEventButton *)event ;

	/* work out the world of where we are */
	foo_canvas_window_to_world(window->canvas,
				   but_event->x, but_event->y,
				   &wx, &wy);
	/* interestingly we don't check the button number here.... */

	zMapDebugPrint(mouse_debug_G, "Start: button_release %d", but_event->button) ;

	if (seq_item)
	  {
	    zMapWindowCanvasFeaturesetGetSeqCoord((ZMapWindowFeaturesetItem) seq_item, FALSE,  wx, wy, &seq_start, &seq_end);

	    zmapWindowHighlightSequenceItem(window, seq_item, seq_start, seq_end, 0);

	    /* NOTE we set feature list to NULL here, update info panel must handle */
	    zmapWindowUpdateInfoPanel(window, zMapWindowCanvasItemGetFeature(seq_item), NULL, seq_item, NULL, seq_start, seq_end, seq_start, seq_end, NULL, FALSE, FALSE, FALSE) ;

	    seq_item = NULL;
	    event_handled = TRUE;		    /* We _ARE_ handling */
	  }
	else if (dragging)
          {
            foo_canvas_item_hide(window->rubberband);

	    /* mouse must still be within window to zoom, outside means user is cancelling motion,
	     * and motion must be more than 10 pixels in either direction to zoom. */
	    if (in_window)
	      {
		if (fabs(but_event->x - window_x) > ZMAP_WINDOW_MIN_LASSO
		    || fabs(but_event->y - window_y) > ZMAP_WINDOW_MIN_LASSO)
		  {
		    /* User has moved pointer quite a lot between press and release so do our
		     * stuff. */

		    if (!shift_on)
		      {
			zoomToRubberBandArea(window) ;

			event_handled = TRUE;		    /* We _ARE_ handling */
		      }
		    else
		      {
			/* make a list of the foo canvas items */
			GList *feature_list;
			FooCanvasItem *item;
			double rootx1, rootx2, rooty1, rooty2 ;


			/* Get size of item and convert to world coords, bounds are relative to item's parent */
			foo_canvas_item_get_bounds(window->rubberband, &rootx1, &rooty1, &rootx2, &rooty2) ;
			//		    foo_canvas_item_i2w(window->rubberband, &rootx1, &rooty1) ;
			//		    foo_canvas_item_i2w(window->rubberband, &rootx2, &rooty2) ;

			/* find the canvvas iten (a canvas featureset) at the centre of the lassoo */
			// can-t do this as the canvas featureset point function returns n/a
			// if there's no feature under the cursor no longer true....
			if ((item = foo_canvas_get_item_at(window->canvas, (rootx2 + rootx1) / 2, (rooty2 + rooty1) / 2)))
			  {
			    /* only finds features in a canvas featureset, old foo gives nothing */
			    feature_list = zMapWindowFeaturesetItemFindFeatures(&item, rooty1, rooty2, rootx1, rootx2);
			  }


			/* this is how features get highlit */
			if (item)
			  zmapWindowUpdateInfoPanel(window, zMapWindowCanvasItemGetFeature(item),
						    feature_list, item, NULL, 0, 0, 0, 0, NULL, !shift_on, FALSE, FALSE) ;

			event_handled = TRUE;		    /* We _ARE_ handling */
		      }
		  }
		else
		  {
		    /* User hasn't really moved which means they meant to select a feature, not
		     * lasso an area so pass event on and destroy rubberband object. */

		    /* Must get rid of rubberband item as it is not needed. */
		    // mh17: was this a memory leak from the other bits of the if ???
		    //		    gtk_object_destroy(GTK_OBJECT(window->rubberband)) ;origin_
		    //		    window->rubberband = NULL ;

		    event_handled = FALSE ;
		  }
	      }

	    /* Must get rid of rubberband item as it is not needed. */
	    if(window->rubberband)
	      {
		gtk_object_destroy(GTK_OBJECT(window->rubberband)) ;
		window->rubberband = NULL ;
	      }

	    dragging = FALSE ;
          }
        else if (guide)
          {
	    /* If we are a locked, _vertical_ split window then also show the ruler in the
	     * other windows. */
	    if (locked)
	      {
		LockedRulerStruct locked_data = {0} ;

		locked_data.action  = ZMAP_LOCKED_RULER_REMOVE ;

		g_hash_table_foreach(window->sibling_locked_windows, lockedRulerCB, (gpointer)&locked_data) ;
	      }
	    else
	      {
		removeRuler(window->horizon_guide_line, window->tooltip) ;
	      }

	    /* If windows are locked then this should scroll all of them.... */
	    if (in_window)
	      {
		double y;
		gboolean moved = FALSE;
		y = but_event->y;

		moved = recenter_scroll_window(window, &y);

		zMapWindowScrollToWindowPos(window, y) ;

		if(moved)
		  zMapWindowRedraw(window); /* this does zmapWindowUninterruptExpose()! */
	      }

	    guide = FALSE ;
	    locked = FALSE ;

            event_handled = TRUE ;			    /* We _ARE_ handling */
          }
	else if (mark_updater.activated)
	  {
	    mark_updater.activated = FALSE;
	    mark_updater.in_mark_move_region = FALSE;

	    removeRuler(window->mark_guide_line, NULL);

	    if (in_window && mark_updater.mark_y1 < mark_updater.mark_y2)
	      {
		zmapWindowClampedAtStartEnd(window, &(mark_updater.mark_y1), &(mark_updater.mark_y2));
		zMapWindowStateRecord(window);
		zmapWindowMarkSetWorldRange(window->mark,
					    mark_updater.mark_x1,
					    mark_updater.mark_y1,
					    mark_updater.mark_x2,
					    mark_updater.mark_y2);
	      }

	    gdk_window_set_cursor(GTK_WIDGET(window->canvas)->window, window->normal_cursor) ;
	    gdk_cursor_unref(mark_updater.arrow_cursor);
	    mark_updater.arrow_cursor = NULL;
	    mark_updater.closest_to = NULL;

	    event_handled = TRUE;
	  }

	shift_on = FALSE ;


	zMapDebugPrint(mouse_debug_G, "Leave: button_release %d - return %s",
		       but_event->button,
		       event_handled ? "TRUE" : "FALSE") ;

        break;
      }

    case GDK_KEY_PRESS:
      {
	GdkEventKey *key_event = (GdkEventKey *)event ;

	event_handled = keyboardEvent(window, key_event) ;

	break ;
      }

    default:
      {
	event_handled = FALSE ;

	break ;
      }

    }


  if (mouse_debug_G)
    fflush(stdout) ;


  return event_handled ;
}




#ifdef ED_G_NEVER_INCLUDE_THIS_CODE

/*
 * A trio of event handlers, they don't interfer with other handlers, just
 * report that they were called...helpful for debugging. Just undef in the
 * places they appear in this file and set break points.
 */

static gboolean pressCB(GtkWidget *widget, GdkEventButton *event, gpointer user_data)
{
  gboolean event_handled = FALSE ;
  ZMapWindow window = (ZMapWindow)user_data ;
  static double origin_x, origin_y;			    /* The world coords of the source of
							       the button 1 event */

  zMapDebugPrint(mouse_debug_G, "%s",  "in press") ;

  foo_canvas_window_to_world(window->canvas,
			     event->x, event->y,
			     &origin_x, &origin_y);



#ifdef ED_G_NEVER_INCLUDE_THIS_CODE
  /* Don't handle if its text because the text item callbacks handle lasso'ing of
   * text. */
  {
    FooCanvasItem *item ;

    if ((item = foo_canvas_get_item_at(window->canvas, origin_x, origin_y))
                  && ZMAP_IS_WINDOW_TEXT_ITEM(item))
      return FALSE ;
  }
#endif /* ED_G_NEVER_INCLUDE_THIS_CODE */


  return event_handled ;
}

static gboolean motionCB(GtkWidget *widget, GdkEventMotion *event, gpointer user_data)
{
  gboolean event_handled = FALSE ;


#ifdef ED_G_NEVER_INCLUDE_THIS_CODE
  zMapDebugPrint(mouse_debug_G, "%s",  "in motion") ;
#endif /* ED_G_NEVER_INCLUDE_THIS_CODE */


  if (event->state & GDK_BUTTON1_MASK)
    zMapDebugPrint(mouse_debug_G, "%s",  "in motion with button press") ;


  return event_handled ;
}

static gboolean releaseCB(GtkWidget *widget, GdkEventButton *event, gpointer user_data)
{
  gboolean event_handled = FALSE ;

  zMapDebugPrint(mouse_debug_G, "%s",  "in release") ;


  return event_handled ;
}
#endif /* ED_G_NEVER_INCLUDE_THIS_CODE */







static void zoomToRubberBandArea(ZMapWindow window)
{

  if (window->rubberband)
    {
      double rootx1, rootx2, rooty1, rooty2 ;
      gboolean border = FALSE ;

      /* Get size of item and convert to world coords. */
      foo_canvas_item_get_bounds(window->rubberband, &rootx1, &rooty1, &rootx2, &rooty2) ;
      foo_canvas_item_i2w(window->rubberband, &rootx1, &rooty1) ;
      foo_canvas_item_i2w(window->rubberband, &rootx2, &rooty2) ;

//printf("zoom to rubber band %f %f\n", rooty1, rooty2);
      zmapWindowZoomToWorldPosition(window, border, rootx1, rooty1, rootx2, rooty2) ;
    }

  return ;
}



/* Zoom to a single item. */
void zmapWindowZoomToItem(ZMapWindow window, FooCanvasItem *item)
{
  double rootx1, rootx2, rooty1, rooty2;
  gboolean border = TRUE ;

  if(ZMAP_IS_WINDOW_FEATURESET_ITEM(item))
  {
  	/* feature has been set by caller */
  	zMapWindowCanvasFeaturesetGetFeatureBounds(item, &rootx1, &rooty1, &rootx2, &rooty2);
  }
  else
  {
	  /* Get size of item and convert to world coords. */
	foo_canvas_item_get_bounds(item, &rootx1, &rooty1, &rootx2, &rooty2) ;
	foo_canvas_item_i2w(item, &rootx1, &rooty1) ;
	foo_canvas_item_i2w(item, &rootx2, &rooty2) ;
  }

  zmapWindowZoomToWorldPosition(window, border, rootx1, rooty1, rootx2, rooty2) ;

  return ;
}


/* Get max bounds of a set of items.... */
void zmapWindowGetMaxBoundsItems(ZMapWindow window, GList *items,
				 double *rootx1, double *rooty1, double *rootx2, double *rooty2)
{

  MaxBoundsStruct max_bounds = {0.0} ;

  g_list_foreach(items, getMaxBounds, &max_bounds) ;

  *rootx1 = max_bounds.rootx1 ;
  *rooty1 = max_bounds.rooty1 ;
  *rootx2 = max_bounds.rootx2 ;
  *rooty2 = max_bounds.rooty2 ;

  return ;
}


/* Zoom to the max extent of a set of items. */
void zmapWindowZoomToItems(ZMapWindow window, GList *items)
{
  MaxBoundsStruct max_bounds = {0.0} ;
  gboolean border = TRUE ;

  g_list_foreach(items, getMaxBounds, &max_bounds) ;

  zmapWindowZoomToWorldPosition(window, border, max_bounds.rootx1, max_bounds.rooty1,
				max_bounds.rootx2, max_bounds.rooty2) ;

  return ;
}



/* MH17:
 * the original code here causes at least 4 expose events for the zoom
 * and has been refactored to reduce this (NOTE the foo canvas also causes a double expose
 * dur to expose callung update which mey indirectly queue another expose
 * we still call myWindwoZoom and myWindowMove but wrap them in foo_canvay_busy() calls
 * these two functions must not call foo_canvasbusy() themeselves but thier callers may
 */

#if 0
/* original code */
void zmapWindowZoomToWorldPosition(ZMapWindow window, gboolean border,
				   double rootx1, double rooty1, double rootx2, double rooty2)
{
  GtkAdjustment *v_adjuster ;
  /* size of bound area */
  double ydiff;
  double area_middle;
  int win_height, canvasx, canvasy, beforex, beforey;
  /* Zoom factor */
  double zoom_by_factor, target_zoom_factor, current;
  double wx1, wx2, wy1, wy2;
  int two_times, border_size = ZMAP_WINDOW_FEATURE_ZOOM_BORDER;

  v_adjuster = gtk_scrolled_window_get_vadjustment(GTK_SCROLLED_WINDOW(window->scrolled_window));
  win_height = v_adjuster->page_size;

  /* If we want a border add it...
   * Actually take it away from the current height of the canvas, this
   * way that pixel size will automatically be ratioed by the zoom.
   */
  if(border && ((two_times = (border_size * 2)) < win_height))
    win_height -= two_times;

  current = zMapWindowGetZoomFactor(window) ;

  /* make them canvas so we can scroll there */
  foo_canvas_w2c(window->canvas, rootx1, rooty1, &beforex, &beforey);

  /* work out the zoom factor to show all the area (vertically) and
     calculate how much we need to zoom by to achieve that. */
  ydiff = rooty2 - rooty1;

  if (ydiff >= ZOOM_SENSITIVITY)
    {
      area_middle = rooty1 + (ydiff / 2.0) ; /* So we can make this the centre later */

      target_zoom_factor = (double)(win_height / ydiff);

      zoom_by_factor = (target_zoom_factor / current);

      /* actually do the zoom, but we'll organise for the scroll_to'ing! */
      zmapWindowZoom(window, zoom_by_factor, FALSE);

      /* Now we need to find where the original top of the area is in
       * canvas coords after the effect of the zoom. Hence the w2c calls
       * below.
       * And scroll there:
       * We use this rather than zMapWindowScrollTo as we may have zoomed
       * in so far that we can't just sroll the current canvas buffer to
       * where we clicked. We actually need to check we haven't zoomed off.
       * If we have then we need to move there first, otherwise scroll_to
       * doesn't do anything.
       */
      foo_canvas_get_scroll_region(window->canvas, &wx1, &wy1, &wx2, &wy2); /* ok, but can we refactor? */
      if (rooty1 > wy1 && rooty2 < wy2)
	{                           /* We're still in the same area, */
	  foo_canvas_w2c(window->canvas, rootx1, rooty1, &canvasx, &canvasy);

          /* If we had a border we need to take this into account,
           * otherwise the feature just ends up at the top of the
           * window with 2 border widths at the bottom! */
          if(border)
            canvasy -= border_size;

	  if(beforey != canvasy)
	    foo_canvas_scroll_to(FOO_CANVAS(window->canvas), canvasx, canvasy);
	}
      else
	{                           /* This takes a lot of time.... */
	  double half_win_span = ((window->canvas_maxwin_size / target_zoom_factor) / 2.0);
	  double min_seq = area_middle - half_win_span;
	  double max_seq = area_middle + half_win_span - 1;

	  /* unfortunately freeze/thaw child-notify doesn't stop flicker */
	  /* can we do something else to make it busy?? */
	  zMapWindowMove(window, min_seq, max_seq);

	  foo_canvas_w2c(window->canvas, rootx1, rooty1, &canvasx, &canvasy);

          /* Do the right thing with the border again. */
          if(border)
            canvasy -= border_size;

          /* No need to worry about border here as we're using the centre of the window. */
	  foo_canvas_scroll_to(FOO_CANVAS(window->canvas), canvasx, canvasy);
	}
    }

  return ;
}

#endif

/*
previous code was structured to zoom each windonw the scroll each window
to avoid multiple expose events we have to (zoom & scroll) each window
and instead of zooming to the current position we zoom the middle of the seq region specified
*/


static void myWindowZoomTo(ZMapWindow window, double zoom_factor, double start, double end, gboolean border, int border_size)
{
  double curr_pos = (start + end) / 2;
//static void myWindowZoom(ZMapWindow window, double zoom_factor, double curr_pos)
//{
  GtkAdjustment *adjust;
  int x, y ;
  double x1, y1, x2, y2, width ;
  double new_canvas_span ;

//printf("myWindowZoomTo 1\n");

  if(window->curr_locking == ZMAP_WINLOCK_HORIZONTAL)
    {
      adjust =
        gtk_scrolled_window_get_vadjustment(GTK_SCROLLED_WINDOW(window->scrolled_window)) ;
      foo_canvas_get_scroll_offsets(window->canvas, &x, &y) ;
      y += adjust->page_size / 2 ;
      foo_canvas_c2w(window->canvas, x, y, &width, &curr_pos) ;
    }

  zMapWindowStateRecord(window);


  /* We don't zoom in further than is necessary to show individual bases or further out than
   * is necessary to show the whole sequence, or if the sequence is so short that it can be
   * shown at max. zoom in its entirety. */

  if (zmapWindowZoomControlZoomByFactor(window, zoom_factor))
    {
      double half_new_span;

      x1 = y1 = x2 = y2 = 0.0;

      /* Calculate the extent of the new span, new span must not exceed maximum X window size
       * but we must display as much of the sequence as we can for zooming out. */
      zmapWindowGetScrollableArea(window, &x1, &y1, &x2, &y2);
      new_canvas_span = zmapWindowZoomControlLimitSpan(window, y1, y2);/* try out the new zoom window.... */
      half_new_span   = (new_canvas_span / 2);

      y1 = (curr_pos - half_new_span);
      y2 = (curr_pos + half_new_span);

      zmapWindowClampSpan(window, &y1, &y2);



      /* Set the new scroll_region and the new zoom, keep these together to try
       * and avoid a double redraw as both these operations cause update requests
       * and if separated by other gtk calls will result in double draws.
       * If this doesn't work we'll need to provide a new single foocanvas call
       * to set both zoom and scroll region in one go. */
	/* MH17: they cause expose events internally so we use foo_canvas_busy() around this function */
      zmapWindowSetPixelxy(window, 1.0, zMapWindowGetZoomFactor(window)) ;

      /* must set zoom before SetScroll as that set Scroll may redraw the ruler */
      zmapWindowScaleCanvasSetPixelsPerUnit(window->ruler, 1.0, zMapWindowGetZoomFactor(window));

      zmapWindowSetScrollableArea(window, &x1, &y1, &x2, &y2,"myWindowZoom");


      /* Now we've actually done the zoom on the canvas we can
       * redraw/show/hide everything that's zoom dependent.
       * E.G. Text, which is separated differently @ different zooms otherwise.
       *      zoom dependent features, magnification dependent columns
       */

      /* Firstly the scale bar, which will be changed soon. */
      zmapWindowDrawZoom(window);


	if(window->curr_locking == ZMAP_WINLOCK_HORIZONTAL)
	{
		foo_canvas_w2c(window->canvas, width, curr_pos, &x, &y);
		foo_canvas_scroll_to(window->canvas, x, y - (adjust->page_size/2));
	}

#if DOES_NOTHING
	/* We need to redo the highlighting in the columns with a zoom handler.  i.e. DNA column... */
	/* NOTE this function does nothing */
	zmapWindowReFocusHighlights(window);
#endif

	zMapWindowRedraw(window);	/* exposes the blank edges as well as the canvas */
    }

  return ;
}




void zmapWindowZoomToWorldPosition(ZMapWindow window, gboolean border,
				   double rootx1, double rooty1, double rootx2, double rooty2)
{
  GtkAdjustment *v_adjuster ;
  /* size of bound area */
  double ydiff;
  double area_middle;
  int win_height;
  int canvasx, canvasy;
  int beforex, beforey;
  /* Zoom factor */
  double zoom_by_factor, target_zoom_factor, current;
  double wx1, wx2, wy1, wy2;
  int two_times, border_size = ZMAP_WINDOW_FEATURE_ZOOM_BORDER;
  
  v_adjuster = gtk_scrolled_window_get_vadjustment(GTK_SCROLLED_WINDOW(window->scrolled_window));
  win_height = v_adjuster->page_size;
  
  /* If we want a border add it...
   * Actually take it away from the current height of the canvas, this
   * way that pixel size will automatically be ratioed by the zoom.
   */
  if(border && ((two_times = (border_size * 2)) < win_height))
    win_height -= two_times;
  
  current = zMapWindowGetZoomFactor(window) ;
  
  /* make them canvas so we can scroll there */
  foo_canvas_w2c(window->canvas, rootx1, rooty1, &beforex, &beforey);
  
  /* work out the zoom factor to show all the area (vertically) and
     calculate how much we need to zoom by to achieve that. */
  ydiff = rooty2 - rooty1;
  
  if (ydiff >= ZOOM_SENSITIVITY)
    {
      area_middle = rooty1 + (ydiff / 2.0) ; /* So we can make this the centre later */
      
      target_zoom_factor = (double)(win_height / ydiff);
      
      zoom_by_factor = (target_zoom_factor / current);
      
      
      /* Actually do the zoom */
      /* possible bug here with width and scrolling, need to check. */
      if (window->locked_display)
	{
          //		ZMapWindowState prev_state;
          LockedDisplayStruct locked_data = { NULL };
          //		gboolean use_queue = TRUE;
          
#if POINTLESS
          double half_win_span = ((window->canvas_maxwin_size / target_zoom_factor) / 2.0);
          double min_seq = area_middle - half_win_span;
          double max_seq = area_middle + half_win_span - 1;
#endif
          locked_data.window      = window ;
          locked_data.type        = ZMAP_LOCKED_ZOOM_TO;
          locked_data.zoom_factor = zoom_by_factor ;
          locked_data.position    = area_middle ;
          locked_data.border = border;
          locked_data.start = rooty1;
          locked_data.end = rooty2;
          locked_data.border_size = border_size;
          
#if STUPID
          /* erm... if we are restoring a zoom position the we need to feed that into this function from the top
             this makes this function ignore its arguments */
             
          if(use_queue && zmapWindowStateQueueIsRestoring(window->history) &&
             zmapWindowStateGetPrevious(window, &prev_state, FALSE))
            {
              double ry1, ry2;	/* restore scroll region */
              zmapWindowStateGetScrollableArea(prev_state,
                                               NULL, &ry1,
                                               NULL, &ry2);
              locked_data.position = ((ry2 - ry1) / 2 ) + ry1;
            }
#endif
          
          g_hash_table_foreach(window->sibling_locked_windows, lockedDisplayCB, (gpointer)&locked_data) ;
	}
      else
	{
          
          foo_canvas_busy(window->canvas,TRUE);
          myWindowZoomTo(window, zoom_by_factor, rooty1, rooty2, border, border_size) ;
          foo_canvas_busy(window->canvas,FALSE);
	}
      
      
      /* Now we need to find where the original top of the area is in
       * canvas coords after the effect of the zoom. Hence the w2c calls
       * below.
       * And scroll there:
       * We use this rather than zMapWindowScrollTo as we may have zoomed
       * in so far that we can't just sroll the current canvas buffer to
       * where we clicked. We actually need to check we haven't zoomed off.
       * If we have then we need to move there first, otherwise scroll_to
       * doesn't do anything.
       */
      foo_canvas_get_scroll_region(window->canvas, &wx1, &wy1, &wx2, &wy2); /* ok, but can we refactor? */
      if (rooty1 > wy1 && rooty2 < wy2)
	{                           /* We're still in the same area, */
	  foo_canvas_w2c(window->canvas, rootx1, rooty1, &canvasx, &canvasy);
          
          /* If we had a border we need to take this into account,
           * otherwise the feature just ends up at the top of the
           * window with 2 border widths at the bottom! */
          if(border)
            canvasy -= border_size;
          
	  if(beforey != canvasy)
	    foo_canvas_scroll_to(FOO_CANVAS(window->canvas), canvasx, canvasy);
	}
      else
	{                           /* This takes a lot of time.... */
	  double half_win_span = ((window->canvas_maxwin_size / target_zoom_factor) / 2.0);
	  double min_seq = area_middle - half_win_span;
	  double max_seq = area_middle + half_win_span - 1;
          
	  /* unfortunately freeze/thaw child-notify doesn't stop flicker */
	  /* can we do something else to make it busy?? */
	  zMapWindowMove(window, min_seq, max_seq);
          
	  foo_canvas_w2c(window->canvas, rootx1, rooty1, &canvasx, &canvasy);
          
          /* Do the right thing with the border again. */
          if(border)
            canvasy -= border_size;
          
          /* No need to worry about border here as we're using the centre of the window. */
	  foo_canvas_scroll_to(FOO_CANVAS(window->canvas), canvasx, canvasy);
	}
    }
  
  return ;
}





#ifdef ED_G_NEVER_INCLUDE_THIS_CODE
/* THIS FUNCTION IS NOT CURRENTLY USED BUT I'VE KEPT IT IN CASE WE NEED A
 * HANDLER THAT WILL RESPOND TO EVENTS ON ALL ITEMS.... */

/* Handle any events that are not intercepted by items or columns on the canvas,
 * I'm not sure how often this will be called as probably it will be covered mostly
 * by the column or item things...or the features within columns. */
static gboolean canvasRootEventCB(GtkWidget *widget, GdkEventClient *event, gpointer data)
{
  gboolean event_handled = FALSE ;
#ifdef ED_G_NEVER_INCLUDE_THIS_CODE
  ZMapWindow window = (ZMapWindow)data ;
  printf("ROOT canvas event handler\n") ;

  switch (event->type)
    {
    case GDK_BUTTON_PRESS:
      {
	printf("ROOT group event handler - CLICK\n") ;
	/* Call the callers routine for button clicks. */
	window_cbs_G->click(window, window->app_data, NULL) ;
	event_handled = FALSE ;
	break ;
      }
    case GDK_BUTTON_RELEASE:
      {
	printf("GENERAL canvas event handler: button release\n") ;
	/* Call the callers routine for button clicks. */
	window_cbs_G->click(window, window->app_data, NULL) ;
	event_handled = FALSE ;
	break ;
      }
    default:
      {
	event_handled = FALSE ;
	break ;
      }
    }
#endif /* ED_G_NEVER_INCLUDE_THIS_CODE */

  return event_handled ;
}
#endif /* ED_G_NEVER_INCLUDE_THIS_CODE */


/* NOTE: This routine only gets called when the canvas widgets parent requests a resize, not when
 * the canvas changes its own size through zooming.
 *
 * We _may_ need to take action when the canvas window changes size:
 * 
 * If we are at min zoom and the window gets larger then we need to redo the min zoom so
 * the sequence once again occupies the whole window....
 * 
 * ...otherwise we don't need to do anything, the scrolled window/canvas interface takes
 * care of sorting out the scroll bars.
 * 
 * NOTES:
 * 
 * - foocanvas uses GtkLayout which has two windows, the one that's visible on the screen
 * and the larger scrolling one that sits "behind" it with the actual data. alloc_XXX is
 * the size of the visible window, actual_XXX is the size of the scrolling window.
 * 
 *  -  you cannot use the sizes of the layout widgets actual windows because when this
 * routine is called they have not yet been set to the new sizes specified in the allocation.
 * 
 * - the allocation struct passed in seems always to have the same values as the allocation
 * struct embedded in the widget passed in (the foocanvas/layout).....duh....
 * 
 */
static void canvasSizeAllocateCB(GtkWidget *widget, GtkAllocation *allocation, gpointer user_data)
{
  ZMapWindow window = (ZMapWindow)user_data ;
  FooCanvas *canvas = FOO_CANVAS(widget) ;
  GtkLayout *layout = &(canvas->layout) ;
  int layout_alloc_width, layout_alloc_height ;


  /* New layout window size as set by parent widget. */
  layout_alloc_width = widget->allocation.width ;
  layout_alloc_height = widget->allocation.height ;


#ifdef ED_G_NEVER_INCLUDE_THIS_CODE
  {
    /* debug info...leaving this in for now in case we need further fixing... */
    unsigned int layout_width, layout_height ;
    int layout_win_width, layout_win_height,  layout_binwin_width, layout_binwin_height ;

    layout_alloc_width = widget->allocation.width ;
    layout_alloc_height = widget->allocation.height ;
    gtk_layout_get_size(layout, &layout_width, &layout_height) ;
    gdk_drawable_get_size(GDK_DRAWABLE(widget->window), &layout_win_width, &layout_win_height) ;
    gdk_drawable_get_size(GDK_DRAWABLE(layout->bin_window), &layout_binwin_width, &layout_binwin_height) ;

    printf("\nLayout width/height - alloc: %d, %d\tactual: %u, %u\twin: %d, %d\tbin_win: %d, %d\n",
	   layout_alloc_width, layout_alloc_height, layout_width, layout_height,
	   layout_win_width, layout_win_height,  layout_binwin_width, layout_binwin_height) ;

    printf("ZMapWindow width/height - alloc: %d, %d\twindow: %d, %d\tbin_win: %d, %d\n",
	   window->layout_alloc_width, window->layout_alloc_height,
	   window->layout_actual_width, window->layout_actual_height,
	   window->bin_window_width, window->bin_window_height) ;
  }
#endif /* ED_G_NEVER_INCLUDE_THIS_CODE */


  /* If the window has got bigger than (essentially) the length of the displayed sequence
   * then we need to zoom so sequence fills whole window.
   * (Need to test seqLength because this routine can be called before we have loaded
   * the sequence.) */
  if ((window->seqLength) && (window->layout_actual_height < layout_alloc_height))
    {
      if (window->layout_actual_width != 0 && window->layout_actual_height != 0)
	{
	  ZMapWindowVisibilityChangeStruct vis_change ;
	  double start, end;

	  zmapWindowZoomControlHandleResize(window);

	  zmapWindowGetScrollableArea(window, NULL, &start, NULL, &end);

	  vis_change.zoom_status    = zMapWindowGetZoomStatus(window) ;
	  vis_change.scrollable_top = start ;
	  vis_change.scrollable_bot = end ;
	  (*(window_cbs_G->visibilityChange))(window, window->app_data, (void *)&vis_change) ;
	}
    }


  /* Record size of window allocated to visible layout window. */
  window->layout_alloc_width = widget->allocation.width ;
  window->layout_alloc_height = widget->allocation.height ;

  /* Record size of scrolled layout window. */
  gtk_layout_get_size(layout, &(window->layout_actual_width), &(window->layout_actual_height)) ;


  return ;
}




/*
 *   A set of routines for handling locking/unlocking of scrolling/zooming between several windows.
 */


/* Checks to see if the new locking is different in orientation from the existing locking,
 * if it is we need to remove this window from its locking group and put it in new one.
 * Returns adjusters appropriate for the requested locking, n.b. the unlocked adjuster
 * will be set to NULL. */
static void setCurrLock(ZMapWindowLockType window_locking, ZMapWindow window,
			GtkAdjustment **hadjustment, GtkAdjustment **vadjustment)
{

  if (!window->locked_display)
    {
      /* window is not locked, so create a lock set for it. */

      lockWindow(window, window_locking) ;
    }
  else
    {
      if (window_locking != window->curr_locking)
	{
	  /* window is locked but requested lock is different orientation from existing one
	   * so we need to relock the window in a new orientation. */
	  unlockWindow(window, FALSE) ;

	  lockWindow(window, window_locking) ;
	}
      else
	{
	  /* Window is locked and requested orientation is same as existing one so continue
	   * with this locking scheme. */
	  ;
	}
    }

  /* Return appropriate adjusters for this locking. */
  *hadjustment = *vadjustment = NULL ;
  if (window_locking == ZMAP_WINLOCK_HORIZONTAL)
    *hadjustment = gtk_scrolled_window_get_hadjustment(GTK_SCROLLED_WINDOW(window->scrolled_window)) ;
  else if (window_locking == ZMAP_WINLOCK_VERTICAL)
    *vadjustment = gtk_scrolled_window_get_vadjustment(GTK_SCROLLED_WINDOW(window->scrolled_window)) ;

  return ;
}


/* May need to make this routine more flexible..... */
static void lockWindow(ZMapWindow window, ZMapWindowLockType window_locking)
{
  zMapAssert(!window->locked_display && window->curr_locking == ZMAP_WINLOCK_NONE
	     && !window->sibling_locked_windows) ;

  window->locked_display = TRUE ;
  window->curr_locking = window_locking ;

  window->sibling_locked_windows = g_hash_table_new(g_direct_hash, g_direct_equal) ;
  g_hash_table_insert(window->sibling_locked_windows, window, window) ;

  return ;
}


static void copyLockWindow(ZMapWindow original_window, ZMapWindow new_window)
{
  zMapAssert(original_window->locked_display && original_window->curr_locking != ZMAP_WINLOCK_NONE
	     && original_window->sibling_locked_windows) ;
  zMapAssert(!new_window->locked_display && new_window->curr_locking == ZMAP_WINLOCK_NONE
	     && !new_window->sibling_locked_windows) ;

  new_window->locked_display = original_window->locked_display ;
  new_window->curr_locking = original_window->curr_locking ;
  new_window->sibling_locked_windows = original_window->sibling_locked_windows ;
  g_hash_table_insert(new_window->sibling_locked_windows, new_window, new_window) ;

  return ;
}

static void unlock_last_window(gpointer key, gpointer value, gpointer user_data)
{
  ZMapWindow window = (ZMapWindow)key;

  unlockWindow(window, GPOINTER_TO_UINT(user_data));

  return ;
}

static void unlockWindow(ZMapWindow window, gboolean no_destroy_if_empty)
{
  gboolean removed ;

  zMapAssert(window->locked_display && window->curr_locking != ZMAP_WINLOCK_NONE
	     && window->sibling_locked_windows) ;


  removed = g_hash_table_remove(window->sibling_locked_windows, window) ;
  zMapAssert(removed) ;

  if (!g_hash_table_size(window->sibling_locked_windows))
    {
      if(!no_destroy_if_empty)
	g_hash_table_destroy(window->sibling_locked_windows) ;
    }
  else
    {
      /* we only need to allocate a new adjuster if the hash table is not empty...otherwise we can
       * keep our existing adjuster. */
      GtkAdjustment *adjuster ;

      if (window->curr_locking == ZMAP_WINLOCK_HORIZONTAL)
	adjuster = gtk_scrolled_window_get_hadjustment(GTK_SCROLLED_WINDOW(window->scrolled_window)) ;
      else
	adjuster = gtk_scrolled_window_get_vadjustment(GTK_SCROLLED_WINDOW(window->scrolled_window)) ;

      adjuster = copyAdjustmentObj(adjuster) ;

      if (window->curr_locking == ZMAP_WINLOCK_HORIZONTAL)
	gtk_scrolled_window_set_hadjustment(GTK_SCROLLED_WINDOW(window->scrolled_window), adjuster) ;
      else
        {
          gtk_scrolled_window_set_vadjustment(GTK_SCROLLED_WINDOW(window->scrolled_window), adjuster) ;
          /* Need to set the scalebar one too if vertical locked */
          zmapWindowScaleCanvasSetVAdjustment(window->ruler, adjuster);
        }
    }

 if(g_hash_table_size(window->sibling_locked_windows) == 1)
    {
      g_hash_table_foreach(window->sibling_locked_windows,
			   unlock_last_window, GUINT_TO_POINTER(TRUE));
      g_hash_table_destroy(window->sibling_locked_windows) ;
    }

  window->locked_display= FALSE ;
  window->curr_locking = ZMAP_WINLOCK_NONE ;
  window->sibling_locked_windows = NULL ;

  return ;
}


static GtkAdjustment *copyAdjustmentObj(GtkAdjustment *orig_adj)
{
  GtkAdjustment *copy_adj ;

  copy_adj = GTK_ADJUSTMENT(gtk_adjustment_new(orig_adj->value,
					       orig_adj->lower,
					       orig_adj->upper,
					       orig_adj->step_increment,
					       orig_adj->page_increment,
					       orig_adj->page_size)) ;

  return copy_adj ;
}


static void lockedDisplayCB(gpointer key, gpointer value, gpointer user_data)
{
  ZMapWindow window = (ZMapWindow)key ;
  LockedDisplay locked_data = (LockedDisplay)user_data ;

  foo_canvas_busy(window->canvas,TRUE);

  if(locked_data->type == ZMAP_LOCKED_ZOOMING)
    myWindowZoom(window, locked_data->zoom_factor, locked_data->position) ;
  else if(locked_data->type == ZMAP_LOCKED_MOVING)
    myWindowMove(window, locked_data->start, locked_data->end);
  else if(locked_data->type == ZMAP_LOCKED_ZOOM_TO)
    myWindowZoomTo(window, locked_data->zoom_factor, locked_data->start, locked_data->end, locked_data->border, locked_data->border_size) ;
  else
    zMapWarning("locked display did not have a type... (%d)", "", (int) locked_data->type);

  foo_canvas_busy(window->canvas,FALSE);

  return ;
}


<<<<<<< HEAD
static void scrollToCB(gpointer key, gpointer value, gpointer user_data)
{
  ZMapWindow window = (ZMapWindow)key ;
  ScrollTo scroll_to_data = (ScrollTo)scroll_to_data ;
=======
static void scrollToCB(gpointer key, gpointer value_unused, gpointer user_data)
{
  ZMapWindow window = (ZMapWindow)key ;
  ScrollTo scroll_to_data = (ScrollTo)user_data ;
>>>>>>> c32e5bc2

  foo_canvas_scroll_to(window->canvas, scroll_to_data->x, scroll_to_data->y) ;

  return ;
}


<<<<<<< HEAD

void zmapWindowFetchData(ZMapWindow window, ZMapFeatureBlock block,
			 GList *featureset_name_list, gboolean use_mark,gboolean is_column)
=======
void zmapWindowFetchData(ZMapWindow window,
			 ZMapFeatureBlock block, GList *featureset_name_list,
			 gboolean use_mark, gboolean is_column)
>>>>>>> c32e5bc2
{
  ZMapWindowCallbacks window_cbs_G = zmapWindowGetCBs() ;
  ZMapWindowCallbackCommandGetFeaturesStruct get_data = {ZMAPWINDOW_CMD_INVALID} ;
  ZMapWindowCallbackGetFeatures fetch_data;
  gboolean load = TRUE;
  int start, end ;

  if (featureset_name_list)
    {
      fetch_data = &get_data ;

      fetch_data->cmd   = ZMAPWINDOW_CMD_GETFEATURES ;
      fetch_data->block = block ;

      if (!use_mark || (use_mark && !(zmapWindowMarkIsSet(window->mark))))
	{
	  fetch_data->start = block->block_to_sequence.block.x1 ;
	  fetch_data->end   = block->block_to_sequence.block.x2 ;
	  //zMapLogWarning("fetch all: %d %d %d",use_mark,fetch_data->start,fetch_data->end);

	}
      else if (zmapWindowMarkIsSet(window->mark) &&
	       zmapWindowMarkGetSequenceRange(window->mark, &start, &end))
	{
	  fetch_data->start = start;
	  fetch_data->end   = end;
	  //zMapLogWarning("fetch mark: %d %d %d",use_mark,fetch_data->start,fetch_data->end);
	}
      else
	{
	  load = FALSE;
	}

      if (load)
	{
	  FooCanvasItem *block_group;

	  if((block_group = zmapWindowFToIFindItemFull(window,window->context_to_item,
						       block->parent->unique_id,
						       block->unique_id, 0, 0, 0, 0)))
	    {

#warning need to optimise requests so as to not req data we already have
	      /* for the moment just re-request */
	      /*
		ideally we should optimise the requests to only cover empty regions
		but we need to cater for repeat loaded features anyway at the edges
		so just request whatever region is requested regardless
	      */
	    }
	}

      if (load)
	{
	  /* the user requests columns but zmap requests featuresets, so expand the list */
	  GList * fset_list = NULL;
	  GList *col_list;

	  if (is_column)	/* user requests a column */
	    {
	      for (col_list = featureset_name_list;col_list;col_list = col_list->next)
		{
		  /* must copy as this is a static list */
		  fset_list
		    = g_list_concat(g_list_copy(zMapFeatureGetColumnFeatureSets(window->context_map,
										GPOINTER_TO_UINT(col_list->data),
										TRUE)),
				    fset_list);
		}
	    }
	  else			/* zmap requests data via column menu */
	    {
	      fset_list = featureset_name_list;
	    }

	  /* mh17 NOTE
	   *
	   * this block copied to zmapWindowMenus.c/add_column_featuresets()
	   */
	  /* expand any virtual featursets into real ones */
	  {
	    GList *virtual;

	    for(virtual = fset_list;virtual; virtual = virtual->next)
	      {
		GList *real = g_hash_table_lookup(window->context_map->virtual_featuresets,virtual->data);

		if(real)
		  {
		    GList *copy = g_list_copy(real);	/* so it can be freed with the rest later */
		    GList *l = virtual;

		    copy->prev = virtual->prev;
		    if(copy->prev)
		      copy->prev->next = copy;
		    else
		      fset_list = copy;

		    copy = g_list_last(copy);
		    copy->next = virtual->next;
		    if(copy->next)
		      copy->next->prev = copy;

		    virtual = copy;

		    g_list_free_1(l);
		  }
	      }
	  }


	  fetch_data->feature_set_ids = fset_list;

	  (*(window_cbs_G->command))(window, window->app_data, fetch_data) ;
	}
    }

  return ;
}




/* Handles all keyboard events for the ZMap window, returns TRUE if it handled
 * the event, FALSE otherwise. */
static gboolean keyboardEvent(ZMapWindow window, GdkEventKey *key_event)
{
  gboolean event_handled = FALSE ;

  switch (key_event->keyval)
    {

    case GDK_Return:
    case GDK_KP_Enter:
      {
	/* User can press "return" and if there is a highlighted feature we display its details. */
	FooCanvasItem *focus_item ;

	if ((focus_item = zmapWindowFocusGetHotItem(window->focus)))
	  {
	    zmapWindowFeatureShow(window, focus_item) ;
	  }
	else
	  {
	    zMapMessage("%s", "No feature selected.") ;
	  }

	event_handled = TRUE ;

	break ;
      }

    case GDK_Up:
    case GDK_Down:
    case GDK_Left:
    case GDK_Right:
      /* Note that we fall through if shift mask is not on.... */

      if (zMapGUITestModifiers(key_event, GDK_SHIFT_MASK))
	{
	  /* Trial code to shift columns and features via cursor keys..... */
	  if (key_event->keyval == GDK_Up || key_event->keyval == GDK_Down)
	    jumpFeature(window, key_event->keyval) ;
	  else
	    jumpColumn(window, key_event->keyval) ;

	  break ;
	}


#ifdef ED_G_NEVER_INCLUDE_THIS_CODE
      /* NEEDS TO USE A DIFFERENT MODIFIER.... */

      if (zMapGUITestModifiers(key_event, GDK_CONTROL_MASK))
        {
	  if (key_event->keyval == GDK_Left || key_event->keyval == GDK_Right)
            {
              swapColumns(window, key_event->keyval);
            }
          break;
        }
#endif /* ED_G_NEVER_INCLUDE_THIS_CODE */


    case GDK_Page_Up:
    case GDK_Page_Down:
    case GDK_Home:
    case GDK_End:
      {
	moveWindow(window, key_event) ;

	event_handled = TRUE ;
	break ;
      }

    case GDK_plus:
    case GDK_minus:
    case GDK_equal:
    case GDK_KP_Add:
    case GDK_KP_Subtract:
      {
	zoomWindow(window, key_event) ;

	event_handled = TRUE ;
	break ;
      }

    case GDK_1:
	    zMapLogWarning("point 1","");
	    break;
    case GDK_2:
	    zMapLogWarning("point 2","");
	    break;
    case GDK_3:
	    zMapLogWarning("point 3","");
	    break;

    case GDK_Delete:
    case GDK_BackSpace:					    /* Good for Macs which have no delete key. */
      {
	/* Hide/Show features, Delete will hide any highlighted features, shift-delete shows them
	 * again. */
        FooCanvasGroup *focus_column ;

	if ((focus_column = zmapWindowFocusGetHotColumn(window->focus)))
	  {
	    ZMapWindowContainerFeatureSet focus_container;

	    focus_container = (ZMapWindowContainerFeatureSet)focus_column;

	    if (zMapGUITestModifiers(key_event, GDK_SHIFT_MASK))
	      {
		GList *hidden_items = NULL ;

		if ((hidden_items = zmapWindowContainerFeatureSetPopHiddenStack(focus_container)))
		  {
		    g_list_foreach(hidden_items, unhideItemsCB, window) ;
		    g_list_free(hidden_items) ;
		  }
	      }
	    else
	      {
		GList *hidden_items = NULL ;

		zmapWindowFocusHideFocusItems(window->focus, &hidden_items) ;

		/* NOTE that this does not delete any lines joining homols etc...that
		 * would require a callback into the alignment object code I think... */

		zmapWindowContainerFeatureSetPushHiddenStack(focus_container, hidden_items) ;
	      }

	    /* We don't bump here because user may be deleting a series of features so it
	     * be irritating to keep bumping.
           * MH17: use control key to prevent bump
           */

          if (!zMapGUITestModifiers(key_event, GDK_CONTROL_MASK))
            {
                ZMapWindowCompressMode compress_mode;

                if (zmapWindowMarkIsSet(window->mark))
                  compress_mode = ZMAPWINDOW_COMPRESS_MARK ;
                else
                  compress_mode = ZMAPWINDOW_COMPRESS_ALL ;

                zmapWindowColumnBumpRange(FOO_CANVAS_ITEM(focus_column), ZMAPBUMP_INVALID, compress_mode) ;
            }

	    /* Make sure selected features are shown or hidden. */
	    zmapWindowFullReposition(window->feature_root_group,TRUE, "key_del") ;
	  }

	event_handled = TRUE ;

	break ;
      }


      /* alphabetic order from here on.... */

    case GDK_a:
    case GDK_A:
      {
	ZMapWindowAlignSetType requested_homol_set ;
	FooCanvasItem *focus_item  ;

	/* User just pressed a key so pass in focus item if there is one. */
	focus_item = zmapWindowFocusGetHotItem(window->focus) ;

	if (key_event->state & GDK_CONTROL_MASK)
	  requested_homol_set = ZMAPWINDOW_ALIGNCMD_MULTISET ;
	else if (key_event->keyval == GDK_a)
	  {
	    requested_homol_set = ZMAPWINDOW_ALIGNCMD_SET ;
	    if(!focus_item)
	      focus_item = (FooCanvasItem *) zmapWindowFocusGetHotColumn(window->focus);
	  }
	else if (key_event->keyval == GDK_A)
	  requested_homol_set = ZMAPWINDOW_ALIGNCMD_FEATURES ;

	zmapWindowCallBlixem(window, focus_item, requested_homol_set, NULL, NULL, 0.0, 0.0) ;

	break ;
      }

    case GDK_b:
    case GDK_B:
      {
	/* Toggle bumping for selected column, if column is unbumped it will be
	 * bumped in default mode for column. */
	FooCanvasGroup *focus_column ;

	if ((focus_column = zmapWindowFocusGetHotColumn(window->focus)))
	  {
	    ZMapWindowContainerFeatureSet focus_container;
	    ZMapStyleBumpMode curr_bump_mode, bump_mode ;
	    ZMapWindowCompressMode compress_mode ;

	    focus_container = (ZMapWindowContainerFeatureSet)focus_column;

	    curr_bump_mode = zmapWindowContainerFeatureSetGetBumpMode(focus_container);

	    if (curr_bump_mode != ZMAPBUMP_UNBUMP)
	      bump_mode = ZMAPBUMP_UNBUMP ;
	    else
	      bump_mode = zmapWindowContainerFeatureSetGetDefaultBumpMode(focus_container) ;

	    if (key_event->keyval == GDK_B)
	      {
		compress_mode = ZMAPWINDOW_COMPRESS_VISIBLE ;
	      }
	    else
	      {
		if (zmapWindowMarkIsSet(window->mark))
		  compress_mode = ZMAPWINDOW_COMPRESS_MARK ;
		else
		  compress_mode = ZMAPWINDOW_COMPRESS_ALL ;
	      }

	    zmapWindowColumnBumpRange(FOO_CANVAS_ITEM(focus_column), bump_mode, compress_mode) ;

	    zmapWindowFullReposition(window->feature_root_group,TRUE, "key b") ;
	  }

	event_handled = TRUE ;
	break ;
      }

    case GDK_c:
    case GDK_C:
      {
	/* Compress visible columns so that any not showing features are hidden. */
	FooCanvasGroup *focus_column ;

	if ((focus_column = zmapWindowFocusGetHotColumn(window->focus)))
	  {
	    ZMapWindowCompressMode compress_mode ;

	    if (key_event->keyval == GDK_C)
	      compress_mode = ZMAPWINDOW_COMPRESS_VISIBLE ;
	    else
	      {
		if (zmapWindowMarkIsSet(window->mark))
		  compress_mode = ZMAPWINDOW_COMPRESS_MARK ;
		else
		  compress_mode = ZMAPWINDOW_COMPRESS_ALL ;
	      }

	    zmapWindowColumnsCompress(FOO_CANVAS_ITEM(focus_column), window, compress_mode) ;
	  }

	event_handled = TRUE ;

	break ;
      }


    case GDK_d:
    case GDK_D:
      {
	/* Use the current focus item and display translation of it. */
	FooCanvasItem *focus_item ;

	/* If there is a focus item use that.  */
	if ((focus_item = zmapWindowFocusGetHotItem(window->focus)))
	  {
	    ZMapFeatureAny context ;
	    ZMapFeature feature ;
	    gboolean is_transcript ;
	    char *dna ;
	    gboolean spliced = TRUE, cds = FALSE ;

	    feature = zmapWindowItemGetFeature(focus_item);
	    zMapAssert(zMapFeatureIsValid((ZMapFeatureAny)feature)) ;

	    context = zMapFeatureGetParentGroup((ZMapFeatureAny)feature,
						ZMAPFEATURE_STRUCT_CONTEXT);

	    is_transcript = ZMAPFEATURE_IS_TRANSCRIPT(feature) ;

	    if (is_transcript)
	      {
		if (zMapGUITestModifiers(key_event, GDK_SHIFT_MASK))
		  cds = TRUE ;
		else if (zMapGUITestModifiers(key_event, GDK_CONTROL_MASK))
		  spliced = FALSE ;

		dna = zMapFeatureGetTranscriptDNA(feature, spliced, cds) ;
	      }
	    else
	      {
		dna = zMapFeatureGetFeatureDNA(feature) ;
	      }

	    if (!dna)
	      {
		char *err_msg ;

		if (is_transcript && (cds && !(feature->feature.transcript.flags.cds)))
		  err_msg = "Transcript has no CDS" ;
		else
		  err_msg = "No DNA loaded in view" ;

		zMapWarning("%s", err_msg) ;
	      }
	    else
	      {
		zMapGUISetClipboard(window->toplevel, dna) ;

		g_free(dna) ;
	      }
	  }

	event_handled = TRUE ;

	break ;
      }


#if MH17_DONT_INCLUDE
// NOTE this code will probably break due to later mods, list will be of FToi hash values not ZMapCanvasItems
    case GDK_e:

      if(zmap_development_G)
        {
            // this is test code to exercise the focus functions
            // it only affects the current window and callbacks to the view are not used
          zmapWindowFocusAddItemsType(window->focus,
                  zmapWindowFocusGetFocusItemsType(window->focus,WINDOW_FOCUS_GROUP_FOCUS),
                  zmapWindowFocusGetHotItem(window->focus),
                  WINDOW_FOCUS_GROUP_EVIDENCE);
          zmapWindowFocusReset(window->focus);
        }
      break;
    case GDK_E:   // can only rub out one at a time :-(
      if(zmap_development_G)
        {
	  // this is test code to exercise the focus functions
	  // it only affects the current window and callbacks to the view are not used
          zmapWindowFocusRemoveFocusItemType(window->focus,
                  zmapWindowFocusGetHotItem(window->focus),
                  WINDOW_FOCUS_GROUP_EVIDENCE, TRUE) ;
          zmapWindowFocusReset(window->focus);
        }
      break;
#endif

    case GDK_h:
      {
	/* Flip flop highlighting.... */
	FooCanvasGroup *focus_column ;
	FooCanvasItem *focus_item ;

	/* NOTE this does not reset the focus item but only unhighlights it
	 * so it doesn-t really toggle the highlight
	 */
	if ((focus_item = zmapWindowFocusGetHotItem(window->focus))
	    || (focus_column = zmapWindowFocusGetHotColumn(window->focus)))
	  {
	    zmapWindowUnHighlightFocusItems(window) ;
	  }
	else
	  {
	    focus_column = getFirstColumn(window, ZMAPSTRAND_FORWARD) ;

	    zmapWindowFocusSetHotColumn(window->focus, focus_column, NULL) ;

	    zmapWindowFocusHighlightHotColumn(window->focus) ;
	  }

        break;
      }


    case GDK_m:
    case GDK_M:
      {
	/* Toggle marking/unmarking an item for later zooming/column bumping etc. */
	zmapWindowToggleMark(window, key_event->keyval == GDK_M);
      }
      break;

    case GDK_o:
    case GDK_O:
      {
	/* User can press "O" to get menu instead of mouse click. */
	FooCanvasItem *focus_item = NULL ;

	if ((focus_item = zmapWindowFocusGetHotItem(window->focus)))
	  focus_item = zmapWindowItemGetTrueItem(focus_item) ;
	else
	  focus_item = FOO_CANVAS_ITEM(zmapWindowFocusGetHotColumn(window->focus)) ;

	if (focus_item)
	  popUpMenu(key_event, window, focus_item) ;

	break ;
      }

    case GDK_p:
    case GDK_P:
      {
	/* Use the current focus item and display translation of it. */
	FooCanvasItem *focus_item ;

	/* If there is a focus item use that.  */
	if ((focus_item = zmapWindowFocusGetHotItem(window->focus)))
	  {
	    ZMapFeatureAny context;
	    ZMapFeature feature ;
	    char *peptide_fasta;

	    feature = zmapWindowItemGetFeature(focus_item);
	    zMapAssert(zMapFeatureIsValid((ZMapFeatureAny)feature)) ;

	    context = zMapFeatureGetParentGroup((ZMapFeatureAny)feature,
						ZMAPFEATURE_STRUCT_CONTEXT);

	    if ((peptide_fasta = zmapWindowFeatureTranscriptFASTA(feature, TRUE, TRUE)))
	      {
		char *seq_name = NULL, *gene_name = NULL, *title;

		seq_name  = (char *)g_quark_to_string(context->original_id);
		gene_name = (char *)g_quark_to_string(feature->original_id);

		title = g_strdup_printf("ZMap - %s%s%s",
					seq_name,
					gene_name ? ":" : "",
					gene_name ? gene_name : "");
		zMapGUIShowText(title, peptide_fasta, FALSE);

		g_free(title);
		g_free(peptide_fasta);
	      }

	  }

	break ;
      }

    case GDK_r:
      {
	/* Reverse complement. */
	revCompRequest(window) ;
	break ;
      }

    case GDK_s:
    case GDK_S:
      {
            /* show/hide masked features (not implemented - use the RC menu) */
      }
      break;

    case GDK_t:
    case GDK_T:
      {
	/* Show translation of an item. */
	FooCanvasItem *focus_item ;

	/* If there is a focus item use that.  */
	if ((focus_item = zmapWindowFocusGetHotItem(window->focus)))
	  {
	    if (key_event->keyval == GDK_t)
	      zmapWindowItemShowTranslation(window, focus_item);
	    else
	      zmapWindowItemShowTranslationRemove(window, focus_item);
	  }

	break;
      }


    case GDK_u:
    case GDK_U:
      {
	/* 'u' for update....rebumps a column. */
        FooCanvasGroup *focus_column ;

	if ((focus_column = zmapWindowFocusGetHotColumn(window->focus)))
	  {
	    ZMapWindowContainerFeatureSet focus_container;
	    ZMapStyleBumpMode curr_bump_mode ;

	    focus_container = (ZMapWindowContainerFeatureSet)focus_column;

	    curr_bump_mode = zmapWindowContainerFeatureSetGetBumpMode(focus_container) ;

	    zmapWindowColumnBump(FOO_CANVAS_ITEM(focus_column), ZMAPBUMP_UNBUMP) ;

	    zmapWindowColumnBump(FOO_CANVAS_ITEM(focus_column), curr_bump_mode) ;

	    zmapWindowFullReposition(window->feature_root_group,TRUE, "key u") ;
	  }

	event_handled = TRUE ;

	break ;
      }

    case GDK_w:
    case GDK_W:
      {
	/* Zoom out to show whole sequence. */
	zMapWindowZoomToMin(window) ;

	event_handled = TRUE ;
	break ;
      }

      /* testing... */
#if 0
    case GDK_x:
      {     FooCanvasItem *focus_item ;
            if ((focus_item = zmapWindowFocusGetHotItem(window->focus)))
            {
                  int i;

                  zMapStartTimer("Test map","100000");

                  for(i = 0;i < 100000;i++)
                  {
                        foo_canvas_item_unmap(focus_item);
                        foo_canvas_item_map(focus_item);
                  }
                  zMapStopTimer("Test map","done");
                  /* takes 8ms for 100k */
            }
      }
      break;
#endif

    case GDK_Z:
    case GDK_z:
      {
	/* Zoom to an item or subpart of an item. */
      FooCanvasItem *focus_item ;
	gboolean mark_set ;


	/* If there is a focus item(s) we zoom to that, if not we zoom to
	 * any marked feature or area.  */
	if ((focus_item = zmapWindowFocusGetHotItem(window->focus)))
	  {
	    ZMapFeature feature ;

	    feature = zmapWindowItemGetFeature(focus_item);
	    zMapAssert(zMapFeatureIsValid((ZMapFeatureAny)feature)) ;

	    /* If there is a marked feature(s), for "z" we zoom just to the highlighted
	     * feature, for "Z" we zoom to the whole transcript/HSP's */
	    if (key_event->keyval == GDK_z)
	      {
		GList *focus_items ;

		if ((focus_items = zmapWindowFocusGetFocusItems(window->focus)))
		  {
		    zmapWindowZoomToItems(window, focus_items) ;

		    g_list_free(focus_items) ;
		  }
	      }
	    else
	      {
		if (feature->type == ZMAPSTYLE_MODE_TRANSCRIPT)
		  {
		    zmapWindowZoomToItem(window, zmapWindowItemGetTrueItem(focus_item)) ;
		  }
		else if (feature->type == ZMAPSTYLE_MODE_ALIGNMENT)
		  {
		    GList *list = NULL;
		    ZMapStrand set_strand ;
		    ZMapFrame set_frame ;
		    gboolean result ;

		    result = zmapWindowItemGetStrandFrame(focus_item, &set_strand, &set_frame) ;
		    zMapAssert(result) ;

		    list = zmapWindowFToIFindSameNameItems(window,window->context_to_item,
							   zMapFeatureStrand2Str(set_strand),
							   zMapFeatureFrame2Str(set_frame),
							   feature) ;

		    zmapWindowZoomToItems(window, list) ;

		    g_list_free(list) ;
		  }
		else
		  {
		    zmapWindowZoomToItem(window, focus_item) ;
		  }
	      }
	  }
	else if ((mark_set = zmapWindowMarkIsSet(window->mark)))
	  {
	    double rootx1, rooty1, rootx2, rooty2 ;

	    zmapWindowMarkGetWorldRange(window->mark, &rootx1, &rooty1, &rootx2, &rooty2) ;

	    zmapWindowZoomToWorldPosition(window, TRUE, rootx1, rooty1, rootx2, rooty2) ;
	  }


	event_handled = TRUE ;
	break ;
      }


#ifdef ED_G_NEVER_INCLUDE_THIS_CODE
      /* If these are ever used then they need a new letter as the shortcut. */

    case GDK_d:
    case GDK_D:
      //      g_hash_table_foreach(NULL,lockedDisplayCB,NULL);
      printf("sizes: gtkobject %zu foocanvasitem %zu foocanvasgroup %zu"
	     " zmapcanvasitem %zu zmapwindowcontainergroup %zu"
	     " zmapwindowalignmentfeature %zu\n",
	     sizeof(GtkObject), sizeof(struct _FooCanvasItem), sizeof(struct _FooCanvasGroup),
	     sizeof(zmapWindowCanvasItemStruct), sizeof(zmapWindowContainerGroupStruct),
	     sizeof(zmapWindowAlignmentFeatureStruct)) ;
      break;
#endif
#if 0
    case GDK_d:
    case GDK_D:
    {
	    extern ZMapWindowContainerGroup nav_root;

	    nav_root = window->feature_root_group;
	    print_offsets("normal window");
    }
#endif /* ED_G_NEVER_INCLUDE_THIS_CODE */





    default:
      event_handled = FALSE ;
      break ;
    }

  return event_handled ;
}





#ifdef ED_G_NEVER_INCLUDE_THIS_CODE
static void printWindowSizeDebug(char *prefix, ZMapWindow window,
				 GtkWidget *widget, GtkAllocation *allocation)
{
  FooCanvas *canvas = FOO_CANVAS(widget) ;
  GtkLayout *layout = &(canvas->layout) ;

  zMapUtilsDebugPrintf(stderr, "%s ----\n", prefix) ;

  zMapUtilsDebugPrintf(stderr, "alloc_req: %d, %d\tallocation_widg: %d, %d\twindow: %d, %d\n",
		       allocation->width, allocation->height,
		       widget->allocation.width, widget->allocation.height,
		       window->window_width, window->window_height) ;

  zMapUtilsDebugPrintf(stderr, "layout: %d, %d\tcanvas: %d, %d\n",
		       layout->width, layout->height,
		       window->canvas_width, window->canvas_height) ;

  zMapUtilsDebugPrintf(stderr, "scroll: %f, %f, %f, %f\t\t%f, %f\n\n",
		       canvas->scroll_x1, canvas->scroll_y1,
		       canvas->scroll_x2, canvas->scroll_y2,
		       floor ((canvas->scroll_x2 - canvas->scroll_x1) * canvas->pixels_per_unit_x + 0.5),
		       floor ((canvas->scroll_y2 - canvas->scroll_y1) * canvas->pixels_per_unit_y + 0.5)) ;

  return ;
}
#endif /* ED_G_NEVER_INCLUDE_THIS_CODE */



/* Checks to see if current item has coords outside of current min/max. */
static void getMaxBounds(gpointer data, gpointer user_data)
{
  ID2Canvas id2c = (ID2Canvas) data;
  FooCanvasItem *item = (FooCanvasItem *)id2c->item ;
  MaxBounds max_bounds = (MaxBounds)user_data ;
  double rootx1, rootx2, rooty1, rooty2 ;

  if(ZMAP_IS_WINDOW_FEATURESET_ITEM(item))
  {
  	/* this is a ZMapWindowCanvasItem ie a foo canvas group  */
  	zMapWindowCanvasItemSetFeaturePointer((ZMapWindowCanvasItem) item, (ZMapFeature) id2c->feature_any);
  	zMapWindowCanvasFeaturesetGetFeatureBounds(item, &rootx1, &rooty1, &rootx2, &rooty2);
  }
  else
  {
	/* Get size of item and convert to world coords. */
	foo_canvas_item_get_bounds(item, &rootx1, &rooty1, &rootx2, &rooty2) ;
	foo_canvas_item_i2w(item, &rootx1, &rooty1) ;
	foo_canvas_item_i2w(item, &rootx2, &rooty2) ;
  }

  if (max_bounds->rootx1 == 0.0  && max_bounds->rooty1 == 0.0
      && max_bounds->rootx2 == 0.0 && max_bounds->rooty2 == 0.0)
    {
      max_bounds->rootx1 = rootx1 ;
      max_bounds->rooty1 = rooty1 ;
      max_bounds->rootx2 = rootx2 ;
      max_bounds->rooty2 = rooty2 ;
    }
  else
    {
      if (rootx1 < max_bounds->rootx1)
	max_bounds->rootx1 = rootx1 ;
      if (rooty1 < max_bounds->rooty1)
	max_bounds->rooty1 = rooty1 ;
      if (rootx2 > max_bounds->rootx2)
	max_bounds->rootx2 = rootx2 ;
      if (rooty2 > max_bounds->rooty2)
	max_bounds->rooty2 = rooty2 ;
    }

  return ;
}


/* Jump to the previous/next feature according to whether up or down arrow was pressed.
 *
 * NOTE: this function does NOT scroll to the feature, it simply highlights it. In
 * particular if something is not in the scrolled region because the user has zoomed
 * right in, that item will not be visible and will not be highlighted.
 *
 * This is in contrast to jumpColumn where we do scroll. It seems to make more sense
 * for features not to scroll otherwise the user will suddenly be taken somewhere
 * far away from what they were just looking at.
 *
 *  */
static void jumpFeature(ZMapWindow window, guint keyval)
{
  FooCanvasItem *focus_item ;
  FooCanvasGroup *focus_column ;
  gboolean move_focus = FALSE, highlight_item = FALSE ;

  /* Is there is a highlighted feature then move to next one,
   * if not default to the first feature in the leftmost forward strand column. */
  if ((focus_item = zmapWindowFocusGetHotItem(window->focus)))
    {
      move_focus = TRUE ;

      focus_item = zmapWindowItemGetTrueItem(focus_item) ;
    }
  else
    {
      ZMapWindowContainerGroup focus_container;


      if (!(focus_column = zmapWindowFocusGetHotColumn(window->focus)))
	{
	  focus_column = getFirstColumn(window, ZMAPSTRAND_FORWARD) ;
	}

      if (ZMAP_IS_CONTAINER_GROUP(focus_column))
	{
	  focus_container = ZMAP_CONTAINER_GROUP(focus_column);

	  if (keyval == GDK_Down)
	    focus_item = zmapWindowContainerGetNthFeatureItem(focus_container, ZMAPCONTAINER_ITEM_FIRST) ;
	  else
	    focus_item = zmapWindowContainerGetNthFeatureItem(focus_container, ZMAPCONTAINER_ITEM_LAST) ;

	  /* If the item is a valid feature item then we get it highlighted, otherwise we must search
	   * for the next valid one. */
	  if (checkItem(focus_item, GINT_TO_POINTER(TRUE)))
	    highlight_item = TRUE ;
	  else
	    move_focus = TRUE ;
	}
    }

  /* Unhighlight any features/columns currently highlighted. */
  zmapWindowUnHighlightFocusItems(window) ;

  /* If we need to jump features then do it. */
  if (move_focus)
    {
      ZMapContainerItemDirection direction ;

      if (keyval == GDK_Up)
	direction = ZMAPCONTAINER_ITEM_PREV ;
      else
	direction = ZMAPCONTAINER_ITEM_NEXT ;


      if ((focus_item = zmapWindowContainerGetNextFeatureItem(focus_item, direction, TRUE,
							      checkItem, GINT_TO_POINTER(TRUE))))
	{
	  move_focus = TRUE ;
	  highlight_item = TRUE ;
	}

    }


  /* if we need to highlight a feature then do it. */
  if (highlight_item)
    {
      gboolean replace_highlight = TRUE, highlight_same_names = FALSE ;

      ZMapFeature feature ;

      zmapWindowHighlightObject(window, focus_item, TRUE, FALSE, FALSE) ;

      feature = zmapWindowItemGetFeature(focus_item);


      /* Pass information about the object clicked on back to the application. */
      zmapWindowUpdateInfoPanel(window, feature, NULL, focus_item, NULL, 0, 0, 0, 0,
				NULL, replace_highlight, highlight_same_names, FALSE) ;
    }


  return ;
}


/* Jump to the previous/next column according to which arrow key was pressed. */
static void jumpColumn(ZMapWindow window, guint keyval)
{
#warning jumpColumn commented out temporarily
#if 0
  FooCanvasGroup *focus_column;
  gboolean move_focus = FALSE, highlight_column = FALSE ;

  /* If there is no focus column we default to the leftmost forward strand column. */
  if ((focus_column = zmapWindowFocusGetHotColumn(window->focus)))
    {
      move_focus = TRUE ;
    }
  else
    {
      ZMapStrand strand ;

      if (keyval == GDK_Right)
	strand = ZMAPSTRAND_FORWARD ;
      else
	strand = ZMAPSTRAND_REVERSE ;

      focus_column = getFirstColumn(window, strand) ;

      if (checkItem(FOO_CANVAS_ITEM(focus_column), GINT_TO_POINTER(FALSE)))
	highlight_column = TRUE ;
      else
	move_focus = TRUE ;
    }

  /* If we need to jump columns then do it. */
  if (move_focus)
    {
      ZMapWindowContainerGroup container_strand;
      ZMapStrand strand ;
      ZMapContainerItemDirection direction ;

      container_strand = zmapWindowContainerUtilsItemGetParentLevel((FooCanvasItem *)focus_column,
								    ZMAPCONTAINER_LEVEL_STRAND) ;
      strand = zmapWindowContainerGetStrand((ZMapWindowContainerGroup)container_strand) ;

      if (keyval == GDK_Left)
	direction = ZMAPCONTAINER_ITEM_PREV ;
      else
	direction = ZMAPCONTAINER_ITEM_NEXT ;

      /* Move to next column in strand group, if we run out of columns wrap around to the
       * opposite strand. */
      if ((focus_column = FOO_CANVAS_GROUP(zmapWindowContainerGetNextFeatureItem(FOO_CANVAS_ITEM(focus_column),
										 direction, FALSE,
										 checkItem,
										 GINT_TO_POINTER(FALSE)))))
	{
	  highlight_column = TRUE ;
	}
      else
	{
	  ZMapWindowContainerGroup container_block;

	  container_block = zmapWindowContainerUtilsGetParentLevel(container_strand,
								   ZMAPCONTAINER_LEVEL_BLOCK) ;

	  if (strand == ZMAPSTRAND_FORWARD)
	    strand = ZMAPSTRAND_REVERSE ;
	  else
	    strand = ZMAPSTRAND_FORWARD ;

	  container_strand =
	    (ZMapWindowContainerGroup)zmapWindowContainerBlockGetContainerStrand((ZMapWindowContainerBlock)container_block, strand) ;

	  if (keyval == GDK_Left)
	    focus_column = FOO_CANVAS_GROUP(zmapWindowContainerGetNthFeatureItem(container_strand,
										 ZMAPCONTAINER_ITEM_LAST)) ;
	  else
	    focus_column = FOO_CANVAS_GROUP(zmapWindowContainerGetNthFeatureItem(container_strand,
										 ZMAPCONTAINER_ITEM_FIRST)) ;

	  /* Found a column but check it and move on to the next if not visible. */
	  if (checkItem(FOO_CANVAS_ITEM(focus_column), GINT_TO_POINTER(FALSE)))
	    {
	      highlight_column = TRUE ;
	    }
	  else
	    {
	      if ((focus_column = FOO_CANVAS_GROUP(zmapWindowContainerGetNextFeatureItem(FOO_CANVAS_ITEM(focus_column),
											 direction, FALSE,
											 checkItem,
											 GINT_TO_POINTER(FALSE)))))
		{
		  highlight_column = TRUE ;
		}
	    }
	}
    }

  /* If we need to highlight a column then do it but also scroll to the column if its off screen. */
  if (highlight_column)
    {
      ZMapWindowSelectStruct select = {0} ;
/*      ZMapFeatureSet feature_set = NULL ;*/
      ZMapWindowContainerFeatureSet container_set = (ZMapWindowContainerFeatureSet) focus_column;
      ZMapFeatureColumn column;
      GQuark set_id;

      zmapWindowUnHighlightFocusItems(window) ;

      zmapWindowFocusSetHotColumn(window->focus, focus_column,NULL) ;

      zmapWindowFocusHighlightHotColumn(window->focus) ;

      zmapWindowScrollToItem(window, FOO_CANVAS_ITEM(focus_column)) ;

      set_id = zmapWindowContainerFeatureSetGetColumnId(container_set);
      // why unique_id, why not original_id ??
      select.secondary_text =
      select.feature_desc.feature_set = (char *)g_quark_to_string(set_id) ;

      column = g_hash_table_lookup(window->context_map->columns,GUINT_TO_POINTER(set_id));
      zMapAssert(column);
      select.secondary_text = column->column_desc;
      /* column must exist and it will have some description, defaulting to the name of the column
       * ideally we  should default it to the best featureset description on config or data load
       */
      select.type = ZMAPWINDOW_SELECT_SINGLE;

      (*(window->caller_cbs->select))(window, window->app_data, (void *)&select) ;

      g_free(select.secondary_text) ;

    }
#endif
  return ;
}





/* GFunc() to hide the given item and record it in the user hidden list. */
static void unhideItemsCB(gpointer data, gpointer user_data)
{
  ID2Canvas id2c = (ID2Canvas) data;
  FooCanvasItem *item = id2c->item;
  ZMapWindow window = (ZMapWindow)user_data ;

  if(ZMAP_IS_WINDOW_FEATURESET_ITEM(item))
  {
	zMapWindowCanvasItemSetFeaturePointer((ZMapWindowCanvasItem) id2c->item, (ZMapFeature) id2c->feature_any);
	zMapWindowCanvasItemShowHide((ZMapWindowCanvasItem)id2c->item, TRUE);
  }
  else
  {
	foo_canvas_item_show(item) ;
  }

  zmapWindowHighlightObject(window, item, FALSE, TRUE, FALSE) ;


  return ;
}


/* This bit of code will need to be modified as users get used to zmap and ask for
 * different things in the paste buffer. */
static char *makePrimarySelectionText(ZMapWindow window) //, FooCanvasItem *highlight_item)
{
  char *selection = NULL ;
  GList *selected ;
  gint length ;

  /* If there are any focus items then put their coords in the X Windows paste buffer. */
  if ((selected = zmapWindowFocusGetFocusItems(window->focus)) && (length = g_list_length(selected)))
    {
      GString *text ;

      GArray *feature_coords ;
      ID2Canvas id2c;
      FooCanvasItem *item;
      ZMapWindowCanvasItem canvas_item;
      ZMapFeature item_feature ;
      gint i = 0 ;
      int selected_start, selected_end, selected_length; //, dummy ;
      ZMapFeatureSubpartType item_type_int ;

      text = g_string_sized_new(512) ;

      feature_coords = g_array_new(FALSE, FALSE, sizeof(FeatureCoordStruct)) ;
 	id2c = (ID2Canvas) selected->data;
      item = FOO_CANVAS_ITEM(id2c->item) ;
      if (ZMAP_IS_CANVAS_ITEM(item))
	canvas_item = ZMAP_CANVAS_ITEM( item );
      else
	canvas_item = zMapWindowCanvasItemIntervalGetObject(item) ;
//      item_feature = zmapWindowItemGetFeature(canvas_item) ;
	item_feature = (ZMapFeature) id2c->feature_any;

      /* Processing is different if there is only one item highlighted and it's a transcript. */
      if (ZMAP_IS_CANVAS_ITEM(item) && length == 1
	  && item_feature->type == ZMAPSTYLE_MODE_TRANSCRIPT && item_feature->feature.transcript.exons)
	{
	  /* For a transcript feature with exons put all the exons in the paste buffer. */
	  ZMapSpan span ;
	  int i ;
	  char *name ;

	  name = (char *)g_quark_to_string(item_feature->original_id) ;

	  for (i = 0 ; i < item_feature->feature.transcript.exons->len ; i++)
	    {
	      FeatureCoordStruct feature_coord ;
	      int index ;

	      if (window->revcomped_features)
		index = item_feature->feature.transcript.exons->len - (i + 1) ;
	      else
		index = i ;

	      span = &g_array_index(item_feature->feature.transcript.exons, ZMapSpanStruct, index) ;

	      feature_coord.name = name ;
	      feature_coord.start = span->x1 ;
	      feature_coord.end = span->x2 ;
	      feature_coord.length = (span->x2 - span->x1 + 1) ;

	      feature_coords = g_array_append_val(feature_coords, feature_coord) ;
	    }

	  makeSelectionString(window, text, feature_coords) ;
	}
      else
	{
	  while (selected)
	    {
	      FeatureCoordStruct feature_coord ;
		id2c = (ID2Canvas) selected->data;
      	item = FOO_CANVAS_ITEM(id2c->item) ;

	      if (ZMAP_IS_CANVAS_ITEM(item))
		canvas_item = ZMAP_CANVAS_ITEM( item );
	      else
		canvas_item = zMapWindowCanvasItemIntervalGetObject(item) ;

		item_feature = (ZMapFeature) id2c->feature_any;

		/* this is not a get sub part issue, we want the whole canvas feature which is a single 'exon' in a bigger alignment */
		selected_start = item_feature->x1 ;
		selected_end = item_feature->x2 ;
		selected_length = item_feature->x2 - item_feature->x1 + 1 ;
		item_type_int = ZMAPFEATURE_SUBPART_MATCH ;

		feature_coord.name = (char *)g_quark_to_string(item_feature->original_id) ;
	      feature_coord.start = selected_start ;
	      feature_coord.end = selected_end ;
	      feature_coord.length = selected_length ;

	      feature_coords = g_array_append_val(feature_coords, feature_coord) ;

	      selected = selected->next;
	      i++;
	    }

	  makeSelectionString(window, text, feature_coords) ;
	}

      selected = g_list_first(selected) ;
      g_list_free(selected) ;

      g_array_free(feature_coords, TRUE) ;

      selection = g_string_free(text, FALSE) ;
    }

  return selection ;
}



#if 0
void zmapWindowReFocusHighlights(ZMapWindow window)
{
  FooCanvasItem *hot_item = NULL;
  gboolean allow_rehighlight = FALSE;

  /* we only really need to do the text highlighting... */
  if (allow_rehighlight && (hot_item = zmapWindowFocusGetHotItem(window->focus)))
//    zmapWindowFocusForEachFocusItem(window->focus, rehighlightCB, window) ;
    zmapWindowFocusRehighlightFocusItems(window->focus, window) ;

  return ;
}
#endif



#ifdef ED_G_NEVER_INCLUDE_THIS_CODE
static void swapColumns(ZMapWindow window, guint keyval)
{
  FooCanvasGroup *focus_column, *column, *other_column, *strand_group_features;
  FooCanvasItem *col_as_item;
  ZMapFeatureSet feature_set, other_feature_set;
  GList *set_name, *other_set_name, *current_list, *other_list;
  gboolean move_focus = FALSE;

  /* We don't do anything if there is no current focus column, we could take an educated guess and
   * start with the middle visible column but perhaps not worth it ? */
  if ((focus_column = zmapWindowFocusGetHotColumn(window->focus)))
    {
      column      = zmapWindowContainerGetParent(FOO_CANVAS_ITEM( focus_column )) ;
      col_as_item = FOO_CANVAS_ITEM(column);
      feature_set = zmapWindowItemGetFeatureSet(column);
      set_name    = g_list_find(window->feature_set_names,
                                  GUINT_TO_POINTER(feature_set->unique_id));
      strand_group_features = FOO_CANVAS_GROUP(col_as_item->parent);
      current_list  = g_list_find(strand_group_features->item_list,
                                  column);
      other_list  = current_list;

      while (TRUE)
	{
	  if (keyval == GDK_Left)
            other_list = g_list_previous(other_list) ;
	  else
            other_list = g_list_next(other_list) ;

	  /* Deal with hidden columns, we need to move over them until we find a visible one or
	   * we reach the left/right end of the columns. */
	  if (!other_list)
	    break ;
	  else if (zmapWindowItemIsShown((FooCanvasItem *)(other_list->data)))
	    {
	      move_focus = TRUE ;
	      break ;
	    }
	}

      if(move_focus && other_list)
        {
          int a, b, names_pos, cols_pos;
          double x1, x2, f1, f2, spacing;

          /* Most of this is just to update lists so the rest of our code works */
          other_column = FOO_CANVAS_GROUP(other_list->data);
          other_feature_set = zmapWindowItemGetFeatureSet(other_column);

          other_set_name = g_list_find(window->feature_set_names,
                                       GUINT_TO_POINTER(other_feature_set->unique_id));

          a = g_list_position(window->feature_set_names, set_name);
          b = g_list_position(window->feature_set_names, other_set_name);
          names_pos = ((a < b) ? (b - a) : (a - b));

          a = g_list_position(strand_group_features->item_list, current_list);
          b = g_list_position(strand_group_features->item_list, other_list);
          cols_pos = ((a < b) ? (b - a) : (a - b));


          f1 = f2 = 1.0;
          if(keyval == GDK_Left)
            {
              f2 = -1.0;
              foo_canvas_item_lower(FOO_CANVAS_ITEM(column), cols_pos);
              zMap_g_list_lower(set_name, names_pos);
            }
          else
            {
              f1 = -1.0;
              foo_canvas_item_raise(FOO_CANVAS_ITEM(column), cols_pos);
              zMap_g_list_raise(set_name, names_pos);
            }

          spacing  = zmapWindowContainerGetSpacing(zmapWindowContainerGetParent(FOO_CANVAS_ITEM(strand_group_features)));
          spacing /= 2.0;

          foo_canvas_item_get_bounds(FOO_CANVAS_ITEM(column), &x1, NULL, &x2, NULL);
          x1 = x2 - x1 + 1.0;
          foo_canvas_item_move(FOO_CANVAS_ITEM(other_column), f1 * (x1 + spacing), 0.0);

          foo_canvas_item_get_bounds(FOO_CANVAS_ITEM(other_column), &x1, NULL, &x2, NULL);
          x1 = x2 - x1 + 1.0;
          foo_canvas_item_move(FOO_CANVAS_ITEM(column), f2 * (x1 + spacing), 0.0);

        }
    }

  return;
}
#endif /* ED_G_NEVER_INCLUDE_THIS_CODE */




/* Returns the leftmost column if the forward strand is requested, the right most if
 * the reverse strand is requested. The column must have features and must be displayed.
 *
 * NOTE column will be in the first block of the first align. */
static FooCanvasGroup *getFirstColumn(ZMapWindow window, ZMapStrand strand)
{
  StrandColStruct strand_data = {strand, NULL} ;

  strand_data.strand = strand ;
  zmapWindowContainerUtilsExecute(window->feature_root_group, ZMAPCONTAINER_LEVEL_BLOCK,
				  getFirstForwardCol, &strand_data) ;
  return strand_data.first_column ;
}


static void getFirstForwardCol(ZMapWindowContainerGroup container, FooCanvasPoints *container_points,
			       ZMapContainerLevelType container_level, gpointer func_data)
{
  StrandCol strand_data = (StrandCol)func_data ;

  /* Only look for a column in the requested strand. */
  if (container_level == ZMAPCONTAINER_LEVEL_BLOCK)
    {
      if (!(strand_data->first_column))
	{
	  /* Haven't found it yet so look for a column that's visible and has features. */
	  FooCanvasGroup *strand_columns, *column = NULL ;
	  GList *col_ptr ;

	  strand_columns = (FooCanvasGroup *)zmapWindowContainerGetFeatures(container) ;

	  if (strand_data->strand == ZMAPSTRAND_FORWARD)
	    col_ptr = (strand_columns->item_list) ;
	  else
	    col_ptr = (strand_columns->item_list_end) ;

#warning getFirstForwarsCol() code needs adjusting, commented out temporarily
#if 0
	  while (col_ptr)
	    {
	      column = (FooCanvasGroup *)(col_ptr->data) ;

	      if (checkItem(FOO_CANVAS_ITEM(column), GINT_TO_POINTER(FALSE))
		  && zmapWindowContainerHasFeatures(ZMAP_CONTAINER_GROUP(column)))
		{
		  break ;
		}
	      else
		{
		  if (strand_data->strand == ZMAPSTRAND_FORWARD)
		    col_ptr = col_ptr->next ;
		  else
		    col_ptr = col_ptr->prev ;
		}
	    }

	  strand_data->first_column = column ;
#else
        column = (FooCanvasGroup *)(col_ptr->data) ;
	  strand_data->first_column = column ;
#endif

	}

    }

  return ;
}


/* ACTUALLY THIS DOESN'T SEEM TO WORK PROPERLY ON THE FEATURE CHECK.... */
/* A zmapWindowContainerItemTestCallback() that tests a canvas item to make sure it is visible
 * and optionally that it represents a feature. */
static gboolean checkItem(FooCanvasItem *item, gpointer user_data)
{
  gboolean status = FALSE ;
  gboolean check_for_feature = GPOINTER_TO_INT(user_data) ;
  ZMapFeature feature = NULL ;

  if (zmapWindowItemIsShown((FooCanvasItem *)(item))
      && (!check_for_feature || (feature = zmapWindowItemGetFeature(item))))
    status = TRUE ;

  feature = zMapWindowCanvasItemGetFeature(item) ;

  return status ;
}




/* Function to pop up the appropriate menu for either a column or a feature in response
 * to a key press rather than a button press. */
static void popUpMenu(GdkEventKey *key_event, ZMapWindow window, FooCanvasItem *focus_item)
{
  gboolean is_feature = FALSE ;
  GdkEventButton button_event ;
  double x1, y1, x2, y2 ;
  double vis_can_x1, vis_can_y1, vis_can_x2, vis_can_y2 ;
  double worldx, worldy, winx, winy ;
  Window root_window, item_window, child = 0 ;
  Display *display ;
  Bool result ;
  int dest_x = 0, dest_y= 0 ;


  /* We are only going to pop up the menu if the item as at least partly visible. */
  if (zmapWindowItemIsOnScreen(window, focus_item, FALSE))
    {
      /* Is the item a feature or a column ? */
      if(ZMAP_IS_CANVAS_ITEM(focus_item))
	is_feature = TRUE ;
      else if (ZMAP_IS_CONTAINER_GROUP(focus_item) &&
	       zmapWindowContainerUtilsGetLevel(focus_item) == ZMAPCONTAINER_LEVEL_FEATURESET)
	is_feature = FALSE ;
      else
	zMapAssertNotReached() ;


      /* Calculate canvas window coords for menu position from part of item which is visible. */
      zmapWindowItemGetVisibleWorld(window, &vis_can_x1, &vis_can_y1, &vis_can_x2, &vis_can_y2) ;

      my_foo_canvas_item_get_world_bounds(focus_item, &x1, &y1, &x2, &y2) ;

      if (x1 < vis_can_x1)
	x1 = vis_can_x1 ;

      if (y1 < vis_can_y1)
	y1 = vis_can_y1 ;

      worldx = x1 ;
      worldy = y1 ;

      foo_canvas_world_to_window(focus_item->canvas, worldx, worldy, &winx, &winy) ;


      /* Convert canvas window coords to root window coords for final menu position. */
      root_window = GDK_WINDOW_XID(gtk_widget_get_root_window(GTK_WIDGET(focus_item->canvas))) ;

      display = GDK_DISPLAY_XDISPLAY(gtk_widget_get_display(GTK_WIDGET(focus_item->canvas))) ;

      item_window = GDK_WINDOW_XID(focus_item->canvas->layout.bin_window) ;

      result = XTranslateCoordinates(display, item_window, root_window, winx, winy, &dest_x, &dest_y, &child) ;


      /* Fake a button event....because that's what the menu code uses, we only have to fill in
       * these fields. */
      button_event.x_root = dest_x ;
      button_event.y_root = dest_y ;
      button_event.button = 3 ;
      button_event.time = key_event->time ;


      /* Now call appropriate menu routine. */
      /* focus item is either a CanvasItem or a column ie a window container featureset */
      if (is_feature)
	{
	  zmapMakeItemMenu(&button_event, window, focus_item) ;
	}
      else
	{
        ZMapWindowContainerFeatureSet container_set =
            (ZMapWindowContainerFeatureSet) focus_item;

        zmapMakeColumnMenu(&button_event, window, focus_item, container_set, NULL) ;
	}
    }

  return ;
}



static void printStats(ZMapWindowContainerGroup container_parent, FooCanvasPoints *points,
                       ZMapContainerLevelType level, gpointer user_data)
{
  ZMapFeatureAny any_feature ;
  GString *text = (GString *) user_data;

  /* Note strand groups do not have features.... */
  if ((any_feature = zmapWindowItemGetFeatureAny((FooCanvasItem *)container_parent)))
    {
      switch (any_feature->struct_type)
	{
	case ZMAPFEATURE_STRUCT_CONTEXT:
	case ZMAPFEATURE_STRUCT_ALIGN:
	case ZMAPFEATURE_STRUCT_BLOCK:
	case ZMAPFEATURE_STRUCT_FEATURESET:
	  {
	    ZMapWindowStats stats ;

	    stats = g_object_get_data(G_OBJECT(container_parent), ITEM_FEATURE_STATS) ;
	    zMapAssert(stats) ;

	    zmapWindowStatsPrint(text, stats) ;

	    break ;
	  }
	default:
	  break;
	}
    }

  return ;
}


/* Called when user presses a short cut key, problematic because actually its the layer
 * above that needs to do the reverse complement. */
static void revCompRequest(ZMapWindow window)
{
  ZMapWindowCallbackCommandRevCompStruct rev_comp ;
  ZMapWindowCallbacks window_cbs_G = zmapWindowGetCBs() ;

  rev_comp.cmd = ZMAPWINDOW_CMD_REVERSECOMPLEMENT ;

  (*(window_cbs_G->command))(window, window->app_data, &rev_comp) ;

  return ;
}



/* Busy cursor stuff.....we should also really block interaction with the canvas.... */
static void canvas_set_busy_cursor(ZMapWindow window, gboolean external_call, const char *file, const char *func)
{
  char *file_name ;
  GdkCursor *busy_cursor ;


  file_name = g_path_get_basename(file) ;		    /* Clip full pathname for shorter debug messages. */


  if (external_call)
    busy_cursor = window->busy_cursor ;
  else
    busy_cursor = window->window_busy_cursor ;

  if (!busy_cursor)
    {
      zMapLogWarning("%s", "Cannot set Busy cursor as it has not been created yet !") ;

      zMapDebugPrint(busy_debug_G, "%s - %s: window %p, busy cursor has not been created !",
		     file_name, func, window) ;
    }
  else if (!(window->toplevel->window))
    {
      zMapDebugPrint(busy_debug_G, "%s - %s: window %p cursor NOT SET, no window",
		     file_name, func, window) ;
    }
  else
    {
      gdk_window_set_cursor(window->toplevel->window, busy_cursor) ;

#ifdef ED_G_NEVER_INCLUDE_THIS_CODE
      /* There is a problem with getting the new cursor shown in a timely way, seems
       * hard (impossible ?) to get this working really well. I've tried flush/sync
       * and round trip requests but all to no avail. It also feels like we may only need to
       * do this the first time we set the cursor as that's the most important for
       * the user to see. */

      if (window->cursor_busy_count == 0)
	{
	  guint width, height ;

	  gdk_display_get_maximal_cursor_size(gdk_display_get_default(), &width, &height) ;

	  gdk_display_flush(gdk_display_get_default()) ;

	  gdk_display_sync(gdk_display_get_default()) ;
	  gtk_main_iteration() ;
	}
#endif /* ED_G_NEVER_INCLUDE_THIS_CODE */

      window->cursor_busy_count++ ;

      zMapDebugPrint(busy_debug_G, "%s - %s: window %p busy cursor %s, %d",
		     file_name, func,
		     window,
		     (window->cursor_busy_count == 1 ? "turned ON" : "incremented"),
		     window->cursor_busy_count) ;
    }


  g_free(file_name) ;

  return ;
}



static void canvas_unset_busy_cursor(ZMapWindow window, const char *file, const char *func)
{
  char *file_name ;

  file_name = g_path_get_basename(file) ;

  if (!(window->normal_cursor))
    {
      zMapLogWarning("%s", "Cannot reset to normal cursor as it has not been created yet !") ;

      zMapDebugPrint(busy_debug_G, "%s - %s: window %p, normal cursor has not been created !",
		     file_name, func, window) ;
    }
  else if (!(window->toplevel->window))
    {
      zMapDebugPrint(busy_debug_G, "%s - %s: window %p cursor NOT SET, no window",
		     file_name, func, window) ;
    }
  else
    {
      window->cursor_busy_count-- ;

      if (window->cursor_busy_count < 0)
	{
	  zMapDebugPrint(busy_debug_G, "%s - %s: window %p, bad cursor busy count (%d)!",
			 file_name, func, window, window->cursor_busy_count) ;

	  zMapLogWarning("bad cursor busy count (%d)!", window->cursor_busy_count);
	  window->cursor_busy_count = 0;
	}



#ifdef ED_G_NEVER_INCLUDE_THIS_CODE
      /* In theory we should reset when we reach zero, be better to  */

      if (window->cursor_busy_count == 0)
	{
#endif /* ED_G_NEVER_INCLUDE_THIS_CODE */



	  gdk_window_set_cursor(window->toplevel->window, window->normal_cursor) ;



#ifdef ED_G_NEVER_INCLUDE_THIS_CODE
	}
#endif /* ED_G_NEVER_INCLUDE_THIS_CODE */



      zMapDebugPrint(busy_debug_G, "%s - %s: window %p busy cursor %s, %d",
		     file_name, func,
		     window,
		     (window->cursor_busy_count == 0 ? "turned OFF" : "decremented"),
		     window->cursor_busy_count) ;
    }

  g_free(file_name) ;

  return ;
}


#if ZOOM_SCROLL

/* foo canvas signal handlers  */
static void fc_begin_update_cb(FooCanvas *canvas, gpointer user_data)
{
  ZMapWindow window = (ZMapWindow)user_data;
  double x1, x2, y1, y2;

  zMapAssert(canvas == window->canvas) ;

  if (canvas == window->canvas)
    {
      zmapWindowBusy(window, TRUE) ;
    }

  return ;
}

static void fc_end_update_cb(FooCanvas *canvas, gpointer user_data)
{
  ZMapWindow window = (ZMapWindow)user_data;

  if (canvas == window->canvas && window->feature_context)	/* we can get called before the feature context is set */
    {
      double x1, x2, y1, y2;
	int seq_start,seq_end;
	int scroll_start, scroll_end;
      int scroll_x, scroll_y, x, y;

      foo_canvas_get_scroll_region(canvas, &x1, &y1, &x2, &y2);

	zMapFeatureContextGetMasterAlignSpan(window->feature_context,&seq_start,&seq_end);
	scroll_start = y1;
	scroll_end = y2;
	if(scroll_start < seq_start)
		scroll_start = seq_start;
	if(scroll_end > seq_end)
		scroll_end = seq_end;

	foo_canvas_get_scroll_offsets(canvas, &scroll_x, &scroll_y);
	if(zmapWindowScaleCanvasDraw(window->ruler,  scroll_start, scroll_end, seq_start, seq_end))
	  {
	      zmapWindowScaleCanvasMaximise(window->ruler, y1, y2);

		/* Cause a never ending loop ? */

	      /* The zmapWindowScaleCanvasMaximise does a set scroll
	       * region on the ruler canvas which has the side effect
	       * of a scroll_to call in the canvas. As that canvas
	       * and this canvas share adjusters, this canvas scrolls
	       * too.  This isn't really desireable when doing a
	       * zmapWindowZoomToWorldPosition for example, so we do
	       * a scroll to back to our original position. */
	      foo_canvas_get_scroll_offsets(canvas, &x, &y);
	      if(y != scroll_y)
		foo_canvas_scroll_to(canvas, scroll_x, scroll_y);
	  }

      zmapWindowBusy(window, FALSE) ;
    }

  return ;
}


static void fc_begin_map_cb(FooCanvas *canvas, gpointer user_data)
{
  ZMapWindow window = (ZMapWindow)user_data;

  zMapAssert(canvas == window->canvas) ;

  if (canvas == window->canvas)
    {
      zMapDebugPrint(foo_debug_G, "%s",  "Entered") ;

      zmapWindowBusy(window, TRUE) ;

      zMapDebugPrint(foo_debug_G, "%s",  "Exitted") ;
    }

  return ;
}

static void fc_end_map_cb(FooCanvas *canvas, gpointer user_data)
{
  ZMapWindow window = (ZMapWindow)user_data;

  zMapAssert(canvas == window->canvas) ;

  if (canvas == window->canvas)
    {
      zMapDebugPrint(foo_debug_G, "%s",  "Entered") ;

      zmapWindowBusy(window, FALSE) ;

      zMapDebugPrint(foo_debug_G, "%s",  "Exitted") ;
    }

  return ;
}


static void fc_draw_background_cb(FooCanvas *canvas, int x, int y, int width, int height, gpointer user_data)
{
  zMapDebugPrint(foo_debug_G, "%s",  "Entered") ;

  if (canvas->root->object.flags & FOO_CANVAS_ITEM_MAPPED)
    {

#ifdef ED_G_NEVER_INCLUDE_THIS_CODE
      ZMapWindow window = (ZMapWindow)user_data;
#endif /* ED_G_NEVER_INCLUDE_THIS_CODE */

    }

  zMapDebugPrint(foo_debug_G, "%s",  "Exitted") ;

  return ;
}

static void fc_drawn_items_cb(FooCanvas *canvas, int x, int y, int width, int height, gpointer user_data)
{
  zMapDebugPrint(foo_debug_G, "%s",  "Entered") ;

  if(canvas->root->object.flags & FOO_CANVAS_ITEM_MAPPED)
    {

#ifdef ED_G_NEVER_INCLUDE_THIS_CODE
      ZMapWindow window = (ZMapWindow)user_data;
#endif /* ED_G_NEVER_INCLUDE_THIS_CODE */

    }

  zMapDebugPrint(foo_debug_G, "%s",  "Exitted") ;

  return ;
}

/* end of the foo canvas signal handlers stuff */

#endif


/* Callbacks to manipulate rulers in other windows. */







/*
 *               Set of functions to setup, move and remove the ruler.
 */


static void lockedRulerCB(gpointer key, gpointer value_unused, gpointer user_data)
{
  ZMapWindow window = (ZMapWindow)key ;
  LockedRuler locked_data = (LockedRuler)user_data ;

  switch(locked_data->action)
    {
    case ZMAP_LOCKED_RULER_SETUP:
      setupRuler(window, &(window->horizon_guide_line),
		 &(window->tooltip), locked_data->origin_y) ;
      break;
    case ZMAP_LOCKED_RULER_MOVING:
      moveRuler(window->horizon_guide_line,
		window->tooltip,
		locked_data->tip_text,
		locked_data->world_x,
		locked_data->world_y) ;
      break;
    case ZMAP_LOCKED_RULER_REMOVE:
      removeRuler(window->horizon_guide_line, window->tooltip) ;
      break;

    case ZMAP_LOCKED_MARK_GUIDE_SETUP:
      setupRuler(window, &(window->mark_guide_line), NULL, locked_data->origin_y);
      break;
    case ZMAP_LOCKED_MARK_GUIDE_MOVING:
      break;
    case ZMAP_LOCKED_MARK_GUIDE_REMOVE:
      removeRuler(window->mark_guide_line, NULL);
      break;
    default:
      zMapAssertNotReached();
      break;
    }

  return ;
}


static void setupRuler(ZMapWindow       window,
		       FooCanvasItem  **horizon,
		       FooCanvasGroup **tooltip,
		       double           y_coord)
{
  if(horizon && !*horizon)
    *horizon = zMapDrawHorizonCreate(window->canvas) ;

  if (tooltip && !*tooltip)
    *tooltip = zMapDrawToolTipCreate(window->canvas);

  if(horizon)
    zMapDrawHorizonReposition(*horizon, y_coord) ;

  return ;
}


static void moveRuler(FooCanvasItem  *horizon,
		      FooCanvasGroup *tooltip,
		      char      *tip_text,
		      double     world_x,
		      double     world_y)
{
  if(horizon)
    zMapDrawHorizonReposition(horizon, world_y) ;

  if(tooltip)
    {
      if (tip_text)
	zMapDrawToolTipSetPosition(tooltip, world_x, world_y, tip_text) ;
      else
	foo_canvas_item_hide(FOO_CANVAS_ITEM(tooltip)) ;
    }

  return ;
}


static void removeRuler(FooCanvasItem *horizon, FooCanvasGroup *tooltip)
{

  if(horizon)
    foo_canvas_item_hide(horizon) ;
  if(tooltip)
    foo_canvas_item_hide(FOO_CANVAS_ITEM(tooltip)) ;

  return ;
}



static gboolean within_x_percent(ZMapWindow window, double percent, double y, gboolean in_top)
{
  double scr_y1, scr_y2, ten_top, ten_bot, range;
  gboolean in_ten = FALSE;

  foo_canvas_get_scroll_region(window->canvas, NULL, &scr_y1, NULL, &scr_y2);

  range = scr_y2 - scr_y1;

  ten_top = (range * percent) + scr_y1;
  ten_bot = scr_y2 - (range * percent);

  if(in_top && y < ten_top)
    in_ten = TRUE;
  else if(!in_top && y > ten_bot)
    in_ten = TRUE;

  return in_ten;
}

static gboolean real_recenter_scroll_window(ZMapWindow window, unsigned int one_to_hundred, double world_y, gboolean in_top)
{
  double percentage = 0.1;
  gboolean within_range = FALSE;
  gboolean moved = FALSE;

  if(one_to_hundred < 1)
    one_to_hundred = 1;

  percentage = one_to_hundred / 100.0;

  if((within_range = within_x_percent(window, percentage, world_y, in_top)) == TRUE)
    {
      double sx1, sx2, sy1, sy2, tmps, diff;

      /* Get scroll region (clamped to sequence coords) */
      zmapWindowGetScrollableArea(window, &sx1, &sy1, &sx2, &sy2);
      /* we now have scroll region coords */
      /* set tmp to centre of regions ... */
      tmps = sy1 + ((sy2 - sy1) / 2);
      /* find difference between centre points */
      if((diff = tmps - world_y) > 5.0 || (diff < 5.0))
	{
	  /* alter scroll region to match that */
	  sy1 -= diff; sy2 -= diff;
	  /* clamp in case we've moved outside the sequence */
	  zmapWindowClampSpan(window, &sy1, &sy2);
	  /* Do the move ... */
	  zMapWindowMove(window, sy1, sy2);
	  moved = TRUE;
	}
      else
	moved = FALSE;
    }

  return moved;
}

static gboolean recenter_scroll_window(ZMapWindow window, double *event_y_in_out)
{
  GtkAdjustment *vadjust;
  double world_x, world_y;
  int height;
  gboolean moved = FALSE, top_half = FALSE;

  foo_canvas_window_to_world(window->canvas,
			     0.0, *event_y_in_out,
			     &world_x, &world_y);

  height  = GTK_WIDGET(window->canvas)->allocation.height;

  vadjust = gtk_scrolled_window_get_vadjustment(GTK_SCROLLED_WINDOW(window->scrolled_window));

  if((*event_y_in_out - vadjust->value) < (height / 2.0))
    top_half = TRUE;

  if(real_recenter_scroll_window(window, 10, world_y, top_half))
    {
      double window_x, window_y;
      moved = TRUE;
      foo_canvas_world_to_window(window->canvas,
				 world_x, world_y,
				 &window_x, &window_y);
      *event_y_in_out = window_y; /* trying this... */
    }

  return moved;
}



static void makeSelectionString(ZMapWindow window, GString *selection_str, GArray *feature_coords)
{
  int i ;


  for (i = 0 ; i < feature_coords->len ; i++)
    {
      FeatureCoord feature_coord ;

      feature_coord = &g_array_index(feature_coords, FeatureCoordStruct, i) ;

      zmapWindowCoordPairToDisplay(window, feature_coord->start, feature_coord->end,
				   &feature_coord->start, &feature_coord->end) ;

      if (feature_coord->start > feature_coord->end)
	zMapUtilsSwop(int, feature_coord->start, feature_coord->end) ;
    }

  g_array_sort(feature_coords, sortCoordsCB) ;

  for (i = 0 ; i < feature_coords->len ; i++)
    {
      FeatureCoord feature_coord ;

      feature_coord = &g_array_index(feature_coords, FeatureCoordStruct, i) ;

      g_string_append_printf(selection_str, "\"%s\"    %d %d (%d)%s",
			     feature_coord->name,
			     feature_coord->start, feature_coord->end, feature_coord->length,
			     (i < feature_coords->len ? "\n" : "")) ;
    }

  return ;
}


/* Sorts lists of features names and their coords, sorts on name first then coord. */
static gint sortCoordsCB(gconstpointer a, gconstpointer b)
{
  gint result = 0 ;
  FeatureCoord feature_coord1 = (FeatureCoord)a ;
  FeatureCoord feature_coord2 = (FeatureCoord)b ;

  if ((result = g_ascii_strcasecmp(feature_coord1->name, feature_coord2->name)) == 0)
    {
      if (feature_coord1->start < feature_coord2->start)
	{
	  result = -1 ;
	}
      else if (feature_coord1->start == feature_coord2->start)
	{
	  if (feature_coord1->end < feature_coord2->end)
	    result = -1 ;
	  else if (feature_coord1->end == feature_coord2->end)
	    result = 0 ;
	  else
	    result = 1 ;
	}
      else
	{
	  result = 1 ;
	}
    }

  return result ;
}


/*!
 * \brief Redraw the background for the given strand/frame of the given featureset
 */
static void updateColumnBackground(ZMapWindow window, 
                                   ZMapFeatureSet feature_set, 
                                   gboolean highlight_filtered_columns,
                                   ZMapStrand strand,
                                   ZMapFrame frame)
{
  FooCanvasItem *foo = zmapWindowFToIFindSetItem(window,
                                                 window->context_to_item,
                                                 feature_set,
                                                 strand,
                                                 frame);

  if (foo)
    {
      ZMapWindowContainerGroup column = (ZMapWindowContainerGroup)foo->parent;
      GdkColor white = { 0xffffffff, 0xffff, 0xffff, 0xffff } ;		/* is there a column background config colour? */
      GdkColor *fill = &white;

      int n_filtered = zMapWindowFeaturesetItemGetNFiltered(foo);

      /* Update the 'filtered' flag in the column based on whether this 
       * column should be highlighted as filtered */
      if (highlight_filtered_columns && n_filtered > 0)
        column->flags.filtered = 1;
      else
        column->flags.filtered = 0;

      /* Get the filter colour, if applicable */
      if (column->flags.filtered)
        zMapWindowGetFilteredColour(window, &fill);

      zmapWindowDrawSetGroupBackground(column, 0, 1, 1.0, ZMAP_CANVAS_LAYER_COL_BACKGROUND, fill, NULL);
      
      foo_canvas_item_request_redraw(foo->parent);
    }
}


/*!
 * \brief Redraw the background for the given featureset in the given window
 *
 * Updates the column in all strands/frames
 */
void zMapWindowUpdateColumnBackground(ZMapWindow window, 
                                      ZMapFeatureSet feature_set,
                                      gboolean highlight_filtered_columns)
{
  updateColumnBackground(window, feature_set, highlight_filtered_columns, ZMAPSTRAND_FORWARD, ZMAPFRAME_NONE);
  updateColumnBackground(window, feature_set, highlight_filtered_columns, ZMAPSTRAND_FORWARD, ZMAPFRAME_0);
  updateColumnBackground(window, feature_set, highlight_filtered_columns, ZMAPSTRAND_FORWARD, ZMAPFRAME_1);
  updateColumnBackground(window, feature_set, highlight_filtered_columns, ZMAPSTRAND_FORWARD, ZMAPFRAME_2);

  updateColumnBackground(window, feature_set, highlight_filtered_columns, ZMAPSTRAND_REVERSE, ZMAPFRAME_NONE);
  updateColumnBackground(window, feature_set, highlight_filtered_columns, ZMAPSTRAND_REVERSE, ZMAPFRAME_0);
  updateColumnBackground(window, feature_set, highlight_filtered_columns, ZMAPSTRAND_REVERSE, ZMAPFRAME_1);
  updateColumnBackground(window, feature_set, highlight_filtered_columns, ZMAPSTRAND_REVERSE, ZMAPFRAME_2);

  updateColumnBackground(window, feature_set, highlight_filtered_columns, ZMAPSTRAND_NONE, ZMAPFRAME_NONE);
  updateColumnBackground(window, feature_set, highlight_filtered_columns, ZMAPSTRAND_NONE, ZMAPFRAME_0);
  updateColumnBackground(window, feature_set, highlight_filtered_columns, ZMAPSTRAND_NONE, ZMAPFRAME_1);
  updateColumnBackground(window, feature_set, highlight_filtered_columns, ZMAPSTRAND_NONE, ZMAPFRAME_2);

  /* Re-highlight the hot column, if any */
  zmapWindowFocusHighlightHotColumn(window->focus);


  return ;
}


<|MERGE_RESOLUTION|>--- conflicted
+++ resolved
@@ -1052,28 +1052,17 @@
 /* try out the new zoom window.... */
 void zmapWindowZoom(ZMapWindow window, double zoom_factor, gboolean stay_centered)
 {
-<<<<<<< HEAD
-  int x, y;
-  double width, curr_pos = 0.0, sensitivity = 0.001 ;
-  GtkAdjustment *adjust ;
-
-
-=======
   double sensitivity = 0.001 ;
 
->>>>>>> c32e5bc2
   if ((zoom_factor < (1.0 - sensitivity)) || (zoom_factor > (1.0 + sensitivity)))
     {
       static gboolean debug = FALSE ;
       GdkWindow *gdk_window ;
       Display *x_display ;
-<<<<<<< HEAD
-=======
       int x, y ;
       double width, curr_pos = 0.0 ;
       GtkAdjustment *adjust ;
       int adjust_centre ;
->>>>>>> c32e5bc2
 
       if (debug)
 	{
@@ -1143,45 +1132,14 @@
 
 
       /* We need to scroll to the previous position. This is dependent on
-<<<<<<< HEAD
-       * not having split horizontal windows. We only do this once per
-       * potential multiple windows as the vertically split windows share
-       * an adjuster.  If we try to work out position within myWindowZoom
-       * we end up getting the wrong position the second ... times round
-       * and not scrolling to the right position.
-      
-       * NO...THIS DOESN'T WORK....THEY MIGHT SHARE AN ADJUSTER BUT THIS
-       * DOESN'T END UP SIGNALLING ALL THE OTHER CANVASES TO REDRAW PROPERLY.
-       * SO I'VE ADDED CODE TO CALL ALL THE CANVASES....THIS WORKS...BUT
-       * THERE IS STILL A PROBLEM WITH THE SEQUENCE REDRAW....I.E. IF DNA
-       * IS SHOWN....
-       * 
-=======
        * not having split horizontal windows. If we try to work out position
        * within myWindowZoom we end up getting the wrong position the second
        * times round and not scrolling to the right position.
->>>>>>> c32e5bc2
        *  */
       if (stay_centered && window->curr_locking != ZMAP_WINLOCK_HORIZONTAL)
 	{
 	  ScrollToStruct scroll_to_data ;
 
-<<<<<<< HEAD
-
-	  foo_canvas_w2c(window->canvas, width, curr_pos, &x, &y) ;
-
-
-
-#ifdef ED_G_NEVER_INCLUDE_THIS_CODE
-	  foo_canvas_scroll_to(window->canvas, x, y - (adjust->page_size / 2)) ;
-#endif /* ED_G_NEVER_INCLUDE_THIS_CODE */
-
-	  scroll_to_data.x = x ;
-	  scroll_to_data.y =  y - (adjust->page_size / 2) ;
-	  g_hash_table_foreach(window->sibling_locked_windows, scrollToCB, (gpointer)&scroll_to_data) ;
-
-
-=======
 	  foo_canvas_w2c(window->canvas, width, curr_pos, &x, &y) ;
 
 	  scroll_to_data.x = x ;
@@ -1192,15 +1150,10 @@
 	    g_hash_table_foreach(window->sibling_locked_windows, scrollToCB, (gpointer)&scroll_to_data) ;
 	  else
 	    scrollToCB(window, NULL, &scroll_to_data) ;
->>>>>>> c32e5bc2
 	}
 
       zmapWindowBusy(window, FALSE) ;
 
-<<<<<<< HEAD
-
-=======
->>>>>>> c32e5bc2
       if (debug)
 	{
 	  XSynchronize(x_display, FALSE) ;
@@ -4792,17 +4745,10 @@
 }
 
 
-<<<<<<< HEAD
-static void scrollToCB(gpointer key, gpointer value, gpointer user_data)
-{
-  ZMapWindow window = (ZMapWindow)key ;
-  ScrollTo scroll_to_data = (ScrollTo)scroll_to_data ;
-=======
 static void scrollToCB(gpointer key, gpointer value_unused, gpointer user_data)
 {
   ZMapWindow window = (ZMapWindow)key ;
   ScrollTo scroll_to_data = (ScrollTo)user_data ;
->>>>>>> c32e5bc2
 
   foo_canvas_scroll_to(window->canvas, scroll_to_data->x, scroll_to_data->y) ;
 
@@ -4810,15 +4756,9 @@
 }
 
 
-<<<<<<< HEAD
-
-void zmapWindowFetchData(ZMapWindow window, ZMapFeatureBlock block,
-			 GList *featureset_name_list, gboolean use_mark,gboolean is_column)
-=======
 void zmapWindowFetchData(ZMapWindow window,
 			 ZMapFeatureBlock block, GList *featureset_name_list,
 			 gboolean use_mark, gboolean is_column)
->>>>>>> c32e5bc2
 {
   ZMapWindowCallbacks window_cbs_G = zmapWindowGetCBs() ;
   ZMapWindowCallbackCommandGetFeaturesStruct get_data = {ZMAPWINDOW_CMD_INVALID} ;
