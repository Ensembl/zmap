--- conflicted
+++ resolved
@@ -730,17 +730,7 @@
 
   FooCanvasItem *item = zmapWindowFToIFindFeatureItem(window, window->context_to_item,
 						      ZMAPSTRAND_NONE, ZMAPFRAME_NONE, featureset) ;
-<<<<<<< HEAD
-=======
-
-
-  if (item)
-    zMapWindowFeaturesetItemRemoveSet(item, featureset, TRUE) ;
->>>>>>> 36a7ec82
-
-  return ;
-}
-#endif
+
 
   if (item)
     zMapWindowFeaturesetItemRemoveSet(item, featureset, TRUE) ;
@@ -1600,6 +1590,14 @@
 
 
 
+  /* This appears to be a bit of hack by Roy to get the zmapFeatureData class initialised, can't
+   * help feeling we should be calling an init function somewhere. This class essentially
+   * exports feature data in human readable form. */
+  if (!g_type_class_peek(ZMAP_TYPE_FEATURE_DATA))
+    g_type_class_ref(ZMAP_TYPE_FEATURE_DATA);
+
+
+
   /*
    * Need to merge sequence and non-sequence feature code....too much repetition...
    */
@@ -3136,13 +3134,7 @@
       /* Tell layer above that we have finished loading/displaying features. */
       (*(window_cbs_G->drawn_data))(window,
 				    window->app_data, window_data->loaded_cb_user_data, diff_context) ;
-<<<<<<< HEAD
-=======
-
->>>>>>> 36a7ec82
-
-      g_free(feature_sets) ;
-      g_free(window_data) ;				    /* Free the WindowData struct. */
+
 
       g_free(feature_sets) ;
       g_free(window_data) ;				    /* Free the WindowData struct. */
