--- conflicted
+++ resolved
@@ -300,19 +300,17 @@
 static void makeSelectionString(ZMapWindow window, GString *selection_str, GArray *feature_coords) ;
 static gint sortCoordsCB(gconstpointer a, gconstpointer b) ;
 
-<<<<<<< HEAD
 static ZMapFeatureContextExecuteStatus undisplayFeaturesCB(GQuark key,
                                                            gpointer data, gpointer user_data,
                                                            char **err_out) ;
 static void invokeVisibilityChange(ZMapWindow window) ;
-=======
+
 static void foo_bug_print(void *key, char *where) ;
 
 #ifdef ED_G_NEVER_INCLUDE_THIS_CODE
 static void printWindowSizeDebug(char *prefix, ZMapWindow window,
 				 GtkWidget *widget, GtkAllocation *allocation) ;
 #endif /* ED_G_NEVER_INCLUDE_THIS_CODE */
->>>>>>> 700df92b
 
 
 
@@ -2390,8 +2388,6 @@
   return ;
 }
 
-<<<<<<< HEAD
-=======
 void zMapWindowStateRecord(ZMapWindow window)
 {
   ZMapWindowState state;
@@ -2421,7 +2417,6 @@
 }
 
 
->>>>>>> 700df92b
 /* Zooming the canvas window in or out.
  * Note that zooming is only in the Y axis, the X axis is not zoomed at all as we don't need
  * to make the columns wider. This has required a local modification of the foocanvas.
