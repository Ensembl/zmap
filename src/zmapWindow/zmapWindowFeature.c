--- conflicted
+++ resolved
@@ -883,7 +883,7 @@
 	  window->multi_select = FALSE ;
 	}
 
-<<<<<<< HEAD
+
       {
 	/* mh17 Foo sequence features have a diff interface, but we wish to avoid that, see sequenceSelectionCB() above */
 	/* using a CanvasFeatureset we get here, first off just pass a single coord through so it does not crash */
@@ -897,30 +897,15 @@
 	    start = sub_feature->start;
 	    end = sub_feature->end;
 	  }
-=======
-	{
-	  /* mh17 Foo sequence features have a diff interface, but we wish to avoid that, see sequenceSelectionCB() above */
-	  /* using a CanvasFeatureset we get here, first off just pass a single coord through so it does not crash */
-	  /* InfoPanel has two sets of coords, but they appear the same in totalview */
-	  /* possibly we can hide region selection in the GetInterval call above: we can certainly use the X coordinate ?? */
-
-	  int start = feature->x1, end = feature->x2;
-
-	  if(sub_feature)
-	    {
-	      start = sub_feature->start;
-	      end = sub_feature->end;
-	    }
->>>>>>> 83215e72
-
-	  /* Pass information about the object clicked on back to the application. */
-	  zmapWindowUpdateInfoPanel(window, feature, NULL, item, sub_feature, start, end, start, end,
+
+	/* Pass information about the object clicked on back to the application. */
+	zmapWindowUpdateInfoPanel(window, feature, NULL, item, sub_feature, start, end, start, end,
 				    NULL, replace_highlight, highlight_same_names, control) ;
 
-	  /* if we have an active dialog update it: they have to click on a feature not the column */
-	  zmapWindowSetStyleFeatureset(window, item, feature);
-
-	}
+	/* if we have an active dialog update it: they have to click on a feature not the column */
+	zmapWindowSetStyleFeatureset(window, item, feature);
+
+      }
     }
 
 
