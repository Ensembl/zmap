--- conflicted
+++ resolved
@@ -897,12 +897,6 @@
 	    end = sub_feature->end;
 	  }
 
-<<<<<<< HEAD
-	/* Pass information about the object clicked on back to the application. */
-	zmapWindowUpdateInfoPanel(window, feature, NULL, item, sub_feature, start, end, start, end,
-				  NULL, replace_highlight, highlight_same_names, control) ;
-      }
-=======
 		/* Pass information about the object clicked on back to the application. */
 		zmapWindowUpdateInfoPanel(window, feature, NULL, item, sub_feature, start, end, start, end,
 				NULL, replace_highlight, highlight_same_names, control) ;
@@ -911,7 +905,6 @@
 		zmapWindowSetStyleFeatureset(window, item, feature);
 
 	}
->>>>>>> c97c53bc
     }
 
 
