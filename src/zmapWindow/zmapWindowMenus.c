--- conflicted
+++ resolved
@@ -376,16 +376,10 @@
 
 static FooCanvasGroup *menuDataItemToColumn(FooCanvasItem *item) ;
 
-<<<<<<< HEAD
 static gboolean exportFASTA(ZMapWindow window,
                             ZMapFASTASeqType seq_type, const char *seq, const char *seq_name, int seq_len,
                             const char *molecule_name, const char *gene_name, GError **error) ;
-static gboolean exportFeatures(ZMapWindow window, ZMapSpan region_span, ZMapFeatureAny feature_in, char **filepath_inout, GError **error) ;
-=======
-static gboolean exportFASTA(ZMapWindow window, ZMapFASTASeqType seq_type, char *seq, char *seq_name, int seq_len,
-                            char *molecule_name, char *gene_name, GError **error) ;
 static gboolean exportFeatures(ZMapWindow window, gboolean all_features, ZMapSpan region_span, ZMapFeatureAny feature_in, char **filepath_inout, GError **error) ;
->>>>>>> f850c261
 
 static void insertSubMenus(GString *branch_point_string,
                            ZMapGUIMenuItem sub_menus,
@@ -1922,14 +1916,9 @@
 {
   static ZMapGUIMenuItemStruct menu[] =
     {
-<<<<<<< HEAD
-      {ZMAPGUI_MENU_NORMAL, FEATURE_SHOW_STR "/" FEATURE_EXPORT_STR "/Features" , 2, exportMenuCB, NULL},
-      {ZMAPGUI_MENU_NORMAL, FEATURE_SHOW_STR "/" FEATURE_EXPORT_STR "/Features (marked)" , 12, exportMenuCB, NULL},
-=======
       {ZMAPGUI_MENU_NORMAL, FEATURE_SHOW_STR"/"FEATURE_EXPORT_STR"/Feature" , EXPORT_FEATURES_CLICKED, exportMenuCB, NULL},
       {ZMAPGUI_MENU_NORMAL, FEATURE_SHOW_STR"/"FEATURE_EXPORT_STR"/Column features" , EXPORT_FEATURES_ALL, exportMenuCB, NULL},
       {ZMAPGUI_MENU_NORMAL, FEATURE_SHOW_STR"/"FEATURE_EXPORT_STR"/Column features (marked)" , EXPORT_FEATURES_MARKED, exportMenuCB, NULL},
->>>>>>> f850c261
       {ZMAPGUI_MENU_NONE, NULL, 0, NULL, NULL}
     } ;
 
