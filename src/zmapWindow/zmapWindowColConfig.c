--- conflicted
+++ resolved
@@ -1118,28 +1118,16 @@
       if(!loaded)
 	return(FALSE);
 
-<<<<<<< HEAD
-            /* NOTE fsets is an allocated list
-             * if this is changed to a static one held in the column struct
-             * then we should not free it
-             */
-            /* fsets = g_list_delete_link(fsets,fsets); */
-            /* NOTE: now is a cached list */
-            fsets = fsets->next;  /* if zMapFeatureGetColumnFeatureSets doesn't allocate the list */
-      }
-      return TRUE;
-=======
+
       /* NOTE fsets is an allocated list
        * if this is changed to a static one held in the column struct
        * then we should not free it
        */
       /* fsets = g_list_delete_link(fsets,fsets); */
-
-      fsets = fsets->next ;				    /* if zMapFeatureGetColumnFeatureSets doesn't allocate the list */
-    }
-
-  return TRUE;
->>>>>>> a8bf0575
+      /* NOTE: now is a cached list */
+      fsets = fsets->next;  /* if zMapFeatureGetColumnFeatureSets doesn't allocate the list */
+   }
+      return TRUE;
 }
 
 
