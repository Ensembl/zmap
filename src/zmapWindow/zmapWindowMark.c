--- conflicted
+++ resolved
@@ -231,11 +231,7 @@
 {
   /* scope and header isssues... */
 
-<<<<<<< HEAD
-  return zmapWindowMarkIsSet(window->mark);
-=======
   return zmapWindowMarkIsSet(window->mark) ;
->>>>>>> 9da146a2
 }
 
 
