/*  File: zmapWindowScale.c
 *  Author: Roy Storey (rds@sanger.ac.uk)
 *  Copyright (c) 2006-2015: Genome Research Ltd.
 *-------------------------------------------------------------------
 * ZMap is free software; you can redistribute it and/or
 * modify it under the terms of the GNU General Public License
 * as published by the Free Software Foundation; either version 2
 * of the License, or (at your option) any later version.
 *
 * This program is distributed in the hope that it will be useful,
 * but WITHOUT ANY WARRANTY; without even the implied warranty of
 * MERCHANTABILITY or FITNESS FOR A PARTICULAR PURPOSE.  See the
 * GNU General Public License for more details.
 *
 * You should have received a copy of the GNU General Public License
 * along with this program; if not, write to the Free Software
 * Foundation, Inc., 59 Temple Place - Suite 330, Boston, MA  02111-1307, USA.
 * or see the on-line version at http://www.gnu.org/copyleft/gpl.txt
 *-------------------------------------------------------------------
 * This file is part of the ZMap genome database package
 * originated by
 *      Ed Griffiths (Sanger Institute, UK) edgrif@sanger.ac.uk,
 *        Roy Storey (Sanger Institute, UK) rds@sanger.ac.uk,
 *   Malcolm Hinsley (Sanger Institute, UK) mh17@sanger.ac.uk
 *
 * Description: Implements the scale bar shown for sequences.
 *              (simplified by mh17 and renamed zmapWindowScale to avoid
 *               confusion with the ruler)
 *
 * Exported functions: See zmapWindow_P.h
 *-------------------------------------------------------------------
 */

#include <ZMap/zmap.h>

#include <string.h>
#include <math.h>

#include <ZMap/zmapUtils.h>
#include <ZMap/zmapUtilsFoo.h>
#include <zmapWindow_P.h>


#define DEFAULT_PANE_POSITION 100


/* Privatise
 *
 * what, the NHS? if I were in charge...
 */
typedef struct _ZMapWindowScaleCanvasStruct
{
  FooCanvas *canvas;            /* The Canvas */
  FooCanvasItem *scaleParent;  /* The group we draw into, without it we draw again */
  FooCanvasItem *horizon;
  GtkWidget *scrolled_window;   /* The scrolled window */

  int default_position;
  gboolean freeze, text_left;

  PangoFont *font;
  PangoFontDescription *font_desc;
  int font_width;

  gboolean revcomped;
  int seq_start,seq_end;

  struct
  {
    double y1, y2;
    double x1, x2;
    double pixels_per_unit_y;
    gboolean revcomped;
  }last_draw_coords;

  ZMapWindowScaleCanvasCallbackList callbacks; /* The callbacks we need to call sensible window functions... */

  guint display_forward_coords : 1;                                            /* Has a coord display origin been set. */
} ZMapWindowScaleCanvasStruct;



typedef enum
  {
    ZMAP_SCALE_BAR_GROUP_NONE,
    ZMAP_SCALE_BAR_GROUP_LEFT,
    ZMAP_SCALE_BAR_GROUP_RIGHT,
  } ZMapScaleBarGroupType;

/*
 * This represents the information required to
 * create an optionally-labeled tick.
 */
typedef struct _TickStruct
  {
    int coord, width ;
    char *label ;
  } TickStruct, *Tick ;

static Tick createTick(int coord, int width, char * string) ;
static void destroyTick(Tick tick) ;

static void paneNotifyPositionCB(GObject *pane, GParamSpec *scroll, gpointer user_data);


/* CODE... */

ZMapWindowScaleCanvas zmapWindowScaleCanvasCreate(ZMapWindowScaleCanvasCallbackList callbacks)
{
  ZMapWindowScaleCanvas ruler = NULL;

  ruler = g_new0(ZMapWindowScaleCanvasStruct, 1);

  /* Now we make the ruler canvas */
  ruler->canvas    = FOO_CANVAS(foo_canvas_new());
  foo_bug_set(ruler->canvas,"scale");

  ruler->callbacks = g_new0(ZMapWindowScaleCanvasCallbackListStruct, 1);
  ruler->callbacks->paneResize = callbacks->paneResize;
  ruler->callbacks->user_data  = callbacks->user_data;

  ruler->default_position = DEFAULT_PANE_POSITION;
  ruler->text_left        = TRUE; /* TRUE = put the text on the left! */

  ruler->last_draw_coords.y1 = ruler->last_draw_coords.y2 = 0.0;
  ruler->last_draw_coords.x1 = ruler->last_draw_coords.x2 = 0.0;

  return ruler;
}

/* Packs the canvas in the supplied parent object... */
void zmapWindowScaleCanvasInit(ZMapWindowScaleCanvas ruler,
                               GtkWidget *paned,
                               GtkAdjustment *vadjustment)
{
  GtkWidget *scrolled = NULL;

  ruler->scrolled_window = scrolled = gtk_scrolled_window_new(NULL, NULL);

  zmapWindowScaleCanvasSetVAdjustment(ruler, vadjustment);

  gtk_scrolled_window_set_policy(GTK_SCROLLED_WINDOW( scrolled ),
                                 GTK_POLICY_ALWAYS, GTK_POLICY_NEVER);

  gtk_widget_set_sensitive(GTK_SCROLLED_WINDOW(scrolled)->hscrollbar, TRUE);
  gtk_widget_set_name(GTK_WIDGET(GTK_SCROLLED_WINDOW(scrolled)->hscrollbar), "zmap-ruler-hscrollbar");

  gtk_container_add(GTK_CONTAINER(scrolled), GTK_WIDGET(ruler->canvas)) ;

  gtk_paned_pack1(GTK_PANED(paned), scrolled, FALSE, TRUE);

  g_object_connect(G_OBJECT(paned),
                   "signal::notify::position", G_CALLBACK(paneNotifyPositionCB), (gpointer)ruler,
                   NULL);

  if(!zMapGUIGetFixedWidthFont(GTK_WIDGET(paned),
                               g_list_append(NULL, (void *)ZMAP_ZOOM_FONT_FAMILY), ZMAP_ZOOM_FONT_SIZE, PANGO_WEIGHT_NORMAL,
                               &(ruler->font), &(ruler->font_desc)))
    zMapLogWarning("%s", "Couldn't get fixed width font\n") ;
  else
    zMapGUIGetFontWidth(ruler->font, &(ruler->font_width)) ;


  return ;
}


GtkWidget *zmapWindowScaleCanvasGetScrolledWindow(ZMapWindowScaleCanvas ruler)
{
  GtkWidget *scolled_window = NULL ;

  scolled_window = ruler->scrolled_window ;

  return scolled_window ;
}




void zmapWindowScaleCanvasOpenAndMaximise(ZMapWindowScaleCanvas ruler)
{
  int open = zmapWindowScaleCanvasGetWidth(ruler) + 1;

  /* Now open it, which will result in the above getting called... */
  if(ruler->callbacks->paneResize &&
     ruler->callbacks->user_data)
    (*(ruler->callbacks->paneResize))(&open, ruler->callbacks->user_data);

  return ;
}

/* I don't like the dependence on window here! */
/* MH17 NOTE this is called from zmapWindow.c */
/* MH17 NOTE start and end are the foo canvas scroll region */
gboolean zmapWindowScaleCanvasDraw(ZMapWindowScaleCanvas ruler, int scroll_start, int scroll_end, int seq_start, int seq_end,
                                   int true_start, int true_end,
                                   ZMapWindowDisplayCoordinates display_coordinates,
                                   gboolean force_redraw )
{
  gboolean drawn = FALSE;
  double zoom_factor = 0.0;
  double width = 0.0;
  gboolean zoomed = FALSE;

  if (!ruler || !ruler->canvas)
    return drawn ;

  if(   force_redraw
     || ruler->last_draw_coords.y1 != scroll_start
     || ruler->last_draw_coords.y2 != scroll_end
     || (ruler->last_draw_coords.revcomped != ruler->revcomped)
     || (ruler->last_draw_coords.pixels_per_unit_y != ruler->canvas->pixels_per_unit_y))
    {
      /* We need to remove the current item */
      if(ruler->scaleParent)
        {
          gtk_object_destroy(GTK_OBJECT(ruler->scaleParent));
          ruler->scaleParent = ruler->horizon = NULL;
        }

      ruler->scaleParent = foo_canvas_item_new(foo_canvas_root(ruler->canvas),
                                               foo_canvas_group_get_type(),
                                               "x", 0.0,
                                               "y", (double) seq_start,
                                               NULL) ;

      zoom_factor = ruler->canvas->pixels_per_unit_y;

      if(scroll_start > seq_start || scroll_end < seq_end)
        zoomed = TRUE;

      width = zmapWindowDrawScaleBar(ruler->scrolled_window,
                                     FOO_CANVAS_GROUP(ruler->scaleParent),
                                     scroll_start, scroll_end,
                                     seq_start, seq_end,
                                     true_start, true_end,
                                     zoom_factor, ruler->revcomped, zoomed,
                                     display_coordinates) ;

      drawn = TRUE;

      ruler->last_draw_coords.y1 = scroll_start;
      ruler->last_draw_coords.y2 = scroll_end;
      ruler->last_draw_coords.x1 = 0;
      ruler->last_draw_coords.x2 = width;
      ruler->last_draw_coords.pixels_per_unit_y = ruler->canvas->pixels_per_unit_y;
      ruler->last_draw_coords.revcomped = ruler->revcomped;

    }

  return drawn;
}


double zmapWindowScaleCanvasGetWidth(ZMapWindowScaleCanvas ruler)
{
  return ruler->last_draw_coords.x2;
}


void zmapWindowScaleCanvasSetScroll(ZMapWindowScaleCanvas ruler, double x1, double y1, double x2, double y2)
{
  /* NOTE this canvas has nothing except the scale bar */
  foo_canvas_set_scroll_region(FOO_CANVAS(ruler->canvas), x1, y1, x2, y2);

  /* we can't rely on scroll to queue an expose */
  {
    int ix1, ix2, iy1, iy2;
    foo_canvas_w2c(ruler->canvas, x1, y1,&ix1,&iy1);
    foo_canvas_w2c(ruler->canvas, x2, y2, &ix2, &iy2);
    foo_canvas_request_redraw(ruler->canvas, ix1, iy1, ix2, iy2);
  }

}

void zmapWindowScaleCanvasSetRevComped(ZMapWindowScaleCanvas ruler, gboolean revcomped)
{
  if (!ruler)
    return ;

  ruler->display_forward_coords = TRUE ;
  ruler->revcomped = revcomped;

  return ;
}

void zmapWindowScaleCanvasSetVAdjustment(ZMapWindowScaleCanvas ruler, GtkAdjustment *vadjustment)
{

  gtk_scrolled_window_set_vadjustment(GTK_SCROLLED_WINDOW(ruler->scrolled_window), vadjustment) ;

  return ;
}

void zmapWindowScaleCanvasSetPixelsPerUnit(ZMapWindowScaleCanvas ruler, double x, double y)
{
  if (!ruler || !ruler->canvas)
    return ;

  foo_canvas_set_pixels_per_unit_xy(ruler->canvas, x, y) ;

  return ;
}


/* INTERNALS */
static void paneNotifyPositionCB(GObject *pane, GParamSpec *scroll, gpointer user_data)
{
  ZMapWindowScaleCanvas ruler = (ZMapWindowScaleCanvas)user_data;
  FooCanvasItem *scale = NULL;
  gboolean cancel = FALSE;

  if(ruler->scaleParent && (scale = FOO_CANVAS_ITEM(ruler->scaleParent)) != NULL)
    cancel = TRUE;

  /* Reduce the processing this needs to do if we're frozen.  I can't
   * get g_object_freeze_notify(G_OBJECT(pane)) to work...
   */
  if(cancel)
    cancel = !ruler->freeze;

  if(cancel)
    {
      int position,
        max = ruler->default_position;
      double x2 = 0.0;

      foo_canvas_item_get_bounds(scale,
                                 NULL, NULL, &x2, NULL);
      /* get bounds returns 0.0 if item is not mapped.
       * This happens when handle position == 0. */
      if(x2 != 0.0)
        max = (int)x2;

      g_object_get(G_OBJECT(pane),
                   "position", &position,
                   NULL);

      if(position == max)
        goto leave;
      else if(position > max &&
              ruler->callbacks->paneResize &&
              ruler->callbacks->user_data)
        (*(ruler->callbacks->paneResize))(&max, ruler->callbacks->user_data);
    }

 leave:
  return ;
}


/*
 * This function is to convert the integer base coordinate (which we imagine
 * is either a 1-based slice coordinate or a chromosome coordinate) into
 * a string to be written into the ruler. The function returns a newly allocated
 * string. For revcomped data we stick a '-' sign at the start; simply a convention.
 *
 * The maximum number of significant digits to be printed after the decimal
 * point is 6 (this is the default, but it's in the format strings anyway).
 */
static char * number_to_text(int num, int revcomped)
{
  static const char *format_for = "%.6g%c",
    *format_rev = "-%.6g%c" ;
  static const int npowers = 4,
    powers[] = {1000000000,
                   1000000,
                      1000,
                         1 } ;
  static const char unit_chars[] = {'G', 'M', 'k', '\0'} ;
  char *result = NULL ;
  int i = 0, j = 0 ;

  if (num)
    {
      for (i=0; i<npowers ; ++i)
        if ((j = num/powers[i]))
          break ;
      if (revcomped)
        result = g_strdup_printf(format_rev, (double)num/(double)powers[i], unit_chars[i]) ;
      else
        result = g_strdup_printf(format_for, (double)num/(double)powers[i], unit_chars[i]) ;
    }
  else
    {
      result = g_strdup_printf("0") ;
    }

  return result ;
}


/* draw the scale bar: called from navigator and window */


double zmapWindowDrawScaleBar(GtkWidget *canvas_scrolled_window,
                              FooCanvasGroup *group,
                              int scroll_start, int scroll_end,
                              int seq_start, int seq_end,
                              int true_start, int true_end,
                              double zoom_factor, gboolean revcomped, gboolean zoomed,
                              ZMapWindowDisplayCoordinates display_coordinates)
{
  double scale_width = 70.0;
<<<<<<< HEAD
  int seq_len;        /* # bases in the scroll region */
  int tick;
  int tick_coord;
  int top, level;        /* we go many levels deep */
  int n_pixels;        /* cannot be more than 30k due to foo */
  int gap;                /* pixels between ticks */
  int digit;                /* which tick out of 10 */
  int nudge;                /* tick is 5th? make bigger */
  int base;
=======
>>>>>>> 34e8ff3c
  PangoFontDescription *font_desc;
  double font_width,font_height;
  int text_height;
  GdkColor black,grey,*colour;
  double tick_width;
<<<<<<< HEAD
  int n_levels;        /* number of levels needed for BP resolution */
  int n_hide;         /* number we can't see at current zoom level */
  int n_text_hide;        /* text we can't display due to overlap */
  const char *unit;
  const char *units[] = { "","","k","M","G" };
  int i;
  int tick_start;
  int tick_end;
  int draw_at;
=======
>>>>>>> 34e8ff3c
  int scroll_len;
  int seq_len;         /* biggest slice coord to display */

  ZMapWindowFeaturesetItem featureset;
  GQuark fid;
  char buf[32];
  double text_max,tick_max;        /* max width of each */
  int tick_inc = 4.0;                /* diff in size per level */
  double prev;
  int first;
  static ZMapFeatureTypeStyle scale_style = NULL;
  GtkAdjustment *v_adjust ;


  /*! \todo #warning move this to predefined styles code in featureTyoes.c */
  /* temporarily create pre-defined style here (needed by Canvasfeatureset)
   * we don't actually use the colours here, maybe we should */
  if(!scale_style)
    {
      scale_style = zMapStyleCreate("scale", "scale bar");

      g_object_set(G_OBJECT(scale_style),
                   ZMAPSTYLE_PROPERTY_MODE, ZMAPSTYLE_MODE_PLAIN,
                   ZMAPSTYLE_PROPERTY_COLOURS, "normal fill white; normal border black",
                   NULL);
      zMapStyleSetDisplayable(scale_style, TRUE);        /* (always drawable) */
    }

  /* get unique id. and create.... if windows get destroyed then so should the featuresets */
  /* sprintf(buf,"scalebar%c%p", revcomped ? '-' : '+', ((FooCanvasItem *) group)->canvas); */
  sprintf(buf, "scalebar%p", ((FooCanvasItem*) group)->canvas) ;
  fid = g_quark_from_string(buf);


  /* allocate featureset for whole sequence even if zoomed, if the feeatureset does not get
   * re-created on zoom then the extent will be ok */
  v_adjust = gtk_scrolled_window_get_vadjustment(GTK_SCROLLED_WINDOW(canvas_scrolled_window)) ;

  featureset = (ZMapWindowFeaturesetItem)zMapWindowCanvasItemFeaturesetGetFeaturesetItem(group, fid,
                                                                                         v_adjust,
                                                                                         seq_start, seq_end,
                                                                                         scale_style,
                                                                                         ZMAPSTRAND_NONE, ZMAPFRAME_0,
                                                                                         0, 0);

  seq_len = seq_end - seq_start + 1;
  if(seq_len < 10)        /* we get called on start up w/ no sequence */
    return 0;

  scroll_len = scroll_end - scroll_start + 1;

  gdk_color_parse("black", &black) ;
  gdk_color_parse("grey", &grey) ;

  zMapFoocanvasGetTextDimensions(((FooCanvasItem *) group)->canvas, &font_desc, &font_width, &font_height);
  text_height = (int) (font_height);

  if(!font_height)
    {
      font_height = 14.0;        /* don't just give up ! */
      font_width = 8.0;
      text_height = 14;
    }

<<<<<<< HEAD
  /* get the highest order ticks:  sequence and scroll are in chromosome coordinates but we
   * display slice coordinates.... */
  /* highest order tick is the one displayed not the one in the whole sequence */
  {
    int s = scroll_start - seq_start + 1, e = scroll_end - seq_start + 1;

    if(revcomped)        /* we are counting backwards from the end in slice coordinates */
      {
        int x = s;

        s = scroll_end - e + 1;
        e = scroll_end - x + 1;
      }

    for(tick = 1,n_levels = 0; s != e;tick *= 10, s /= 10, e /= 10, n_levels++)
      {
        continue;
      }
    tick /= 10;
  }

  /* get the number of pixels: this uses the scroll region */

  n_pixels = (int) (scroll_len * zoom_factor);

  for(n_hide = n_levels,gap = n_pixels * tick / scroll_len; n_hide && gap; gap /= 10,n_hide--)
    continue;


  tick_max = tick_inc * (n_levels - n_hide);        /* max tick width */

  /* choose units */
  base = 1;
  for(i = 1;base <= tick && i < 5;i++,base *= 1000)
    continue;
  unit = units[--i];
  base /= 1000;
  /* work out space needed for labels */

  for(n_text_hide = n_levels, gap = n_pixels * tick / scroll_len ;
      n_text_hide && gap > text_height * 2 ;
      gap /= 10,n_text_hide--)
    continue ;

  for(i = 1; n_text_hide-- && i < base; i *= 10)                /* get max resolution of ticks */
    continue;

  seq_max = scroll_end;
  if(revcomped)
    seq_max = seq_end  - scroll_start + 1;
  for(text_max = 1; i < seq_max; text_max++, i *= 10)        /* get number of digits needed */

    continue;
  text_max--;

  if(*unit)                /* for decimal point and suffix */
    text_max += 2;

  if(revcomped)        /* for - sign */
    text_max++;

  text_max *= font_width;


  scale_width = text_max + tick_max;
  zMapWindowCanvasFeaturesetSetWidth(featureset, scale_width);
  {
    FooCanvasItem *foo = (FooCanvasItem *) group;

    foo_canvas_item_request_update(foo);
  }

  /* do we assume there are enough pixels for the highest order ticks?
   * no: if they shrink the window so that you can't read it then don't display
   */

  gap = (int) (((double) n_pixels) * tick / scroll_len );        /* (double) or else would get overflow on big sequences */



#ifndef SM23_EXPERIMENT


  /* we need a lot of levels to cope with large sequences zoomed in a lot */
  /* to get down to single base level */
  for(level = n_levels,top = 1;level >= 0 && tick > 0;level--, tick /= 10, gap /= 10, top = 0)
    {
      if(!gap)
        break;

      if(revcomped)
        {
          if(zoomed)
            {
              tick_start = (int) scroll_start - seq_start + 1;
              tick_start -= tick - (seq_len - tick_start) % tick;
              tick_end = tick_start + scroll_len + tick;
            }
          else
            {
              tick_start = seq_len % tick ;
              tick_end =  seq_len;
            }
        }                        /* NOTE tick_coord is 0 based, it is added to seq_start which is not */
      else
        {
          if(zoomed)
            {
              tick_start = (int) scroll_start - seq_start;
              tick_start -= tick_start % tick;
              tick_end = tick_start + scroll_len + tick;
            }
          else
            {
              tick_start = 0;
              tick_end =  seq_len;
            }
        }

      for(tick_coord = tick_start; tick_coord <= tick_end ;tick_coord += tick)
        {
          int slice_coord = tick_coord;

          if(tick_coord + seq_start < scroll_start)
            continue;
          if(tick_coord + seq_start > scroll_end + 1)
            break;

          if(revcomped)
            slice_coord = seq_end - tick_coord;         /* -1 based coord off the sequence end */

          digit =  (slice_coord / tick) % 10;

          if(top || digit)                        /* don't draw ticks over higher order ticks */
            {
              nudge = (digit == 5 || digit == -5);
              if((nudge && gap > 1) || gap > 2)        /* don't crowd ticks together */
                {
                  /* draw the tick, with a number if appropriate */

                  if(revcomped)
                    draw_at = tick_coord + seq_start + 1;
                  else
                    draw_at = tick_coord + seq_start - 1;

                  label[0] = 0;
                  canvas_coord = (double) draw_at;

                  tick_width = tick_inc * (level - n_hide);
                  colour = &black;
                  if(nudge)
                    {
                      tick_width += tick_inc * 0.75;
                      if(gap < 3)
                        colour = &grey;
                    }
                  else if(gap < 5)
                    {
                      colour = &grey;
                    }

                  zMapWindowFeaturesetAddGraphics(featureset, FEATURE_LINE,
                                                  scale_width - tick_width, canvas_coord,
                                                  scale_width, canvas_coord,
                                                  NULL, colour, NULL);

                  if((slice_coord && gap > text_height * 2))
                    {
                      int num,frac;
                      const char *sign = "";
                      double offset = revcomped ? -0.5 : 0.5;
                      ZMapWindowCanvasGraphics gfx;

                      num = slice_coord / base;
                      frac = slice_coord % base;
                      if(revcomped)
                        sign = "-";

                      if(frac)
                        {
                          /* this ought to be easier but we get to cope with
                           * leading and trailing zeroes and -ve zeroes
                           * and then the % operator is a bit flaky w/ -ve numbers
                           */
                          char *p;
                          int f = tick;
                          int digits;

                          for(digits = 1; f < base ; f *= 10)
                            digits++;

                          /* gb10: the original printf which treats the fraction
                           * separately doesn't always work (RT333321) so I've
                           * changed it to use a decimal instead. Not sure if there
                           * are drawbacks with this that the original code intended
                           * to avoid... */
                          float val = (float)slice_coord / (float)base;
                          p = label + sprintf(label,"%s%.*f",sign, digits, val);

                          while(*--p == '0')
                            continue;
                          if(*p != '.')
                            p++;
                          strcpy(p,unit);
                        }
                      else
                        {
                          sprintf(label,"%s%d%s",sign,num,unit);
                        }

                      gfx = zMapWindowFeaturesetAddGraphics(featureset, FEATURE_TEXT,
                                                            0, canvas_coord + offset - 1,
                                                            /* text gets centred on a line, size varies with zoom as it's a fixed size font */
                                                            text_max, canvas_coord + offset + 1,
                                                            NULL, &black, g_strdup(label));
                    }
                }
            }
        }
    }

  /* add a few shortish vertical lines down the left
   * instead of one big one that would mean searching the whole index for small exposes
   * NOTE these lines are drawn at 1-bases visible slice/ scroll region coords#
   * NOTE tick_start and tick_end are as set by the highest res ticks above
   */

  for(first = 1, tick = scroll_len / 20,tick_coord = scroll_start; ;tick_coord += tick)
    {
      draw_at = tick_coord - 1 ;                /* extra -1 to cover first base which is between canvas 0 and 1 */

      if(draw_at < scroll_start)
        draw_at = scroll_start;
      if(draw_at > scroll_end + 1)
        draw_at = scroll_end + 1;

      canvas_coord = (double) draw_at;

      if(!first)
        {
          zMapWindowFeaturesetAddGraphics(featureset, FEATURE_LINE,
                                          scale_width, prev,
                                          scale_width, canvas_coord,
                                          NULL, &black, NULL);
        }

      first = 0;
      prev = canvas_coord;

      if(tick_coord >= scroll_end + 1)
        break;
    }


#else
=======
>>>>>>> 34e8ff3c

  /*
   * The information required about the resolution of the display
   * comes from the quantity
   *   zoom_factor = ruler->canvas->pixels_per_unit_y
   * in the caller. Other things we need to know are whether or
   * not the display is revcomped, the true start and end in chromosome
   * coordinates of the region displayed, and whether to display slice
   * or chromosome coordinates to the user.
   */
  static const int interval_max = 1000000000,  /* 10^9 */
    pixels_limit = 3 ,
    tick_width_default = 3,
    tick_width_number = 7,
    tick_width_special = 5 ;
  gboolean first_tick = TRUE ;
  int interval_length = 0,
    interval_start = 0,
    interval_end = 0,
    pixels_per_interval = 0,
    coord_draw = 0,
    coord_slice = 0,
    coord_chrom = 0,
    coord_used = 0,
    coord_draw_step_size = 0,
    tick_interval = 0,
    numbering_interval = 0,
    special_interval = 0,
    str_length = 0,
    str_length_max = 0,
    tick_width_use = 0 ;
  char *tick_label = NULL ;
  double coord_draw_at = 0.0,
    coord_draw_at_last = 0.0 ;
  Tick tick_object = NULL ;
  GList *tick_list = NULL,
    *list = NULL ;
  interval_start = (scroll_start > seq_start ? scroll_start : seq_start) ;  /* max at start of interval */
  interval_end = (scroll_end < seq_end ? scroll_end : seq_end) ;            /* min at end of interval   */
  interval_length = interval_end - interval_start + 1 ;

  /*
   * Find the spacing in base pairs of the tick_interval, and
   * numbering_interval.
   */
  for (tick_interval = 1; tick_interval<interval_max ; tick_interval*=10 )
    {
      pixels_per_interval = (int) (zoom_factor * tick_interval );
      if (pixels_per_interval > pixels_limit)
        break ;
    }
  numbering_interval = 10 * tick_interval ;
  special_interval = numbering_interval/2 ;

  /*
   * This loop checks coordinate values to determine where to draw
   * ticks and what the label associated with them (if any) should
   * be.
   *
   * We are not checking every value of the coordinate; note the usage
   * of the variable "coord_draw_step_size" below.
   */
  coord_draw_step_size = 1 ;
  for (coord_draw=interval_start; coord_draw<=interval_end; coord_draw+=coord_draw_step_size)
    {

      if (revcomped)
        {
          coord_slice = (seq_end-seq_start+1) - (coord_draw-1) ;
          coord_chrom = (seq_end-seq_start+1) - coord_draw + true_start ;
        }
      else
        {
          coord_slice = coord_draw - seq_start + 1 ;
          coord_chrom = coord_draw ;
        }

      /*
       * Choose the coordinate that will be used to draw as labels and
       * that is also used to decide where the ticks and labels are drawn
       * in the parent canvas.
       */
      switch (display_coordinates)
        {
          case ZMAP_WINDOW_DISPLAY_SLICE:
            coord_used = coord_slice ;
            break ;
          case ZMAP_WINDOW_DISPLAY_CHROM:
            coord_used = coord_chrom ;
            break ;
          case ZMAP_WINDOW_DISPLAY_OTHER:
          case ZMAP_WINDOW_DISPLAY_INVALID:
            coord_used = 0 ;
            break;
          default:
            break ;
        }

      if (!(coord_used%tick_interval))
        {
          tick_label = NULL ;
          tick_width_use = tick_width_default ;
          coord_draw_step_size = tick_interval ;

          if (!(coord_used%special_interval))
            {
              tick_width_use = tick_width_special ;
            }

          if (!(coord_used%numbering_interval))
            {
              tick_label = number_to_text(coord_used, revcomped) ;
              tick_width_use = tick_width_number ;
              if (tick_label)
                str_length_max = (str_length = strlen(tick_label)) > str_length_max ? str_length : str_length_max ;
            }

          tick_object = createTick(coord_draw, tick_width_use, tick_label) ;
          tick_list = g_list_prepend(tick_list, (gpointer) tick_object) ;
        }
    }
  /*
   * This can only be done once the string labels have been inspected in order
   * that we know what the longest one will be.
   */
  text_max = (str_length_max+1.0+(revcomped ? 1.0 : 0.0))*font_width ;
  scale_width = text_max + tick_width_number;
  zMapWindowCanvasFeaturesetSetWidth(featureset, scale_width);

  /*
   * Now we can actually draw the things, destroy the ticks as we go along
   * and then free the list itself. This loop also draws the vertical lines
   * on the RHS between ticks.
   */
  for (list=tick_list; list!=NULL; list=list->next)
    {
      tick_object = (Tick) list->data ;

      if (tick_object)
        {
          tick_width = (double)tick_object->width ;
          coord_draw_at = (double)tick_object->coord ;

          /* draw tick */
          zMapWindowFeaturesetAddGraphics(featureset, FEATURE_LINE,
                                      scale_width-tick_width-1.0, coord_draw_at,
                                      scale_width-1.0, coord_draw_at,
                                      NULL, &black, NULL) ;

          /* draw label */
          if (tick_object->label)
            {
               zMapWindowFeaturesetAddGraphics(featureset, FEATURE_TEXT,
                                      0, coord_draw_at,
                                      text_max, coord_draw_at,
                                      NULL, &black, tick_object->label) ;
            }

          /* draw vertical line from start of interval to first tick position */
          //if (first_tick)
          //  {
              //zMapWindowFeaturesetAddGraphics(featureset, FEATURE_LINE,
              //                            scale_width-1.0, (double)interval_start,
              //                            scale_width-1.0, coord_draw_at,
              //                            NULL, &black, NULL ) ;
              //first_tick = FALSE ;
          //  }
          //else /* draw vertical line between the previous tick and this one */
          //  {
              //zMapWindowFeaturesetAddGraphics(featureset, FEATURE_LINE,
              //                            scale_width-1.0, coord_draw_at_last,
              //                            scale_width-1.0, coord_draw_at,
              //                            NULL, &black, NULL ) ;
          //  }

          coord_draw_at_last = coord_draw_at ;
          destroyTick(tick_object) ;
        }
    }
  /* draw vertical line between the last tick position and the end of the interval */
  //zMapWindowFeaturesetAddGraphics(featureset, FEATURE_LINE,
  //                            scale_width-1.0, coord_draw_at,
  //                            scale_width-1.0, (double)interval_end,
  //                            NULL, &black, NULL ) ;
  /*
   * Instead of many small lines, we just do one long one; massively
   * reduces the amount of memory required.
   */
  zMapWindowFeaturesetAddGraphics(featureset, FEATURE_LINE,
                                  scale_width-1.0, (double)interval_start,
                                  scale_width-1.0, (double)interval_end,
                                  NULL, &black, NULL ) ;

  if (tick_list)
    g_list_free(tick_list) ;

  return scale_width;
}


/*
 * This creates a tick object.
 *
 * Note that when the object is created, the argument string pointer
 * is copied, we do not create a new string and when it is destroyed,
 * the string is not deleted.
 *
 * This is because of the usage of the label when the function
 * zMapWindowFeaturesetAddGraphics() is called; the original usage
 * appears to require a new instance of the string for every one.
 */
static Tick createTick(int coord, int width, char * string)
{
  Tick tick = NULL ;

  tick = (Tick) g_new0(TickStruct, 1) ;
  if (tick)
    {
      tick->coord = coord ;
      tick->width = width ;
      tick->label = string ;
    }

  return tick ;
}

static void destroyTick(Tick tick)
{
  if (tick)
    {
      //if (tick->label)
      //  g_free((void*) tick->label) ;
      g_free((void*) tick) ;
    }
}
<|MERGE_RESOLUTION|>--- conflicted
+++ resolved
@@ -402,35 +402,11 @@
                               ZMapWindowDisplayCoordinates display_coordinates)
 {
   double scale_width = 70.0;
-<<<<<<< HEAD
-  int seq_len;        /* # bases in the scroll region */
-  int tick;
-  int tick_coord;
-  int top, level;        /* we go many levels deep */
-  int n_pixels;        /* cannot be more than 30k due to foo */
-  int gap;                /* pixels between ticks */
-  int digit;                /* which tick out of 10 */
-  int nudge;                /* tick is 5th? make bigger */
-  int base;
-=======
->>>>>>> 34e8ff3c
   PangoFontDescription *font_desc;
   double font_width,font_height;
   int text_height;
   GdkColor black,grey,*colour;
   double tick_width;
-<<<<<<< HEAD
-  int n_levels;        /* number of levels needed for BP resolution */
-  int n_hide;         /* number we can't see at current zoom level */
-  int n_text_hide;        /* text we can't display due to overlap */
-  const char *unit;
-  const char *units[] = { "","","k","M","G" };
-  int i;
-  int tick_start;
-  int tick_end;
-  int draw_at;
-=======
->>>>>>> 34e8ff3c
   int scroll_len;
   int seq_len;         /* biggest slice coord to display */
 
@@ -495,264 +471,6 @@
       text_height = 14;
     }
 
-<<<<<<< HEAD
-  /* get the highest order ticks:  sequence and scroll are in chromosome coordinates but we
-   * display slice coordinates.... */
-  /* highest order tick is the one displayed not the one in the whole sequence */
-  {
-    int s = scroll_start - seq_start + 1, e = scroll_end - seq_start + 1;
-
-    if(revcomped)        /* we are counting backwards from the end in slice coordinates */
-      {
-        int x = s;
-
-        s = scroll_end - e + 1;
-        e = scroll_end - x + 1;
-      }
-
-    for(tick = 1,n_levels = 0; s != e;tick *= 10, s /= 10, e /= 10, n_levels++)
-      {
-        continue;
-      }
-    tick /= 10;
-  }
-
-  /* get the number of pixels: this uses the scroll region */
-
-  n_pixels = (int) (scroll_len * zoom_factor);
-
-  for(n_hide = n_levels,gap = n_pixels * tick / scroll_len; n_hide && gap; gap /= 10,n_hide--)
-    continue;
-
-
-  tick_max = tick_inc * (n_levels - n_hide);        /* max tick width */
-
-  /* choose units */
-  base = 1;
-  for(i = 1;base <= tick && i < 5;i++,base *= 1000)
-    continue;
-  unit = units[--i];
-  base /= 1000;
-  /* work out space needed for labels */
-
-  for(n_text_hide = n_levels, gap = n_pixels * tick / scroll_len ;
-      n_text_hide && gap > text_height * 2 ;
-      gap /= 10,n_text_hide--)
-    continue ;
-
-  for(i = 1; n_text_hide-- && i < base; i *= 10)                /* get max resolution of ticks */
-    continue;
-
-  seq_max = scroll_end;
-  if(revcomped)
-    seq_max = seq_end  - scroll_start + 1;
-  for(text_max = 1; i < seq_max; text_max++, i *= 10)        /* get number of digits needed */
-
-    continue;
-  text_max--;
-
-  if(*unit)                /* for decimal point and suffix */
-    text_max += 2;
-
-  if(revcomped)        /* for - sign */
-    text_max++;
-
-  text_max *= font_width;
-
-
-  scale_width = text_max + tick_max;
-  zMapWindowCanvasFeaturesetSetWidth(featureset, scale_width);
-  {
-    FooCanvasItem *foo = (FooCanvasItem *) group;
-
-    foo_canvas_item_request_update(foo);
-  }
-
-  /* do we assume there are enough pixels for the highest order ticks?
-   * no: if they shrink the window so that you can't read it then don't display
-   */
-
-  gap = (int) (((double) n_pixels) * tick / scroll_len );        /* (double) or else would get overflow on big sequences */
-
-
-
-#ifndef SM23_EXPERIMENT
-
-
-  /* we need a lot of levels to cope with large sequences zoomed in a lot */
-  /* to get down to single base level */
-  for(level = n_levels,top = 1;level >= 0 && tick > 0;level--, tick /= 10, gap /= 10, top = 0)
-    {
-      if(!gap)
-        break;
-
-      if(revcomped)
-        {
-          if(zoomed)
-            {
-              tick_start = (int) scroll_start - seq_start + 1;
-              tick_start -= tick - (seq_len - tick_start) % tick;
-              tick_end = tick_start + scroll_len + tick;
-            }
-          else
-            {
-              tick_start = seq_len % tick ;
-              tick_end =  seq_len;
-            }
-        }                        /* NOTE tick_coord is 0 based, it is added to seq_start which is not */
-      else
-        {
-          if(zoomed)
-            {
-              tick_start = (int) scroll_start - seq_start;
-              tick_start -= tick_start % tick;
-              tick_end = tick_start + scroll_len + tick;
-            }
-          else
-            {
-              tick_start = 0;
-              tick_end =  seq_len;
-            }
-        }
-
-      for(tick_coord = tick_start; tick_coord <= tick_end ;tick_coord += tick)
-        {
-          int slice_coord = tick_coord;
-
-          if(tick_coord + seq_start < scroll_start)
-            continue;
-          if(tick_coord + seq_start > scroll_end + 1)
-            break;
-
-          if(revcomped)
-            slice_coord = seq_end - tick_coord;         /* -1 based coord off the sequence end */
-
-          digit =  (slice_coord / tick) % 10;
-
-          if(top || digit)                        /* don't draw ticks over higher order ticks */
-            {
-              nudge = (digit == 5 || digit == -5);
-              if((nudge && gap > 1) || gap > 2)        /* don't crowd ticks together */
-                {
-                  /* draw the tick, with a number if appropriate */
-
-                  if(revcomped)
-                    draw_at = tick_coord + seq_start + 1;
-                  else
-                    draw_at = tick_coord + seq_start - 1;
-
-                  label[0] = 0;
-                  canvas_coord = (double) draw_at;
-
-                  tick_width = tick_inc * (level - n_hide);
-                  colour = &black;
-                  if(nudge)
-                    {
-                      tick_width += tick_inc * 0.75;
-                      if(gap < 3)
-                        colour = &grey;
-                    }
-                  else if(gap < 5)
-                    {
-                      colour = &grey;
-                    }
-
-                  zMapWindowFeaturesetAddGraphics(featureset, FEATURE_LINE,
-                                                  scale_width - tick_width, canvas_coord,
-                                                  scale_width, canvas_coord,
-                                                  NULL, colour, NULL);
-
-                  if((slice_coord && gap > text_height * 2))
-                    {
-                      int num,frac;
-                      const char *sign = "";
-                      double offset = revcomped ? -0.5 : 0.5;
-                      ZMapWindowCanvasGraphics gfx;
-
-                      num = slice_coord / base;
-                      frac = slice_coord % base;
-                      if(revcomped)
-                        sign = "-";
-
-                      if(frac)
-                        {
-                          /* this ought to be easier but we get to cope with
-                           * leading and trailing zeroes and -ve zeroes
-                           * and then the % operator is a bit flaky w/ -ve numbers
-                           */
-                          char *p;
-                          int f = tick;
-                          int digits;
-
-                          for(digits = 1; f < base ; f *= 10)
-                            digits++;
-
-                          /* gb10: the original printf which treats the fraction
-                           * separately doesn't always work (RT333321) so I've
-                           * changed it to use a decimal instead. Not sure if there
-                           * are drawbacks with this that the original code intended
-                           * to avoid... */
-                          float val = (float)slice_coord / (float)base;
-                          p = label + sprintf(label,"%s%.*f",sign, digits, val);
-
-                          while(*--p == '0')
-                            continue;
-                          if(*p != '.')
-                            p++;
-                          strcpy(p,unit);
-                        }
-                      else
-                        {
-                          sprintf(label,"%s%d%s",sign,num,unit);
-                        }
-
-                      gfx = zMapWindowFeaturesetAddGraphics(featureset, FEATURE_TEXT,
-                                                            0, canvas_coord + offset - 1,
-                                                            /* text gets centred on a line, size varies with zoom as it's a fixed size font */
-                                                            text_max, canvas_coord + offset + 1,
-                                                            NULL, &black, g_strdup(label));
-                    }
-                }
-            }
-        }
-    }
-
-  /* add a few shortish vertical lines down the left
-   * instead of one big one that would mean searching the whole index for small exposes
-   * NOTE these lines are drawn at 1-bases visible slice/ scroll region coords#
-   * NOTE tick_start and tick_end are as set by the highest res ticks above
-   */
-
-  for(first = 1, tick = scroll_len / 20,tick_coord = scroll_start; ;tick_coord += tick)
-    {
-      draw_at = tick_coord - 1 ;                /* extra -1 to cover first base which is between canvas 0 and 1 */
-
-      if(draw_at < scroll_start)
-        draw_at = scroll_start;
-      if(draw_at > scroll_end + 1)
-        draw_at = scroll_end + 1;
-
-      canvas_coord = (double) draw_at;
-
-      if(!first)
-        {
-          zMapWindowFeaturesetAddGraphics(featureset, FEATURE_LINE,
-                                          scale_width, prev,
-                                          scale_width, canvas_coord,
-                                          NULL, &black, NULL);
-        }
-
-      first = 0;
-      prev = canvas_coord;
-
-      if(tick_coord >= scroll_end + 1)
-        break;
-    }
-
-
-#else
-=======
->>>>>>> 34e8ff3c
 
   /*
    * The information required about the resolution of the display
