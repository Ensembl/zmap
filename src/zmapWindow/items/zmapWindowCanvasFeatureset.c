--- conflicted
+++ resolved
@@ -1206,10 +1206,6 @@
 
 	/* flush out any stored data (eg if we are drawing polylines) */
 	zMapWindowCanvasFeaturesetPaintFlush(fi, NULL, drawable, expose);
-<<<<<<< HEAD
-
-=======
->>>>>>> bbcb7fb6
 
 	highlight = g_list_reverse(highlight);	/* preserve normal display ordering */
 
@@ -1766,15 +1762,6 @@
 	  }
 	  featureset_item->display = NULL;
   }
-  if(featureset_item->display)	/* was re-binned */
-  {
-	  for(features = featureset_item->display; features; features = g_list_delete_link(features,features))
-	  {
-		  feat = (ZMapWindowCanvasFeature) features->data;
-		  zmapWindowCanvasFeatureFree(feat);
-	  }
-	  featureset_item->display = NULL;
-  }
 
   if(featureset_item->features)
   {
