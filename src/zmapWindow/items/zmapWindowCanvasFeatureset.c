/*  File: zmapWindowFeaturesetItem.c
 *  Author: malcolm hinsley (mh17@sanger.ac.uk)
 *  Copyright (c) 2006-2010: Genome Research Ltd.
 *-------------------------------------------------------------------
 * ZMap is free software; you can redistribute it and/or
 * modify it under the terms of the GNU General Public License
 * as published by the Free Software Foundation; either version 2
 * of the License, or (at your option) any later version.
 *
 * This program is distributed in the hope that it will be useful,
 * but WITHOUT ANY WARRANTY; without even the implied warranty of
 * MERCHANTABILITY or FITNESS FOR A PARTICULAR PURPOSE.  See the
 * GNU General Public License for more details.
 *
 * You should have received a copy of the GNU General Public License
 * along with this program; if not, write to the Free Software
 * Foundation, Inc., 59 Temple Place - Suite 330, Boston, MA  02111-1307, USA.
 * or see the on-line version at http://www.gnu.org/copyleft/gpl.txt
 *-------------------------------------------------------------------
 * This file is part of the ZMap genome database package
 * originally written by:
 *
 *      Ed Griffiths (Sanger Institute, UK) edgrif@sanger.ac.uk,
 *        Roy Storey (Sanger Institute, UK) rds@sanger.ac.uk,
 *     Malcolm Hinsley (Sanger Institute, UK) mh17@sanger.ac.uk
 *
 * Description:
 *
 * Exported functions: See XXXXXXXXXXXXX.h
 * HISTORY:
 * Last edited: Jun  3 09:51 2009 (rds)
 * Created: Fri Jan 16 11:20:07 2009 (rds)
 *-------------------------------------------------------------------
 */

 /* NOTE
  * this module implements the basic handling of featuresets as foo canvas items
  *
  * for basic features (the first type implemented) it runs about 3-5x faster than the foo canvas
  * but note that that does not include expose/ GDK
  * previous code can be used with 'foo=true' in the style

    _new code_
deskpro17848[mh17]32: zmap --conf_file=ZMap_bins
# /nfs/users/nfs_m/mh17/.ZMap/ZMap_bins	27/09/2011
Draw featureset basic_1000: 999 features in 0.060 seconds
Draw featureset scored: 9999 features in 0.347 seconds
Draw featureset basic_10000: 9999 features in 0.324 seconds
Draw featureset basic_100000: 99985 features in 1.729 seconds

    _old code_
deskpro17848[mh17]33: zmap --conf_file=ZMap_bins
# /nfs/users/nfs_m/mh17/.ZMap/ZMap_bins	27/09/2011
Draw featureset basic_1000: 999 features in 0.165 seconds
Draw featureset scored: 9999 features in 0.894 seconds
Draw featureset basic_10000: 9999 features in 1.499 seconds
Draw featureset basic_100000: 99985 features in 8.968 seconds


  */

#include <ZMap/zmap.h>



#include <math.h>
#include <string.h>
#include <ZMap/zmapUtilsLog.h>
#include <zmapWindowCanvasFeatureset_I.h>
#include <zmapWindowCanvasItemFeatureSet_I.h>
#include <zmapWindowCanvasBasic.h>
#include <zmapWindowCanvasGlyph.h>
#include <zmapWindowCanvasAlignment.h>

static void zmap_window_featureset_item_item_class_init  (ZMapWindowFeaturesetItemClass featureset_class);
static void zmap_window_featureset_item_item_init        (ZMapWindowFeaturesetItem      item);

static void  zmap_window_featureset_item_item_update (FooCanvasItem *item, double i2w_dx, double i2w_dy, int flags);
static void  zmap_window_featureset_item_item_update (FooCanvasItem *item, double i2w_dx, double i2w_dy, int flags);
static double  zmap_window_featureset_item_item_point (FooCanvasItem *item, double x, double y, int cx, int cy, FooCanvasItem **actual_item);
static void  zmap_window_featureset_item_item_bounds (FooCanvasItem *item, double *x1, double *y1, double *x2, double *y2);
static void  zmap_window_featureset_item_item_draw (FooCanvasItem *item, GdkDrawable *drawable, GdkEventExpose *expose);
static void zmap_window_featureset_item_item_destroy     (GObject *object);

static ZMapWindowCanvasFeature zmapWindowCanvasFeatureAlloc(zmapWindowCanvasFeatureType type);
static void zmapWindowCanvasFeatureFree(gpointer thing);

static gint zMapFeatureNameCmp(gconstpointer a, gconstpointer b);
static gint zMapFeatureCmp(gconstpointer a, gconstpointer b);


static ZMapWindowFeaturesetItemClass featureset_class_G = NULL;
static FooCanvasItemClass *parent_class_G;

static void zmapWindowCanvasFeaturesetSetColours(ZMapWindowFeaturesetItem featureset, ZMapWindowCanvasFeature feature);

static ZMapSkipList zmap_window_canvas_featureset_find_feature_index(ZMapWindowFeaturesetItem fi,ZMapFeature feature);
static ZMapWindowCanvasFeature zmap_window_canvas_featureset_find_feature(ZMapWindowFeaturesetItem fi,ZMapFeature feature);
void zmap_window_canvas_featureset_expose_feature(ZMapWindowFeaturesetItem fi, ZMapWindowCanvasFeature gs);






/* clip to expose region */
/* erm,,, clip to visble scroll regipn: else rectangles would get extra edges */
void zMap_draw_line(GdkDrawable *drawable, ZMapWindowFeaturesetItem featureset, gint cx1, gint cy1, gint cx2, gint cy2)
{
	/* for H or V lines we can clip easily */
#warning when transcripts are implemented we need to intersect the visible region

	if(cy1 > featureset->clip_y2)
		return;
	if(cy2 < featureset->clip_y1)
		return;
	if(cx1 > featureset->clip_x2)
		return;
	if(cx2 < featureset->clip_x1)
		return;

	if(cx1 < featureset->clip_x1)
		cx1 = featureset->clip_x1;
	if(cy1 < featureset->clip_y1)
		cy1 = featureset->clip_y1;
	if(cx2 > featureset->clip_x2)
		cx2 = featureset->clip_x2;
	if(cy2 > featureset->clip_y2)
		cy2 = featureset->clip_y2;

	gdk_draw_line (drawable, featureset->gc, cx1, cy1, cx2, cy2);
}

/* clip to expose region */
/* erm,,, clip to visble scroll regipn: else rectangles would get extra edges */
/* NOTE rectangles may be drawn partially if they overlap the visible region
 * in which case a false outline will be draw outside the region
 */
void zMap_draw_rect(GdkDrawable *drawable, ZMapWindowFeaturesetItem featureset, gint cx1, gint cy1, gint cx2, gint cy2, gboolean fill)
{
	/* as our rectangles are all aligned to H and V we can clip easily */

	if(cy1 > featureset->clip_y2)
		return;
	if(cy2 < featureset->clip_y1)
		return;

	if(cx1 > featureset->clip_x2)
		return;
	if(cx2 < featureset->clip_x1)
		return;

	if(cx1 < featureset->clip_x1)
		cx1 = featureset->clip_x1;
	if(cy1 < featureset->clip_y1)
		cy1 = featureset->clip_y1;
	if(cx2 > featureset->clip_x2)
		cx2 = featureset->clip_x2;
	if(cy2 > featureset->clip_y2)
		cy2 = featureset->clip_y2;

	/* NOTE that the gdk_draw_rectangle interface is a bit esoteric
	 * and it doesn't like rectangles that have no depth
	 * read the docs to understand the coordinate calculations here
	 */

	if(cy2 == cy1)
	{
		gdk_draw_line (drawable, featureset->gc, cx1, cy1, cx2, cy2);
	}
	else
	{
		if(fill)
		{
			cx2++;
			cy2++;
		}
		gdk_draw_rectangle (drawable, featureset->gc, fill, cx1, cy1, cx2 - cx1, cy2 - cy1);
	}


}


/* define feature specific functions here */
/* only access via wrapper functions to allow type checking */

/* paint one feature, all context needed is in the FeaturesetItem */
/* we need the expose regrion to clip at high zoom esp with peptide alignments */
static gpointer _featureset_paint_G[FEATURE_N_TYPE] = { 0 };
void zMapWindowCanvasFeaturesetPaintFeature(ZMapWindowFeaturesetItem featureset, ZMapWindowCanvasFeature feature, GdkDrawable *drawable, GdkEventExpose *expose)
{
	void (*func) (ZMapWindowFeaturesetItem featureset, ZMapWindowCanvasFeature feature, GdkDrawable *drawable,  GdkEventExpose *expose);

	if(!feature || feature->type < 0 || feature->type >= FEATURE_N_TYPE)	/* chicken */
		return;

	func = _featureset_paint_G[feature->type];
	if(!func)
		return;

	func(featureset, feature, drawable, expose);
}


/* output any buffered paints: useful eg for poly-line */
/* paint function and flush must access data via FeaturesetItem */
static gpointer _featureset_flush_G[FEATURE_N_TYPE] = { 0 };
void zMapWindowCanvasFeaturesetPaintFlush(ZMapWindowFeaturesetItem featureset, ZMapWindowCanvasFeature feature, GdkDrawable *drawable)
{
	void (*func) (ZMapWindowFeaturesetItem featureset, ZMapWindowCanvasFeature feature, GdkDrawable *drawable);

	if(!feature || feature->type < 0 || feature->type >= FEATURE_N_TYPE)
		return;

	func = _featureset_flush_G[feature->type];
	if(!func)
		return;

	func(featureset, feature, drawable);
}


/* get the total sequence extent of a simple or complex feature */
/* used by bumping; we allow force to simple for optional but silly bump modes */
static gpointer _featureset_extent_G[FEATURE_N_TYPE] = { 0 };
gboolean zMapWindowCanvasFeaturesetGetFeatureExtent(ZMapWindowCanvasFeature feature, gboolean complex, ZMapSpan span, double *width)
{
	void (*func) (ZMapWindowCanvasFeature feature, ZMapSpan span, double *width);

	if(!feature || feature->type < 0 || feature->type >= FEATURE_N_TYPE)
		return FALSE;

	func = _featureset_extent_G[feature->type];

	if(!complex)		/* reset any compund feature extents */
	{
		feature->y2 = feature->feature->x2;
	}

	if(!func || !complex)
	{
		/* all features have an extent, if it's simple get it here */
		span->x1 = feature->feature->x1;	/* use real coord from the feature context */
		span->x2 = feature->feature->x2;
		*width = feature->width;
	}
	else
	{
		func(feature, span, width);
	}
	return TRUE;
}


#if CANVAS_FEATURESET_LINK_FEATURE
/* link same name features in a feature type specific way */
/* must accept NULL as meaning clear local data */
static gpointer _featureset_link_G[FEATURE_N_TYPE] = { 0 };
int zMapWindowCanvasFeaturesetLinkFeature(ZMapWindowCanvasFeature feature)
{
	int (*func) (ZMapWindowCanvasFeature feature);

	if(!feature || feature->type < 0 || feature->type >= FEATURE_N_TYPE)
		return FALSE;

	func = _featureset_link_G[feature->type];
	if(!func)
		return FALSE;

	return func(feature);
}
#endif





/*
 * do anything that needs doing on zoom
 * we have column specific things like are features visible
 * and feature specific things like recalculate gapped alignment display
 */
static gpointer _featureset_zoom_G[FEATURE_N_TYPE] = { 0 };
void zMapWindowCanvasFeaturesetZoom(ZMapWindowFeaturesetItem featureset, GdkDrawable *drawable)
{
	int (*func) (ZMapWindowFeaturesetItem featureset, ZMapWindowCanvasFeature feature);
	ZMapSkipList sl;
	long trigger = (long) zMapStyleGetSummarise(featureset->style);
	PixRect pix = NULL;

	if(!featureset)
		return;

		/* featureset specific */
	if(!featureset->bumped && trigger && featureset->n_features >= trigger)
	{
		/*
			on min zoom we have nominally 1000 pixels so if we have 1000 features we should get some overlap
			depends on the sequence length, longer sequence means more overlap (and likely more features
			but simple no of features is easy to work with.
			if we used 100 features out of sheer exuberance
			then the chance of wasted CPU is small as the data is small
			at high zoom we still do it as overlap is still overlap (eg w/ high coverage BAM regions)
		*/

		 /* NOTE: for faster code just process features overlapping the visible scroll region */
		for(sl = zMapSkipListFirst(featureset->display_index); sl; sl = sl->next)
		{
			ZMapWindowCanvasFeature feature = (ZMapWindowCanvasFeature) sl->data;

			pix = zmapWindowCanvasFeaturesetSummarise(pix,featureset,feature);
		}

		/* clear up */
		zmapWindowCanvasFeaturesetSummariseFree(featureset, pix);
	}


		/* feature specific eg bumped gapped alignments - adjust gaps display or graph /re-bin */
	for(sl = zMapSkipListFirst(featureset->display_index); sl; sl = sl->next)
	{
		ZMapWindowCanvasFeature feature = (ZMapWindowCanvasFeature) sl->data;	/* base struct of all features */

		if(feature->type < 0 || feature->type >= FEATURE_N_TYPE)
			continue;

		func = _featureset_zoom_G[feature->type];
		if(!func)
			continue;

		func(featureset,feature);
	}


	return;
}


/* each feature type defines its own functions */
/* if they inherit from another type then they must include that type's headers and call code directly */

void zMapWindowCanvasFeatureSetSetFuncs(int featuretype,gpointer *funcs, int struct_size)
{
	_featureset_paint_G[featuretype] = funcs[FUNC_PAINT];
	_featureset_flush_G[featuretype] = funcs[FUNC_FLUSH];
	_featureset_extent_G[featuretype] = funcs[FUNC_EXTENT];
	_featureset_zoom_G[featuretype] = funcs[FUNC_ZOOM];
#if CANVAS_FEATURESET_LINK_FEATURE
	_featureset_link_G[featuretype] = funcs[FUNC_LINK];
#endif
	featureset_class_G->struct_size[featuretype] = struct_size;
}


/* fetch all the funcs we know about
 * there's no clean way to do this without everlasting overhead per feature
 * NB: canvas featuresets could get more than one type of feature
 * we know how many there are due to the zmapWindowCanvasFeatureType enum
 * so we just do them all, once, from the featureset class init
 * rather tediously that means we have to include headers for each type
 * In terms of OO 'classiness' we regard CanvasFeatureSet as the big daddy that has a few dependant children
 * they dont get to evolve unknown to thier parent.
 */
void featureset_init_funcs(void)
{
		/* set size of iunspecifed features structs to just the base */
	featureset_class_G->struct_size[FEATURE_INVALID] = sizeof(zmapWindowCanvasFeatureStruct);

	zMapWindowCanvasBasicInit();		/* the order of these may be important */
	zMapWindowCanvasGlyphInit();
	zMapWindowCanvasAlignmentInit();

	/* if you add a new one then update feature_types[N_STYLE_MODE] below */
}




GType zMapWindowFeaturesetItemGetType(void)
{
  static GType group_type = 0 ;

  if (!group_type)
    {
      static const GTypeInfo group_info = {
      sizeof (zmapWindowFeaturesetItemClass),
      (GBaseInitFunc) NULL,
      (GBaseFinalizeFunc) NULL,
      (GClassInitFunc) zmap_window_featureset_item_item_class_init,
      NULL,           /* class_finalize */
      NULL,           /* class_data */
      sizeof (zmapWindowFeaturesetItem),
      0,              /* n_preallocs */
      (GInstanceInitFunc) zmap_window_featureset_item_item_init,
      NULL
      };

      group_type = g_type_register_static(foo_canvas_item_get_type(),
                                ZMAP_WINDOW_FEATURESET_ITEM_NAME,
                                &group_info,
                                0) ;
    }

  return group_type;
}



/*
 * return a singleton column wide canvas item
 * just in case we wanted to overlay two or more line graphs we need to allow for more than one
 * graph per column, so we specify these by col_id (which includes strand) and featureset_id
 * we allow for stranded bins, which get fed in via the add function below
 * we also have to include the window to allow more than one -> not accessable so we use the canvas instead
 *
 * we also allow several featuresets to map into the same canvas item via a vitueal featureset (quark)
 */
ZMapWindowCanvasItem zMapWindowFeaturesetItemGetFeaturesetItem(FooCanvasGroup *parent, GQuark id, int start,int end, ZMapFeatureTypeStyle style, ZMapStrand strand, ZMapFrame frame, int index)
{
      ZMapWindowFeaturesetItem di = NULL;
      FooCanvasItem *foo  = NULL,*interval;

            /* class not intialised till we make an item in foo_canvas_item_new() below */
      if(featureset_class_G && featureset_class_G->featureset_items)
            foo = (FooCanvasItem *) g_hash_table_lookup( featureset_class_G->featureset_items, GUINT_TO_POINTER(id));
      if(foo)
      {
            return((ZMapWindowCanvasItem) foo);
      }
      else
      {
            /* need a wrapper to get ZWCI with a foo_featureset inside it */
            foo = foo_canvas_item_new(parent, ZMAP_TYPE_WINDOW_CANVAS_FEATURESET_ITEM, NULL);

            interval = foo_canvas_item_new((FooCanvasGroup *) foo, ZMAP_TYPE_WINDOW_FEATURESET_ITEM, NULL);

            di = (ZMapWindowFeaturesetItem) interval;
            di->id = id;
            g_hash_table_insert(featureset_class_G->featureset_items,GUINT_TO_POINTER(id),(gpointer) foo);
//printf("make featureset item %s\n",g_quark_to_string(di->id));


		/* we record strand and frame for display colours
		 * the features get added to the appropriate column depending on strand, frame
		 * so we get the right featureset item foo item implicitly
		 */
		di->strand = strand;
		di->frame = frame;
		di->style = style;

		di->overlap = TRUE;
		if(zMapStyleGetMode(style) == ZMAPSTYLE_MODE_GRAPH && zMapStyleDensity(style))
			di->overlap = FALSE;

		di->width = zMapStyleGetWidth(di->style);
  		di->start = start;
  		di->end = end;

		/* set our bounding box in canvas coordinates to be the whole column */
		foo_canvas_item_request_update (interval);
      }
      return ((ZMapWindowCanvasItem) foo);
}


/* this is a nest of insxestuous functions that all do the same thing
 * but at least this way we keep the search criteria in one place not 20
 */
static ZMapSkipList zmap_window_canvas_featureset_find_feature_coords(ZMapWindowFeaturesetItem fi, double y1, double y2)
{
	ZMapSkipList sl;
	zmapWindowCanvasFeatureStruct search;

	search.y1 = y1;
	search.y2 = y2;

	if(fi->overlap)
	{
		if(fi->bumped)
		  	search.y1 -= fi->bump_overlap;
		else
			search.y1 -= fi->longest;

		if(search.y1 < fi->start)
			search.y1 = fi->start;
	}

	sl =  zMapSkipListFind(fi->display_index, zMapFeatureCmp, &search);
//	if(sl->prev)
//		sl = sl->prev;	/* in case of not exact match when rebinned... done by SkipListFind */

	return sl;
}


static ZMapSkipList zmap_window_canvas_featureset_find_feature_index(ZMapWindowFeaturesetItem fi,ZMapFeature feature)
{
	ZMapWindowCanvasFeature gs;
	ZMapSkipList sl;

	sl = zmap_window_canvas_featureset_find_feature_coords(fi,feature->x1,feature->x2);

	/* find the feature's feature struct but return the skip list */

	while(sl)
	{
		gs = sl->data;

		/* if we got rebinned then we need to find the bin surrounding the feature
		   if the feature is split bewteeen bins just choose one
		 */
		if(gs->y1 > feature->x2)
			return NULL;

/* don't we know we have a feature and item that both exist? There must have been a reason for this w/ DensityItems */
#if 1 // NEVER_REBINNED
		if(gs->feature == feature)
#else
/*
 *	if we re-bin variable sized features then we could have features extending beyond bins
 *	in which case a simple containment test will fail
 *	so we have to test for overlap, which will also handle the simpler case.
 *	bins have a real feature attached and this is fed in from the cursor code (point function)
 *	this argument also applies to fixed size bins: we pro-rate overlaps when we calculate bins
 *	according to pixel coordinates.
 *	so we can have bin contains feature, feature contains bin, bin and feature overlap left or right. Yuk
 */
		if(!((gs->y1 > feature->x2) || (gs->y2 < feature->x1)))
#endif
		{
			return sl;
		}

		sl = sl->next;
	}
	return NULL;
}

static ZMapWindowCanvasFeature zmap_window_canvas_featureset_find_feature(ZMapWindowFeaturesetItem fi,ZMapFeature feature)
{
	ZMapSkipList sl = zmap_window_canvas_featureset_find_feature_index(fi,feature);
	ZMapWindowCanvasFeature gs = NULL;

	if(sl)
		gs = (ZMapWindowCanvasFeature) sl->data;

	return gs;
}


void zmap_window_canvas_featureset_expose_feature(ZMapWindowFeaturesetItem fi, ZMapWindowCanvasFeature gs)
{
	double i2w_dx,i2w_dy;
	int cx1,cx2,cy1,cy2;
	FooCanvasItem *foo = (FooCanvasItem *) fi;
	double x1;

	x1 = 0.0;
	if(fi->bumped)
		x1 += gs->bump_offset;

	/* trigger a repaint */
	/* get canvas coords */
	i2w_dx = i2w_dy = 0.0;
	foo_canvas_item_i2w (foo, &i2w_dx, &i2w_dy);

	/* get item canvas coords, following example from FOO_CANVAS_RE (used by graph items) */
	foo_canvas_w2c (foo->canvas, x1 + i2w_dx, gs->y1 - fi->start + i2w_dy, &cx1, &cy1);
	foo_canvas_w2c (foo->canvas, x1 + gs->width + i2w_dx, gs->y2 - fi->start + i2w_dy, &cx2, &cy2);

	foo_canvas_request_redraw (foo->canvas, cx1, cy1, cx2, cy2);
}



/* interface design driven by exsiting application code */
void zmapWindowFeaturesetItemSetColour(ZMapWindowCanvasItem   item,
						      FooCanvasItem         *interval,
						      ZMapFeature			feature,
						      ZMapFeatureSubPartSpan sub_feature,
						      ZMapStyleColourType    colour_type,
							int colour_flags,
						      GdkColor              *default_fill,
                                          GdkColor              *default_border)
{
	ZMapWindowFeaturesetItem fi = (ZMapWindowFeaturesetItem) interval;
	ZMapWindowCanvasFeature gs;

	gs = zmap_window_canvas_featureset_find_feature(fi,feature);

	if(gs)
	{
		/* set the focus flags (on or off) */
		/* zmapWindowFocus.c maintans these and we set/clear then all at once */
		/* NOTE some way up the call stack in zmapWindowFocus.c add_unique()
		 * colour flags has a window id set into it
		 */

		gs->flags = (gs->flags & ~FEATURE_FOCUS_BITMAP) | (colour_flags & FEATURE_FOCUS_BITMAP);
		gs->flags = (gs->flags & ~FEATURE_FOCUS_ID) | (colour_flags & FEATURE_FOCUS_ID);
		zmap_window_canvas_featureset_expose_feature(fi, gs);
		return;
	}
}


/* NOTE this function interfaces to user show/hide via zmapWindow/unhideItemsCB() and zmapWindowFocus/hideFocusItemsCB()
 * and could do other things if appropriate if we include some other flags
 * current best guess is that this is not best practice: eg summarise is an internal function and does not need an external interface
 */
void zmapWindowFeaturesetItemShowHide(FooCanvasItem *foo, ZMapFeature feature, gboolean show)
{
	ZMapWindowFeaturesetItem fi = (ZMapWindowFeaturesetItem) foo;
	ZMapWindowCanvasFeature gs;

	gs = zmap_window_canvas_featureset_find_feature(fi,feature);

	if(gs)
	{
		if(show)
			gs->flags &= ~FEATURE_HIDDEN & ~FEATURE_HIDE_REASON;
		else
			gs->flags |= FEATURE_HIDDEN | FEATURE_USER_HIDE;

		zmap_window_canvas_featureset_expose_feature(fi, gs);
	}
}


#if 0
// for bump_style only

gboolean zMapWindowFeaturesetItemSetStyle(ZMapWindowFeaturesetItem di, ZMapFeatureTypeStyle style)
{
	GdkColor *draw = NULL, *fill = NULL, *outline = NULL;
	FooCanvasItem *foo = (FooCanvasItem *) di;

	if(di->display_index && zMapStyleDensityMinBin(di->style) != zMapStyleDensityMinBin(style))
	{
		zMapSkipListDestroy(di->display_index,
			di->source_used ? NULL : zmapWindowCanvasFeatureFree);
		di->display_index = NULL;
	}

	di->style = style;		/* includes col width */
	di->x_off = zMapStyleDensityStagger(style) * di->index;

		/* need to set colours */
	zmapWindowCanvasItemGetColours(style, di->strand, di->frame, ZMAPSTYLE_COLOURTYPE_NORMAL, &fill, &draw, &outline, NULL, NULL);

	if(fill)
	{
		di->fill_set = TRUE;
		di->fill_colour = gdk_color_to_rgba(fill);
		di->fill_pixel = foo_canvas_get_color_pixel(foo->canvas, di->fill_colour);
	}
	if(outline)
	{
		di->outline_set = TRUE;
		di->outline_colour = gdk_color_to_rgba(outline);
		di->outline_pixel = foo_canvas_get_color_pixel(foo->canvas, di->outline_colour);
	}

	foo_canvas_item_request_update ((FooCanvasItem *) di);
	return TRUE;
}
#endif




/* NOTE this extends FooCanvasItem not ZMapWindowCanvasItem */
static void zmap_window_featureset_item_item_class_init(ZMapWindowFeaturesetItemClass featureset_class)
{
  GObjectClass *gobject_class ;
  FooCanvasItemClass *item_class;

  featureset_class_G = featureset_class;
  featureset_class_G->featureset_items = g_hash_table_new(NULL,NULL);

  parent_class_G = gtk_type_class (foo_canvas_item_get_type ());

  gobject_class = (GObjectClass *) featureset_class;

  item_class = (FooCanvasItemClass *) featureset_class;

  gobject_class->dispose = zmap_window_featureset_item_item_destroy;

  item_class->update = zmap_window_featureset_item_item_update;
  item_class->bounds = zmap_window_featureset_item_item_bounds;
  item_class->point  = zmap_window_featureset_item_item_point;
  item_class->draw   = zmap_window_featureset_item_item_draw;

//  zmapWindowItemStatsInit(&(canvas_class->stats), ZMAP_TYPE_WINDOW_FEATURESET_ITEM) ;

  featureset_init_funcs();

  return ;
}


/* replaces a g_object_get_data() call and returns a static data struct */
/* only used by the status bar if you click on a sub-feature */
ZMapFeatureSubPartSpan zMapWindowCanvasFeaturesetGetSubPartSpan(FooCanvasItem *foo,ZMapFeature feature,double x,double y)
{
	static ZMapFeatureSubPartSpanStruct sub_part;
	ZMapWindowFeaturesetItem fi = (ZMapWindowFeaturesetItem) foo;

	switch(feature->type)
	{
	case ZMAPSTYLE_MODE_ALIGNMENT:
		{
			ZMapAlignBlock ab;
			int i;

			/* find the gap or match if we are bumped */
			if(!fi->bumped)
				return NULL;
			if(!feature->feature.homol.align)	/* is un-gapped */
				return NULL;

			/* get sequence coords for x,y,  well y at least */
			/* AFAICS y is a world coordinate as the caller runs it through foo_w2c() */


			/* we refer to the actual feature gaps data not the display data
			* as that may be compressed and does not contain sequence info
			* return the type index and target start and end
			*/
			for(i = 0; i < feature->feature.homol.align->len;i++)
			{
				ab = &g_array_index(feature->feature.homol.align, ZMapAlignBlockStruct, i);
				/* in the original foo based code
				 * match n corresponds to the match block indexed from 1
				 * gap n corresponds to the following match block
				 */

				sub_part.index = i + 1;
				sub_part.start = ab->t1;
				sub_part.end = ab->t2;

				if(y >= ab->t1 && y <= ab->t2)
				{
					sub_part.subpart = ZMAPFEATURE_SUBPART_MATCH;
					return &sub_part;
				}
				if(y < ab->t1)
				{
					sub_part.start = sub_part.end + 1;
					sub_part.end = ab->t1 -1;
					sub_part.subpart = ZMAPFEATURE_SUBPART_GAP;
					return &sub_part;
				}
			}
		}
		break;

	default:
		break;
	}
	return NULL;
}



static void zmap_window_featureset_item_item_init (ZMapWindowFeaturesetItem featureset)
{
  return ;
}

static void zmap_window_featureset_item_item_update (FooCanvasItem *item, double i2w_dx, double i2w_dy, int flags)
{

      ZMapWindowFeaturesetItem di = (ZMapWindowFeaturesetItem) item;
      int cx1,cy1,cx2,cy2;
      double x1,x2,y1,y2;

	if (parent_class_G->update)
		(* parent_class_G->update) (item, i2w_dx, i2w_dy, flags);

	// cribbed from FooCanvasRE; this sets the canvas coords in the foo item
	di->dx = x1 = i2w_dx;
	x2 = x1 + (di->bumped? di->bump_width : di->width);

	di->dy = y1 = i2w_dy;
	y2 = y1 + di->end - di->start;

	foo_canvas_w2c (item->canvas, x1, y1, &cx1, &cy1);
	foo_canvas_w2c (item->canvas, x2, y2, &cx2, &cy2);

	item->x1 = cx1;
	item->y1 = cy1;
	item->x2 = cx2+1;
	item->y2 = cy2+1;

}



/* how far are we from the cursor? */
/* can't return foo canvas item for the feature as they are not in the canvas,
 * so return the featureset foo item adjusted to point at the nearest feature */

 /* by a process of guesswork x,y are world coordinates and cx,cy are canvas (i think) */
 /* No: x,y are parent item local coordinates ie offset within the group
  * we have a ZMapCanvasItem group with no offset, s we nee to adjust by the x,ypos of that group
  */
double  zmap_window_featureset_item_item_point (FooCanvasItem *item, double x, double y, int cx, int cy, FooCanvasItem **actual_item)
{
	ZMapWindowFeaturesetItem fi = (ZMapWindowFeaturesetItem) item;
	ZMapWindowCanvasFeature gs;
	ZMapSkipList sl;
      double wx; //,wy;
//      double dx,dy;
      double y1,y2;
//      FooCanvasGroup *group;

      /* optimise repeat calls: the foo canvas does 6 calls for a click event (3 down 3 up)
       * and if we are zoomed into a bumped peptide alignemnt column that means looking at a lot of features
       * each one goes through about 12 layers of canvas containers first but that's another issue
       * then if we move the lassoo that gets silly (button down: calls point())
       */
      static double save_x,save_y;
      static ZMapWindowCanvasFeature save_gs = NULL;
	static double best = 0.0;

      /*
       * need to scan internal list and apply close enough rules
       */

       /* zmapSkipListFind();		 gets exact match to start coord or item before
	   if any feature overlaps choose that
	   (assuming non overlapping features)
	   else choose nearest of next and previous
        */
      *actual_item = NULL;

      if(save_gs && x == save_x && y == save_y)
      {
      	fi->point_feature = save_gs->feature;
      	*actual_item = item;

      	return best;
      }

	save_x = x;
	save_y = y;
      save_gs = NULL;

	x += fi->dx;
	y += fi->dy;
#warning this code is in the wrong place, review when containers rationalised
/*
 * The foo canvas calls point() with group relative coordinates ad to the
 * world coordinates ie our feature coordinates we have to add the containign group's x,ypos
 * this should be accounted for by fi->dx,y as that's derived from a _i2w call
 * but it doesn't work. So this is a bodge to make the cursor work. There must be another
 * mistake/ bodge somewhere requiring this.
 * but we need to get the column containing our ZmapCanvasItem
 * or is that the container that conatind the features that contains the list of conatiners that contain out ZmapCanvasItem?
 * regardless this has no effect.

 	group = FOO_CANVAS_GROUP(item->parent);
 	group = FOO_CANVAS_GROUP((FOO_CANVAS_ITEM(group)->parent));
 	x += group->xpos;
 	y += group->ypos;
 */
	y1 = y - item->canvas->close_enough;
	y2 = y + item->canvas->close_enough;


	/* NOTE there is a flake in world coords at low zoom */
	/* NOTE close_enough is zero */
	sl = zmap_window_canvas_featureset_find_feature_coords(fi, y1 , y2);

	if(!sl)
		return(0.0);

	for(; sl ; sl = sl->next)
	{
		gs = (ZMapWindowCanvasFeature) sl->data;

		if(gs->flags & FEATURE_HIDDEN)
			continue;

		if(gs->y1 > y2)
			break;

		if(gs->feature->x1 <= y && gs->feature->x2 >= y)	/* overlaps cursor */
		{
			wx = fi->dx;
			if(fi->bumped)
				wx += gs->bump_offset;

			if(x >= wx && x < wx + gs->width)	/* item contains cursor */
			{
				best = 0.0;
				fi->point_feature = gs->feature;
				*actual_item = item;

#warning this could concievably cause a memory fault if we freed save_gs but that seems unlikely if we don-t nove the cursor
      			save_gs = gs;
				break;			/* just find any one */
			}
		}
	}
      return best;
}


void  zmap_window_featureset_item_item_bounds (FooCanvasItem *item, double *x1, double *y1, double *x2, double *y2)
{
      double minx,miny,maxx,maxy;
      FooCanvasGroup *group;

      minx = item->x1;
      miny = item->y1;
      maxx = item->x2;
      maxy = item->y2;

      /* Make the bounds be relative to our parent's coordinate system */
      if (item->parent)
      {
		group = FOO_CANVAS_GROUP (item->parent);

            minx += group->xpos;
            miny += group->ypos;
            maxx += group->xpos;
            maxy += group->ypos;
      }

      *x1 = minx;
      *y1 = miny;
      *x2 = maxx;
      *y2 = maxy;
}


/* a slightly ad-hoc function
 * really the feature context should specify complex features
 * but for historical reasons alignments come disconnected
 * and we have to join them up by inference (same name)
 * we may have several context featuresets but by convention all these have features with different names
 * do we have to do the same w/ transcripts? watch this space:
 *
 */
void zmap_window_featureset_item_link_sideways(ZMapWindowFeaturesetItem fi)
{
	GList *l;
	ZMapWindowCanvasFeature left,right;		/* feat -ures */
#if !CANVAS_FEATURESET_LINK_FEATURE
<<<<<<< HEAD
	GQuark name = 0;
=======
	GQuark name = 0 ;
>>>>>>> 573993f0
#endif





	/* we use the featureset features list which sits there in parallel with the skip list (display index) */
	/* sort by name and start coord */
	/* link same name features with ascending query start coord */

	/* if we ever need to link by something other than same name
	 * then we can define a feature type specific sort function
	 * and revive the zMapWindowCanvasFeaturesetLinkFeature() fucntion
	 */
	fi->features = g_list_sort(fi->features,zMapFeatureNameCmp);

#if CANVAS_FEATURESET_LINK_FEATURE
	zMapWindowCanvasFeaturesetLinkFeature(NULL);	/* clear out static data */
#endif

	for(l = fi->features;l;l = l->next)
	{
		right = (ZMapWindowCanvasFeature) l->data;
		right->left = right->right = NULL;		/* we can re-calculate so must zero */

#if CANVAS_FEATURESET_LINK_FEATURE
		if(zMapWindowCanvasFeaturesetLinkFeature(right))
#else
		if(name == right->feature->original_id)
#endif
		{
			right->left = left;
			left->right = right;
		}
		left = right;
#if !CANVAS_FEATURESET_LINK_FEATURE
		name = left->feature->original_id;
#endif
	}

	fi->linked_sideways = TRUE;
}


void zMapWindowCanvasFeaturesetIndex(ZMapWindowFeaturesetItem fi)
{
    if(fi->link_sideways && !fi->linked_sideways)
    	zmap_window_featureset_item_link_sideways(fi);

    fi->features = g_list_sort(fi->features,zMapFeatureCmp);
    fi->display_index = zMapSkipListCreate(fi->features, NULL);
    zMapLogWarning("CFS index 3: %s %d\n",g_quark_to_string(fi->id),zMapSkipListCount(fi->display_index));
}


void  zmap_window_featureset_item_item_draw (FooCanvasItem *item, GdkDrawable *drawable, GdkEventExpose *expose)
{
	ZMapSkipList sl;
	ZMapWindowCanvasFeature feat;
      double y1,y2;
      double width;
      GList *highlight = NULL;	/* must paint selected on top ie last */

      ZMapWindowFeaturesetItem fi = (ZMapWindowFeaturesetItem) item;

	/* get visible scroll region in gdk coordinates to clip features that overlap and possibly extend beyond actual scroll
	 * this avoids artifacts due to wrap round
	 * NOTE we cannot calc this post zoom as we get scroll afterwards
	 * except possibly if we combine the zoom and scroll operation
	 * but this code cannot assume that
	 */
	{
		GdkRegion *region;
		GdkRectangle rect;

		region = gdk_drawable_get_visible_region(drawable);
		gdk_region_get_clipbox ((const GdkRegion *) region, &rect);
		gdk_region_destroy(region);

		fi->clip_x1 = rect.x - 1;
		fi->clip_y1 = rect.y - 1;
		fi->clip_x2 =rect.x + rect.width + 1;
		fi->clip_y2 = rect.y + rect.height + 1;
	}


      if(!fi->display_index)
	      zMapWindowCanvasFeaturesetIndex(fi);

	if(!fi->display_index)
      	return; 		/* could be an empty column or a mistake */

	/* check zoom level and recalculate */
	if(fi->zoom != item->canvas->pixels_per_unit_y)
	{
		fi->zoom = item->canvas->pixels_per_unit_y;
		fi->bases_per_pixel = 1.0 / fi->zoom;
		zMapWindowCanvasFeaturesetZoom(fi, drawable);
	}


      /* paint all the data in the exposed area */

	if(!fi->gc && (item->object.flags & FOO_CANVAS_ITEM_REALIZED))
		fi->gc = gdk_gc_new (item->canvas->layout.bin_window);
	if(!fi->gc)
		return;		/* got a draw before realize ?? */

      width = zMapStyleGetWidth(fi->style) - 1;		/* off by 1 error! width = #pixels not end-start */

	/*
	 *	get the exposed area
	 *	find the top (and bottom?) items
	 *	clip the extremes and paint all
	 */

	fi->dx = fi->dy = 0.0;		/* this gets the offset of the parent of this item */
      foo_canvas_item_i2w (item, &fi->dx, &fi->dy);

	foo_canvas_c2w(item->canvas,0,floor(expose->area.y),NULL,&y1);
	foo_canvas_c2w(item->canvas,0,ceil(expose->area.y + expose->area.height),NULL,&y2);

//printf("expose %s %d-%d, dx,y = %f,%f\n",g_quark_to_string(fi->id),(int) search.y1,(int) search.y2,fi->dx,fi->dy);

	sl = zmap_window_canvas_featureset_find_feature_coords(fi, y1, y2);
	if(!sl)
		return;

		/* we have already found the first matching or previous item */

	for(fi->featurestyle = NULL;sl;sl = sl->next)
	{
		feat = (ZMapWindowCanvasFeature) sl->data;
//printf("found %d-%d\n",(int) feat->y1,(int) feat->y2);

		if(feat->y1 > y2)
			break;	/* finished */
		if(feat->y2 < y1)
		{
		    /* if bumped and complex then the first feature does the join up lines */
		    if(!fi->bumped || feat->left)
			continue;
		}

		if((feat->flags & FEATURE_HIDDEN))
		{
			continue;
		}
		/* when bumped we can have a sequence wide 'bump_overlap
		 * which means we could try to paint all the features
		 * which would be slow
		 * so we need to test again for the expose region and not call gdk
		 * for alignments the first feature in a set has the colinear lines and we clip in that paint fucntion too
		 */
		/* erm... already did that */

		/*
		NOTE need to sort out container positioning to make this work
		di covers its container exactly, but is it offset??
		by analogy w/ old style ZMapWindowCanvasItems we should display
		'intervals' as item relative
		*/

		if((feat->flags & FEATURE_FOCUS_MASK))
		{
			highlight = g_list_prepend(highlight, feat);
			continue;
		}

		/* clip this one (GDK does that? or is it X?) and paint */
//printf("paint %d-%d\n",(int) feat->y1,(int) feat->y2);

		/* set style colours if they changed */
		zmapWindowCanvasFeaturesetSetColours(fi,feat);

		// call the paint function for the feature
		zMapWindowCanvasFeaturesetPaintFeature(fi,feat,drawable,expose);
	}

	/* flush out any stored data (eg if we are drawing polylines) */
	zMapWindowCanvasFeaturesetPaintFlush(fi,feat,drawable);


	highlight = g_list_reverse(highlight);	/* preserve normal display ordering */

	/* now paint the focus features on top, clear style to force colours lookup */
	for(fi->featurestyle = NULL;highlight;highlight = highlight->next)
	{
		feat = (ZMapWindowCanvasFeature) highlight->data;

		zmapWindowCanvasFeaturesetSetColours(fi,feat);
		zMapWindowCanvasFeaturesetPaintFeature(fi,feat,drawable,expose);
	}
	zMapWindowCanvasFeaturesetPaintFlush(fi,feat,drawable);
}


void zmapWindowCanvasFeaturesetSetColours(ZMapWindowFeaturesetItem fi, ZMapWindowCanvasFeature feat)
{
	FooCanvasItem *item = (FooCanvasItem *) fi;
	ZMapStyleColourType ct;

	/* NOTE carefully balanced code:
	 * we do all blurred features then all focussed ones
	 * if the style changes then we look up the colours
	 * so we reset the style before doing focus
	 * other kinds of focus eg evidence do not have colours set in the style
	 * so mixed focus types are not a problem
	 */

	if((fi->featurestyle != feat->feature->style) || !(fi->frame && zMapStyleIsFrameSpecific(feat->feature->style)))
		/* diff style: set colour from style */
	{
		/* cache style for a single featureset
		* if we have one source featureset in the column then this works fastest (eg good for trembl/ swissprot)
		* if we have several (eg BAM rep1, rep2, etc,  Repeatmasker then we get to switch around frequently
		* but hopefully it's faster than not caching regardless
		* beware of enum ZMapWindowFocusType not being a bit-mask
		*/

		GdkColor *fill = NULL,*draw = NULL, *outline = NULL;
	      ZMapFrame frame;
	      ZMapStrand strand;

		fi->featurestyle = feat->feature->style;

		/* eg for glyphs these get mixed up in one column so have to set for the feature not featureset */
      	frame = zMapFeatureFrame(feat->feature);
      	strand = feat->feature->strand;

		ct = feat->flags & WINDOW_FOCUS_GROUP_FOCUSSED ? ZMAPSTYLE_COLOURTYPE_SELECTED : ZMAPSTYLE_COLOURTYPE_NORMAL;

		zmapWindowCanvasItemGetColours(fi->featurestyle, strand, frame, ct , &fill, &draw, &outline, NULL, NULL);

		/* can cache these in the feature? or style?*/

		fi->fill_set = FALSE;
		if(fill)
		{
			fi->fill_set = TRUE;
			fi->fill_colour = zMap_gdk_color_to_rgba(fill);
			fi->fill_pixel = foo_canvas_get_color_pixel(item->canvas, fi->fill_colour);
		}
		fi->outline_set = FALSE;
		if(outline)
		{
			fi->outline_set = TRUE;
			fi->outline_colour = zMap_gdk_color_to_rgba(outline);
			fi->outline_pixel = foo_canvas_get_color_pixel(item->canvas, fi->outline_colour);
		}

	}
}


/* called by item drawing code, we cache style colours hoping it will run faster */
/* see also zmap_window_canvas_alignment_get_colours() */
int zMapWindowCanvasFeaturesetGetColours(ZMapWindowFeaturesetItem featureset, ZMapWindowCanvasFeature feature, gulong *fill_pixel,gulong *outline_pixel)
{
	int ret = 0;

	ret = zMapWindowFocusCacheGetSelectedColours(feature->flags, fill_pixel, outline_pixel);

	if(!(ret & WINDOW_FOCUS_CACHE_FILL))
	{
		if (featureset->fill_set)
		{
			*fill_pixel = featureset->fill_pixel;
			ret |= WINDOW_FOCUS_CACHE_FILL;
		}
	}

	if(!(ret & WINDOW_FOCUS_CACHE_OUTLINE))
	{
		if (featureset->outline_set)
		{
			*outline_pixel = featureset->outline_pixel;
			ret |= WINDOW_FOCUS_CACHE_OUTLINE;
		}
	}

	return ret;
}


/* show / hide all masked features in the CanvasFeatureset
 * this just means setting a flag
 *
 * unless of course we are re-masking and have to delete items if no colour is defined
 * in which case we destroy the index to force a rebuild: slow but not run very often
 * original foo code actually deleted the features, we will just flag them away.
 * feature homol flags displayed means 'is in foo'
 * so we sould have to post process the featureset->features list
 * to delete then and then rebuild the index (skip list)
 * if the colour is not defined we should not have the show/hide menu item
 */
void zMapWindowCanvasFeaturesetShowHideMasked(FooCanvasItem *foo, gboolean show, gboolean set_colour)
{
	ZMapWindowFeaturesetItem featureset = (ZMapWindowFeaturesetItem) foo;
	ZMapSkipList sl;
	gboolean delete = FALSE;
	int has_colours;

	has_colours = zMapWindowFocusCacheGetSelectedColours(WINDOW_FOCUS_GROUP_MASKED, NULL, NULL);
	delete = !has_colours;

	for(sl = zMapSkipListFirst(featureset->display_index); sl; sl = sl->next)
	{
		ZMapWindowCanvasFeature feature = (ZMapWindowCanvasFeature) sl->data;	/* base struct of all features */

		if(feature->type == FEATURE_ALIGN && feature->feature->feature.homol.flags.masked)
		{
			if(set_colour)      /* called on masking by another featureset */
			{
				feature->flags |= focus_group_mask[WINDOW_FOCUS_GROUP_MASKED];
			}

			if(set_colour && delete)
			{
				feature->feature->feature.homol.flags.displayed = FALSE;
				feature->flags |= FEATURE_MASK_HIDE | FEATURE_HIDDEN;
			}
			else if(show)
			{
				feature->flags &= ~FEATURE_MASK_HIDE;
				/* this could get complicated combined with summarise */
				if(!(feature->flags & FEATURE_HIDE_REASON))
				{
					feature->flags &= ~FEATURE_HIDDEN;
//					feature->feature.homol.flags.displayed = TRUE;	/* legacy, should net be needed */
				}
			}
			else
			{
				feature->flags |= FEATURE_MASK_HIDE | FEATURE_HIDDEN;
//				feature->feature.homol.flags.displayed = FALSE;	/* legacy, should net be needed */
			}
		}
	}
#if MH17_NOT_IMPLEMENTED
	if(delete)
	{
		scan featureset->features, delete masked features with homol.flags/displayed == FALSE
		destroy the index to force a rebuild
	}
#endif
}



/* allocate a free list for an unknown structure */
static ZMapWindowCanvasFeature zmapWindowCanvasFeatureAlloc(zmapWindowCanvasFeatureType type)
{
      GList *l;
      gpointer mem;
      int size;
      ZMapWindowCanvasFeature feat;

	size = featureset_class_G->struct_size[type];
	if(!size)
	{
		type = FEATURE_INVALID;		/* catch all for simple features */
		size = sizeof(zmapWindowCanvasFeatureStruct);
	}

      if(!featureset_class_G->feature_free_list[type])
      {
            int i;
            mem = g_malloc(size * N_FEAT_ALLOC);
            zMapAssert(mem);

            for(i = 0;i < N_FEAT_ALLOC;i++, mem += size)
      	{
      		feat = (ZMapWindowCanvasFeature) mem;
      		feat->type = type;
                  zmapWindowCanvasFeatureFree((gpointer) mem);
            }
      }
      zMapAssert(featureset_class_G->feature_free_list[type]);

      l = featureset_class_G->feature_free_list[type];
      feat = (ZMapWindowCanvasFeature) l->data;
      featureset_class_G->feature_free_list[type] = g_list_delete_link(featureset_class_G->feature_free_list[type],l);

      /* these can get re-allocated so must zero */
      memset((gpointer) feat,0,size);

      feat->type = type;

      return(feat);
}


/* need to be a ZMapSkipListFreeFunc for use as a callback */
void zmapWindowCanvasFeatureFree(gpointer thing)
{
	ZMapWindowCanvasFeature feat = (ZMapWindowCanvasFeature) thing;
	zmapWindowCanvasFeatureType type = feat->type;

	if(!featureset_class_G->struct_size[type])
		type = FEATURE_INVALID;		/* catch all for simple features */

      featureset_class_G->feature_free_list[type] =
            g_list_prepend(featureset_class_G->feature_free_list[type], (gpointer) feat);
}




/* sort by name and the start coord to link same name features */
/* note that ultimately we are interested in query coords in a zmapHomol struct
 * but only after getting alignments in order on the genomic sequence
 */
static gint zMapFeatureNameCmp(gconstpointer a, gconstpointer b)
{
	ZMapWindowCanvasFeature feata = (ZMapWindowCanvasFeature) a;
	ZMapWindowCanvasFeature featb = (ZMapWindowCanvasFeature) b;

	if(feata->feature->strand < featb->feature->strand)
		return(-1);
	if(feata->feature->strand > featb->feature->strand)
		return(1);

	if(feata->feature->original_id < featb->feature->original_id)
		return(-1);
	if(feata->feature->original_id > featb->feature->original_id)
		return(1);
	return(zMapFeatureCmp(a,b));
}



/* sort by genomic coordinate for display purposes */
/* start coord then end coord reversed, mainly for summarise fucntion */
static gint zMapFeatureCmp(gconstpointer a, gconstpointer b)
{
	ZMapWindowCanvasFeature feata = (ZMapWindowCanvasFeature) a;
	ZMapWindowCanvasFeature featb = (ZMapWindowCanvasFeature) b;

	if(feata->y1 < featb->y1)
		return(-1);
	if(feata->y1 > featb->y1)
		return(1);

	if(feata->y2 > featb->y2)
		return(-1);
	if(feata->y2 < featb->y2)
		return(1);
	return(0);
}




/* cribbed from zmapWindowGetPosFromScore(() which is called 3x from Item Factory and will eventaully get removed */
double zmap_window_featureset_item_set_width_from_score(ZMapFeatureTypeStyle style, double width, double score)
{
  double dx = 0.0 ;
  double numerator, denominator ;
  double max_score, min_score ;

  min_score = zMapStyleGetMinScore(style) ;
  max_score = zMapStyleGetMaxScore(style) ;

  /* We only do stuff if there are both min and max scores to work with.... */
  if (max_score && min_score)
    {
      numerator = score - min_score ;
      denominator = max_score - min_score ;

      if (denominator == 0)				    /* catch div by zero */
	{
	  if (numerator <= 0)
	    dx = 0.25 ;
	  else if (numerator > 0)
	    dx = 1 ;
	}
      else
	{
	  dx = 0.25 + (0.75 * (numerator / denominator)) ;
	}

      if (dx < 0.25)
		dx = 0.25 ;
      else if (dx > 1)
		dx = 1 ;

	width *= dx;
    }

  return width;
}




/* this is in parallel with the ZMapStyleMode enum */
/* beware, traditionally glyphs ended up as basic features */
/* This is a retro-fit ... i noticed that i'd defien a struct/feature type but not set it
 * as orignally there was only one (blush) -> is that brown bag coding?? */
static zmapWindowCanvasFeatureType feature_types[N_STYLE_MODE] =
{
	FEATURE_INVALID,		/* ZMAPSTYLE_MODE_INVALID */
	FEATURE_BASIC, 		/* ZMAPSTYLE_MODE_BASIC */
	FEATURE_ALIGN,		/* ZMAPSTYLE_MODE_ALIGNMENT */
	FEATURE_INVALID,		/* ZMAPSTYLE_MODE_TRANSCRIPT */
	FEATURE_INVALID,		/* ZMAPSTYLE_MODE_SEQUENCE */
	FEATURE_INVALID,		/* ZMAPSTYLE_MODE_ASSEMBLY_PATH */
	FEATURE_INVALID,		/* ZMAPSTYLE_MODE_TEXT */
	FEATURE_INVALID,		/* ZMAPSTYLE_MODE_GRAPH */
	FEATURE_GLYPH,		/* ZMAPSTYLE_MODE_GLYPH */
	FEATURE_INVALID		/* ZMAPSTYLE_MODE_META */
};

/* no return, as all this data in internal to the column featureset item */
void zMapWindowFeaturesetAddItem(FooCanvasItem *foo, ZMapFeature feature, double y1, double y2)
{
  ZMapWindowCanvasFeature feat;
  ZMapFeatureTypeStyle style = feature->style;
  ZMapWindowFeaturesetItem featureset_item;
  zmapWindowCanvasFeatureType type = FEATURE_INVALID;

  if(style)
  	type = feature_types[zMapStyleGetMode(feature->style)];
  if(type == FEATURE_INVALID)		/* no style or feature type not implemented */
  	return;

  featureset_item = (ZMapWindowFeaturesetItem) foo;

  feat = zmapWindowCanvasFeatureAlloc(type);
  feat->feature = feature;
  feat->type = type;
  if(type == FEATURE_ALIGN)
  {
  	featureset_item->link_sideways = TRUE;

  	if(feat->feature->feature.homol.flags.masked)
  		feat->flags |= focus_group_mask[WINDOW_FOCUS_GROUP_MASKED];
  }

  feat->y1 = y1;
  feat->y2 = y2;

	/* NOTE maybe this is not generic enough eg for glyphs, graphs */
  if(feature->flags.has_score)
	feat->width = zmap_window_featureset_item_set_width_from_score(style, featureset_item->width, feature->score);
  else
  	feat->width = featureset_item->width;

  if(y2 - y1 > featureset_item->longest)
	featureset_item->longest = y2 - y1;

	  /* even if they come in order we still have to sort them to be sure so just add to the front */
  featureset_item->features = g_list_prepend(featureset_item->features,feat);
  featureset_item->n_features++;

//  printf("add item %s/%s @%p: %ld/%d\n",g_quark_to_string(featureset_item->id),g_quark_to_string(feature->unique_id),feature, featureset_item->n_features, g_list_length(featureset_item->features));

  /* add to the display bins if index already created */
  if(featureset_item->display_index)
  {
  	/* have to re-sort... NB SkipListAdd() not exactly well tested, so be dumb */
  	/* it's very rare that we add features anyway */
  	/* although we could have several featuresets being loaded into one column */
  	/* whereby this may be more efficient ? */
  	if(1)
  	{
		if(featureset_item->display_index)
		{
			/* need to recalc bins */
			/* quick fix FTM, de-calc which requires a re-calc on display */
			zMapSkipListDestroy(featureset_item->display_index, zmapWindowCanvasFeatureFree);
			featureset_item->display_index = NULL;
			featureset_item->linked_sideways = FALSE;
		}
  	}
  	else
  	{
  		featureset_item->display_index =
  			zMapSkipListAdd(featureset_item->display_index, zMapFeatureCmp, feat);
  	}
  }
}



static void zmap_window_featureset_item_item_destroy     (GObject *object)
{

  ZMapWindowFeaturesetItem featureset_item;
  /* mh17 NOTE: this function gets called twice for every object via a very very tall stack */
  /* no idea why, but this is all harmless here if we make sure to test if pointers are valid */
  /* what's more interesting is why an object has to be killed twice */

//  printf("zmap_window_featureset_item_item_destroy %p\n",object);
  g_return_if_fail(ZMAP_IS_WINDOW_FEATURESET_ITEM(object));

  featureset_item = ZMAP_WINDOW_FEATURESET_ITEM(object);

  if(featureset_item->display_index)
  {
  	zMapSkipListDestroy(featureset_item->display_index, zmapWindowCanvasFeatureFree);
	featureset_item->display_index = NULL;
  }

  	/* removing it the second time will fail gracefully */
  g_hash_table_remove(featureset_class_G->featureset_items,GUINT_TO_POINTER(featureset_item->id));

//  printf("removing %s\n",g_quark_to_string(featureset->id));


  if (GTK_OBJECT_CLASS (parent_class_G)->destroy)
	(* GTK_OBJECT_CLASS (parent_class_G)->destroy) (GTK_OBJECT(object));

  return ;
}


<|MERGE_RESOLUTION|>--- conflicted
+++ resolved
@@ -950,11 +950,7 @@
 	GList *l;
 	ZMapWindowCanvasFeature left,right;		/* feat -ures */
 #if !CANVAS_FEATURESET_LINK_FEATURE
-<<<<<<< HEAD
 	GQuark name = 0;
-=======
-	GQuark name = 0 ;
->>>>>>> 573993f0
 #endif
 
 
