--- conflicted
+++ resolved
@@ -1610,7 +1610,9 @@
   feat->y2 = y2;
 
 	/* NOTE maybe this is not generic enough eg for glyphs, graphs */
-<<<<<<< HEAD
+
+  feat->width = featureset_item->width;
+
   if(feature->flags.has_score)
   {
 	if(featureset_item->style->mode == ZMAPSTYLE_MODE_GRAPH)
@@ -1620,17 +1622,13 @@
 	}
 	else
 	{
-		feat->width = zMapWindowCanvasFeatureGetWidthFromScore(style, featureset_item->width, feature->score);
+		if ((zMapStyleGetScoreMode(style) == ZMAPSCORE_WIDTH && feature->flags.has_score))
+			feat->width = zmap_window_featureset_item_set_width_from_score(style, featureset_item->width, feature->score);
+		else if(zMapStyleGetScoreMode(style) == ZMAPSCORE_PERCENT)
+			feat->width = zmap_window_featureset_item_set_width_from_score(style, featureset_item->width, feature->feature.homol.percent_id);
 	}
   }
-=======
-  if ((zMapStyleGetScoreMode(style) == ZMAPSCORE_WIDTH && feature->flags.has_score))
-	  feat->width = zmap_window_featureset_item_set_width_from_score(style, featureset_item->width, feature->score);
-  else if(zMapStyleGetScoreMode(style) == ZMAPSCORE_PERCENT)
-	  feat->width = zmap_window_featureset_item_set_width_from_score(style, featureset_item->width, feature->feature.homol.percent_id);
->>>>>>> c57cec2e
-  else
-  	feat->width = featureset_item->width;
+
 
   if(y2 - y1 > featureset_item->longest)
 	featureset_item->longest = y2 - y1;
