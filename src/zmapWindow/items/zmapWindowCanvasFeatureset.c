/*  File: zmapWindowFeaturesetItem.c
 *  Author: malcolm hinsley (mh17@sanger.ac.uk)
 *  Copyright (c) 2006-2010: Genome Research Ltd.
 *-------------------------------------------------------------------
 * ZMap is free software; you can redistribute it and/or
 * modify it under the terms of the GNU General Public License
 * as published by the Free Software Foundation; either version 2
 * of the License, or (at your option) any later version.
 *
 * This program is distributed in the hope that it will be useful,
 * but WITHOUT ANY WARRANTY; without even the implied warranty of
 * MERCHANTABILITY or FITNESS FOR A PARTICULAR PURPOSE.  See the
 * GNU General Public License for more details.
 *
 * You should have received a copy of the GNU General Public License
 * along with this program; if not, write to the Free Software
 * Foundation, Inc., 59 Temple Place - Suite 330, Boston, MA  02111-1307, USA.
 * or see the on-line version at http://www.gnu.org/copyleft/gpl.txt
 *-------------------------------------------------------------------
 * This file is part of the ZMap genome database package
 * originally written by:
 *
 *      Ed Griffiths (Sanger Institute, UK) edgrif@sanger.ac.uk,
 *        Roy Storey (Sanger Institute, UK) rds@sanger.ac.uk,
 *     Malcolm Hinsley (Sanger Institute, UK) mh17@sanger.ac.uk
 *
 * Description:
 *
 * Exported functions: See XXXXXXXXXXXXX.h
 * HISTORY:
 * Last edited: Jun  3 09:51 2009 (rds)
 * Created: Fri Jan 16 11:20:07 2009 (rds)
 *-------------------------------------------------------------------
 */

 /* NOTE
  * this module implements the basic handling of featuresets as foo canvas items
  *
  * for basic features (the first type implemented) it runs about 3-5x faster than the foo canvas
  * but note that that does not include expose/ GDK
  * previous code can be used with 'foo=true' in the style

    _new code_
deskpro17848[mh17]32: zmap --conf_file=ZMap_bins
# /nfs/users/nfs_m/mh17/.ZMap/ZMap_bins	27/09/2011
Draw featureset basic_1000: 999 features in 0.060 seconds
Draw featureset scored: 9999 features in 0.347 seconds
Draw featureset basic_10000: 9999 features in 0.324 seconds
Draw featureset basic_100000: 99985 features in 1.729 seconds

    _old code_
deskpro17848[mh17]33: zmap --conf_file=ZMap_bins
# /nfs/users/nfs_m/mh17/.ZMap/ZMap_bins	27/09/2011
Draw featureset basic_1000: 999 features in 0.165 seconds
Draw featureset scored: 9999 features in 0.894 seconds
Draw featureset basic_10000: 9999 features in 1.499 seconds
Draw featureset basic_100000: 99985 features in 8.968 seconds


  */

#include <ZMap/zmap.h>



#include <math.h>
#include <string.h>
#include <ZMap/zmapUtilsLog.h>
#include <zmapWindowCanvasFeatureset_I.h>
#include <zmapWindowCanvasItemFeatureSet_I.h>
#include <zmapWindowCanvasBasic.h>
#include <zmapWindowCanvasGlyph.h>
#include <zmapWindowCanvasAlignment.h>
#include <zmapWindowCanvasGraphItem.h>

static void zmap_window_featureset_item_item_class_init  (ZMapWindowFeaturesetItemClass featureset_class);
static void zmap_window_featureset_item_item_init        (ZMapWindowFeaturesetItem      item);

static void  zmap_window_featureset_item_item_update (FooCanvasItem *item, double i2w_dx, double i2w_dy, int flags);
static void  zmap_window_featureset_item_item_update (FooCanvasItem *item, double i2w_dx, double i2w_dy, int flags);
static double  zmap_window_featureset_item_item_point (FooCanvasItem *item, double x, double y, int cx, int cy, FooCanvasItem **actual_item);
static void  zmap_window_featureset_item_item_bounds (FooCanvasItem *item, double *x1, double *y1, double *x2, double *y2);
static void  zmap_window_featureset_item_item_draw (FooCanvasItem *item, GdkDrawable *drawable, GdkEventExpose *expose);
static void zmap_window_featureset_item_item_destroy     (GObject *object);


gint zMapFeatureNameCmp(gconstpointer a, gconstpointer b);
gint zMapFeatureCmp(gconstpointer a, gconstpointer b);


static ZMapWindowFeaturesetItemClass featureset_class_G = NULL;
static FooCanvasItemClass *parent_class_G;

static void zmapWindowCanvasFeaturesetSetColours(ZMapWindowFeaturesetItem featureset, ZMapWindowCanvasFeature feature);

static ZMapSkipList zmap_window_canvas_featureset_find_feature_index(ZMapWindowFeaturesetItem fi,ZMapFeature feature);
static ZMapWindowCanvasFeature zmap_window_canvas_featureset_find_feature(ZMapWindowFeaturesetItem fi,ZMapFeature feature);
void zmap_window_canvas_featureset_expose_feature(ZMapWindowFeaturesetItem fi, ZMapWindowCanvasFeature gs);


/* this is in parallel with the ZMapStyleMode enum */
/* beware, traditionally glyphs ended up as basic features */
/* This is a retro-fit ... i noticed that i'd defien a struct/feature type but not set it
* as orignally there was only one (blush) -> is that brown bag coding?? */
static zmapWindowCanvasFeatureType feature_types[N_STYLE_MODE] =
{
	FEATURE_INVALID,		/* ZMAPSTYLE_MODE_INVALID */
	FEATURE_BASIC, 		/* ZMAPSTYLE_MODE_BASIC */
	FEATURE_ALIGN,		/* ZMAPSTYLE_MODE_ALIGNMENT */
	FEATURE_INVALID,		/* ZMAPSTYLE_MODE_TRANSCRIPT */
	FEATURE_INVALID,		/* ZMAPSTYLE_MODE_SEQUENCE */
	FEATURE_INVALID,		/* ZMAPSTYLE_MODE_ASSEMBLY_PATH */
	FEATURE_INVALID,		/* ZMAPSTYLE_MODE_TEXT */
	FEATURE_GRAPH,		/* ZMAPSTYLE_MODE_GRAPH */
	FEATURE_GLYPH,		/* ZMAPSTYLE_MODE_GLYPH */
	FEATURE_INVALID		/* ZMAPSTYLE_MODE_META */
};




/* clip to expose region */
/* erm,,, clip to visble scroll regipn: else rectangles would get extra edges */
void zMap_draw_line(GdkDrawable *drawable, ZMapWindowFeaturesetItem featureset, gint cx1, gint cy1, gint cx2, gint cy2)
{
	/* for H or V lines we can clip easily */
#warning when transcripts are implemented we need to intersect the visible region

	if(cy1 > featureset->clip_y2)
		return;
	if(cy2 < featureset->clip_y1)
		return;
	if(cx1 > featureset->clip_x2)
		return;
	if(cx2 < featureset->clip_x1)
		return;

	if(cx1 < featureset->clip_x1)
		cx1 = featureset->clip_x1;
	if(cy1 < featureset->clip_y1)
		cy1 = featureset->clip_y1;
	if(cx2 > featureset->clip_x2)
		cx2 = featureset->clip_x2;
	if(cy2 > featureset->clip_y2)
		cy2 = featureset->clip_y2;

	gdk_draw_line (drawable, featureset->gc, cx1, cy1, cx2, cy2);
}




/* clip to expose region */
/* erm,,, clip to visble scroll regipn: else rectangles would get extra edges */
/* NOTE rectangles may be drawn partially if they overlap the visible region
 * in which case a false outline will be draw outside the region
 */
void zMap_draw_rect(GdkDrawable *drawable, ZMapWindowFeaturesetItem featureset, gint cx1, gint cy1, gint cx2, gint cy2, gboolean fill)
{
	/* as our rectangles are all aligned to H and V we can clip easily */

	if(cy1 > featureset->clip_y2)
		return;
	if(cy2 < featureset->clip_y1)
		return;

	if(cx1 > featureset->clip_x2)
		return;
	if(cx2 < featureset->clip_x1)
		return;

	if(cx1 < featureset->clip_x1)
		cx1 = featureset->clip_x1;
	if(cy1 < featureset->clip_y1)
		cy1 = featureset->clip_y1;
	if(cx2 > featureset->clip_x2)
		cx2 = featureset->clip_x2;
	if(cy2 > featureset->clip_y2)
		cy2 = featureset->clip_y2;

	/* NOTE that the gdk_draw_rectangle interface is a bit esoteric
	 * and it doesn't like rectangles that have no depth
	 * read the docs to understand the coordinate calculations here
	 */

	if(cy2 == cy1)
	{
		gdk_draw_line (drawable, featureset->gc, cx1, cy1, cx2, cy2);
	}
	else
	{
		if(fill)
		{
			cx2++;
			cy2++;
		}
		gdk_draw_rectangle (drawable, featureset->gc, fill, cx1, cy1, cx2 - cx1, cy2 - cy1);
	}


}


/* define feature specific functions here */
/* only access via wrapper functions to allow type checking */

/* handle upstream edge effects converse of flush */
/* feature may be NULL to signify start of data */
static gpointer _featureset_prepare_G[FEATURE_N_TYPE] = { 0 };
void zMapWindowCanvasFeaturesetPaintPrepare(ZMapWindowFeaturesetItem featureset,ZMapWindowCanvasFeature feature, GdkDrawable *drawable, GdkEventExpose *expose)
{
	void (*func) (ZMapWindowFeaturesetItem featureset,ZMapWindowCanvasFeature feature, GdkDrawable *drawable, GdkEventExpose *expose) = NULL;

	if(featureset->type > 0 && featureset->type < FEATURE_N_TYPE)
		func = _featureset_prepare_G[featureset->type];
	if(!func)
		return;

	func(featureset, feature, drawable, expose);
}


/* paint one feature, all context needed is in the FeaturesetItem */
/* we need the expose region to clip at high zoom esp with peptide alignments */
static gpointer _featureset_paint_G[FEATURE_N_TYPE] = { 0 };
void zMapWindowCanvasFeaturesetPaintFeature(ZMapWindowFeaturesetItem featureset, ZMapWindowCanvasFeature feature, GdkDrawable *drawable, GdkEventExpose *expose)
{
	void (*func) (ZMapWindowFeaturesetItem featureset, ZMapWindowCanvasFeature feature, GdkDrawable *drawable, GdkEventExpose *expose) = NULL;

	if(featureset->type > 0 && featureset->type < FEATURE_N_TYPE)
		func = _featureset_paint_G[featureset->type];
	if(!func)
		return;

	func(featureset, feature, drawable, expose);
}


/* output any buffered paints: useful eg for poly-line */
/* paint function and flush must access data via FeaturesetItem */
/* feature may be NULL to signify end of data */
static gpointer _featureset_flush_G[FEATURE_N_TYPE] = { 0 };
void zMapWindowCanvasFeaturesetPaintFlush(ZMapWindowFeaturesetItem featureset,ZMapWindowCanvasFeature feature, GdkDrawable *drawable, GdkEventExpose *expose)
{
	void (*func) (ZMapWindowFeaturesetItem featureset,ZMapWindowCanvasFeature feature, GdkDrawable *drawable, GdkEventExpose *expose) = NULL;

	if(featureset->type > 0 && featureset->type < FEATURE_N_TYPE)
		func = _featureset_flush_G[featureset->type];
	if(!func)
		return;

	func(featureset, feature, drawable, expose);
}


/* get the total sequence extent of a simple or complex feature */
/* used by bumping; we allow force to simple for optional but silly bump modes */
static gpointer _featureset_extent_G[FEATURE_N_TYPE] = { 0 };
gboolean zMapWindowCanvasFeaturesetGetFeatureExtent(ZMapWindowCanvasFeature feature, gboolean complex, ZMapSpan span, double *width)
{
	void (*func) (ZMapWindowCanvasFeature feature, ZMapSpan span, double *width) = NULL;

	if(!feature || feature->type < 0 || feature->type >= FEATURE_N_TYPE)
		return FALSE;

	func = _featureset_extent_G[feature->type];

	if(!complex)		/* reset any compund feature extents */
		feature->y2 = feature->feature->x2;

	if(!func || !complex)
	{
		/* all features have an extent, if it's simple get it here */
		span->x1 = feature->feature->x1;	/* use real coord from the feature context */
		span->x2 = feature->feature->x2;
		*width = feature->width;
	}
	else
	{
		func(feature, span, width);
	}
	return TRUE;
}


#if CANVAS_FEATURESET_LINK_FEATURE
/* link same name features in a feature type specific way */
/* must accept NULL as meaning clear local data */
static gpointer _featureset_link_G[FEATURE_N_TYPE] = { 0 };
int zMapWindowCanvasFeaturesetLinkFeature(ZMapWindowCanvasFeature feature)
{
	int (*func) (ZMapWindowCanvasFeature feature);

	if(!feature || feature->type < 0 || feature->type >= FEATURE_N_TYPE)
		return FALSE;

	func = _featureset_link_G[feature->type];
	if(!func)
		return FALSE;

	return func(feature);
}
#endif


/* if a featureset has and allocated data free it */
static gpointer _featureset_free_G[FEATURE_N_TYPE] = { 0 };
void zMapWindowCanvasFeaturesetFree(ZMapWindowFeaturesetItem featureset)
{
	void (*func) (ZMapWindowFeaturesetItem featureset) = NULL;

	if(featureset->type > 0 && featureset->type < FEATURE_N_TYPE)
		func = _featureset_free_G[featureset->type];
	if(!func)
		return;

	func(featureset);
}




/*
 * do anything that needs doing on zoom
 * we have column specific things like are features visible
 * and feature specific things like recalculate gapped alignment display
 * NOTE this is also called on the first paint to create the index
 * it must create the index if it's not there and this may be done by class Zoom functions
 */

static gpointer _featureset_zoom_G[FEATURE_N_TYPE] = { 0 };
void zMapWindowCanvasFeaturesetZoom(ZMapWindowFeaturesetItem featureset)
{
	int (*func) (ZMapWindowFeaturesetItem featureset);
	ZMapSkipList sl;
	long trigger = (long) zMapStyleGetSummarise(featureset->style);
	PixRect pix = NULL;

	if(!featureset)
		return;

	if(featureset->type > 0 && featureset->type < FEATURE_N_TYPE)
	{
		func = _featureset_zoom_G[featureset->type];

		/* zoom can (re)create the index eg ig graphs density stuff gets re-binned */
		if(func)
			func(featureset);
	}

      if(!featureset->display_index)
	      zMapWindowCanvasFeaturesetIndex(featureset);


	/* column summarise: after creating the index work out which features are visible and hide the rest */
	/* set for basic features and alignments */
	/* this could be moved to the class functions but as it's used more generally not worth it */

	if(!featureset->bumped && !featureset->re_bin && trigger && featureset->n_features >= trigger)
	{
		/*
			on min zoom we have nominally 1000 pixels so if we have 1000 features we should get some overlap
			depends on the sequence length, longer sequence means more overlap (and likely more features
			but simple no of features is easy to work with.
			if we used 100 features out of sheer exuberance
			then the chance of wasted CPU is small as the data is small
			at high zoom we still do it as overlap is still overlap (eg w/ high coverage BAM regions)
		*/

		 /* NOTE: for faster code just process features overlapping the visible scroll region */
		 /* however on current volumes (< 200k normally) it makes little difference */
		for(sl = zMapSkipListFirst(featureset->display_index); sl; sl = sl->next)
		{
			ZMapWindowCanvasFeature feature = (ZMapWindowCanvasFeature) sl->data;

			pix = zmapWindowCanvasFeaturesetSummarise(pix,featureset,feature);
		}

		/* clear up */
		zmapWindowCanvasFeaturesetSummariseFree(featureset, pix);
	}

	return;
}


/* each feature type defines its own functions */
/* if they inherit from another type then they must include that type's headers and call code directly */

void zMapWindowCanvasFeatureSetSetFuncs(int featuretype,gpointer *funcs, int struct_size)
{
	_featureset_prepare_G[featuretype] = funcs[FUNC_PREPARE];
	_featureset_paint_G[featuretype] = funcs[FUNC_PAINT];
	_featureset_flush_G[featuretype] = funcs[FUNC_FLUSH];
	_featureset_extent_G[featuretype] = funcs[FUNC_EXTENT];
	_featureset_zoom_G[featuretype] = funcs[FUNC_ZOOM];
#if CANVAS_FEATURESET_LINK_FEATURE
	_featureset_link_G[featuretype] = funcs[FUNC_LINK];
#endif
	_featureset_free_G[featuretype] = funcs[FUNC_FREE];

	featureset_class_G->struct_size[featuretype] = struct_size;
}


/* fetch all the funcs we know about
 * there's no clean way to do this without everlasting overhead per feature
 * NB: canvas featuresets could get more than one type of feature
 * we know how many there are due to the zmapWindowCanvasFeatureType enum
 * so we just do them all, once, from the featureset class init
 * rather tediously that means we have to include headers for each type
 * In terms of OO 'classiness' we regard CanvasFeatureSet as the big daddy that has a few dependant children
 * they dont get to evolve unknown to thier parent.
 */
void featureset_init_funcs(void)
{
		/* set size of iunspecifed features structs to just the base */
	featureset_class_G->struct_size[FEATURE_INVALID] = sizeof(zmapWindowCanvasFeatureStruct);

	zMapWindowCanvasBasicInit();		/* the order of these may be important */
	zMapWindowCanvasGlyphInit();
	zMapWindowCanvasAlignmentInit();
	zMapWindowCanvasGraphInit();

	/* if you add a new one then update feature_types[N_STYLE_MODE] below */
}




GType zMapWindowFeaturesetItemGetType(void)
{
  static GType group_type = 0 ;

  if (!group_type)
    {
      static const GTypeInfo group_info = {
      sizeof (zmapWindowFeaturesetItemClass),
      (GBaseInitFunc) NULL,
      (GBaseFinalizeFunc) NULL,
      (GClassInitFunc) zmap_window_featureset_item_item_class_init,
      NULL,           /* class_finalize */
      NULL,           /* class_data */
      sizeof (zmapWindowFeaturesetItem),
      0,              /* n_preallocs */
      (GInstanceInitFunc) zmap_window_featureset_item_item_init,
      NULL
      };

      group_type = g_type_register_static(foo_canvas_item_get_type(),
                                ZMAP_WINDOW_FEATURESET_ITEM_NAME,
                                &group_info,
                                0) ;
    }

  return group_type;
}



/*
 * return a singleton column wide canvas item
 * just in case we wanted to overlay two or more line graphs we need to allow for more than one
 * graph per column, so we specify these by col_id (which includes strand) and featureset_id
 * we allow for stranded bins, which get fed in via the add function below
 * we also have to include the window to allow more than one -> not accessable so we use the canvas instead
 *
 * we also allow several featuresets to map into the same canvas item via a vitueal featureset (quark)
 */
ZMapWindowCanvasItem zMapWindowFeaturesetItemGetFeaturesetItem(FooCanvasGroup *parent, GQuark id, int start,int end, ZMapFeatureTypeStyle style, ZMapStrand strand, ZMapFrame frame, int index)
{
      ZMapWindowFeaturesetItem di = NULL;
      FooCanvasItem *foo  = NULL,*interval;
	zmapWindowCanvasFeatureType type;

            /* class not intialised till we make an item in foo_canvas_item_new() below */
      if(featureset_class_G && featureset_class_G->featureset_items)
            foo = (FooCanvasItem *) g_hash_table_lookup( featureset_class_G->featureset_items, GUINT_TO_POINTER(id));
      if(foo)
      {
            return((ZMapWindowCanvasItem) foo);
      }
      else
      {
		int stagger;

            /* need a wrapper to get ZWCI with a foo_featureset inside it */
            foo = foo_canvas_item_new(parent, ZMAP_TYPE_WINDOW_CANVAS_FEATURESET_ITEM, NULL);

            interval = foo_canvas_item_new((FooCanvasGroup *) foo, ZMAP_TYPE_WINDOW_FEATURESET_ITEM, NULL);

            di = (ZMapWindowFeaturesetItem) interval;
            di->id = id;
            g_hash_table_insert(featureset_class_G->featureset_items,GUINT_TO_POINTER(id),(gpointer) foo);

		/* we record strand and frame for display colours
		 * the features get added to the appropriate column depending on strand, frame
		 * so we get the right featureset item foo item implicitly
		 */
		di->strand = strand;
		di->frame = frame;
		di->style = style;

		di->overlap = TRUE;

		    /* column type, style is a combination of all context featureset styles in the column */
		    /* main use is for graph density items */
		di->type = type = feature_types[zMapStyleGetMode(di->style)];
		if(type == FEATURE_ALIGN)
		{
			di->link_sideways = TRUE;
		}
		else if(type == FEATURE_GRAPH && zMapStyleDensity(style))
		{
			di->overlap = FALSE;
			di->re_bin = TRUE;

			/* this was originally invented for heatmaps & it would be better as generic, but that's another job */
			stagger = zMapStyleDensityStagger(style);
			di->set_index = index;
			di->x_off = stagger * di->set_index;
		}

		di->width = zMapStyleGetWidth(di->style);
  		di->start = start;
  		di->end = end;

		    /* initialise zoom to prevent double index create on first draw (coverage graphs) */
		di->zoom = interval->canvas->pixels_per_unit_y;
		di->bases_per_pixel = 1.0 / di->zoom;


		/* set our bounding box in canvas coordinates to be the whole column */
		foo_canvas_item_request_update (interval);
      }
      return ((ZMapWindowCanvasItem) foo);
}




/* this is a nest of insxestuous functions that all do the same thing
 * but at least this way we keep the search criteria in one place not 20
 */
static ZMapSkipList zmap_window_canvas_featureset_find_feature_coords(ZMapWindowFeaturesetItem fi, double y1, double y2)
{
	ZMapSkipList sl;
	zmapWindowCanvasFeatureStruct search;

	search.y1 = y1;
	search.y2 = y2;

	if(fi->overlap)
	{
		if(fi->bumped)
		  	search.y1 -= fi->bump_overlap;
		else
			search.y1 -= fi->longest;

		if(search.y1 < fi->start)
			search.y1 = fi->start;
	}

	sl =  zMapSkipListFind(fi->display_index, zMapFeatureCmp, &search);
//	if(sl->prev)
//		sl = sl->prev;	/* in case of not exact match when rebinned... done by SkipListFind */

	return sl;
}


static ZMapSkipList zmap_window_canvas_featureset_find_feature_index(ZMapWindowFeaturesetItem fi,ZMapFeature feature)
{
	ZMapWindowCanvasFeature gs;
	ZMapSkipList sl;

	sl = zmap_window_canvas_featureset_find_feature_coords(fi,feature->x1,feature->x2);

	/* find the feature's feature struct but return the skip list */

	while(sl)
	{
		gs = sl->data;

		/* if we got rebinned then we need to find the bin surrounding the feature
		   if the feature is split bewteeen bins just choose one
		 */
		if(gs->y1 > feature->x2)
			return NULL;

/* don't we know we have a feature and item that both exist? There must have been a reason for this w/ DensityItems */
#if 1 // NEVER_REBINNED
		if(gs->feature == feature)
#else
/*
 *	if we re-bin variable sized features then we could have features extending beyond bins
 *	in which case a simple containment test will fail
 *	so we have to test for overlap, which will also handle the simpler case.
 *	bins have a real feature attached and this is fed in from the cursor code (point function)
 *	this argument also applies to fixed size bins: we pro-rate overlaps when we calculate bins
 *	according to pixel coordinates.
 *	so we can have bin contains feature, feature contains bin, bin and feature overlap left or right. Yuk
 */
#warning lookup exact feature may fail if rebinned
		if(!((gs->y1 > feature->x2) || (gs->y2 < feature->x1)))
#endif
		{
			return sl;
		}

		sl = sl->next;
	}
	return NULL;
}

static ZMapWindowCanvasFeature zmap_window_canvas_featureset_find_feature(ZMapWindowFeaturesetItem fi,ZMapFeature feature)
{
	ZMapSkipList sl = zmap_window_canvas_featureset_find_feature_index(fi,feature);
	ZMapWindowCanvasFeature gs = NULL;

	if(sl)
		gs = (ZMapWindowCanvasFeature) sl->data;

	return gs;
}


void zmap_window_canvas_featureset_expose_feature(ZMapWindowFeaturesetItem fi, ZMapWindowCanvasFeature gs)
{
	double i2w_dx,i2w_dy;
	int cx1,cx2,cy1,cy2;
	FooCanvasItem *foo = (FooCanvasItem *) fi;
	double x1;

	x1 = 0.0;
	if(fi->bumped)
		x1 += gs->bump_offset;

	/* trigger a repaint */
	/* get canvas coords */
	i2w_dx = i2w_dy = 0.0;
	foo_canvas_item_i2w (foo, &i2w_dx, &i2w_dy);

	/* get item canvas coords, following example from FOO_CANVAS_RE (used by graph items) */
	foo_canvas_w2c (foo->canvas, x1 + i2w_dx, gs->y1 - fi->start + i2w_dy, &cx1, &cy1);
	foo_canvas_w2c (foo->canvas, x1 + gs->width + i2w_dx, gs->y2 - fi->start + i2w_dy, &cx2, &cy2);

		/* need to expose + 1, plus for glyphs add on a bit: bodged to 8 pixels
		 * really ought to work out max glyph size or rather have true featrue extent
		 * NOTE this is only currently used via OTF remove exisitng features
		 */
	foo_canvas_request_redraw (foo->canvas, cx1, cy1-8, cx2 + 1, cy2 + 8);
}


void zMapWindowCanvasFeaturesetRedraw(ZMapWindowFeaturesetItem fi)
{
	double i2w_dx,i2w_dy;
	int cx1,cx2,cy1,cy2;
	FooCanvasItem *foo = (FooCanvasItem *) fi;
	double x1;
	double width = fi->width;

	x1 = 0.0;
	if(fi->bumped)
		width = fi->bump_width;

	/* trigger a repaint */
	/* get canvas coords */
	i2w_dx = i2w_dy = 0.0;
	foo_canvas_item_i2w (foo, &i2w_dx, &i2w_dy);

	/* get item canvas coords, following example from FOO_CANVAS_RE (used by graph items) */
	foo_canvas_w2c (foo->canvas, x1 + i2w_dx, i2w_dy, &cx1, &cy1);
	foo_canvas_w2c (foo->canvas, x1 + width + i2w_dx, fi->end - fi->start + i2w_dy, &cx2, &cy2);

		/* need to expose + 1, plus for glyphs add on a bit: bodged to 8 pixels
		 * really ought to work out max glyph size or rather have true featrue extent
		 * NOTE this is only currently used via OTF remove exisitng features
		 */
	foo_canvas_request_redraw (foo->canvas, cx1, cy1, cx2 + 1, cy2 + 1);
}

/* interface design driven by exsiting application code */
void zmapWindowFeaturesetItemSetColour(ZMapWindowCanvasItem   item,
						      FooCanvasItem         *interval,
						      ZMapFeature			feature,
						      ZMapFeatureSubPartSpan sub_feature,
						      ZMapStyleColourType    colour_type,
							int colour_flags,
						      GdkColor              *default_fill,
                                          GdkColor              *default_border)
{
	ZMapWindowFeaturesetItem fi = (ZMapWindowFeaturesetItem) interval;
	ZMapWindowCanvasFeature gs;

	gs = zmap_window_canvas_featureset_find_feature(fi,feature);

	if(gs)
	{
		/* set the focus flags (on or off) */
		/* zmapWindowFocus.c maintans these and we set/clear then all at once */
		/* NOTE some way up the call stack in zmapWindowFocus.c add_unique()
		 * colour flags has a window id set into it
		 */

		/* these flags are very fiddly: handle with care */
		gs->flags = ((gs->flags & ~FEATURE_FOCUS_MASK) | (colour_flags & FEATURE_FOCUS_MASK)) |
			((gs->flags & FEATURE_FOCUS_ID) | (colour_flags & FEATURE_FOCUS_ID)) |
			(gs->flags & FEATURE_FOCUS_BLURRED);

		zmap_window_canvas_featureset_expose_feature(fi, gs);
		return;
	}
}


/* NOTE this function interfaces to user show/hide via zmapWindow/unhideItemsCB() and zmapWindowFocus/hideFocusItemsCB()
 * and could do other things if appropriate if we include some other flags
 * current best guess is that this is not best practice: eg summarise is an internal function and does not need an external interface
 */
void zmapWindowFeaturesetItemShowHide(FooCanvasItem *foo, ZMapFeature feature, gboolean show)
{
	ZMapWindowFeaturesetItem fi = (ZMapWindowFeaturesetItem) foo;
	ZMapWindowCanvasFeature gs;

	gs = zmap_window_canvas_featureset_find_feature(fi,feature);

	if(gs)
	{
		if(show)
			gs->flags &= ~FEATURE_HIDDEN & ~FEATURE_HIDE_REASON;
		else
			gs->flags |= FEATURE_HIDDEN | FEATURE_USER_HIDE;

		zmap_window_canvas_featureset_expose_feature(fi, gs);
	}
}






static guint32 gdk_color_to_rgba(GdkColor *color)
{
	guint32 rgba = 0;

	rgba = ((color->red & 0xff00) << 16  |
	(color->green & 0xff00) << 8 |
	(color->blue & 0xff00)       |
	0xff);

	return rgba;
}


/* cut and paste from former graph density code */
gboolean zMapWindowFeaturesetItemSetStyle(ZMapWindowFeaturesetItem di, ZMapFeatureTypeStyle style)
{
	GdkColor *draw = NULL, *fill = NULL, *outline = NULL;
	FooCanvasItem *foo = (FooCanvasItem *) di;
	gboolean re_index = FALSE;
	GList  *features;

	if(zMapStyleGetMode(di->style) == ZMAPSTYLE_MODE_GRAPH && di->re_bin && zMapStyleDensityMinBin(di->style) != zMapStyleDensityMinBin(style))
		re_index = TRUE;

	if(di->display_index && re_index)
	{
		zMapSkipListDestroy(di->display_index, NULL);
		di->display_index = NULL;

		if(di->display)	/* was re-binned */
		{
			for(features = di->display; features; features = g_list_delete_link(features,features))
			{
				ZMapWindowCanvasFeature feat = (ZMapWindowCanvasFeature) features->data;
				zmapWindowCanvasFeatureFree(feat);
			}
			di->display = NULL;
		}
	}

	di->style = style;		/* includes col width */
	di->width = style->width;
	di->x_off = zMapStyleDensityStagger(style) * di->set_index;

		/* need to set colours */
	zmapWindowCanvasItemGetColours(style, di->strand, di->frame, ZMAPSTYLE_COLOURTYPE_NORMAL, &fill, &draw, &outline, NULL, NULL);

	if(fill)
	{
		di->fill_set = TRUE;
		di->fill_colour = gdk_color_to_rgba(fill);
		di->fill_pixel = foo_canvas_get_color_pixel(foo->canvas, di->fill_colour);
	}
	if(outline)
	{
		di->outline_set = TRUE;
		di->outline_colour = gdk_color_to_rgba(outline);
		di->outline_pixel = foo_canvas_get_color_pixel(foo->canvas, di->outline_colour);
	}

	foo_canvas_item_request_update ((FooCanvasItem *) di);
	return TRUE;
}





/* NOTE this extends FooCanvasItem not ZMapWindowCanvasItem */
static void zmap_window_featureset_item_item_class_init(ZMapWindowFeaturesetItemClass featureset_class)
{
  GObjectClass *gobject_class ;
  FooCanvasItemClass *item_class;

  featureset_class_G = featureset_class;
  featureset_class_G->featureset_items = g_hash_table_new(NULL,NULL);

  parent_class_G = gtk_type_class (foo_canvas_item_get_type ());

  gobject_class = (GObjectClass *) featureset_class;

  item_class = (FooCanvasItemClass *) featureset_class;

  gobject_class->dispose = zmap_window_featureset_item_item_destroy;

  item_class->update = zmap_window_featureset_item_item_update;
  item_class->bounds = zmap_window_featureset_item_item_bounds;
  item_class->point  = zmap_window_featureset_item_item_point;
  item_class->draw   = zmap_window_featureset_item_item_draw;

//  zmapWindowItemStatsInit(&(canvas_class->stats), ZMAP_TYPE_WINDOW_FEATURESET_ITEM) ;

  featureset_init_funcs();

  return ;
}


/* replaces a g_object_get_data() call and returns a static data struct */
/* only used by the status bar if you click on a sub-feature */
ZMapFeatureSubPartSpan zMapWindowCanvasFeaturesetGetSubPartSpan(FooCanvasItem *foo,ZMapFeature feature,double x,double y)
{
	static ZMapFeatureSubPartSpanStruct sub_part;
	ZMapWindowFeaturesetItem fi = (ZMapWindowFeaturesetItem) foo;

	switch(feature->type)
	{
	case ZMAPSTYLE_MODE_ALIGNMENT:
		{
			ZMapAlignBlock ab;
			int i;

			/* find the gap or match if we are bumped */
			if(!fi->bumped)
				return NULL;
			if(!feature->feature.homol.align)	/* is un-gapped */
				return NULL;

			/* get sequence coords for x,y,  well y at least */
			/* AFAICS y is a world coordinate as the caller runs it through foo_w2c() */


			/* we refer to the actual feature gaps data not the display data
			* as that may be compressed and does not contain sequence info
			* return the type index and target start and end
			*/
			for(i = 0; i < feature->feature.homol.align->len;i++)
			{
				ab = &g_array_index(feature->feature.homol.align, ZMapAlignBlockStruct, i);
				/* in the original foo based code
				 * match n corresponds to the match block indexed from 1
				 * gap n corresponds to the following match block
				 */

				sub_part.index = i + 1;
				sub_part.start = ab->t1;
				sub_part.end = ab->t2;

				if(y >= ab->t1 && y <= ab->t2)
				{
					sub_part.subpart = ZMAPFEATURE_SUBPART_MATCH;
					return &sub_part;
				}
				if(y < ab->t1)
				{
					sub_part.start = sub_part.end + 1;
					sub_part.end = ab->t1 -1;
					sub_part.subpart = ZMAPFEATURE_SUBPART_GAP;
					return &sub_part;
				}
			}
		}
		break;

	default:
		break;
	}
	return NULL;
}



static void zmap_window_featureset_item_item_init (ZMapWindowFeaturesetItem featureset)
{
  return ;
}

static void zmap_window_featureset_item_item_update (FooCanvasItem *item, double i2w_dx, double i2w_dy, int flags)
{

      ZMapWindowFeaturesetItem di = (ZMapWindowFeaturesetItem) item;
      int cx1,cy1,cx2,cy2;
      double x1,x2,y1,y2;

	if (parent_class_G->update)
		(* parent_class_G->update) (item, i2w_dx, i2w_dy, flags);

	// cribbed from FooCanvasRE; this sets the canvas coords in the foo item
	/* x_off is needed for staggered graphs, is currently 0 for all other types */
	di->dx = x1 = i2w_dx + di->x_off;
	x2 = x1 + (di->bumped? di->bump_width : di->width);

	di->dy = y1 = i2w_dy;
	y2 = y1 + di->end - di->start;

	foo_canvas_w2c (item->canvas, x1, y1, &cx1, &cy1);
	foo_canvas_w2c (item->canvas, x2, y2, &cx2, &cy2);

	item->x1 = cx1;
	item->y1 = cy1;
	item->x2 = cx2+1;
	item->y2 = cy2+1;

}



/* how far are we from the cursor? */
/* can't return foo canvas item for the feature as they are not in the canvas,
 * so return the featureset foo item adjusted to point at the nearest feature */

 /* by a process of guesswork x,y are world coordinates and cx,cy are canvas (i think) */
 /* No: x,y are parent item local coordinates ie offset within the group
  * we have a ZMapCanvasItem group with no offset, s we nee to adjust by the x,ypos of that group
  */
double  zmap_window_featureset_item_item_point (FooCanvasItem *item, double x, double y, int cx, int cy, FooCanvasItem **actual_item)
{
	ZMapWindowFeaturesetItem fi = (ZMapWindowFeaturesetItem) item;
	ZMapWindowCanvasFeature gs;
	ZMapSkipList sl;
      double wx; //,wy;
//      double dx,dy;
      double y1,y2;
//      FooCanvasGroup *group;

      /* optimise repeat calls: the foo canvas does 6 calls for a click event (3 down 3 up)
       * and if we are zoomed into a bumped peptide alignment column that means looking at a lot of features
       * each one goes through about 12 layers of canvas containers first but that's another issue
       * then if we move the lassoo that gets silly (button down: calls point())
       */
      static double save_x,save_y;
      static ZMapWindowCanvasFeature save_gs = NULL;
	static double best = 0.0;

      /*
       * need to scan internal list and apply close enough rules
       */

       /* zmapSkipListFind();		 gets exact match to start coord or item before
	   if any feature overlaps choose that
	   (assuming non overlapping features)
	   else choose nearest of next and previous
        */
      *actual_item = NULL;

      if(save_gs && x == save_x && y == save_y)
      {
      	fi->point_feature = save_gs->feature;
      	*actual_item = item;

      	return best;
      }

	save_x = x;
	save_y = y;
      save_gs = NULL;

	x += fi->dx;
	y += fi->dy;
#warning this code is in the wrong place, review when containers rationalised

	y1 = y - item->canvas->close_enough;
	y2 = y + item->canvas->close_enough;


	/* NOTE there is a flake in world coords at low zoom */
	/* NOTE close_enough is zero */
	sl = zmap_window_canvas_featureset_find_feature_coords(fi, y1 , y2);

	if(!sl)
		return(0.0);

	for(; sl ; sl = sl->next)
	{
		gs = (ZMapWindowCanvasFeature) sl->data;

		if(gs->flags & FEATURE_HIDDEN)
			continue;

		if(gs->y1 > y2)
			break;

		if(gs->feature->x1 <= y && gs->feature->x2 >= y)	/* overlaps cursor */
		{
			double left,right;

			wx = fi->dx + fi->x_off + gs->feature_offset;
			if(fi->bumped)
				wx += gs->bump_offset;

				/* get coords within one pixel */
			left =  wx - 1;	/* X coords are on fixed zoom, allow one pixel grace */
			right = wx + gs->width + 2;

			if(x > left && x < right)	/* item contains cursor */
			{
				best = 0.0;
				fi->point_feature = gs->feature;
				*actual_item = item;

#warning this could concievably cause a memory fault if we freed save_gs but that seems unlikely if we don-t nove the cursor
      			save_gs = gs;
				break;			/* just find any one */
			}
		}
	}
      return best;
}


void  zmap_window_featureset_item_item_bounds (FooCanvasItem *item, double *x1, double *y1, double *x2, double *y2)
{
      double minx,miny,maxx,maxy;
      FooCanvasGroup *group;

      minx = item->x1;
      miny = item->y1;
      maxx = item->x2;
      maxy = item->y2;

      /* Make the bounds be relative to our parent's coordinate system */
      if (item->parent)
      {
		group = FOO_CANVAS_GROUP (item->parent);

            minx += group->xpos;
            miny += group->ypos;
            maxx += group->xpos;
            maxy += group->ypos;
      }

      *x1 = minx;
      *y1 = miny;
      *x2 = maxx;
      *y2 = maxy;
}


/* a slightly ad-hoc function
 * really the feature context should specify complex features
 * but for historical reasons alignments come disconnected
 * and we have to join them up by inference (same name)
 * we may have several context featuresets but by convention all these have features with different names
 * do we have to do the same w/ transcripts? watch this space:
 *
 */
void zmap_window_featureset_item_link_sideways(ZMapWindowFeaturesetItem fi)
{
	GList *l;
	ZMapWindowCanvasFeature left,right;		/* feat -ures */
#if !CANVAS_FEATURESET_LINK_FEATURE
	GQuark name = 0;
#endif

	/* we use the featureset features list which sits there in parallel with the skip list (display index) */
	/* sort by name and start coord */
	/* link same name features with ascending query start coord */

	/* if we ever need to link by something other than same name
	 * then we can define a feature type specific sort function
	 * and revive the zMapWindowCanvasFeaturesetLinkFeature() fucntion
	 */
	fi->features = g_list_sort(fi->features,zMapFeatureNameCmp);
	fi->features_sorted = FALSE;

#if CANVAS_FEATURESET_LINK_FEATURE
	zMapWindowCanvasFeaturesetLinkFeature(NULL);	/* clear out static data */
#endif

	for(l = fi->features;l;l = l->next)
	{
		right = (ZMapWindowCanvasFeature) l->data;
		right->left = right->right = NULL;		/* we can re-calculate so must zero */

zMapAssert(right != left);

#if CANVAS_FEATURESET_LINK_FEATURE
		if(zMapWindowCanvasFeaturesetLinkFeature(right))
#else
		if(name == right->feature->original_id)
#endif
		{
			right->left = left;
			left->right = right;
		}
		left = right;
#if !CANVAS_FEATURESET_LINK_FEATURE
		name = left->feature->original_id;
#endif

	}

	fi->linked_sideways = TRUE;
}


void zMapWindowCanvasFeaturesetIndex(ZMapWindowFeaturesetItem fi)
{
    GList *features;

    if(fi->link_sideways && !fi->linked_sideways)
    	zmap_window_featureset_item_link_sideways(fi);

    features = fi->display;		/* NOTE: is always sorted */

    if(!fi->features_sorted)
    {
	    fi->features = g_list_sort(fi->features,zMapFeatureCmp);
	    fi->features_sorted = TRUE;
    }
    if(!features)				/* was not pre-processed */
	  features = fi->features;

    fi->display_index = zMapSkipListCreate(features, NULL);
}


void  zmap_window_featureset_item_item_draw (FooCanvasItem *item, GdkDrawable *drawable, GdkEventExpose *expose)
{
	ZMapSkipList sl;
	ZMapWindowCanvasFeature feat;
      double y1,y2;
      double width;
      GList *highlight = NULL;	/* must paint selected on top ie last */
	gboolean is_line;

      ZMapWindowFeaturesetItem fi = (ZMapWindowFeaturesetItem) item;

	/* get visible scroll region in gdk coordinates to clip features that overlap and possibly extend beyond actual scroll
	 * this avoids artifacts due to wrap round
	 * NOTE we cannot calc this post zoom as we get scroll afterwards
	 * except possibly if we combine the zoom and scroll operation
	 * but this code cannot assume that
	 */
	{
		GdkRegion *region;
		GdkRectangle rect;

		region = gdk_drawable_get_visible_region(drawable);
		gdk_region_get_clipbox ((const GdkRegion *) region, &rect);
		gdk_region_destroy(region);

		fi->clip_x1 = rect.x - 1;
		fi->clip_y1 = rect.y - 1;
		fi->clip_x2 =rect.x + rect.width + 1;
		fi->clip_y2 = rect.y + rect.height + 1;
	}


	/* check zoom level and recalculate */
	/* NOTE this also creates the index if needed */
	if(!fi->display_index || fi->zoom != item->canvas->pixels_per_unit_y)
	{
		fi->zoom = item->canvas->pixels_per_unit_y;
		fi->bases_per_pixel = 1.0 / fi->zoom;
		zMapWindowCanvasFeaturesetZoom(fi);
	}

	if(!fi->display_index)
      	return; 		/* could be an empty column or a mistake */

      /* paint all the data in the exposed area */

	if(!fi->gc && (item->object.flags & FOO_CANVAS_ITEM_REALIZED))
		fi->gc = gdk_gc_new (item->canvas->layout.bin_window);
	if(!fi->gc)
		return;		/* got a draw before realize ?? */

      width = zMapStyleGetWidth(fi->style) - 1;		/* off by 1 error! width = #pixels not end-start */

	/*
	 *	get the exposed area
	 *	find the top (and bottom?) items
	 *	clip the extremes and paint all
	 */

	fi->dx = fi->dy = 0.0;		/* this gets the offset of the parent of this item */
      foo_canvas_item_i2w (item, &fi->dx, &fi->dy);

	foo_canvas_c2w(item->canvas,0,floor(expose->area.y),NULL,&y1);
	foo_canvas_c2w(item->canvas,0,ceil(expose->area.y + expose->area.height),NULL,&y2);

	sl = zmap_window_canvas_featureset_find_feature_coords(fi, y1, y2);
	if(!sl)
		return;

		/* we have already found the first matching or previous item */
		/* get the previous one to handle wiggle plots that must go off screen */
	is_line = (zMapStyleGetMode(fi->style) == ZMAPSTYLE_MODE_GRAPH && fi->style->mode_data.graph.mode == ZMAPSTYLE_GRAPH_LINE);

	if(is_line)
	{
		feat = sl->prev ? (ZMapWindowCanvasFeature) sl->prev->data : NULL;
		zMapWindowCanvasFeaturesetPaintPrepare(fi,feat,drawable,expose);
	}

	for(fi->featurestyle = NULL;sl;sl = sl->next)
	{
		feat = (ZMapWindowCanvasFeature) sl->data;
//printf("found %d-%d\n",(int) feat->y1,(int) feat->y2);


		if(!is_line && feat->y1 > y2)		/* for lines we have to do one more */
			break;	/* finished */

		if(feat->y2 < y1)
		{
		    /* if bumped and complex then the first feature does the join up lines */
		    if(!fi->bumped || feat->left)
			continue;
		}

		if((feat->flags & FEATURE_HIDDEN))
			continue;

		/* when bumped we can have a sequence wide 'bump_overlap
		 * which means we could try to paint all the features
		 * which would be slow
		 * so we need to test again for the expose region and not call gdk
		 * for alignments the first feature in a set has the colinear lines and we clip in that paint fucntion too
		 */
		/* erm... already did that */

		/*
		NOTE need to sort out container positioning to make this work
		di covers its container exactly, but is it offset??
		by analogy w/ old style ZMapWindowCanvasItems we should display
		'intervals' as item relative
		*/

			/* we don't display focus on lines */
		if(!is_line && (feat->flags & FEATURE_FOCUS_MASK))
		{
			highlight = g_list_prepend(highlight, feat);
			continue;
		}

		/* clip this one (GDK does that? or is it X?) and paint */
//printf("paint %d-%d\n",(int) feat->y1,(int) feat->y2);

		/* set style colours if they changed */
		zmapWindowCanvasFeaturesetSetColours(fi,feat);

		// call the paint function for the feature
		zMapWindowCanvasFeaturesetPaintFeature(fi,feat,drawable,expose);

		if(feat->y1 > y2)		/* for lines we have to do one more */
			break;	/* finished */
	}

	/* flush out any stored data (eg if we are drawing polylines) */
	zMapWindowCanvasFeaturesetPaintFlush(fi, sl ? feat : NULL, drawable, expose);

	if(!is_line && highlight)
	{
		highlight = g_list_reverse(highlight);	/* preserve normal display ordering */

		/* now paint the focus features on top, clear style to force colours lookup */
		for(fi->featurestyle = NULL;highlight;highlight = highlight->next)
		{
			feat = (ZMapWindowCanvasFeature) highlight->data;

			zmapWindowCanvasFeaturesetSetColours(fi,feat);
			zMapWindowCanvasFeaturesetPaintFeature(fi,feat,drawable,expose);
		}
		zMapWindowCanvasFeaturesetPaintFlush(fi, feat ,drawable, expose);
	}
}



void zmapWindowCanvasFeaturesetSetColours(ZMapWindowFeaturesetItem fi, ZMapWindowCanvasFeature feat)
{
	FooCanvasItem *item = (FooCanvasItem *) fi;
	ZMapStyleColourType ct;

	/* NOTE carefully balanced code:
	 * we do all blurred features then all focussed ones
	 * if the style changes then we look up the colours
	 * so we reset the style before doing focus
	 * other kinds of focus eg evidence do not have colours set in the style
	 * so mixed focus types are not a problem
	 */

	if((fi->featurestyle != feat->feature->style) || !(fi->frame && zMapStyleIsFrameSpecific(feat->feature->style)))
		/* diff style: set colour from style */
	{
		/* cache style for a single featureset
		* if we have one source featureset in the column then this works fastest (eg good for trembl/ swissprot)
		* if we have several (eg BAM rep1, rep2, etc,  Repeatmasker then we get to switch around frequently
		* but hopefully it's faster than not caching regardless
		* beware of enum ZMapWindowFocusType not being a bit-mask
		*/

		GdkColor *fill = NULL,*draw = NULL, *outline = NULL;
	      ZMapFrame frame;
	      ZMapStrand strand;

		fi->featurestyle = feat->feature->style;

		/* eg for glyphs these get mixed up in one column so have to set for the feature not featureset */
      	frame = zMapFeatureFrame(feat->feature);
      	strand = feat->feature->strand;

		ct = feat->flags & WINDOW_FOCUS_GROUP_FOCUSSED ? ZMAPSTYLE_COLOURTYPE_SELECTED : ZMAPSTYLE_COLOURTYPE_NORMAL;

		zmapWindowCanvasItemGetColours(fi->featurestyle, strand, frame, ct , &fill, &draw, &outline, NULL, NULL);

		/* can cache these in the feature? or style?*/

		fi->fill_set = FALSE;
		if(fill)
		{
			fi->fill_set = TRUE;
			fi->fill_colour = zMap_gdk_color_to_rgba(fill);
			fi->fill_pixel = foo_canvas_get_color_pixel(item->canvas, fi->fill_colour);
		}
		fi->outline_set = FALSE;
		if(outline)
		{
			fi->outline_set = TRUE;
			fi->outline_colour = zMap_gdk_color_to_rgba(outline);
			fi->outline_pixel = foo_canvas_get_color_pixel(item->canvas, fi->outline_colour);
		}

	}
}


/* called by item drawing code, we cache style colours hoping it will run faster */
/* see also zmap_window_canvas_alignment_get_colours() */
int zMapWindowCanvasFeaturesetGetColours(ZMapWindowFeaturesetItem featureset, ZMapWindowCanvasFeature feature, gulong *fill_pixel,gulong *outline_pixel)
{
	int ret = 0;

	ret = zMapWindowFocusCacheGetSelectedColours(feature->flags, fill_pixel, outline_pixel);

	if(!(ret & WINDOW_FOCUS_CACHE_FILL))
	{
		if (featureset->fill_set)
		{
			*fill_pixel = featureset->fill_pixel;
			ret |= WINDOW_FOCUS_CACHE_FILL;
		}
	}

	if(!(ret & WINDOW_FOCUS_CACHE_OUTLINE))
	{
		if (featureset->outline_set)
		{
			*outline_pixel = featureset->outline_pixel;
			ret |= WINDOW_FOCUS_CACHE_OUTLINE;
		}
	}

	return ret;
}


/* show / hide all masked features in the CanvasFeatureset
 * this just means setting a flag
 *
 * unless of course we are re-masking and have to delete items if no colour is defined
 * in which case we destroy the index to force a rebuild: slow but not run very often
 * original foo code actually deleted the features, we will just flag them away.
 * feature homol flags displayed means 'is in foo'
 * so we could have to post process the featureset->features list
 * to delete then and then rebuild the index (skip list)
 * if the colour is not defined we should not have the show/hide menu item
 */
void zMapWindowCanvasFeaturesetShowHideMasked(FooCanvasItem *foo, gboolean show, gboolean set_colour)
{
	ZMapWindowFeaturesetItem featureset = (ZMapWindowFeaturesetItem) foo;
	ZMapSkipList sl;
	gboolean delete = FALSE;
	int has_colours;

	has_colours = zMapWindowFocusCacheGetSelectedColours(WINDOW_FOCUS_GROUP_MASKED, NULL, NULL);
	delete = !has_colours;

	for(sl = zMapSkipListFirst(featureset->display_index); sl; sl = sl->next)
	{
		ZMapWindowCanvasFeature feature = (ZMapWindowCanvasFeature) sl->data;	/* base struct of all features */

		if(feature->type == FEATURE_ALIGN && feature->feature->feature.homol.flags.masked)
		{
			if(set_colour)      /* called on masking by another featureset */
			{
				feature->flags |= focus_group_mask[WINDOW_FOCUS_GROUP_MASKED];
			}

			if(set_colour && delete)
			{
				feature->feature->feature.homol.flags.displayed = FALSE;
				feature->flags |= FEATURE_MASK_HIDE | FEATURE_HIDDEN;
			}
			else if(show)
			{
				feature->flags &= ~FEATURE_MASK_HIDE;
				/* this could get complicated combined with summarise */
				if(!(feature->flags & FEATURE_HIDE_REASON))
				{
					feature->flags &= ~FEATURE_HIDDEN;
//					feature->feature.homol.flags.displayed = TRUE;	/* legacy, should net be needed */
				}
			}
			else
			{
				feature->flags |= FEATURE_MASK_HIDE | FEATURE_HIDDEN;
//				feature->feature.homol.flags.displayed = FALSE;	/* legacy, should net be needed */
			}
		}
	}
#if MH17_NOT_IMPLEMENTED
	if(delete)
	{
		scan featureset->features, delete masked features with homol.flags/displayed == FALSE
		destroy the index to force a rebuild
	}
#endif
}


static long n_block_alloc = 0;
static long n_feature_alloc = 0;
static long n_feature_free = 0;


/* allocate a free list for an unknown structure */
ZMapWindowCanvasFeature zmapWindowCanvasFeatureAlloc(zmapWindowCanvasFeatureType type)
{
      GList *l;
      gpointer mem;
      int size;
      ZMapWindowCanvasFeature feat;

	size = featureset_class_G->struct_size[type];
	if(!size)
	{
		type = FEATURE_INVALID;		/* catch all for simple features */
		size = sizeof(zmapWindowCanvasFeatureStruct);
	}

      if(!featureset_class_G->feature_free_list[type])
      {
            int i;
            mem = g_malloc(size * N_FEAT_ALLOC);
            zMapAssert(mem);

            for(i = 0;i < N_FEAT_ALLOC;i++, mem += size)
      	{
      		feat = (ZMapWindowCanvasFeature) mem;
      		feat->type = type;
			feat->feature = NULL;
                  zmapWindowCanvasFeatureFree((gpointer) mem);
            }
            n_block_alloc++;
      }
      zMapAssert(featureset_class_G->feature_free_list[type]);

      l = featureset_class_G->feature_free_list[type];
      feat = (ZMapWindowCanvasFeature) l->data;
      featureset_class_G->feature_free_list[type] = g_list_delete_link(featureset_class_G->feature_free_list[type],l);

      /* these can get re-allocated so must zero */
      memset((gpointer) feat,0,size);

      feat->type = type;

	n_feature_alloc++;
      return(feat);
}


/* need to be a ZMapSkipListFreeFunc for use as a callback */
void zmapWindowCanvasFeatureFree(gpointer thing)
{
	ZMapWindowCanvasFeature feat = (ZMapWindowCanvasFeature) thing;
	zmapWindowCanvasFeatureType type = feat->type;

	if(!featureset_class_G->struct_size[type])
		type = FEATURE_INVALID;		/* catch all for simple features */

      featureset_class_G->feature_free_list[type] =
            g_list_prepend(featureset_class_G->feature_free_list[type], thing);

	n_feature_free++;
}




/* sort by name and the start coord to link same name features */
/* note that ultimately we are interested in query coords in a zmapHomol struct
 * but only after getting alignments in order on the genomic sequence
 */
gint zMapFeatureNameCmp(gconstpointer a, gconstpointer b)
{
	ZMapWindowCanvasFeature feata = (ZMapWindowCanvasFeature) a;
	ZMapWindowCanvasFeature featb = (ZMapWindowCanvasFeature) b;

	if(!featb)
	{
		if(!feata)
			return(0);
		return(1);
	}
	if(!feata)
		return(-1);

	if(feata->feature->strand < featb->feature->strand)
		return(-1);
	if(feata->feature->strand > featb->feature->strand)
		return(1);

	if(feata->feature->original_id < featb->feature->original_id)
		return(-1);
	if(feata->feature->original_id > featb->feature->original_id)
		return(1);
	return(zMapFeatureCmp(a,b));
}



/* sort by genomic coordinate for display purposes */
/* start coord then end coord reversed, mainly for summarise fucntion */
/* also used by collapse code */
gint zMapFeatureCmp(gconstpointer a, gconstpointer b)
{
	ZMapWindowCanvasFeature feata = (ZMapWindowCanvasFeature) a;
	ZMapWindowCanvasFeature featb = (ZMapWindowCanvasFeature) b;

	/* we can get NULLs due to GLib being silly */
	/* this code is pedantic, but I prefer stable sorting */
	if(!featb)
	{
		if(!feata)
			return(0);
		return(1);
	}
	if(!feata)
		return(-1);

	if(feata->y1 < featb->y1)
		return(-1);
	if(feata->y1 > featb->y1)
		return(1);

	if(feata->y2 > featb->y2)
		return(-1);

	if(feata->y2 < featb->y2)
		return(1);
	return(0);
}



int get_heat_rgb(int a,int b,double score)
{
	int val = b - a;

	val = a + (int) (val * score);
	if(val < 0)
		val = 0;
	if(val > 0xff)
		val = 0xff;
	return(val);
}

/* find an RGBA pixel value between a and b */
/* NOTE foo canvas and GDK have got in a tangle with pixel values and we go round in circle to do this
 * but i acted dumb and followed the procedures (approx) used elsewhere
 */
gulong zMapWindowCanvasFeatureGetHeatColour(gulong a, gulong b, double score)
{
	int ar,ag,ab;
	int br,bg,bb;
	gulong colour;

	a >>= 8;		/* discard alpha */
	ab = a & 0xff; a >>= 8;
	ag = a & 0xff; a >>= 8;
	ar = a & 0xff; a >>= 8;

	b >>= 8;
	bb = b & 0xff; b >>= 8;
	bg = b & 0xff; b >>= 8;
	br = b & 0xff; b >>= 8;

	colour = 0xff;
	colour |= get_heat_rgb(ab,bb,score) << 8;
	colour |= get_heat_rgb(ag,bg,score) << 16;
	colour |= get_heat_rgb(ar,br,score) << 24;

	return(colour);
}





/* cribbed from zmapWindowGetPosFromScore(() which is called 3x from Item Factory and will eventaully get removed */
double zMapWindowCanvasFeatureGetWidthFromScore(ZMapFeatureTypeStyle style, double width, double score)
{
  double dx = 0.0 ;
  double numerator, denominator ;
  double max_score, min_score ;

  min_score = zMapStyleGetMinScore(style) ;
  max_score = zMapStyleGetMaxScore(style) ;

  /* We only do stuff if there are both min and max scores to work with.... */
  if (max_score && min_score)
    {
      numerator = score - min_score ;
      denominator = max_score - min_score ;

      if (denominator == 0)				    /* catch div by zero */
	{
	  if (numerator <= 0)
	    dx = 0.25 ;
	  else if (numerator > 0)
	    dx = 1 ;
	}
      else
	{
	  dx = 0.25 + (0.75 * (numerator / denominator)) ;
	}

      if (dx < 0.25)
		dx = 0.25 ;
      else if (dx > 1)
		dx = 1 ;

	width *= dx;
    }

  return width;
}


/* used by graph data ... which recalulates bins */
/* normal features just have width set from feature score */
double zMapWindowCanvasFeatureGetNormalisedScore(ZMapFeatureTypeStyle style, double score)
{
	double numerator, denominator, dx ;
	double max_score, min_score ;

	min_score = zMapStyleGetMinScore(style) ;
	max_score = zMapStyleGetMaxScore(style) ;

	numerator = score - min_score ;
	denominator = max_score - min_score ;

	if(numerator < 0)			/* coverage and histgrams do not have -ve values */
		numerator = 0;
	if(denominator < 0)		/* dumb but wise, could conceivably be mis-configured and not checked */
		denominator = 0;

	if(style->mode_data.graph.scale == ZMAPSTYLE_GRAPH_SCALE_LOG)
	{
		numerator++;	/* as log(1) is zero we need to bodge values of 1 to distingish from zero */
		/* and as log(0) is big -ve number bias zero to come out as zero */

		numerator = log(numerator);
		denominator = log(denominator) ;
	}

	if (denominator == 0)                         /* catch div by zero */
	{
		if (numerator < 0)
			dx = 0 ;
		else if (numerator > 0)
			dx = 1 ;
	}
	else
	{
		dx = numerator / denominator ;
		if (dx < 0)
			dx = 0 ;
		if (dx > 1)
			dx = 1 ;
	}
	return(dx);
}

double zMapWindowCanvasFeaturesetGetFilterValue(FooCanvasItem *foo)
{
	  ZMapWindowFeaturesetItem featureset_item;

	  featureset_item = (ZMapWindowFeaturesetItem) foo;
	  return featureset_item->filter_value ;
}

int zMapWindowCanvasFeaturesetGetFilterCount(FooCanvasItem *foo)
{
	  ZMapWindowFeaturesetItem featureset_item;

	  featureset_item = (ZMapWindowFeaturesetItem) foo;
	  return featureset_item->n_filtered ;
}

int zMapWindowCanvasFeaturesetFilter(gpointer gfilter, double value)
{
	ZMapWindowFilter filter	= (ZMapWindowFilter) gfilter;
	ZMapWindowFeaturesetItem fi = (ZMapWindowFeaturesetItem) filter->featureset;
	ZMapSkipList sl;
	int was = fi->n_filtered;
	double score;

	fi->filter_value = value;
	fi->n_filtered = 0;

	for(sl = zMapSkipListFirst(fi->display_index); sl; sl = sl->next)
	{
		ZMapWindowCanvasFeature feature = (ZMapWindowCanvasFeature) sl->data;	/* base struct of all features */
		ZMapWindowCanvasFeature f;

		if(feature->left)		/* we do joined up alignments */
			continue;

		if(! feature->feature->flags.has_score)
			continue;


		/* get score for whole series of alignments */
		for(f = feature, score = 0.0; f; f = f->right)
		{
			double feature_score = f->feature->score;
			/* NOTE feature->score is normalised, feature->feature->score is what we filter by */

			if(zMapStyleGetScoreMode(f->feature->style) == ZMAPSCORE_PERCENT)
				feature_score = f->feature->feature.homol.percent_id;

			if(feature_score > score)
				score = feature_score;
		}

		/* set flags for whole series based on max score: filter is all below value */
		for(f = feature; f; f = f->right)
		{
			if(score < value)
			{
				f->flags |= FEATURE_HIDE_FILTER | FEATURE_HIDDEN;
				fi->n_filtered++;

				/* NOTE many of these may be FEATURE_SUMMARISED which is not operative during bump
				 * so setting HIDDEN here must be done for the filtered features only
				 * Hmmm... not quite sure of the mechanism, but putting this if
				 * outside the brackets give a glitch on set column focus when bumped (features not painted)
				 * .... summarised features (FEATURE_SUMMARISED set but not HIDDEN bue to bumping) set to hidden when bumped
				 */
			}
			else
			{
				/* reset in case score went down */

				f->flags &= ~FEATURE_HIDE_FILTER;
				if(!(f->flags & FEATURE_HIDE_REASON))
					f->flags &= ~FEATURE_HIDDEN;
				else if(fi->bumped && (f->flags & FEATURE_HIDE_REASON) == FEATURE_SUMMARISED)
					f->flags &= ~FEATURE_HIDDEN;
			}
		}
	}

	if(fi->n_filtered != was)
	{
		/* trigger a re-calc if summarised to ensure the picture is pixel perfect
		 * NOTE if bumped we don;t calculate so no creeping inefficiency here
		 */
		fi->zoom = 0;


		if(fi->bumped)
		{
			ZMapWindowCompressMode compress_mode;

			if (zmapWindowMarkIsSet(filter->window->mark))
				compress_mode = ZMAPWINDOW_COMPRESS_MARK ;
			else
				compress_mode = ZMAPWINDOW_COMPRESS_ALL ;

			zmapWindowColumnBumpRange(filter->column, ZMAPBUMP_INVALID, ZMAPWINDOW_COMPRESS_INVALID);

			/* dissapointing: we only need to reposition columns to the right of this one */
#warning need a better reposition function
			zmapWindowFullReposition(filter->window) ;
		}
		else
		{
			zMapWindowCanvasFeaturesetRedraw(fi);
		}
	}

	return(fi->n_filtered);
}


/* no return, as all this data in internal to the column featureset item */
void zMapWindowFeaturesetAddFeature(FooCanvasItem *foo, ZMapFeature feature, double y1, double y2)
{
  ZMapWindowCanvasFeature feat;
  ZMapFeatureTypeStyle style = feature->style;
  ZMapWindowFeaturesetItem featureset_item;
  zmapWindowCanvasFeatureType type = FEATURE_INVALID;

  if(style)
  	type = feature_types[zMapStyleGetMode(feature->style)];
  if(type == FEATURE_INVALID)		/* no style or feature type not implemented */
  	return;

  featureset_item = (ZMapWindowFeaturesetItem) foo;

  feat = zmapWindowCanvasFeatureAlloc(type);
  feat->feature = feature;
  feat->type = type;
  if(type == FEATURE_ALIGN)
  {
  	if(feat->feature->feature.homol.flags.masked)
  		feat->flags |= focus_group_mask[WINDOW_FOCUS_GROUP_MASKED];
  }

  feat->y1 = y1;
  feat->y2 = y2;


  feat->width = featureset_item->width;

  if(feature->population)	/* collapsed duplicated features, takes precedence over score */
  {
	double score = (double) feature->population;

	feat->score = zMapWindowCanvasFeatureGetNormalisedScore(style, score);

	if ((zMapStyleGetScoreMode(style) == ZMAPSCORE_WIDTH) || (zMapStyleGetScoreMode(style) == ZMAPSCORE_HEAT_WIDTH))
		feat->width = zMapWindowCanvasFeatureGetWidthFromScore(style, featureset_item->width, score);
  }
  else if(feature->flags.has_score)
  {
	if(featureset_item->style->mode == ZMAPSTYLE_MODE_GRAPH)
	{
		feat->score = zMapWindowCanvasFeatureGetNormalisedScore(style, feature->score);
		feat->width = featureset_item->width * feat->score;
	}
	else
	{
		if ((zMapStyleGetScoreMode(style) == ZMAPSCORE_WIDTH && feature->flags.has_score))
			feat->width = zMapWindowCanvasFeatureGetWidthFromScore(style, featureset_item->width, feature->score);
		else if(zMapStyleGetScoreMode(style) == ZMAPSCORE_PERCENT)
			feat->width = zMapWindowCanvasFeatureGetWidthFromScore(style, featureset_item->width, feature->feature.homol.percent_id);
	}
  }


  if(y2 - y1 > featureset_item->longest)
	featureset_item->longest = y2 - y1;

	  /* even if they come in order we still have to sort them to be sure so just add to the front */
  featureset_item->features = g_list_prepend(featureset_item->features,feat);
  featureset_item->n_features++;

//  printf("add item %s/%s @%p: %ld/%d\n",g_quark_to_string(featureset_item->id),g_quark_to_string(feature->unique_id),feature, featureset_item->n_features, g_list_length(featureset_item->features));

  /* add to the display bins if index already created */
  if(featureset_item->display_index)
  {
  	/* have to re-sort... NB SkipListAdd() not exactly well tested, so be dumb */
  	/* it's very rare that we add features anyway */
  	/* although we could have several featuresets being loaded into one column */
  	/* whereby this may be more efficient ? */
 #if 1
	{
		/* need to recalc bins */
		/* quick fix FTM, de-calc which requires a re-calc on display */
		zMapSkipListDestroy(featureset_item->display_index, NULL);
		featureset_item->display_index = NULL;
		featureset_item->features_sorted = FALSE;
	}
#else
  	{
  		featureset_item->display_index =
  			zMapSkipListAdd(featureset_item->display_index, zMapFeatureCmp, feat);
#warning need to fix linked_sideways
  	}
#endif
  }
  /* NOTE we may not have an index so this flag must be unset seperately */
  /* eg on OTF w/ delete existing selected */
  featureset_item->linked_sideways = FALSE;
}



/*
	delete feature from the features list and trash the index
	returns no of features left

	rather tediously we can't get the feature via the index as that will give us the feature not the list node pointing to it.
	so to delete a whole featureset we could have a quadratic search time unless we delete in order
	but from OTF if we delete old ones we do this via a small hash table
	we don't delete elsewhere, execpt for legacy gapped alignments, so this works ok by fluke

	this function's a bit horrid: when we find the feature to delete we have to look it up in the index to repaint
	we really need a coplumn refresh

	we really need to rethink this: deleting was not considered
*/
int zMapWindowFeaturesetItemRemoveFeature(FooCanvasItem *foo, ZMapFeature feature)
{
	ZMapWindowFeaturesetItem fi = (ZMapWindowFeaturesetItem) foo;
	GList *l;
	ZMapWindowCanvasFeature feat;

	for(l = fi->features;l;l = l->next)
	{
		feat = (ZMapWindowCanvasFeature) l->data;
		if(feat->feature == feature)
		{
			ZMapWindowCanvasFeature gs = zmap_window_canvas_featureset_find_feature(fi,feature);
			if(gs)
			{
				zmap_window_canvas_featureset_expose_feature(fi, gs);
			}

			zmapWindowCanvasFeatureFree(feat);
			fi->features = g_list_delete_link(fi->features,l);
			fi->n_features--;
			break;
		}
	}

	if(fi->display_index)
	{
		/* need to recalc bins */
		/* quick fix FTM, de-calc which requires a re-calc on display */
		zMapSkipListDestroy(fi->display_index, NULL);
		fi->display_index = NULL;
		/* is still sorted if it was before */
	}
	/* NOTE we may not have an index so this flag must be unset seperately */
	fi->linked_sideways = FALSE;

	return fi->n_features;
}



static void zmap_window_featureset_item_item_destroy     (GObject *object)
{

  ZMapWindowFeaturesetItem featureset_item;
  GList *features;
  ZMapWindowCanvasFeature feat;

  /* mh17 NOTE: this function gets called twice for every object via a very very tall stack */
  /* no idea why, but this is all harmless here if we make sure to test if pointers are valid */
  /* what's more interesting is why an object has to be killed twice */

<<<<<<< HEAD
  printf("zmap_window_featureset_item_item_destroy %p\n",object);
=======
//  printf("zmap_window_featureset_item_item_destroy %p\n",object);
>>>>>>> e53c446c

  g_return_if_fail(ZMAP_IS_WINDOW_FEATURESET_ITEM(object));

  featureset_item = ZMAP_WINDOW_FEATURESET_ITEM(object);

  zMapWindowCanvasFeaturesetFree(featureset_item);

  if(featureset_item->display_index)
  {
  	zMapSkipListDestroy(featureset_item->display_index, NULL);
	featureset_item->display_index = NULL;
	featureset_item->features_sorted = FALSE;
  }
  if(featureset_item->display)	/* was re-binned */
  {
	  for(features = featureset_item->display; features; features = g_list_delete_link(features,features))
	  {
		  feat = (ZMapWindowCanvasFeature) features->data;
		  zmapWindowCanvasFeatureFree(feat);
	  }
	  featureset_item->display = NULL;
  }

  if(featureset_item->features)
  {
	/* free items separately from the index as conceivably we may not have an index */
	for(features = featureset_item->features; features; features = g_list_delete_link(features,features))
	{
		feat = (ZMapWindowCanvasFeature) features->data;
		zmapWindowCanvasFeatureFree(feat);
	}
	featureset_item->features = NULL;
	featureset_item->n_features = 0;
}


  	/* removing it the second time will fail gracefully */
  g_hash_table_remove(featureset_class_G->featureset_items,GUINT_TO_POINTER(featureset_item->id));

//  printf("removing %s\n",g_quark_to_string(featureset_item->id));

<<<<<<< HEAD
printf("features %s: %ld %ld %ld,\n",g_quark_to_string(featureset_item->id), n_block_alloc, n_feature_alloc, n_feature_free);
=======
//printf("features %s: %ld %ld %ld,\n",g_quark_to_string(featureset_item->id), n_block_alloc, n_feature_alloc, n_feature_free);
>>>>>>> e53c446c


  if (GTK_OBJECT_CLASS (parent_class_G)->destroy)
	(* GTK_OBJECT_CLASS (parent_class_G)->destroy) (GTK_OBJECT(object));


  return ;
}




<|MERGE_RESOLUTION|>--- conflicted
+++ resolved
@@ -1992,11 +1992,8 @@
   /* no idea why, but this is all harmless here if we make sure to test if pointers are valid */
   /* what's more interesting is why an object has to be killed twice */
 
-<<<<<<< HEAD
-  printf("zmap_window_featureset_item_item_destroy %p\n",object);
-=======
+
 //  printf("zmap_window_featureset_item_item_destroy %p\n",object);
->>>>>>> e53c446c
 
   g_return_if_fail(ZMAP_IS_WINDOW_FEATURESET_ITEM(object));
 
@@ -2038,11 +2035,8 @@
 
 //  printf("removing %s\n",g_quark_to_string(featureset_item->id));
 
-<<<<<<< HEAD
-printf("features %s: %ld %ld %ld,\n",g_quark_to_string(featureset_item->id), n_block_alloc, n_feature_alloc, n_feature_free);
-=======
 //printf("features %s: %ld %ld %ld,\n",g_quark_to_string(featureset_item->id), n_block_alloc, n_feature_alloc, n_feature_free);
->>>>>>> e53c446c
+
 
 
   if (GTK_OBJECT_CLASS (parent_class_G)->destroy)
