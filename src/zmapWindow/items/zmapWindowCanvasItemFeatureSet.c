--- conflicted
+++ resolved
@@ -126,11 +126,6 @@
 	FooCanvasGroup *group = FOO_CANVAS_GROUP(foo);
 	ZMapWindowFeaturesetItem fi;
 
-<<<<<<< HEAD
-=======
-//	ZMapWindowCanvasItem item = (ZMapWindowCanvasItem) foo;
->>>>>>> bbcb7fb6
-
 	zMapAssert(group && group->item_list);
 
 	fi = (ZMapWindowFeaturesetItem) group->item_list->data;
