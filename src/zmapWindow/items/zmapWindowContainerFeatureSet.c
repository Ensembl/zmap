/*  File: zmapWindowContainerFeatureSet.c
 *  Author: Roy Storey (rds@sanger.ac.uk)
 *  Copyright (c) 2006-2012: Genome Research Ltd.
 *-------------------------------------------------------------------
 * ZMap is free software; you can redistribute it and/or
 * modify it under the terms of the GNU General Public License
 * as published by the Free Software Foundation; either version 2
 * of the License, or (at your option) any later version.
 *
 * This program is distributed in the hope that it will be useful,
 * but WITHOUT ANY WARRANTY; without even the implied warranty of
 * MERCHANTABILITY or FITNESS FOR A PARTICULAR PURPOSE.  See the
 * GNU General Public License for more details.
 *
 * You should have received a copy of the GNU General Public License
 * along with this program; if not, write to the Free Software
 * Foundation, Inc., 59 Temple Place - Suite 330, Boston, MA  02111-1307, USA.
 * or see the on-line version at http://www.gnu.org/copyleft/gpl.txt
 *-------------------------------------------------------------------
 * This file is part of the ZMap genome database package
 * originally written by:
 *
 *      Ed Griffiths (Sanger Institute, UK) edgrif@sanger.ac.uk,
 *        Roy Storey (Sanger Institute, UK) rds@sanger.ac.uk,
 *     Malcolm Hinsley (Sanger Institute, UK) mh17@sanger.ac.uk
 *
 * Description:
 *
 * Exported functions: See XXXXXXXXXXXXX.h
 *-------------------------------------------------------------------
 */

#include <ZMap/zmap.h>





#include <string.h>		/* memset */

#include <ZMap/zmapUtils.h>
#include <ZMap/zmapUtilsFoo.h>
#include <ZMap/zmapStyle.h>
#include <zmapWindowCanvasItem_I.h> /* ->feature access in SortFeatures */
#include <zmapWindowContainerGroup_I.h>
#include <zmapWindowContainerFeatureSet_I.h>
#include <zmapWindowContainerUtils.h>
#include <zmapWindowCanvasFeatureset.h>


/* The property param ids for the switch statements */
enum
  {
    ITEM_FEATURE_SET_0,		/* zero == invalid prop value */
    ITEM_FEATURE_SET_HIDDEN_BUMP_FEATURES,
    ITEM_FEATURE_SET_UNIQUE_ID,
    ITEM_FEATURE_SET_STYLE_TABLE,
    ITEM_FEATURE_SET_USER_HIDDEN_ITEMS,
    ITEM_FEATURE_SET_WIDTH,
    ITEM_FEATURE_SET_VISIBLE,
    ITEM_FEATURE_SET_BUMP_MODE,
    ITEM_FEATURE_SET_DEFAULT_BUMP_MODE,
    ITEM_FEATURE_SET_BUMP_UNMARKED,
    ITEM_FEATURE_SET_FRAME_MODE,
    ITEM_FEATURE_SET_SHOW_WHEN_EMPTY,
    ITEM_FEATURE_SET_DEFERRED,
    ITEM_FEATURE_SET_STRAND_SPECIFIC,
    ITEM_FEATURE_SET_SHOW_REVERSE_STRAND,
    ITEM_FEATURE_SET_BUMP_SPACING,
    ITEM_FEATURE_SET_JOIN_ALIGNS,

    /* The next values are for slightly different purpose. */
    ITEM_FEATURE__DIVIDE,
    ITEM_FEATURE__MIN_MAG,
    ITEM_FEATURE__MAX_MAG,
  };

typedef struct
{
  GValue     *gvalue;
  const char *spec_name;
  guint       param_id;
} ItemFeatureValueDataStruct, *ItemFeatureValueData;

typedef struct
{
  GList      *list;
  ZMapFeature feature;
}ListFeatureStruct, *ListFeature;

typedef struct
{
  GQueue     *queue;
  ZMapFeature feature;
}QueueFeatureStruct, *QueueFeature;



static void zmap_window_item_feature_set_class_init  (ZMapWindowContainerFeatureSetClass container_set_class);
static void zmap_window_item_feature_set_init        (ZMapWindowContainerFeatureSet container_set);
static void zmap_window_item_feature_set_set_property(GObject      *gobject,
						      guint         param_id,
						      const GValue *value,
						      GParamSpec   *pspec);
static void zmap_window_item_feature_set_get_property(GObject    *gobject,
						      guint       param_id,
						      GValue     *value,
						      GParamSpec *pspec);
static void zmap_window_item_feature_set_destroy     (GtkObject *gtkobject);

//static gint comparePosition(gconstpointer a, gconstpointer b);
//static gint comparePositionRev(gconstpointer a, gconstpointer b);

//static void extract_value_from_style_table(gpointer key, gpointer value, gpointer user_data);
//static void value_to_each_style_in_table(gpointer key, gpointer value, gpointer user_data);
//static void reset_bump_mode_cb(gpointer key, gpointer value, gpointer user_data);
static void removeList(gpointer data, gpointer user_data_unused) ;




static GObjectClass *parent_class_G = NULL;
//static gboolean debug_table_ids_G = FALSE;



/*
 *  YOU MIGHT HOPE THIS DEALT WITH THE HASH AND OTHER STUFF BUT IT DOESN'T AND SOME OF
 * IT'S FUNCTIONS (E.G. zmapWindowContainerFeatureSetRemoveAllItems()) DO NOT SIT
 * WELL WITH THE HASH.....IT HASN'T BEEN THOUGHT THROUGH....
 */



/*!
 * \brief Get the GType for the ZMapWindowContainerFeatureSet GObjects
 *
 * \return GType corresponding to the GObject as registered by glib.
 */


GType zmapWindowContainerFeatureSetGetType(void)
{
  static GType group_type = 0;

  if (!group_type)
    {
      static const GTypeInfo group_info =
	{
	  sizeof (zmapWindowContainerFeatureSetClass),
	  (GBaseInitFunc) NULL,
	  (GBaseFinalizeFunc) NULL,
	  (GClassInitFunc) zmap_window_item_feature_set_class_init,
	  NULL,           /* class_finalize */
	  NULL,           /* class_data */
	  sizeof (zmapWindowContainerFeatureSet),
	  0,              /* n_preallocs */
	  (GInstanceInitFunc) zmap_window_item_feature_set_init
      };

    group_type = g_type_register_static (ZMAP_TYPE_CONTAINER_GROUP,
					 ZMAP_WINDOW_CONTAINER_FEATURESET_NAME,
					 &group_info,
					 0);
  }

  return group_type;
}

/*!
 * \brief Once a new ZMapWindowContainerFeatureSet object has been created,
 *        various parameters need to be set.  This sets all the params.
 *
 * \param container     The container to set everything on.
 * \param window        The container needs to know its ZMapWindow.
 * \param align-id      The container needs access to this quark
 * \param block-id      The container needs access to this quark
 * \param set-unique-id The container needs access to this quark
 * \param set-orig-id   The container needs access to this quark, actually this is unused!
 * \param styles        A list of styles the container needs to be able to draw everything.
 * \param strand        The strand of the container.
 * \param frame         The frame of the container.
 *
 * \return ZMapWindowContainerFeatureSet that was edited.
 */

/* this is only called on column creation */
ZMapWindowContainerFeatureSet zmapWindowContainerFeatureSetAugment(ZMapWindowContainerFeatureSet container_set,
								   ZMapWindow window,
								   GQuark     align_id,
								   GQuark     block_id,
								   GQuark     feature_set_unique_id,
								   GQuark     feature_set_original_id,
								   ZMapFeatureTypeStyle style,
								   ZMapStrand strand,
								   ZMapFrame  frame)
{
  g_return_val_if_fail(feature_set_unique_id != 0, container_set);

  if(ZMAP_IS_CONTAINER_FEATURESET(container_set))
    {
      gboolean visible;

      container_set->window    = window;
      container_set->strand    = strand;
      container_set->frame     = frame;
      container_set->align_id  = align_id;
      container_set->block_id  = block_id;
      container_set->unique_id = feature_set_unique_id;
      container_set->original_id = feature_set_original_id;

      container_set->style = style;

      visible = zmapWindowGetColumnVisibility(window,(FooCanvasGroup *) container_set);

      zmapWindowContainerSetVisibility((FooCanvasGroup *)container_set, visible);
    }

  return container_set;
}


#if 1       /* MH17_NO_RECOVER */
/* replaced by utils/attach_feature_any
 * stats are not handled for the moment
 * Ed was looking at a base class to do that if needs be we can add something back
 * BUT if we remove it the we have to fix up stats ref'd fron the factory
 */

/*!
 * \brief Attach a ZMapFeatureSet to the container.
 *
 * The container needs access to the feature set it represents quite often
 * so we store this here.
 *
 * \param container   The container.
 * \param feature-set The feature set the container needs.
 */

gboolean zmapWindowContainerFeatureSetAttachFeatureSet(ZMapWindowContainerFeatureSet container_set,
						       ZMapFeatureSet feature_set_to_attach)
{
  gboolean status = FALSE;

  if(feature_set_to_attach && !container_set->has_feature_set)
    {

      ZMapWindowContainerGroup container_group;

      container_group              = ZMAP_CONTAINER_GROUP(container_set);
      container_group->feature_any = (ZMapFeatureAny)feature_set_to_attach;

      container_set->has_feature_set = status = TRUE;

//#ifdef STATS_GO_IN_PARENT_OBJECT
      ZMapWindowStats stats = NULL;

      if((stats = zmapWindowStatsCreate((ZMapFeatureAny)feature_set_to_attach)))
	{
//	  zmapWindowContainerSetData(container_set->column_container, ITEM_FEATURE_STATS, stats);
        g_object_set_data(G_OBJECT(container_set),ITEM_FEATURE_STATS,stats);
	  container_set->has_stats = TRUE;
	}
//#endif
    }
  else
    {
      /* We don't attach a feature set if there's already one
       * attached.  This works for the good as the merge will
       * create featuresets which get destroyed after drawing
       * in the case of a pre-exisiting featureset. We don't
       * want these attached, as the original will also get
       * destroyed and the one attached will point to a set
       * which has been freed! */
    }

  return status ;
}

#endif



/*!
 * \brief Return the feature set the container represents.
 *
 * \param container.
 *
 * \return The feature set.  Can be NULL.
 */

ZMapFeatureSet zmapWindowContainerFeatureSetRecoverFeatureSet(ZMapWindowContainerFeatureSet container_set)
{
  ZMapFeatureSet feature_set = NULL;

  if(container_set->has_feature_set)
    {
      feature_set = (ZMapFeatureSet)(ZMAP_CONTAINER_GROUP(container_set)->feature_any);

      if(!feature_set)
	{
	  g_warning("%s", "No Feature Set!");
	  container_set->has_feature_set = FALSE;
	}
    }

  return feature_set;
}


/*!
 * \brief broken!
 */

#if NOT_USED
ZMapWindowStats zmapWindowContainerFeatureSetRecoverStats(ZMapWindowContainerFeatureSet container_set)
{
  ZMapWindowStats stats = NULL;

#ifdef STATS_GO_IN_PARENT_OBJECT
  if(container_set->has_stats)
    {
      stats = g_object_get_data(G_OBJECT(container_set->column_container), ITEM_FEATURE_STATS);

      if(!stats)
	{
	  g_warning("%s", "No Stats!");
	  container_set->has_stats = FALSE;
	}
    }
#endif

  return stats;
}
#endif


/*!
 * \brief  The display name for the column.
 *
 * This is  indepenadant of the featureset(s) attached/ in the column
 * but defaults to the name of the featureset if there is only one
 *
 * \param container  The container to interrogate.
 *
 * \return The quark that represents the current display name.
 */

GQuark zmapWindowContainerFeatureSetColumnDisplayName(ZMapWindowContainerFeatureSet container_set)
{
  GQuark display_id = 0;

  display_id = container_set->original_id;
  if(!display_id)
    display_id = container_set->unique_id;

  return display_id;
}

GQuark zmapWindowContainerFeatureSetGetColumnId(ZMapWindowContainerFeatureSet container_set)
{
  return container_set->unique_id;
}


GList *zmapWindowContainerFeatureSetGetFeatureSets(ZMapWindowContainerFeatureSet container_set)
{
  return container_set->featuresets;
}

/*!
 * \brief Access the strand of a column.
 *
 * \param The container to interrogate.
 *
 * \return The strand of the container.
 */

ZMapStrand zmapWindowContainerFeatureSetGetStrand(ZMapWindowContainerFeatureSet container_set)
{
  ZMapStrand strand = ZMAPSTRAND_NONE;

  g_return_val_if_fail(ZMAP_IS_CONTAINER_FEATURESET(container_set), strand);

  strand = container_set->strand;

  return strand;
}

/*!
 * \brief Access the frame of a column.
 *
 * \param The container to interrogate.
 *
 * \return The frame of the container.
 */

ZMapFrame  zmapWindowContainerFeatureSetGetFrame (ZMapWindowContainerFeatureSet container_set)
{
  ZMapFrame frame = ZMAPFRAME_NONE;

  g_return_val_if_fail(ZMAP_IS_CONTAINER_FEATURESET(container_set), frame);

  frame = container_set->frame;

  return frame;
}

/*!
 * \brief Access the width of a column.
 *
 * \param The container to interrogate.
 *
 * \return The width of the container.
 */

double zmapWindowContainerFeatureSetGetWidth(ZMapWindowContainerFeatureSet container_set)
{
  double width = 0.0;
  width = zMapStyleGetWidth(container_set->style);
  return width;
}

/*!
 * \brief Access the bump spacing of a column.
 *
 * \param The container to interrogate.
 *
 * \return The bump spacing of the container.
 */

double zmapWindowContainerFeatureGetBumpSpacing(ZMapWindowContainerFeatureSet container_set)
{
  double spacing;

  spacing = zMapStyleGetBumpSpace(container_set->style);
  return spacing;
}


/*!
 * \brief Access whether the column has min, max magnification values and if so, their values.
 *
 * Non-obvious interface: returns FALSE _only_ if neither min or max mag are not set,
 * returns TRUE otherwise.
 *
 * \param container  The container to interrogate.
 * \param min-out    The address to somewhere to store the minimum.
 * \param max-out    The address to somewhere to store the maximum.
 *
 * \return boolean, TRUE = either min or max are set, FALSE = neither are set.
 */

gboolean zmapWindowContainerFeatureSetGetMagValues(ZMapWindowContainerFeatureSet container_set,
						   double *min_mag_out, double *max_mag_out)
{
  gboolean mag_sens = FALSE ;
  double min_mag ;
  double max_mag ;

  min_mag = zMapStyleGetMinMag(container_set->style);
  max_mag = zMapStyleGetMaxMag(container_set->style);

  if (min_mag != 0.0 || max_mag != 0.0)
    mag_sens = TRUE ;

  if (min_mag && min_mag_out)
    *min_mag_out = min_mag ;

  if (max_mag && max_mag_out)
    *max_mag_out = max_mag ;

  return mag_sens ;
}


/*!
>> a big thank you to roy for writing complicated code that is never used <<

 *  Functions to set/get display state of column, i.e. show, show_hide or hide. Complicated
 * by having an overall state for the column and potentially sub-states for sub-features.
 *
 * \param The container to interrogate.
 *
 * \return The display state of the container.
 */
ZMapStyleColumnDisplayState zmapWindowContainerFeatureSetGetDisplay(ZMapWindowContainerFeatureSet container_set)
{
  ZMapStyleColumnDisplayState display;

  display = container_set->display_state ;
  if(display == ZMAPSTYLE_COLDISPLAY_INVALID)
      display = zMapStyleGetDisplay(container_set->style);   /* get initial state from set style */
  return display ;
}




/*! Sets the given state both on the column _and_ in all the styles for the features
 * within that column.
 *
 * This function needs to update all the styles in the local cache of styles that the column holds.
 * However this does not actually do the foo_canvas_show/hide of the column, as that is
 * application logic that is held elsewhere.
 *
 * \param container  The container to set.
 * \param state      The new display state.
 *
 * \return void
 */
void zmapWindowContainerFeatureSetSetDisplay(ZMapWindowContainerFeatureSet container_set,
					     ZMapStyleColumnDisplayState state)
{
      container_set->display_state = state;

  return ;
}



/*!
 * \brief Access the show when empty property of a column.
 *
 * \param The container to interrogate.
 *
 * \return The value for the container.
 */

gboolean zmapWindowContainerFeatureSetShowWhenEmpty(ZMapWindowContainerFeatureSet container_set)
{
  gboolean show = FALSE;

  show = zMapStyleGetShowWhenEmpty(container_set->style);
  return show;
}


/*!
 * \brief Access the frame mode of a column.
 *
 * \param The container to interrogate.
 *
 * \return The frame mode of the container.
 */
ZMapStyle3FrameMode zmapWindowContainerFeatureSetGetFrameMode(ZMapWindowContainerFeatureSet container_set)
{
  ZMapStyle3FrameMode frame_mode = ZMAPSTYLE_3_FRAME_INVALID;

  frame_mode = zMapStyleGetFrameMode(container_set->style);
  return frame_mode;
}

/*!
 * \brief Access whether the column is frame specific.
 *
 * \param The container to interrogate.
 *
 * \return whether the column is frame specific.
 */

gboolean zmapWindowContainerFeatureSetIsFrameSpecific(ZMapWindowContainerFeatureSet container_set,
						      ZMapStyle3FrameMode         *frame_mode_out)
{
  ZMapStyle3FrameMode frame_mode = ZMAPSTYLE_3_FRAME_INVALID;
  gboolean frame_specific = FALSE;

  frame_mode = zMapStyleGetFrameMode(container_set->style);
  frame_specific = zMapStyleIsFrameSpecific(container_set->style);

  if(frame_mode_out)
    *frame_mode_out = frame_mode;
  return frame_specific;
}


/*!
 * \brief Is the strand shown for this column?
 *
 * \param The container to interrogate.
 *
 * \return whether the strand is shown.
 */

gboolean zmapWindowContainerFeatureSetIsStrandShown(ZMapWindowContainerFeatureSet container_set)
{
  gboolean strand_show = FALSE ;

  if (container_set->strand == ZMAPSTRAND_FORWARD
      || (zMapStyleIsStrandSpecific(container_set->style) && zMapStyleIsShowReverseStrand(container_set->style)))
    strand_show = TRUE ;

  return strand_show ;
}



/*!
 * \brief Access the bump mode of a column.
 *
 * \param The container to interrogate.
 *
 * \return The bump mode of the container.
 */

ZMapStyleBumpMode zmapWindowContainerFeatureSetGetBumpMode(ZMapWindowContainerFeatureSet container_set)
{
  ZMapStyleBumpMode mode = ZMAPBUMP_UNBUMP;
  mode = container_set->bump_mode;

  if(mode == ZMAPBUMP_INVALID)
      mode = zMapStyleGetInitialBumpMode(container_set->style);
  if(mode == ZMAPBUMP_INVALID)
      mode = ZMAPBUMP_UNBUMP;

  return mode;
}


ZMapFeatureTypeStyle zMapWindowContainerFeatureSetGetStyle(ZMapWindowContainerFeatureSet container)
{
      return container->style;
}



/*!
 * \brief Access the _default_ bump mode of a column.
 *
 * \param The container to interrogate.
 *
 * \return The default bump mode of the container.
 */

ZMapStyleBumpMode zmapWindowContainerFeatureSetGetDefaultBumpMode(ZMapWindowContainerFeatureSet container_set)
{
  ZMapStyleBumpMode mode = ZMAPBUMP_UNBUMP;

  mode = zMapStyleGetDefaultBumpMode(container_set->style);

  return mode;
}


ZMapStyleBumpMode zmapWindowContainerFeatureSetGetBumpUnmarked(ZMapWindowContainerFeatureSet container_set)
{
  gboolean x = TRUE;

  ZMapStyleColumnDisplayState state  = zMapStyleGetUnmarked(container_set->style);
  if(state && state != ZMAPSTYLE_COLDISPLAY_SHOW)
      x = FALSE;

  return x;
}






/*!
 * \brief Access the join aligns mode of a column.
 *
 * \param The container to interrogate.
 * \param an address to store the threshold value.
 *
 * \return The join aligns mode of the container.
 */

gboolean zmapWindowContainerFeatureSetJoinAligns(ZMapWindowContainerFeatureSet container_set, unsigned int *threshold)
{
  gboolean result = FALSE;
  unsigned int tmp = 0;

  if(threshold)
    {
      tmp = zMapStyleGetWithinAlignError(container_set->style);
      if(tmp != 0)
	{
	  *threshold = tmp;
	  result = TRUE;
	}
    }

  return result;
}


#if DOCUMENTED_AS_NOT_USED

static void queueRemoveFromList(gpointer queue_data, gpointer user_data);
static void listRemoveFromList(gpointer list_data, gpointer user_data);
static void zmap_g_queue_replace(GQueue *queue, gpointer old, gpointer new);

/*!
 * \brief Remove a feature?
 *
 * As we keep a list of the item we need to delete them at times.  This is actually _not_
 * used ATM (Apr 2008) as the reason it was written turned out to have a better solution
 * RT# 63281.  Anyway the code is here if needed.
 *
 * \param container
 * \param feature to remove?
 *
 * \return nothing
 */


static void listRemoveFromList(gpointer list_data, gpointer user_data)
{
  ListFeature list_feature = (ListFeature)user_data;
  ZMapFeature item_feature;
  ZMapWindowCanvasItem canvas_item;

  zMapAssert(FOO_IS_CANVAS_ITEM(list_data));

  canvas_item  = ZMAP_CANVAS_ITEM(list_data);
  item_feature = zMapWindowCanvasItemGetFeature(FOO_CANVAS_ITEM(canvas_item)) ;
  zMapAssert(item_feature);

  if(item_feature == list_feature->feature)
    list_feature->list = g_list_remove(list_feature->list, canvas_item);

  return ;
}

static void zmap_g_queue_replace(GQueue *queue, gpointer old, gpointer new)
{
  int length, index;

  if((length = g_queue_get_length(queue)))
    {
      if((index = g_queue_index(queue, old)) != -1)
      {
        gpointer popped = g_queue_pop_nth(queue, index);
        zMapAssert(popped == old);
        g_queue_push_nth(queue, new, index);
      }
    }
  else
    g_queue_push_head(queue, new);

  return ;
}


static void queueRemoveFromList(gpointer queue_data, gpointer user_data)
{
  GList *item_list = (GList *)queue_data;
  QueueFeature queue_feature = (QueueFeature)user_data;
  ListFeatureStruct list_feature;

  list_feature.list    = item_list;
  list_feature.feature = (ZMapFeature)queue_feature->feature;

  g_list_foreach(item_list, listRemoveFromList, &list_feature);

  if(list_feature.list != item_list)
    zmap_g_queue_replace(queue_feature->queue, item_list, list_feature.list);

  return;
}


void zmapWindowContainerFeatureSetFeatureRemove(ZMapWindowContainerFeatureSet item_feature_set,
						ZMapFeature feature)
{
  QueueFeatureStruct queue_feature;

  queue_feature.queue   = item_feature_set->user_hidden_stack;
  queue_feature.feature = feature;
  /* user_hidden_stack is a copy of the list in focus. We need to
   * remove items when they get destroyed */
  g_queue_foreach(queue_feature.queue, queueRemoveFromList, &queue_feature);

  return ;
}
#endif

/*!
 * \brief Access to the stack of hidden items
 *
 * \param container to interrogate and pop a list from.
 *
 * \return The most recent list.
 */

GList *zmapWindowContainerFeatureSetPopHiddenStack(ZMapWindowContainerFeatureSet container_set)
{
  GList *hidden_items = NULL;

  hidden_items = g_queue_pop_head(container_set->user_hidden_stack);

  return hidden_items;
}

/*!
 * \brief Access to the stack of hidden items.  This adds a list.
 *
 * \param The container to add a hidden item list to.
 *
 * \return nothing.
 */

void zmapWindowContainerFeatureSetPushHiddenStack(ZMapWindowContainerFeatureSet container_set,
						  GList *hidden_items_list)
{
  g_queue_push_head(container_set->user_hidden_stack, hidden_items_list) ;

  return ;
}

/*!
 * \brief removes everything from a column
 *
 * \param The container.
 *
 * \return nothing.
 */

void zmapWindowContainerFeatureSetRemoveAllItems(ZMapWindowContainerFeatureSet container_set)
{
  ZMapWindowContainerFeatures container_features ;

  if ((container_features = zmapWindowContainerGetFeatures((ZMapWindowContainerGroup)container_set)))
    {
      FooCanvasGroup *group ;

      group = FOO_CANVAS_GROUP(container_features) ;

      zmapWindowContainerUtilsRemoveAllItems(group) ;
    }

  return ;
}


#if OBSOLETE

/*!
 * \brief Sort all the features in a columns.
 *
 * \param container  The container to be sorted
 * \param direction  The order in which to sort them.
 *
 * \return nothing
 */

void zmapWindowContainerFeatureSetSortFeatures(ZMapWindowContainerFeatureSet container_set,
					       gint direction)
{
  ZMapWindowContainerFeatures container_features;
  FooCanvasGroup *features_group;

  if(container_set->sorted == FALSE)
    {
//zMapStartTimer("Featureset Sort","");

      if((container_features = zmapWindowContainerGetFeatures((ZMapWindowContainerGroup)container_set)))
	{
	  GCompareFunc compare_func;

	  features_group = (FooCanvasGroup *)container_features;

	  if(direction == 0) /* MH17: NOTE that direction is always 0 */
	    compare_func = comparePosition;
	  else
	    compare_func = comparePositionRev;
//zMapLogWarning("sort %d features in set",g_list_length(features_group->item_list));
//	  zMap_foo_canvas_sort_items(features_group, compare_func);
	}

//zMapStopTimer("Featureset Sort","");
      container_set->sorted = TRUE;
    }

  return ;
}




<<<<<<< HEAD
#if USE_CHILDREN
=======
/* this never worked properly w/ more than one focus item
 * Canvas featureset handles ontopiness as a display function that does not affect the data
 */
>>>>>>> 7bf9d04e
/*
      take a focus item from the front of the container/foo canvas group item_list
      and move it to where it should be when sorted
      we skip over the first n items as these are the focus itmes and out of order
      subsequent ones are sorted

      this has to be in this file to use the same compare functions
*/
gboolean zmapWindowContainerFeatureSetItemLowerToMiddle(ZMapWindowContainerFeatureSet container_set,
            ZMapWindowCanvasItem item,int n_focus,int direction)
{
  ZMapWindowContainerFeatures container_features;
  FooCanvasGroup *features_group;
  ZMapWindowCanvasItem list_item;
  GList *item_list,*prev_list= NULL,*next_list,*my_list = NULL;

  if(!(container_set->sorted))
  {
      /* we expect it should have been but extra data could have arrived ?? */
      /* this could mess up the focus list */
      zmapWindowContainerFeatureSetSortFeatures(container_set, direction);
#if 1 // MH17_CHASING_FOCUS_CRASH
      zMapLogWarning("Container set %s unsorted (re focus item)",g_quark_to_string(container_set->unique_id));
#endif
      return(FALSE);
  }
  else

  if((container_features = zmapWindowContainerGetFeatures((ZMapWindowContainerGroup)container_set)))
    {
      GCompareFunc compare_func;

      features_group = (FooCanvasGroup *) container_features;

      if(direction == 0)    /* MH17: NOTE that direction is always 0 */
        compare_func = comparePosition;
      else
        compare_func = comparePositionRev;

      /* initialise and skip the focus items */
      for(item_list = features_group->item_list;n_focus-- && item_list;item_list = item_list->next)
      {
            if(item_list->data == item)
                  my_list = item_list;
            prev_list = item_list;
      }
      if(!(my_list))
      {
#if 1 // MH17_CHASING_FOCUS_CRASH
      zMapLogWarning("Container set %s: cannot find focus item",g_quark_to_string(container_set->unique_id));
#endif
            return FALSE;
      }
      /* now find the item before the one that should go after this one */
      for(;item_list;item_list = item_list->next)
      {
            list_item = ZMAP_CANVAS_ITEM(item_list->data);
            /* unfortunately even though merge sort is stable
             * at this point we have no way of knowing where this feature was
             * to be rock solid we'd have to implement before pointers
             * and handle all the nasty overlapping cases
             * so we just choose the left most place
             */
            if(compare_func(item,list_item) <= 0)
                  break;

            prev_list = item_list;
      }

      /* now move item to after the previous */
      /* there's a few case to consider but..
       * - only one item total
       * - one focus item that goes at the front of the list
       * - focus item goes in the middle
       * - focus item goes to the end
       */
      if(prev_list != my_list)
      {
            features_group->item_list = g_list_remove_link(features_group->item_list,my_list);

            next_list = prev_list->next;
            if(next_list)
            {
                  my_list->next = next_list;
                  next_list->prev = my_list;
            }
            if(prev_list != my_list)      /* only one focus item */
            {
                  my_list->prev = prev_list;
                  prev_list->next = my_list;
            }
      }
    }

  return TRUE ;
}

#endif

ZMapWindow zMapWindowContainerFeatureSetGetWindow(ZMapWindowContainerFeatureSet container_set)
{
      return container_set->window;
}




/* show or hide all the masked features in this column */
void zMapWindowContainerFeatureSetShowHideMaskedFeatures(ZMapWindowContainerFeatureSet container, gboolean show, gboolean set_colour)
{
  ZMapWindowContainerFeatures container_features ;
  ZMapStyleBumpMode bump_mode;      /* = container->settings.bump_mode; */

  container->masked = !show;

  bump_mode = zMapWindowContainerFeatureSetGetContainerBumpMode(container);

  if(bump_mode > ZMAPBUMP_UNBUMP)
    {
       zmapWindowColumnBump(FOO_CANVAS_ITEM(container),ZMAPBUMP_UNBUMP);
    }


  if ((container_features = zmapWindowContainerGetFeatures((ZMapWindowContainerGroup)container)))
    {
      FooCanvasGroup *group ;
	GList *list;
	ZMapWindowCanvasItem item;
	ZMapFeature feature;
	ZMapFeatureTypeStyle style;

      group = FOO_CANVAS_GROUP(container_features) ;

      for(list = group->item_list;list;)
        {
		item = ZMAP_CANVAS_ITEM(list->data);
		feature = item->feature;
		style = *feature->style;

        	if(ZMAP_IS_WINDOW_FEATURESET_ITEM(list->data))
        	{
        		zMapWindowCanvasFeaturesetShowHideMasked((FooCanvasItem *) list->data, show, set_colour);
			list = list->next;
        	}
        }
    }
            /* if we are adding/ removing features we may need to compress and/or rebump */
    if(bump_mode > ZMAPBUMP_UNBUMP)
    {
      zmapWindowColumnBump(FOO_CANVAS_ITEM(container),bump_mode);
    }
}




gboolean zMapWindowContainerFeatureSetSetBumpMode(ZMapWindowContainerFeatureSet container_set, ZMapStyleBumpMode bump_mode)
{
      gboolean result = FALSE;
      if(bump_mode >=ZMAPBUMP_INVALID && bump_mode <= ZMAPBUMP_END)
        {
            container_set->bump_mode = bump_mode;
            result = TRUE;
        }
        return(result);
}

ZMapStyleBumpMode zMapWindowContainerFeatureSetGetContainerBumpMode(ZMapWindowContainerFeatureSet container_set)
{
  ZMapStyleBumpMode mode = container_set->bump_mode;

  return(mode);
}



#if OBSOLETE
/*!
 * \brief Unset the sorted flag for the featureset to force a re-sort on display eg after adding a feature
 *
 * \param container  The container to be sorted
 *
 * \return nothing
 */

void zMapWindowContainerFeatureSetMarkUnsorted(ZMapWindowContainerFeatureSet container_set)
{
      container_set->sorted = FALSE;
}
#endif

/*!
 * \brief Time to free the memory associated with the ZMapWindowContainerFeatureSet.
 *
 * \code container = zmapWindowContainerFeatureSetDestroy(container);
 *
 * \param container  The container to be free'd
 *
 * \return The container that has been free'd. i.e. NULL
 */

ZMapWindowContainerFeatureSet zmapWindowContainerFeatureSetDestroy(ZMapWindowContainerFeatureSet item_feature_set)
{
  g_object_unref(G_OBJECT(item_feature_set));

  if(item_feature_set->featuresets)
  {
      g_list_free(item_feature_set->featuresets);
      item_feature_set->featuresets = NULL;
  }
  item_feature_set = NULL;

  return item_feature_set;
}




/*
 *  OBJECT CODE
 */

static void zmap_window_item_feature_set_class_init(ZMapWindowContainerFeatureSetClass container_set_class)
{
  GObjectClass *gobject_class;
  GtkObjectClass *gtkobject_class;
  zmapWindowContainerGroupClass *group_class ;


  gobject_class = (GObjectClass *)container_set_class;
  gtkobject_class = (GtkObjectClass *)container_set_class;
  group_class = (zmapWindowContainerGroupClass *)container_set_class ;


  gobject_class->set_property = zmap_window_item_feature_set_set_property;
  gobject_class->get_property = zmap_window_item_feature_set_get_property;

  parent_class_G = g_type_class_peek_parent(container_set_class);

  group_class->obj_size = sizeof(zmapWindowContainerFeatureSetStruct) ;
  group_class->obj_total = 0 ;

  /* hidden bump features */
  g_object_class_install_property(gobject_class,
				  ITEM_FEATURE_SET_HIDDEN_BUMP_FEATURES,
				  g_param_spec_boolean("hidden-bump-features",
						       "Hidden bump features",
						       "Some features are hidden because of current bump mode.",
						       FALSE, ZMAP_PARAM_STATIC_RW)) ;
  /* unique id */
  g_object_class_install_property(gobject_class,
				  ITEM_FEATURE_SET_UNIQUE_ID,
				  g_param_spec_uint("unique-id",
						    "Column unique id",
						    "The unique name/id for the column.",
						    0, G_MAXUINT32, 0, ZMAP_PARAM_STATIC_RW)) ;


  g_object_class_install_property(gobject_class, ITEM_FEATURE_SET_USER_HIDDEN_ITEMS,
				  g_param_spec_pointer("user-hidden-items", "User hidden items",
						       "Feature items explicitly hidden by user.",
						       ZMAP_PARAM_STATIC_RW));
  g_object_class_install_property(gobject_class, ITEM_FEATURE_SET_STYLE_TABLE,
                          g_param_spec_pointer("style-table", "ZMapStyle table",
                                           "GHashTable of ZMap styles for column.",
                                           ZMAP_PARAM_STATIC_RW));


  /* display mode */
  g_object_class_install_property(gobject_class,
				  ITEM_FEATURE_SET_VISIBLE,
				  g_param_spec_uint(ZMAPSTYLE_PROPERTY_DISPLAY_MODE,
						    ZMAPSTYLE_PROPERTY_DISPLAY_MODE,
						    "[ hide | show_hide | show ]",
						    ZMAPSTYLE_COLDISPLAY_INVALID,
						    ZMAPSTYLE_COLDISPLAY_SHOW,
						    ZMAPSTYLE_COLDISPLAY_INVALID,
						    ZMAP_PARAM_STATIC_RW));

  /* bump mode */
  g_object_class_install_property(gobject_class,
				  ITEM_FEATURE_SET_BUMP_MODE,
				  g_param_spec_uint(ZMAPSTYLE_PROPERTY_BUMP_MODE,
						    ZMAPSTYLE_PROPERTY_BUMP_MODE,
						    "The Bump Mode",
						    ZMAPBUMP_INVALID,
						    ZMAPBUMP_END,
						    ZMAPBUMP_INVALID,
						    ZMAP_PARAM_STATIC_RO));

  gtkobject_class->destroy  = zmap_window_item_feature_set_destroy;

  return ;
}

static void zmap_window_item_feature_set_init(ZMapWindowContainerFeatureSet container_set)
{

//  container_set->style_table       = zmapWindowStyleTableCreate();
  container_set->user_hidden_stack = g_queue_new();

  return ;
}

static void zmap_window_item_feature_set_set_property(GObject      *gobject,
						      guint         param_id,
						      const GValue *value,
						      GParamSpec   *pspec)
{
  ZMapWindowContainerFeatureSet container_feature_set ;

  container_feature_set = ZMAP_CONTAINER_FEATURESET(gobject);

  switch(param_id)
    {
//    case ITEM_FEATURE_SET_STYLE_TABLE:
//      container_feature_set->style_table = g_value_get_pointer(value) ;
//      break ;
    case ITEM_FEATURE_SET_USER_HIDDEN_ITEMS:
      container_feature_set->user_hidden_stack = g_value_get_pointer(value) ;
      break ;
    case ITEM_FEATURE_SET_VISIBLE:
      container_feature_set->display_state = g_value_get_uint(value) ;
      break ;
    case ITEM_FEATURE_SET_HIDDEN_BUMP_FEATURES:
      container_feature_set->hidden_bump_features = g_value_get_boolean(value) ;
      break ;
    case ITEM_FEATURE_SET_UNIQUE_ID:
      container_feature_set->unique_id = g_value_get_uint(value) ;
      break ;
    default:
      G_OBJECT_WARN_INVALID_PROPERTY_ID(gobject, param_id, pspec);
      break;
    }

  return ;
}

static void zmap_window_item_feature_set_get_property(GObject    *gobject,
						      guint       param_id,
						      GValue     *value,
						      GParamSpec *pspec)
{
  ZMapWindowContainerFeatureSet container_set;

  container_set = ZMAP_CONTAINER_FEATURESET(gobject);

  switch(param_id)
    {
    case ITEM_FEATURE_SET_HIDDEN_BUMP_FEATURES:
      g_value_set_boolean(value, container_set->hidden_bump_features) ;
      break ;
    case ITEM_FEATURE_SET_UNIQUE_ID:
      g_value_set_uint(value, container_set->unique_id) ;
      break ;
    case ITEM_FEATURE_SET_USER_HIDDEN_ITEMS:
      g_value_set_pointer(value, container_set->user_hidden_stack) ;
      break ;
    case ITEM_FEATURE_SET_BUMP_MODE:
      g_value_set_uint(value, container_set->bump_mode) ;
      break;
    case ITEM_FEATURE_SET_VISIBLE:
      g_value_set_uint(value, container_set->display_state) ;
      break ;

    default:
      G_OBJECT_WARN_INVALID_PROPERTY_ID(gobject, param_id, pspec);
      break;
    }

  return ;
}

static void zmap_window_item_feature_set_destroy(GtkObject *gtkobject)
{
  ZMapWindowContainerFeatureSet container_set;
  GtkObjectClass *gtkobject_class = GTK_OBJECT_CLASS(parent_class_G);

  container_set = ZMAP_CONTAINER_FEATURESET(gtkobject);


  if (container_set->user_hidden_stack)
    {
      if(!g_queue_is_empty(container_set->user_hidden_stack))
	g_queue_foreach(container_set->user_hidden_stack, removeList, NULL) ;

      g_queue_free(container_set->user_hidden_stack);

      container_set->user_hidden_stack = NULL;
    }

  {
    char *col_name ;

    col_name = (char *) g_quark_to_string(zmapWindowContainerFeatureSetColumnDisplayName(container_set)) ;
    if (g_ascii_strcasecmp("3 frame translation", col_name) !=0)
      {
	if (gtkobject_class->destroy)
	  (gtkobject_class->destroy)(gtkobject);
      }



  }

  return ;
}



/*
 *                               INTERNAL
 */

#if OBSOLETE
/* simple function to compare feature positions. */
static gint comparePosition(gconstpointer a, gconstpointer b)
{
  ZMapWindowCanvasItem item1 = NULL, item2 = NULL;
  ZMapFeature feature1, feature2 ;
  gint result = -1 ;

  /* it would appear that for lists of length == 1 one of the input pointers is NULL.....sigh.. */
  if (a && b)
    {
      zMapAssert(ZMAP_IS_CANVAS_ITEM(a));
      zMapAssert(ZMAP_IS_CANVAS_ITEM(b));

      item1 = (ZMapWindowCanvasItem)a;
      item2 = (ZMapWindowCanvasItem)b;

      feature1 = item1->feature;
      feature2 = item2->feature;

      zMapAssert(zMapFeatureIsValid((ZMapFeatureAny)feature1)) ;
      zMapAssert(zMapFeatureIsValid((ZMapFeatureAny)feature2)) ;


      if (feature1->x1 > feature2->x1)
	result = 1 ;
      else if (feature1->x1 == feature2->x1)
	{
	  int diff1, diff2 ;

	  diff1 = feature1->x2 - feature1->x1 ;
	  diff2 = feature2->x2 - feature2->x1 ;

	  if (diff1 < diff2)
	    result = 1 ;
	  else if (diff1 == diff2)
	    result = 0 ;
	}
    }

  return result ;
}


/* opposite order of comparePosition */
static gint comparePositionRev(gconstpointer a, gconstpointer b)
{
  gint result = 1;

  result = comparePosition(a, b) * -1;

  return result;
}
#endif



static void removeList(gpointer data, gpointer user_data_unused)
{
  GList *user_hidden_items = (GList *)data ;

  g_list_free(user_hidden_items) ;

  return ;
}



<|MERGE_RESOLUTION|>--- conflicted
+++ resolved
@@ -880,13 +880,11 @@
 
 
 
-<<<<<<< HEAD
-#if USE_CHILDREN
-=======
+
 /* this never worked properly w/ more than one focus item
  * Canvas featureset handles ontopiness as a display function that does not affect the data
  */
->>>>>>> 7bf9d04e
+
 /*
       take a focus item from the front of the container/foo canvas group item_list
       and move it to where it should be when sorted
