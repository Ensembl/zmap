--- conflicted
+++ resolved
@@ -34,13 +34,13 @@
 #include <ZMap/zmap.h>
 
 
-/* 
+/*
  * THIS CODE IS ESSENTIALLY COMMENTED OUT BECAUSE THE g2 LIBRARY CALLS
  * ARE BEING REPLACED WITH THE GtkPrint FUNCTIONS.
- * 
+ *
  * OPTIONS THAT CALL THIS CODE WILL BE NO-OPS.....
- * 
- * 
+ *
+ *
  */
 
 
@@ -921,172 +921,7 @@
 }
 
 
-<<<<<<< HEAD
-// as for dumpFeatureCB send a glyph to G2, based on draw function in zmapWindowGlyphItem.c
-
-// better to hava a function in GlyphItem.c to return all the points, the colours etc
-// even better to get FooCanvas to do it
-// but for now it's in here and we need to include the glyphitem_I.h
-// however, foo tiems get accessed directly and by analogy so should glyphs
-// this func is a hack of zmap_window_glyph_item_draw()
-static void dumpGlyph(FooCanvasItem *foo, DumpOptions cb_data)
-{
-  double points[GLYPH_SHAPE_MAX_POINT], *point_x, *point_y ;
-  int bytes_to_copy ;
-  int i;
-  ZMapWindowGlyphItem glyph = ZMAP_WINDOW_GLYPH_ITEM(foo);
-  int fill_colour = 0 ;                         /* default to white. */
-  int outline_colour = 1 ;                      /* default to black. */
-  guint composite ;
-  double x,y;
-  double canvas_to_g2_x;
-  double canvas_to_g2_y;
-  int start,end;
-
-#ifdef ED_G_NEVER_INCLUDE_THIS_CODE
-  if(!glyph->num_points)
-    return;
-
-
-  // get glyph coords as points array in g2 coords
-  {
-      bytes_to_copy = glyph->num_points * 2 * sizeof(double) ;
-      memcpy(points, glyph->coords, bytes_to_copy) ;
-
-      x = glyph->wx;          // the centre of the glyph
-      y = glyph->wy;          // the offset from the parent container group ->ypos
-      foo_canvas_item_i2w(foo,&x,&y);     // the real world coordinates
-
-      canvas_to_g2_x = 1.0 / cb_data->window->canvas->pixels_per_unit_x;
-      canvas_to_g2_y = 1.0 / cb_data->window->canvas->pixels_per_unit_y;
-
-      for (i = 0, point_x = points, point_y = points + 1 ;
-           i < glyph->num_points ;
-           i++, point_x += 2, point_y += 2)
-        {
-            // get relative coords from glyph centre
-          *point_x -= glyph->cx;
-          *point_y -= glyph->cy;
-
-            // scale to g2 for constant size (6.0 pixels as in GlyphItem.c)
-          *point_x *= canvas_to_g2_x;
-          *point_y *= canvas_to_g2_y;
-
-            // add in world coords of glyph pos
-          *point_y += y;
-          *point_x += x;
-
-            // remove x-offset
-          *point_x -= cb_data->x1;
-            // orient for paper not screen, this removes any y-offset by fluke
-          COORDINVERT(*point_y, cb_data->y2) ;
-        }
-  }
-
-      // get line/outline colour
-  if(glyph->line_set)
-    {
-      composite = glyph->line_rgba ;
-      outline_colour = getInkColour(cb_data->g2_id, cb_data->ink_colours, composite) ;
-    }
-  if (glyph->area_set)    // get fill colour and paint it
-    {
-      int fill_set;
-
-      if(!(fill_set = glyph->area_set))
-            foo_canvas_item_set(foo,
-            "fill_color_gdk", cb_data->current_background_colour,
-            NULL);
-
-      composite = glyph->area_rgba ;
-      fill_colour = getInkColour(cb_data->g2_id, cb_data->ink_colours, composite) ;
-
-      if(!fill_set)
-            foo_canvas_item_set(foo,
-                  "fill_color_gdk", NULL,
-                  NULL);
-    }
-
-  switch(glyph->shape.type)
-    {
-    case GLYPH_DRAW_LINES:
-      g2_poly_line(cb_data->g2_id, glyph->num_points, points) ;
-      break;
-
-    case GLYPH_DRAW_BROKEN:
-      /*
-       * in the shape structure the array of coords has invalid values at the break
-       * and we draw lines between the points in between
-       * NB: GDK uses points we have coordinate pairs
-       */
-      for(start = 0;start < glyph->shape.n_coords;start = end+1)
-        {
-          for(end = start;end < glyph->shape.n_coords && glyph->shape.coords[end+end] != GLYPH_COORD_INVALID; end++)
-            continue;
-
-          g2_poly_line(cb_data->g2_id, end - start, points + start) ;
-
-        }
-      break;
-
-    case GLYPH_DRAW_POLYGON:
-      if(glyph->area_set)
-      {
-            g2_pen(cb_data->g2_id, fill_colour) ;
-            g2_filled_polygon(cb_data->g2_id, glyph->num_points, points) ;
-      }
-
-      if (glyph->line_set)    // paint the outline
-      {
-            g2_pen(cb_data->g2_id, outline_colour) ;
-            g2_polygon(cb_data->g2_id, glyph->num_points, points) ;
-      }
-
-      break;
-
-    case GLYPH_DRAW_ARC:
-      {
-        double x1, y1, x2, y2;
-        int a1,a2;
-        double xc,yc,xr,yr;   // centre and radius for g2
-
-        x1 = points[0];
-        y1 = points[1];
-        x2 = points[2];
-        y2 = points[3];
-        a1 = (int) glyph->shape.coords[4] * 64;
-        a2 = (int) glyph->shape.coords[5] * 64;
-
-        xr = (x2 - x1) / 2;
-        yr = (y2 - y1) / 2;
-        xc = x1 + xr;
-        yc = y1 + yr;
-
-        if(glyph->area_set)
-          {
-            g2_pen(cb_data->g2_id, fill_colour) ;
-            g2_filled_arc(cb_data->g2_id,xc,yc,xr,yr,a1,a2);
-          }
-        if(glyph->line_set)
-          {
-            g2_pen(cb_data->g2_id, outline_colour) ;
-            g2_filled_arc(cb_data->g2_id,xc,yc,xr,yr,a1,a2);
-          }
-      }
-      break;
-
-    default:
-      g_warning("Unknown Glyph Style");
-      break;
-    }
-#endif /* ED_G_NEVER_INCLUDE_THIS_CODE */
-
-
-  return ;
-}
-
-=======
->>>>>>> 284e31d5
+
 
 
 /* Sadly the g2 package doesn't really allow relative drawing in any consistent way,
@@ -1097,20 +932,7 @@
   FooCanvasItem *item = FOO_CANVAS_ITEM(data);
   DumpOptions cb_data = (DumpOptions)user_data ;
 
-<<<<<<< HEAD
-
-#ifdef ED_G_NEVER_INCLUDE_THIS_CODE
-  if(zmapWindowIsLongItem(item))
-    {
-      // have to paint these anyway if clipped
-      // some are not clipped yet are still long (always)
-      // those not in the visible region at all will not be processed
-      item = zmapWindowGetLongItem(item);
-      if(!item)
-        return;
-    }
-=======
->>>>>>> 284e31d5
+
 
 #ifdef ED_G_NEVER_INCLUDE_THIS_CODE
   printf("Paint %s @ %f,%f %f,%f\n", G_OBJECT_TYPE_NAME(item),item->x1,item->y1,item->x2,item->y2);
