--- conflicted
+++ resolved
@@ -883,12 +883,8 @@
       zoom_factor = item->canvas->pixels_per_unit_y;
 
       zMapWindowDrawScaleBar(zmapWindowScaleCanvasGetScrolledWindow(draw_data->navigate->current_window->ruler),
-<<<<<<< HEAD
-                             features, min_val, max_val, min_val, max_val, zoom_factor, draw_data->navigate->is_reversed, FALSE);
-=======
-                             features, min, max, min, max, min, max,
+                             features, min_val, max_val, min_val, max_val,
                              zoom_factor, draw_data->navigate->is_reversed, FALSE);
->>>>>>> f850c261
     }
 
   return ;
