--- conflicted
+++ resolved
@@ -277,11 +277,11 @@
 
 
 
-<<<<<<< HEAD
 typedef void (*ZMapWindowRemoteReplyHandlerFunc)(ZMapWindow window, gpointer user_data,
 						 char *command, RemoteCommandRCType command_rc,
 						 char *reason, char *reply) ;
-=======
+
+
 
 /* parameters passed between the various functions drawing the features on the canvas, it's
  * simplest to cache the current stuff as we go otherwise the code becomes convoluted by having
@@ -331,7 +331,6 @@
   ZMapFeatureTypeStyle style;       /* for the column */
 
 } ZMapCanvasDataStruct, *ZMapCanvasData ;
->>>>>>> 700df92b
 
 
 
