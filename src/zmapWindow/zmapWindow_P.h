--- conflicted
+++ resolved
@@ -1681,14 +1681,9 @@
 double zmapWindowDrawScaleBar(GtkWidget *canvas_scrolled_window, FooCanvasGroup *group,
 			      int scroll_start, int scroll_end,
 			      int seq_start, int seq_end,
-<<<<<<< HEAD
                               int true_start, int true_end,
-			      double zoom_factor, gboolean revcomped, gboolean zoomed);
-=======
-         int true_start, int true_end,
 			      double zoom_factor, gboolean revcomped, gboolean zoomed,
-         ZMapWindowDisplayCoordinates display_coordinates);
->>>>>>> 34e8ff3c
+                              ZMapWindowDisplayCoordinates display_coordinates);
 
 double zmapWindowScaleCanvasGetWidth(ZMapWindowScaleCanvas ruler);
 void zmapWindowScaleCanvasSetScroll(ZMapWindowScaleCanvas ruler, double x1, double y1, double x2, double y2);
