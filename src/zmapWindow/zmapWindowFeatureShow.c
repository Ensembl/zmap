--- conflicted
+++ resolved
@@ -777,14 +777,8 @@
 
 GList *zmapWindowFeatureGetEvidence(ZMapWindow window, ZMapFeature feature)
 {
-<<<<<<< HEAD
   GList *evidence = NULL ;
   ZMapWindowFeatureShow show ;
-=======
-  ZMapWindowFeatureShow show;
-  GList *evidence = NULL;
-  ZMapXRemoteSendCommandError externally_handled = ZMAPXREMOTE_SENDCOMMAND_UNAVAILABLE ;
->>>>>>> d7f3d6c3
 
   show = g_new0(ZMapWindowFeatureShowStruct, 1) ;
   show->reusable = windowIsReusable() ;
