--- conflicted
+++ resolved
@@ -1686,10 +1686,6 @@
   feature = (ZMapFeature)  id2c->feature_any;	// getFeature(item) ;
 
 
-<<<<<<< HEAD
-
-=======
->>>>>>> 09b014b2
 #ifdef ED_G_NEVER_INCLUDE_THIS_CODE
   if (feature->feature.homol.flags.has_clone_id)
     clone_id = g_strdup(g_quark_to_string(feature->feature.homol.clone_id)) ;
