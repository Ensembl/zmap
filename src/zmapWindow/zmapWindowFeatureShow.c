--- conflicted
+++ resolved
@@ -116,14 +116,8 @@
 
   ZMapGuiNotebook feature_book ;
 
-<<<<<<< HEAD
   /* EG: This makes me quite cross...polluting a stand alone file with other stuff....
    * now someone else will have to spend time cleaning it up..... */
-=======
-
-
-  /* OH GOSH....... */
->>>>>>> c32e5bc2
   /*
    * MH17: re-using code, this is a bit of a hack
    * as this code was written to drive a dialog not to extract data from XML
@@ -144,13 +138,7 @@
    * as the tag handlers assume the are making a notebook, we have to do this and free it afterwards
    */
 
-<<<<<<< HEAD
   EvidenceType get_evidence ;
-=======
-  gboolean get_evidence;
-#define WANT_EVIDENCE   1     /* constructing the list */
-#define GOT_EVIDENCE    2     /* in the right paragraph */
->>>>>>> c32e5bc2
   int evidence_column;        /* in the composite free-text data */
   GList *evidence;
 
@@ -558,53 +546,16 @@
 	}
       else
 	{
-<<<<<<< HEAD
-	  gtk_widget_destroy(show->vbox_notebook) ;
-
-	  /* other stuff needs clearing up here.... */
-	  featureShowReset(show, window, title) ;
-	}
-
-      show->item = item ;
-      show->origFeature = feature ;
-
-      /* Make the new notebook section. */
-      show->feature_book = createFeatureBook(show, feature_name, feature, item) ;
-      show->vbox_notebook = zMapGUINotebookCreateWidget(show->feature_book) ;
-      gtk_box_pack_start(GTK_BOX(show->vbox), show->vbox_notebook, TRUE, TRUE, 0) ;
-
-
-      /* Making the initial size sensible is not easy..stupid Gtk, we try to set a good
-       * initial default size and then attach a handler which is called when the window
-       * is mapped from which we try to set a more sensible size related to what
-       * is actually being displayed. */
-
-      show->notebook = zMapGUINotebookGetNoteBookWidg(show->vbox_notebook) ;
-=======
 	  showFeature(show, show->xml_curr_notebook) ;
 	}
 
       /* Free the parser!!! */
       zMapXMLParserDestroy(parser) ;
     }
->>>>>>> c32e5bc2
 
   return ;
 }
 
-<<<<<<< HEAD
-      show->notebook_expose_handler = g_signal_connect(GTK_OBJECT(show->notebook), "expose_event",
-						       GTK_SIGNAL_FUNC(notebookExposeHandlerCB),
-						       (gpointer)show) ;
-
-      /* Try a switch page handler..... */
-      show->notebook_switch_page_handler = g_signal_connect(GTK_OBJECT(show->notebook), "switch-page",
-							    GTK_SIGNAL_FUNC(switchPageHandler),
-							    (gpointer)show) ;
-
-      /* Now display everything..... */
-      gtk_widget_show_all(show->window) ;
-=======
 
 static void localShowFeature(ZMapWindowFeatureShow show)
 {
@@ -623,7 +574,6 @@
       {
 	break ;
       }
->>>>>>> c32e5bc2
     }
 
   showFeature(show, extras_notebook) ;
@@ -639,15 +589,17 @@
 
   feature_name = (char *)g_quark_to_string(show->feature->original_id) ;
 
-  /* Make the notebook. */
-  show->feature_book = createFeatureBook(show, feature_name, show->feature, show->item, extras_notebook) ;
-
-  /* Now display the pages..... */
-  show->notebook = zMapGUINotebookCreateWidget(show->feature_book) ;
-
-  gtk_box_pack_start(GTK_BOX(show->vbox), show->notebook, TRUE, TRUE, 0) ;
-
-  gtk_widget_show_all(show->window) ;
+      /* Make the notebook. */
+      show->feature_book = createFeatureBook(show, feature_name, feature, item) ;
+
+
+      /* Now display the pages..... */
+      show->notebook = zMapGUINotebookCreateWidget(show->feature_book) ;
+
+      gtk_box_pack_start(GTK_BOX(show->vbox), show->notebook, TRUE, TRUE, 0) ;
+
+      gtk_widget_show_all(show->window) ;
+    }
 
   zMapGUIRaiseToTop(show->window);
 
@@ -1294,17 +1246,10 @@
 
       show->xml_curr_tag = ZMAPGUI_NOTEBOOK_CHAPTER ;
 
-<<<<<<< HEAD
-          if ((attr = zMapXMLElementGetAttributeByName(element, "name")))
-            {
-              chapter_name = g_strdup(zMapXMLAttributeValueToStr(attr)) ;
-	    }
-=======
       if ((attr = zMapXMLElementGetAttributeByName(element, "name")))
 	{
 	  chapter_name = g_strdup(zMapXMLAttributeValueToStr(attr)) ;
 	}
->>>>>>> c32e5bc2
 
       show->xml_curr_chapter = zMapGUINotebookCreateChapter(show->xml_curr_notebook, chapter_name, NULL) ;
     }
@@ -1392,12 +1337,7 @@
 	  subsection_name = g_strdup(zMapXMLAttributeValueToStr(attr)) ;
 	}
 
-<<<<<<< HEAD
-	  show->xml_curr_subsection = zMapGUINotebookCreateSubsection(show->xml_curr_page, subsection_name) ;
-        }
-=======
       show->xml_curr_subsection = zMapGUINotebookCreateSubsection(show->xml_curr_page, subsection_name) ;
->>>>>>> c32e5bc2
     }
 
   return TRUE ;
@@ -2039,8 +1979,6 @@
   return extras_notebook ;
 }
 
-<<<<<<< HEAD
-=======
 
 
 
@@ -2263,5 +2201,4 @@
 }
 
 
-/********************* end of file ********************************/
->>>>>>> c32e5bc2
+/********************* end of file ********************************/