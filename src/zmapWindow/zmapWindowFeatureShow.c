/*  File: zmapWindowFeatureShow.c
 *  Author: Ed Griffiths (edgrif@sanger.ac.uk)
 *  Copyright (c) 2006-2012: Genome Research Ltd.
 *-------------------------------------------------------------------
 * ZMap is free software; you can redistribute it and/or
 * modify it under the terms of the GNU General Public License
 * as published by the Free Software Foundation; either version 2
 * of the License, or (at your option) any later version.
 *
 * This program is distributed in the hope that it will be useful,
 * but WITHOUT ANY WARRANTY; without even the implied warranty of
 * MERCHANTABILITY or FITNESS FOR A PARTICULAR PURPOSE.  See the
 * GNU General Public License for more details.
 *
 * You should have received a copy of the GNU General Public License
 * along with this program; if not, write to the Free Software
 * Foundation, Inc., 59 Temple Place - Suite 330, Boston, MA  02111-1307, USA.
 * or see the on-line version at http://www.gnu.org/copyleft/gpl.txt
 *-------------------------------------------------------------------
 * This file is part of the ZMap genome database package
 * originally written by:
 *
 *      Ed Griffiths (Sanger Institute, UK) edgrif@sanger.ac.uk,
 *        Roy Storey (Sanger Institute, UK) rds@sanger.ac.uk,
 *   Malcolm Hinsley (Sanger Institute, UK) mh17@sanger.ac.uk
 *
 * Description: Implements textual display of feature details in a
 *              gtk notebook widget.
 *
 *              Intention is to have contents of notebook dynamically
 *              configurable by the controller application via our xremote
 *              interface.
 *
 * Exported functions: See ZMap/zmapWindow.h
 *-------------------------------------------------------------------
 */

#include <ZMap/zmap.h>

#include <string.h>
#include <ZMap/zmapFeature.h>
#include <ZMap/zmapUtils.h>
#include <ZMap/zmapXMLHandler.h>
#include <zmapWindow_P.h>


/* THERE IS QUITE A BIT OF DEBUGGING CODE IN HERE WHICH ATTEMPTS TO GET THIS WIDGET
 * TO BE A GOOD SIZE...HOWEVER IT SEEMS A LOST CAUSE AS GTK SEEMS ACTIVELY TO
 * PREVENT THIS...SIGH.....WHEN I HAVE THE URGE I'LL HAVE ANOTHER GO... */


#define LIST_COLUMN_WIDTH 50
#define SHOW_COL_DATA_KEY   "column_decoding_data"
#define SHOW_COL_NUMBER_KEY "column_number_data"
/* Be nice to have a struct to reduce gObject set/get data calls to 1 */


#define SET_TEXT "TRUE"
#define NOT_SET_TEXT "<NOT SET>"


/* Types/strings etc. for XML version of notebook pages etc....
 *
 * Some of these strings need to be kept in step with the FeatureBook types above.
 */

/* the xml tags */
#define XML_TAG_ZMAP      "zmap"
#define XML_TAG_RESPONSE  "response"
#define XML_TAG_ERROR     "error"
#define XML_TAG_NOTEBOOK  "notebook"
#define XML_TAG_CHAPTER   "chapter"
#define XML_TAG_PAGE      "page"
#define XML_TAG_SUBSECTION "subsection"
#define XML_TAG_PARAGRAPH "paragraph"
#define XML_TAG_TAGVALUE  "tagvalue"

/* paragraph type strings */
#define XML_PARAGRAPH_SIMPLE          "simple"
#define XML_PARAGRAPH_TAGVALUE_TABLE  "tagvalue_table"
#define XML_PARAGRAPH_HOMOGENOUS      "homogenous"
#define XML_PARAGRAPH_COMPOUND_TABLE  "compound_table"

/* tagvalue type strings */
#define XML_TAGVALUE_CHECKBOX      "checkbox"
#define XML_TAGVALUE_SIMPLE        "simple"
#define XML_TAGVALUE_COMPOUND      "compound"
#define XML_TAGVALUE_SCROLLED_TEXT "scrolled_text"



typedef struct AddParaStructName
{
  ZMapWindow window ;
  ZMapGuiNotebookParagraph paragraph ;
} AddParaStruct, *AddPara ;


typedef struct ZMapWindowFeatureShowStruct_
{
  ZMapWindow zmapWindow ;

  gboolean reusable ;					    /* Can this window be reused for a new feature. */

  FooCanvasItem *item;					    /* The item the user called us on  */
  ZMapFeature feature;					    /* Feature from item. */


  ZMapGuiNotebook feature_book ;

  /*
   * MH17: re-using code, this is a bit of a hack
   * as this code was written to drive a dialog not to extract data from XML
   * it's here as a prototype and only handle half of the task
   * which is evidence from transcript
   * we also want transcript from evidence
   * however this will allow demonstration of highlighting and also display in a new column
   *
   * the feature_details XML contains a list of evidence features
   * and the code in tbis file uses a series of tag handler callbacks to take the
   * data and construct a GTK notebook full of widgets
   * some of the XML fields are compound which is a bit of a shame, XML was created to not do that
   *
   * rather than duplicating code I've added an option to accumulate the data wanted
   * in parallel with creating the notebook. If not set then existing code will be unaffected
   * this list should be freed by the caller if it is not null. It only affects this file.
   *
   * as the tag handlers assume the are making a notebook, we have to do this and free it afterwards
   */

  gboolean get_evidence;
#define WANT_EVIDENCE   1     /* constructing the list */
#define GOT_EVIDENCE    2     /* in the right paragraph */
  int evidence_column;        /* in the composite free-text data */
  GList *evidence;

  /* State while parsing an xml spec of a notebook. */
  gboolean xml_parsing_status ;
  ZMapGuiNotebookType xml_curr_tag ;

  ZMapGuiNotebook xml_curr_notebook ;
  ZMapGuiNotebookChapter xml_curr_chapter ;
  ZMapGuiNotebookPage xml_curr_page ;
  ZMapGuiNotebookSubsection xml_curr_subsection ;
  ZMapGuiNotebookParagraph xml_curr_paragraph ;
  ZMapGuiNotebookTagValue xml_curr_tagvalue ;

  char *xml_curr_tagvalue_name ;
  ZMapGuiNotebookTagValueDisplayType xml_curr_type ;


  /* State while parsing a notebook. */
  ZMapGuiNotebookParagraph curr_paragraph ;


  /* dialog widgets */
  GtkWidget *window ;
  GtkWidget *vbox ;
  GtkWidget *notebook ;

  GtkWidget *curr_notebook ;
  GtkWidget *curr_page_vbox ;
  GtkWidget *curr_paragraph_vbox ;
  GtkWidget *curr_paragraph_table ;
  guint curr_paragraph_rows, curr_paragraph_columns ;

} ZMapWindowFeatureShowStruct, *ZMapWindowFeatureShow ;


/* Used from a size event handler to try and get scrolled window to be a reasonable size
 * compared to its children. */
typedef struct
{
  GtkWidget *scrolled_window ;
  GtkWidget *tree_view ;
  int init_width, init_height ;
  int curr_width, curr_height ;
} TreeViewSizeCBDataStruct, *TreeViewSizeCBData ;







static void remoteShowFeature(ZMapWindowFeatureShow show) ;
static void localShowFeature(ZMapWindowFeatureShow show) ;
static void showFeature(ZMapWindowFeatureShow show, ZMapGuiNotebook extras_notebook) ;
static void replyShowFeature(ZMapWindow window, gpointer user_data,
			     char *command, RemoteCommandRCType command_rc,
			     char *reason, char *reply) ;

static ZMapWindowFeatureShow featureShowCreate(ZMapWindow window, FooCanvasItem *item) ;
static void featureShowReset(ZMapWindowFeatureShow show, ZMapWindow window, char *title) ;
static ZMapGuiNotebook createFeatureBook(ZMapWindowFeatureShow show, char *name,
					 ZMapFeature feature, FooCanvasItem *item,
					 ZMapGuiNotebook extras_notebook) ;

/* xml event callbacks */
static gboolean xml_zmap_start_cb(gpointer user_data, ZMapXMLElement element,
                                  ZMapXMLParser parser);
static gboolean xml_response_start_cb(gpointer user_data, ZMapXMLElement element,
                                      ZMapXMLParser parser);
static gboolean xml_notebook_start_cb(gpointer user_data, ZMapXMLElement element,
                                      ZMapXMLParser parser);
static gboolean xml_chapter_start_cb(gpointer user_data, ZMapXMLElement element,
				     ZMapXMLParser parser) ;
static gboolean xml_page_start_cb(gpointer user_data, ZMapXMLElement element,
				  ZMapXMLParser parser) ;
static gboolean xml_subsection_start_cb(gpointer user_data, ZMapXMLElement element,
					ZMapXMLParser parser) ;
static gboolean xml_paragraph_start_cb(gpointer user_data, ZMapXMLElement element,
				       ZMapXMLParser parser) ;
static gboolean xml_tagvalue_start_cb(gpointer user_data, ZMapXMLElement element,
                                      ZMapXMLParser parser) ;
static gboolean xml_error_end_cb(gpointer user_data, ZMapXMLElement element,
                                 ZMapXMLParser parser) ;
static gboolean xml_zmap_end_cb(gpointer user_data, ZMapXMLElement element,
                                ZMapXMLParser parser) ;
static gboolean xml_response_end_cb(gpointer user_data, ZMapXMLElement element,
				    ZMapXMLParser parser) ;
static gboolean xml_notebook_end_cb(gpointer user_data, ZMapXMLElement element,
				    ZMapXMLParser parser) ;
static gboolean xml_chapter_end_cb(gpointer user_data, ZMapXMLElement element,
				   ZMapXMLParser parser) ;
static gboolean xml_page_end_cb(gpointer user_data, ZMapXMLElement element,
				ZMapXMLParser parser) ;
static gboolean xml_subsection_end_cb(gpointer user_data, ZMapXMLElement element,
                                      ZMapXMLParser parser) ;
static gboolean xml_paragraph_end_cb(gpointer user_data, ZMapXMLElement element,
				     ZMapXMLParser parser) ;
static gboolean xml_tagvalue_end_cb(gpointer user_data, ZMapXMLElement element,
				    ZMapXMLParser parser) ;
static void printWarning(char *element, char *handler) ;


static void createEditWindow(ZMapWindowFeatureShow feature_show, char *title) ;
static GtkWidget *makeMenuBar(ZMapWindowFeatureShow feature_show) ;

static ZMapWindowFeatureShow findReusableShow(GPtrArray *window_list) ;
static gboolean windowIsReusable(void) ;
static ZMapFeature getFeature(FooCanvasItem *item) ;

static void destroyCB(GtkWidget *widget, gpointer data);

static void preserveCB(gpointer data, guint cb_action, GtkWidget *widget);
static void requestDestroyCB(gpointer data, guint cb_action, GtkWidget *widget);
static void helpMenuCB(gpointer data, guint cb_action, GtkWidget *widget);

static void cleanUp(ZMapGuiNotebookAny any_section, void *user_data) ;
static void getAllMatches(ZMapWindow window,
			  ZMapFeature feature, FooCanvasItem *item, ZMapGuiNotebookSubsection subsection) ;
static void addTagValue(gpointer data, gpointer user_data) ;
static ZMapGuiNotebook makeTranscriptExtras(ZMapWindow window, ZMapFeature feature) ;


/*
 *                           Globals
 */


/* menu GLOBAL! */
static GtkItemFactoryEntry menu_items_G[] =
  {
    /* File */
    { "/_File",              NULL,         NULL,       0,          "<Branch>", NULL},
    { "/File/Preserve",      NULL,         preserveCB, 0,          NULL,       NULL},
    { "/File/Close",         "<control>W", requestDestroyCB, 0,    NULL,       NULL},

    /* Help */
    { "/_Help",                NULL, NULL,       0,  "<LastBranch>", NULL},
    { "/Help/Feature Display", NULL, helpMenuCB, 1,  NULL,           NULL},
    { "/Help/About ZMap",      NULL, helpMenuCB, 2,  NULL,           NULL}
  } ;



static gboolean alert_client_debug_G = FALSE ;


/* Start and end tag handlers for converting zmap notebook style xml into a zmap notebook. */
static  ZMapXMLObjTagFunctionsStruct starts_G[] =
  {
    {XML_TAG_ZMAP,       xml_zmap_start_cb     },
    {XML_TAG_RESPONSE,   xml_response_start_cb },
    {XML_TAG_NOTEBOOK,   xml_notebook_start_cb },
    {XML_TAG_CHAPTER,    xml_chapter_start_cb },
    {XML_TAG_PAGE,       xml_page_start_cb },
    {XML_TAG_PARAGRAPH,  xml_paragraph_start_cb },
    {XML_TAG_SUBSECTION, xml_subsection_start_cb },
    {XML_TAG_TAGVALUE,   xml_tagvalue_start_cb },
    {NULL, NULL}
  } ;

static ZMapXMLObjTagFunctionsStruct ends_G[] =
  {
    {XML_TAG_ZMAP,       xml_zmap_end_cb  },
    {XML_TAG_RESPONSE,   xml_response_end_cb },
    {XML_TAG_NOTEBOOK,   xml_notebook_end_cb },
    {XML_TAG_PAGE,       xml_page_end_cb },
    {XML_TAG_CHAPTER,    xml_chapter_end_cb },
    {XML_TAG_SUBSECTION, xml_subsection_end_cb },
    {XML_TAG_PARAGRAPH,  xml_paragraph_end_cb },
    {XML_TAG_TAGVALUE,   xml_tagvalue_end_cb },
    {XML_TAG_ERROR,      xml_error_end_cb },
    {NULL, NULL}
  } ;




/* MY GUT FEELING IS THAT ROB LEFT STUFF ALLOCATED AND DID NOT CLEAR UP SO I NEED TO CHECK UP ON
 * ALL THAT....
 *
 * This sentiment is correct, particularly in some of the compound tagvalue creation
 * there are GLists and probably other data allocated which is not free'd.....
 *
 *  */



/* Displays a feature in a window, will reuse an existing window if it can, otherwise
 * it creates a new one. */
void zmapWindowFeatureShow(ZMapWindow window, FooCanvasItem *item)
{
  ZMapWindowFeatureShow show = NULL ;
  ZMapFeature feature ;

  if ((feature = getFeature(item)))
    {
      char *title ;
      char *feature_name ;

      /* Look for a reusable window, if we find one then that gets used. */
      show = findReusableShow(window->feature_show_windows) ;

      feature_name = (char *)g_quark_to_string(feature->original_id) ;
      title = zMapGUIMakeTitleString("Feature Show", feature_name) ;
      if (!show)
	{
	  show = featureShowCreate(window, item) ;

	  createEditWindow(show, title) ;
	}
      else
	{
	  gtk_widget_destroy(show->notebook) ;

	  /* other stuff needs clearing up here.... */
	  featureShowReset(show, window, title) ;
	}
      g_free(title) ;

      show->item = item ;
      show->feature = feature ;

      /* Now show the window, if there is an xremote client we may retrieve
       * extra data from it for display to the user. */
      if (window->xremote_client)
	{
	  remoteShowFeature(show) ;
	}
      else
	{
	  localShowFeature(show) ;
	}
    }

  return ;
}



/*
 *                   Internal routines.
 */

static void remoteShowFeature(ZMapWindowFeatureShow show)
{

  /* In fact we are almost there...just need to pass in a callback that will call showFeature.... */

  /* Set up callback to handle result. */
  show->zmapWindow->xremote_reply_handler = replyShowFeature ;
  show->zmapWindow->xremote_reply_data = show ;

  /* Most of this we do not want to pass in now..... */
  zmapWindowUpdateXRemoteDataFull(show->zmapWindow,
				  (ZMapFeatureAny)(show->feature),
				  "feature_details",
				  show->item,
				  starts_G, ends_G, show) ;

  return ;
}



static void replyShowFeature(ZMapWindow window, gpointer user_data,
			     char *command, RemoteCommandRCType command_rc,
			     char *reason, char *reply)
{
  ZMapWindowFeatureShow show = (ZMapWindowFeatureShow)user_data ;
  ZMapXMLParser parser ;

  /* We should not need to check that it's the right command, that should be validated at
   * the app level. */

  if (command_rc != REMOTE_COMMAND_RC_OK)
    {
      if (command_rc == REMOTE_COMMAND_RC_FAILED)
	{
	  /* command may legitimately fail as peer may not have any extra feature details in which
	   * case we do the best we can. */
	  localShowFeature(show) ;
	}
      else
	{
	  /* More serious error so log and display to user. */
	  char *err_msg ;

	  err_msg = g_strdup_printf("Feature details display failed: %s, %s",
				    zMapRemoteCommandRC2Str(command_rc),
				    reason) ;
	  zMapLogCritical("%s", err_msg) ;
	  zMapCritical("%s", err_msg) ;
	  g_free(err_msg) ;
	}
    }
  else
    {
      /* If we have an external program driving us then ask it for any extra information.
       * This will come as xml which we decode via the callbacks listed in the following structs.
       * If that fails then we may have extra stuff to add anyway. */
      show->xml_parsing_status = TRUE ;
      show->xml_curr_tag = ZMAPGUI_NOTEBOOK_INVALID ;
      show->xml_curr_chapter = NULL ;
      show->xml_curr_page = NULL ;

<<<<<<< HEAD
      parser = zMapXMLParserCreate(show, FALSE, FALSE) ;

      zMapXMLParserSetMarkupObjectTagHandlers(parser, starts_G, ends_G) ;
=======
      feature_name = (char *)g_quark_to_string(feature->original_id) ;
      title = feature_name ;
>>>>>>> d941488b

      if (!(zMapXMLParserParseBuffer(parser, reply, strlen(reply))))
	{


	}
      else
	{
	  showFeature(show, show->xml_curr_notebook) ;
	}

<<<<<<< HEAD
      /* Free the parser!!! */
      zMapXMLParserDestroy(parser) ;
    }

  return ;
}
=======
      show->item = item ;
      show->origFeature = feature ;
>>>>>>> d941488b


static void localShowFeature(ZMapWindowFeatureShow show)
{
  ZMapGuiNotebook extras_notebook = NULL ;

  /* Add any additional info. we can, not much at the moment. */
  switch(show->feature->type)
    {
    case ZMAPSTYLE_MODE_TRANSCRIPT:
      {
	/* For transcripts add exons and other local stuff. */
	extras_notebook = makeTranscriptExtras(show->zmapWindow, show->feature) ;
	break ;
      }
    default:
      {
	break ;
      }
    }

  showFeature(show, extras_notebook) ;

  return ;
}



static void showFeature(ZMapWindowFeatureShow show, ZMapGuiNotebook extras_notebook)
{
  char *feature_name ;

  feature_name = (char *)g_quark_to_string(show->feature->original_id) ;

  /* Make the notebook. */
  show->feature_book = createFeatureBook(show, feature_name, show->feature, show->item, extras_notebook) ;

  /* Now display the pages..... */
  show->notebook = zMapGUINotebookCreateWidget(show->feature_book) ;

  gtk_box_pack_start(GTK_BOX(show->vbox), show->notebook, TRUE, TRUE, 0) ;

  gtk_widget_show_all(show->window) ;

  zMapGUIRaiseToTop(show->window);

  return ;
}


static ZMapFeature getFeature(FooCanvasItem *item)
{
  ZMapFeature feature = NULL ;

  feature = zmapWindowItemGetFeature(item);
  zMapAssert(zMapFeatureIsValid((ZMapFeatureAny)feature)) ;

  return feature ;
}


static ZMapWindowFeatureShow featureShowCreate(ZMapWindow window, FooCanvasItem *item)
{
  ZMapWindowFeatureShow show = NULL ;

  show = g_new0(ZMapWindowFeatureShowStruct, 1) ;
  show->reusable = windowIsReusable() ;
  show->zmapWindow = window ;

  return show ;
}


static void featureShowReset(ZMapWindowFeatureShow show, ZMapWindow window, char *title)
{
  show->reusable = windowIsReusable() ;
  show->zmapWindow = window ;

  show->curr_paragraph = NULL ;
  show->notebook = show->curr_notebook = show->curr_page_vbox = show->curr_paragraph_vbox = NULL ;
  show->curr_paragraph_rows = show->curr_paragraph_columns = 0 ;

  show->item = NULL ;
  show->feature = NULL ;

  zMapGUISetToplevelTitle(show->window,"Feature Show", title) ;

  return ;
}



/* Hard coded for now...will be settable from config file. */
static gboolean windowIsReusable(void)
{
  gboolean reusable = TRUE ;

  return reusable ;
}



/* Parse a feature into a text version in a notebook structure.
 *
 * In a perfect world this code would be rationalised so that the only way
 * we constructed our feature details window would be:
 *
 * feature details ---> xml string ---> xml parse ---> zmapguinotebook
 *
 * currently we do this with data returned by the external program
 * but internally we just do:
 *
 * feature details ---> zmapguinotebook
 *
 * meaning there has to be some duplicate code......
 *
 *  */

static ZMapGuiNotebook createFeatureBook(ZMapWindowFeatureShow show, char *name,
					 ZMapFeature feature, FooCanvasItem *item,
					 ZMapGuiNotebook extras_notebook)
{
  ZMapGuiNotebook feature_book = NULL ;
  ZMapGuiNotebookChapter dummy_chapter ;
  ZMapGuiNotebookPage page ;
  ZMapGuiNotebookSubsection subsection ;
  ZMapGuiNotebookParagraph paragraph ;
  ZMapGuiNotebookTagValue tag_value ;
  ZMapFeatureTypeStyle style;
  char *chapter_title, *page_title, *description ;
  char *tmp ;
  char *notes ;

#ifdef ED_G_NEVER_INCLUDE_THIS_CODE
  ZMapGuiNotebook extras_notebook = NULL ;
#endif /* ED_G_NEVER_INCLUDE_THIS_CODE */



  feature_book = zMapGUINotebookCreateNotebook(name, FALSE, cleanUp, NULL) ;

  /* The feature fundamentals page. */
  switch(feature->type)
    {
    case ZMAPSTYLE_MODE_BASIC:
    case ZMAPSTYLE_MODE_ASSEMBLY_PATH:
    case ZMAPSTYLE_MODE_GRAPH:
    case ZMAPSTYLE_MODE_GLYPH:
    case ZMAPSTYLE_MODE_TEXT:
      {
	chapter_title = "Feature" ;
	page_title = "Details" ;

	break ;
      }
    case ZMAPSTYLE_MODE_TRANSCRIPT:
      {
	chapter_title = "Transcript" ;
	page_title = "Details" ;

	break ;
      }
    case ZMAPSTYLE_MODE_ALIGNMENT:
      {
	chapter_title = "Alignment" ;
	page_title = "Details" ;

	break ;
      }
    case ZMAPSTYLE_MODE_SEQUENCE:
      {
	if (zMapFeatureSequenceIsDNA(feature))
	  {
	    chapter_title = "DNA Sequence" ;
	    page_title = "Details" ;
	  }
	else
	  {
	    chapter_title = "Peptide Sequence" ;
	    page_title = "Details" ;
	  }

	break ;
      }


    default:
      {
	zMapAssertNotReached() ;
	break ;
      }
    }


  dummy_chapter = zMapGUINotebookCreateChapter(feature_book, chapter_title, NULL) ;


  page = zMapGUINotebookCreatePage(dummy_chapter, page_title) ;


  subsection = zMapGUINotebookCreateSubsection(page, "Feature") ;


  /* General Feature Descriptions. */
  paragraph = zMapGUINotebookCreateParagraph(subsection, NULL,
					     ZMAPGUI_NOTEBOOK_PARAGRAPH_SIMPLE, NULL, NULL) ;

  tag_value = zMapGUINotebookCreateTagValue(paragraph, "Feature Name",
					    ZMAPGUI_NOTEBOOK_TAGVALUE_SIMPLE,
					    "string", g_strdup(g_quark_to_string(feature->original_id)),
					    NULL) ;

  style = *feature->style; /* zMapFindStyle(show->zmapWindow->display_styles, feature->style_id); */

  tag_value = zMapGUINotebookCreateTagValue(paragraph, "Feature Group [style_id]",
					    ZMAPGUI_NOTEBOOK_TAGVALUE_SIMPLE,
					    "string", g_strdup(zMapStyleGetName(style)), NULL) ;

  if ((description = zMapStyleGetDescription(style)))
    {
      tag_value = zMapGUINotebookCreateTagValue(paragraph, "Style Description",
						ZMAPGUI_NOTEBOOK_TAGVALUE_SIMPLE,   /* SCROLLED_TEXT,*/
						"string", g_strdup(description), NULL) ;
    }


  if ((notes = zmapWindowFeatureDescription(feature)))
    {
      tag_value = zMapGUINotebookCreateTagValue(paragraph, "Notes",
						ZMAPGUI_NOTEBOOK_TAGVALUE_SCROLLED_TEXT,
						"string", g_strdup(notes), NULL) ;
    }


  /* Feature specific stuff. */
  if (feature->type == ZMAPSTYLE_MODE_ALIGNMENT)
    {
      char *query_length ;

      subsection = zMapGUINotebookCreateSubsection(page, "Align") ;


      paragraph = zMapGUINotebookCreateParagraph(subsection, NULL,
						 ZMAPGUI_NOTEBOOK_PARAGRAPH_TAGVALUE_TABLE, NULL, NULL) ;

      tag_value = zMapGUINotebookCreateTagValue(paragraph, "Align Type",
						ZMAPGUI_NOTEBOOK_TAGVALUE_SIMPLE,
						"string", g_strdup(zMapFeatureHomol2Str(feature->feature.homol.type)),
						NULL) ;

      if (feature->feature.homol.length)
	query_length = g_strdup_printf("%d", feature->feature.homol.length) ;
      else
	query_length = g_strdup("<NOT SET>") ;
      tag_value = zMapGUINotebookCreateTagValue(paragraph, "Query length",
						ZMAPGUI_NOTEBOOK_TAGVALUE_SIMPLE,
						"string", query_length,
						NULL) ;

      /* Get a list of all the matches for this sequence.... */
      getAllMatches(show->zmapWindow, feature, item, subsection) ;
    }
  else if (feature->type == ZMAPSTYLE_MODE_TRANSCRIPT)
    {
      paragraph = zMapGUINotebookCreateParagraph(subsection, "Properties",
						 ZMAPGUI_NOTEBOOK_PARAGRAPH_TAGVALUE_TABLE, NULL, NULL) ;

      if (feature->feature.transcript.flags.cds)
	tmp = g_strdup_printf("%d -> %d", feature->feature.transcript.cds_start, feature->feature.transcript.cds_end) ;
      else
	tmp = g_strdup_printf("%s", NOT_SET_TEXT) ;

      tag_value = zMapGUINotebookCreateTagValue(paragraph, "CDS",
						ZMAPGUI_NOTEBOOK_TAGVALUE_SIMPLE,
						"string",
						tmp,
						NULL) ;

	/* NOTE
	 * in Otterlace start not found is displayed as <not set> or 1 or 2 or 3
	 * GFF specifies . or 0/1/2
	 * so we present a 'human' number here not what's specified in GFF
	 * See RT 271175 if this is wrong then that ticket needs to be revived and otterlace changed
	 * or for havana to accept the different numbers
	 * refer to other calls to zMapFeaturePhase2Str()
	 */
      if (feature->feature.transcript.flags.start_not_found)
	tmp = g_strdup_printf("%s", zMapFeaturePhase2Str(feature->feature.transcript.start_not_found)) ;
      else
	tmp = g_strdup_printf("%s", NOT_SET_TEXT) ;

      tag_value = zMapGUINotebookCreateTagValue(paragraph, "Start Not Found",
						ZMAPGUI_NOTEBOOK_TAGVALUE_SIMPLE,
						"string",
						tmp,
						NULL) ;

      if (feature->feature.transcript.flags.end_not_found)
	tmp = g_strdup_printf("%s", SET_TEXT) ;
      else
	tmp = g_strdup_printf("%s", NOT_SET_TEXT) ;

      tag_value = zMapGUINotebookCreateTagValue(paragraph, "End Not Found",
						ZMAPGUI_NOTEBOOK_TAGVALUE_SIMPLE,
						"string",
						tmp,
						NULL) ;
    }


  /* If there is any extra information then do the merge. */
  if (extras_notebook)
    zMapGUINotebookMergeNotebooks(feature_book, extras_notebook) ;


  return feature_book ;
}



/* get evidence feature names from otterlace, reusing code from createFeatureBook() above
 * the show code does some complex stuff with reusable lists of windows,
 * probably to stop these accumulating
 * but as we don't display a window we don't care
 */

GList *zmapWindowFeatureGetEvidence(ZMapWindow window, ZMapFeature feature)
{
  GList *evidence = NULL ;
  ZMapWindowFeatureShow show ;

  show = g_new0(ZMapWindowFeatureShowStruct, 1) ;
  show->reusable = windowIsReusable() ;
  show->zmapWindow = window ;

  show->xml_parsing_status = TRUE ;
  show->xml_curr_tag = ZMAPGUI_NOTEBOOK_INVALID ;
  show->xml_curr_chapter = NULL ;
  show->xml_curr_page = NULL ;
  show->item = NULL;  /* is not used anyway */

  show->get_evidence = WANT_EVIDENCE;
  show->evidence_column = -1;     /* invalid */
  show->evidence = NULL;


#ifdef ED_G_NEVER_INCLUDE_THIS_CODE

#warning show evidence needs recoding for new xremote....

  externally_handled = zmapWindowUpdateXRemoteDataFull(show->zmapWindow,
						       (ZMapFeatureAny)feature,
						       "feature_details",
						       show->item,
						       starts, ends, show) ;

  if (externally_handled == ZMAPXREMOTE_SENDCOMMAND_TIMEOUT)
    zMapWarning("Fetching of feature data from external client failed for feature \"%s\","
		" only incomplete feature details will be displayed",
		g_quark_to_string(feature->original_id)) ;
  else if (externally_handled == ZMAPXREMOTE_SENDCOMMAND_SUCCEED)
    evidence = show->evidence ;

  if (show->xml_curr_notebook)
    zMapGUINotebookDestroyAny((ZMapGuiNotebookAny)(show->xml_curr_notebook)) ;

  g_free(show) ;
#endif /* ED_G_NEVER_INCLUDE_THIS_CODE */




  return(evidence) ;
}


/* Hide this away to make the exposed function smaller... */
static void createEditWindow(ZMapWindowFeatureShow feature_show, char *title)
{
  GtkWidget *vbox ;

  /* Create the edit window. */
  feature_show->window = zMapGUIToplevelNew(NULL, title) ;

  g_object_set_data(G_OBJECT(feature_show->window), "zmap_feature_show", feature_show) ;
  gtk_container_set_border_width(GTK_CONTAINER (feature_show->window), 10);
  g_signal_connect(G_OBJECT (feature_show->window), "destroy",
		   G_CALLBACK (destroyCB), feature_show);
  gtk_window_set_default_size(GTK_WINDOW(feature_show->window), 500, -1) ; /* Stop window being too squashed. */

  /* Add ptrs so parent knows about us */
  g_ptr_array_add(feature_show->zmapWindow->feature_show_windows, (gpointer)(feature_show->window)) ;


  feature_show->vbox = vbox = gtk_vbox_new(FALSE, 0) ;
  gtk_box_set_spacing(GTK_BOX(vbox), 5) ;
  gtk_container_add(GTK_CONTAINER(feature_show->window), vbox) ;

  gtk_box_pack_start(GTK_BOX(vbox), makeMenuBar(feature_show), FALSE, FALSE, 0);

  return ;
}




static void destroyCB(GtkWidget *widget, gpointer data)
{
  ZMapWindowFeatureShow feature_show = (ZMapWindowFeatureShow)data ;

  g_ptr_array_remove(feature_show->zmapWindow->feature_show_windows, (gpointer)feature_show->window);

  /* Now free the feature_book..not wanted after display ?? */
  zMapGUINotebookDestroyNotebook(feature_show->feature_book) ;

  g_free(feature_show) ;

  return ;
}


/* make the menu from the global defined above !
 */

static GtkWidget *makeMenuBar(ZMapWindowFeatureShow feature_show)
{
  GtkAccelGroup *accel_group;
  GtkItemFactory *item_factory;
  GtkWidget *menubar ;
  gint nmenu_items = sizeof (menu_items_G) / sizeof (menu_items_G[0]);

  accel_group = gtk_accel_group_new ();

  item_factory = gtk_item_factory_new (GTK_TYPE_MENU_BAR, "<main>", accel_group );

  gtk_item_factory_create_items(item_factory, nmenu_items, menu_items_G, (gpointer)feature_show) ;

  gtk_window_add_accel_group(GTK_WINDOW(feature_show->window), accel_group) ;

  menubar = gtk_item_factory_get_widget(item_factory, "<main>");

  return menubar ;
}



/* Stop this windows contents being overwritten with a new feature. */
static void preserveCB(gpointer data, guint cb_action, GtkWidget *widget)
{
  ZMapWindowFeatureShow show = (ZMapWindowFeatureShow)data ;

  show->reusable = FALSE ;

  return ;
}


/* Request destroy of list window, ends up with gtk calling destroyCB(). */
static void requestDestroyCB(gpointer data, guint cb_action, GtkWidget *widget)
{
  ZMapWindowFeatureShow feature_show = (ZMapWindowFeatureShow)data;

  gtk_widget_destroy(GTK_WIDGET(feature_show->window)) ;

  return ;
}



static void helpMenuCB(gpointer data, guint cb_action, GtkWidget *widget)
{
  ZMapWindowFeatureShow feature_show = (ZMapWindowFeatureShow)data ;
  GtkWidget *window ;

  window = feature_show->window ;

  switch(cb_action)
    {
    case 1:
      zMapShowMsg(ZMAP_MSG_WARNING, "No help yet.\n") ;
      break ;
    case 2:
      zMapGUIShowAbout() ;
      break ;
    default:
      zMapAssertNotReached() ;
      break;
    }

  return ;
}


static void cleanUp(ZMapGuiNotebookAny any_section, void *user_data)
{



  return ;
}



/* Find a show window in the list of show windows currently displayed that
 * is marked as reusable. */
static ZMapWindowFeatureShow findReusableShow(GPtrArray *window_list)
{
  ZMapWindowFeatureShow reusable_window = NULL ;
  int i ;

  if (window_list && window_list->len)
    {
      for (i = 0 ; i < window_list->len ; i++)
	{
	  GtkWidget *show_widg ;
	  ZMapWindowFeatureShow show ;

	  show_widg = (GtkWidget *)g_ptr_array_index(window_list, i) ;
	  show = g_object_get_data(G_OBJECT(show_widg), "zmap_feature_show") ;
	  if (show->reusable)
	    {
	      reusable_window = show ;
	      break ;
	    }
	}
    }

  return reusable_window ;
}



/*
 * Following routines are callbacks registered to parse an xml spec for
 * a notebook page.
 *
 */
static gboolean xml_zmap_start_cb(gpointer user_data, ZMapXMLElement element,
                                  ZMapXMLParser parser)
{
  printWarning("zmap", "start") ;

  return TRUE ;
}

static gboolean xml_zmap_end_cb(gpointer user_data, ZMapXMLElement element,
                                ZMapXMLParser parser)
{
  printWarning("zmap", "end") ;

  return TRUE;
}




static gboolean xml_response_start_cb(gpointer user_data, ZMapXMLElement element,
                                      ZMapXMLParser parser)
{
  ZMapWindowFeatureShow show = (ZMapWindowFeatureShow)(user_data);

  printWarning("response", "start") ;

  show->xml_curr_tag = ZMAPGUI_NOTEBOOK_INVALID ;

  return TRUE;
}

static gboolean xml_response_end_cb(gpointer user_data, ZMapXMLElement element,
				    ZMapXMLParser parser)
{
  printWarning("response", "end") ;

  return TRUE;
}




static gboolean xml_notebook_start_cb(gpointer user_data, ZMapXMLElement element,
                                      ZMapXMLParser parser)
{
  ZMapWindowFeatureShow show = (ZMapWindowFeatureShow)(user_data) ;

  printWarning("notebook", "start") ;

  if (show->xml_curr_tag != ZMAPGUI_NOTEBOOK_INVALID)
    {
      zMapXMLParserRaiseParsingError(parser, "Bad xml, response tag not set.");
    }
  else
    {
      char *notebook_name = NULL ;
      ZMapXMLAttribute attr = NULL ;

      show->xml_curr_tag = ZMAPGUI_NOTEBOOK_BOOK ;

      if ((attr = zMapXMLElementGetAttributeByName(element, "name")))
	{
	  notebook_name = g_strdup(zMapXMLAttributeValueToStr(attr)) ;
	}

      show->xml_curr_notebook = zMapGUINotebookCreateNotebook(notebook_name, FALSE, NULL, NULL) ;
    }

  return TRUE;
}

static gboolean xml_notebook_end_cb(gpointer user_data, ZMapXMLElement element,
				    ZMapXMLParser parser)
{
  ZMapWindowFeatureShow show = (ZMapWindowFeatureShow)(user_data);

  printWarning("notebook", "end") ;

  show->xml_curr_tag = ZMAPGUI_NOTEBOOK_INVALID ;

  return TRUE;
}



static gboolean xml_chapter_start_cb(gpointer user_data, ZMapXMLElement element,
				     ZMapXMLParser parser)
{
  ZMapWindowFeatureShow show = (ZMapWindowFeatureShow)(user_data) ;

  printWarning("chapter", "start") ;

  if (show->xml_curr_tag != ZMAPGUI_NOTEBOOK_BOOK)
    {
      zMapXMLParserRaiseParsingError(parser, "Bad xml, response tag not set.");
    }
  else
    {
      ZMapXMLAttribute attr = NULL ;
      char *chapter_name = NULL ;

      show->xml_curr_tag = ZMAPGUI_NOTEBOOK_CHAPTER ;

      if ((attr = zMapXMLElementGetAttributeByName(element, "name")))
	{
	  chapter_name = g_strdup(zMapXMLAttributeValueToStr(attr)) ;
	}

      show->xml_curr_chapter = zMapGUINotebookCreateChapter(show->xml_curr_notebook, chapter_name, NULL) ;
    }

  return TRUE;
}

static gboolean xml_chapter_end_cb(gpointer user_data, ZMapXMLElement element,
				   ZMapXMLParser parser)
{
  ZMapWindowFeatureShow show = (ZMapWindowFeatureShow)(user_data) ;

  printWarning("chapter", "end") ;

  show->xml_curr_tag = ZMAPGUI_NOTEBOOK_BOOK ;

  return TRUE;
}




static gboolean xml_page_start_cb(gpointer user_data, ZMapXMLElement element,
				  ZMapXMLParser parser)
{
  ZMapWindowFeatureShow show = (ZMapWindowFeatureShow)(user_data);
  ZMapXMLAttribute attr = NULL ;
  char *page_name = NULL ;

  printWarning("page", "start") ;

  if (show->xml_curr_tag != ZMAPGUI_NOTEBOOK_CHAPTER)
    {
      zMapXMLParserRaiseParsingError(parser, "Bad xml, notebook tag not set.");
    }
  else
    {
      show->xml_curr_tag = ZMAPGUI_NOTEBOOK_PAGE ;

      if ((attr = zMapXMLElementGetAttributeByName(element, "name")))
	{
	  page_name = g_strdup(zMapXMLAttributeValueToStr(attr)) ;

	  show->xml_curr_page = zMapGUINotebookCreatePage(show->xml_curr_chapter, page_name) ;
	}
      else
	zMapXMLParserRaiseParsingError(parser, "name is a required attribute for page tag.");
    }

  return TRUE;
}

static gboolean xml_page_end_cb(gpointer user_data, ZMapXMLElement element,
				ZMapXMLParser parser)
{
  ZMapWindowFeatureShow show = (ZMapWindowFeatureShow)(user_data);

  printWarning("page", "end") ;

  show->xml_curr_tag = ZMAPGUI_NOTEBOOK_CHAPTER ;

  return TRUE;
}


static gboolean xml_subsection_start_cb(gpointer user_data, ZMapXMLElement element,
					ZMapXMLParser parser)
{
  ZMapWindowFeatureShow show = (ZMapWindowFeatureShow)(user_data);
  ZMapXMLAttribute attr = NULL ;
  char *subsection_name = NULL ;

  printWarning("subsection", "start") ;

  if (show->xml_curr_tag != ZMAPGUI_NOTEBOOK_PAGE)
    {
      zMapXMLParserRaiseParsingError(parser, "Bad xml, notebook tag not set.");
    }
  else
    {
      show->xml_curr_tag = ZMAPGUI_NOTEBOOK_SUBSECTION ;

      if ((attr = zMapXMLElementGetAttributeByName(element, "name")))
	{
	  subsection_name = g_strdup(zMapXMLAttributeValueToStr(attr)) ;
	}

      show->xml_curr_subsection = zMapGUINotebookCreateSubsection(show->xml_curr_page, subsection_name) ;
    }

  return TRUE ;
}

static gboolean xml_subsection_end_cb(gpointer user_data, ZMapXMLElement element,
                                      ZMapXMLParser parser)
{
  ZMapWindowFeatureShow show = (ZMapWindowFeatureShow)(user_data);

  printWarning("subsection", "end") ;

  show->xml_curr_tag = ZMAPGUI_NOTEBOOK_PAGE ;

  return TRUE;
}




static gboolean xml_paragraph_start_cb(gpointer user_data, ZMapXMLElement element,
				       ZMapXMLParser parser)
{
  ZMapWindowFeatureShow show = (ZMapWindowFeatureShow)(user_data);
  ZMapXMLAttribute attr = NULL ;

  printWarning("paragraph", "start") ;

  if (show->xml_curr_tag != ZMAPGUI_NOTEBOOK_SUBSECTION)
    {
      zMapXMLParserRaiseParsingError(parser, "Bad xml, page tag not set.");
    }
  else
    {
      gboolean status = TRUE ;
      char *paragraph_name = NULL ;
      char *paragraph_type = NULL ;
      ZMapGuiNotebookParagraphDisplayType type = ZMAPGUI_NOTEBOOK_PARAGRAPH_INVALID ;
      GList *headers = NULL, *types = NULL ;

      show->xml_curr_tag = ZMAPGUI_NOTEBOOK_PARAGRAPH ;

      if ((attr = zMapXMLElementGetAttributeByName(element, "name")))
	{
	  paragraph_name = g_strdup(zMapXMLAttributeValueToStr(attr)) ;
	  if(show->get_evidence && !g_ascii_strcasecmp(paragraph_name,"Evidence"))
            show->get_evidence = GOT_EVIDENCE;
	}

      if ((attr = zMapXMLElementGetAttributeByName(element, "type")))
	{
	  paragraph_type = zMapXMLAttributeValueToStr(attr) ;

	  if (strcmp(paragraph_type, XML_PARAGRAPH_SIMPLE) == 0)
	    type = ZMAPGUI_NOTEBOOK_PARAGRAPH_SIMPLE ;
	  else if (strcmp(paragraph_type, XML_PARAGRAPH_TAGVALUE_TABLE) == 0)
	    type = ZMAPGUI_NOTEBOOK_PARAGRAPH_TAGVALUE_TABLE ;
	  else if (strcmp(paragraph_type, XML_PARAGRAPH_HOMOGENOUS) == 0)
	    type = ZMAPGUI_NOTEBOOK_PARAGRAPH_HOMOGENOUS ;
	  else if (strcmp(paragraph_type, XML_PARAGRAPH_COMPOUND_TABLE) == 0)
	    type = ZMAPGUI_NOTEBOOK_PARAGRAPH_COMPOUND_TABLE ;
	  else
	    {
	      zMapXMLParserRaiseParsingError(parser, "Bad paragraph type attribute.") ;
	      status = FALSE ;
	    }
	}

      if (status)
	{
	  /* Get the column titles, should be a string of a form something like
	   * "'Start' 'End' 'whatever'". */

	  if (type != ZMAPGUI_NOTEBOOK_PARAGRAPH_COMPOUND_TABLE)
	    {
	      headers = NULL ;
	      types = NULL ;
	    }
	  else
	    {
	      if (!(attr = zMapXMLElementGetAttributeByName(element, "columns")))
		{
		  zMapXMLParserRaiseParsingError(parser,
						 "Paragraph type \"compound_table\" requires \"columns\" attribute.") ;
		  status = FALSE ;
		}
	      else
		{
		  char *columns, *target ;
		  gboolean found = TRUE ;
		  int col_ind = 0;

		  target = columns = zMapXMLUtilsUnescapeStrdup(zMapXMLAttributeValueToStr(attr) );

		  /* We need to strtok out the titles..... */
		  do
		    {
		      char *new_col ;

		      if ((new_col = strtok(target, "'")))
			{

			  /* HACK TO CHECK strtok'd THING IS NOT BLANK....remove when xml fixed... */
			  if (*new_col == ' ')
			    continue ;

			  headers = g_list_append(headers,
						  GINT_TO_POINTER(g_quark_from_string(new_col))) ;
			  target = NULL ;
			  if(show->get_evidence && !g_ascii_strcasecmp(new_col,"Accession.SV"))
			    {
			      show->evidence_column = col_ind;
			    }
			  col_ind++;
			}
		      else
			found = FALSE ;

		    } while (found) ;

#ifdef ED_G_NEVER_INCLUDE_THIS_CODE
		  /* Would like to use this but it doesn't arrive until glib 2.14 */

		  GRegex *reg_ex ;
		  GMatchInfo *match_info;
		  GError *g_error ;

		  if ((reg_ex = g_regex_new("m/\'([^\']*)\'/",
					    G_REGEX_RAW,
					    G_REGEX_MATCH_NOTEMPTY,
					    &g_error)))
		    {
		      g_regex_match(reg_ex, columns, 0, &match_info) ;

		      while (g_match_info_matches(match_info))
			{
			  gchar *word = g_match_info_fetch(match_info, 0) ;

			  g_print("Found: %s\n", word) ;

			  g_free(word) ;

			  g_match_info_next(match_info, NULL) ;
			}

		      g_match_info_free(match_info) ;
		      g_regex_unref(reg_ex) ;
		    }
#endif /* ED_G_NEVER_INCLUDE_THIS_CODE */

		  g_free(columns);
		}

	      if (status)
		{
		  /* Now get the column types which should be a list of the form something
		   * like "int int string". */

		  if (!(attr = zMapXMLElementGetAttributeByName(element, "column_types")))
		    {
		      zMapXMLParserRaiseParsingError(parser,
						     "Paragraph type \"compound_table\" requires \"column_types\" attribute.") ;
		      status = FALSE ;
		    }
		  else
		    {
		      gboolean found = TRUE ;
		      char *target,*columns ;
		      GList *column_data = NULL ;

		      target = columns = zMapXMLUtilsUnescapeStrdup(zMapXMLAttributeValueToStr(attr) );

		      do
			{
			  char *new_col ;

			  if ((new_col = strtok(target, " ")))
			    {
			      column_data = g_list_append(column_data,
							  GINT_TO_POINTER(g_quark_from_string(new_col))) ;
			      target = NULL ;
			    }
			  else
			    found = FALSE ;

			} while (found) ;

		      types = column_data ;

		      g_free(columns);
		    }
		}
	    }
	}

      if (status)
	{
	  show->xml_curr_paragraph = zMapGUINotebookCreateParagraph(show->xml_curr_subsection,
								    paragraph_name,
								    type, headers, types) ;
	}
    }

  return TRUE ;
}

static gboolean xml_paragraph_end_cb(gpointer user_data, ZMapXMLElement element,
				     ZMapXMLParser parser)
{
  ZMapWindowFeatureShow show = (ZMapWindowFeatureShow)(user_data);

  printWarning("paragraph", "end") ;

  show->xml_curr_tag = ZMAPGUI_NOTEBOOK_SUBSECTION ;

  if(show->get_evidence)
    {
      show->get_evidence = WANT_EVIDENCE;
      show->evidence_column = -1;
    }

  return TRUE;
}



static gboolean xml_tagvalue_start_cb(gpointer user_data, ZMapXMLElement element,
                                      ZMapXMLParser parser)
{
  ZMapWindowFeatureShow show = (ZMapWindowFeatureShow)(user_data);
  ZMapXMLAttribute attr = NULL ;

  printWarning("tagvalue", "start") ;

  if (show->xml_curr_tag != ZMAPGUI_NOTEBOOK_PARAGRAPH)
    {
      zMapXMLParserRaiseParsingError(parser, "Bad xml, paragraph tag not set.");
    }
  else
    {
      gboolean status = TRUE ;
      char *tagvalue_type = NULL ;
      gboolean has_name = TRUE ;

      show->xml_curr_tag = ZMAPGUI_NOTEBOOK_TAGVALUE ;

      if ((attr = zMapXMLElementGetAttributeByName(element, "name")))
	{
	  show->xml_curr_tagvalue_name = g_strdup(zMapXMLAttributeValueToStr(attr)) ;
	}
      else
	{
	  has_name = FALSE ;
	}

      if (status && (attr = zMapXMLElementGetAttributeByName(element, "type")))
	{
	  tagvalue_type = zMapXMLAttributeValueToStr(attr) ;

	  if ((strcmp(tagvalue_type, XML_TAGVALUE_COMPOUND) != 0) && !has_name)
	    {
	      zMapXMLParserRaiseParsingError(parser, "name is a required attribute for tagvalue.") ;
	      status = FALSE ;
	    }
	  else
	    {
	      if (strcmp(tagvalue_type, XML_TAGVALUE_CHECKBOX) == 0)
		show->xml_curr_type = ZMAPGUI_NOTEBOOK_TAGVALUE_CHECKBOX ;
	      else if (strcmp(tagvalue_type, XML_TAGVALUE_SIMPLE) == 0)
		show->xml_curr_type = ZMAPGUI_NOTEBOOK_TAGVALUE_SIMPLE ;
	      else if (strcmp(tagvalue_type, XML_TAGVALUE_COMPOUND) == 0)
		show->xml_curr_type = ZMAPGUI_NOTEBOOK_TAGVALUE_COMPOUND ;
	      else if (strcmp(tagvalue_type, XML_TAGVALUE_SCROLLED_TEXT) == 0)
		show->xml_curr_type = ZMAPGUI_NOTEBOOK_TAGVALUE_SCROLLED_TEXT ;
	      else
		{
		  zMapXMLParserRaiseParsingError(parser, "Bad tagvalue type attribute.") ;
		  status = FALSE ;
		}
	    }
	}

    }

  return TRUE;
}

static gboolean xml_tagvalue_end_cb(gpointer user_data, ZMapXMLElement element,
				    ZMapXMLParser parser)
{
  gboolean status = TRUE ;
  ZMapWindowFeatureShow show = (ZMapWindowFeatureShow)(user_data);
  char *content ;

  printWarning("tagvalue", "end") ;

  if ((content = zMapXMLElementStealContent(element)))
    {
      GList *type ;
      if (show->xml_curr_type != ZMAPGUI_NOTEBOOK_TAGVALUE_COMPOUND)
	{
	  show->xml_curr_tagvalue = zMapGUINotebookCreateTagValue(show->xml_curr_paragraph,
								  show->xml_curr_tagvalue_name, show->xml_curr_type,
								  "string", content,
								  NULL) ;

	  show->evidence = g_list_prepend(show->evidence, GUINT_TO_POINTER(g_quark_from_string(content)));
	}
      else if((type = g_list_first(show->xml_curr_paragraph->compound_types)))
	{
	  gboolean found = TRUE ;
	  char * columns = zMapXMLUtilsUnescapeStrdup(content);
	  char *target = columns ;
	  GList *column_data = NULL ;
	  int col_ind = 0;

	  /* Make a list of the names of the columns. */

	  do
	    {
	      char *new_col ;

	      if ((new_col = strtok(target, " ")))
		{
		  if (GPOINTER_TO_INT(type->data) == g_quark_from_string("bool") ||
		      GPOINTER_TO_INT(type->data) == G_TYPE_BOOLEAN)
		    {
		      gboolean tmp = FALSE ;

		      if ((status = zMapStr2Bool(new_col, &tmp)))
			{
			  column_data = g_list_append(column_data, GINT_TO_POINTER(tmp)) ;
			  status = TRUE ;
			}
		      else
			{
			  status = FALSE ;
			  found = FALSE ;
			  zMapLogWarning("Invalid boolean value: %s", new_col) ;
			}
		    }
		  else if (GPOINTER_TO_INT(type->data) == g_quark_from_string("int") ||
			   GPOINTER_TO_INT(type->data) == G_TYPE_INT)
		    {
		      int tmp = 0 ;

		      if ((status = zMapStr2Int(new_col, &tmp)))
			{
			  column_data = g_list_append(column_data, GINT_TO_POINTER(tmp)) ;
			  status = TRUE ;
			}
		      else
			{
			  zMapLogWarning("Invalid integer number: %s", new_col) ;
			}
		    }
		  else if (GPOINTER_TO_INT(type->data) == g_quark_from_string("float") ||
			   GPOINTER_TO_INT(type->data) == G_TYPE_FLOAT)
		    {
		      float tmp = 0.0 ;

		      if ((status = zMapStr2Float(new_col, &tmp)))
			{
			  int int_tmp ;

			  /* Hack: we assume size(float) <= size(int) && size(float) == 4 and load the float into an int. */
			  memcpy(&int_tmp, &(tmp), 4) ;
			  column_data = g_list_append(column_data, GINT_TO_POINTER(int_tmp)) ;

			  status = TRUE ;
			}
		      else
			{
			  zMapLogWarning("Invalid float number: %s", new_col) ;
			}
		    }
		  else if (GPOINTER_TO_INT(type->data) == g_quark_from_string("string") ||
			   GPOINTER_TO_INT(type->data) == G_TYPE_STRING)
		    {
		      /* Hardly worth checking but better than nothing ? */
		      if (new_col && *new_col)
			{
			  column_data = g_list_append(column_data, g_strdup(new_col)) ;
			  if(show->get_evidence == GOT_EVIDENCE && col_ind == show->evidence_column)
			    {
#if MH17_FEATURES_HAVE_PREFIXES
			      /*
			       * feature prefixes are not desired but got added back on due to some otterlace inconsistency thing
			       */
			      char *p = g_strstr_len(new_col,-1,":");
			      if(p) /* strip data type off the front */
				new_col = p + 1;
#endif
			      show->evidence = g_list_prepend(show->evidence, GUINT_TO_POINTER(g_quark_from_string(new_col)));
			    }
			  status = TRUE ;
			}
		      else
			{
			  zMapLogWarning("Invalid string: %s", (new_col ? "No string" : "NULL string pointer")) ;
			}
		    }

		  col_ind++;
		  type = g_list_next(type) ;

		  target = NULL ;
		}
	      else
		found = FALSE ;

	    } while (found) ;

	  show->xml_curr_tagvalue = zMapGUINotebookCreateTagValue(show->xml_curr_paragraph,
								  show->xml_curr_tagvalue_name, show->xml_curr_type,
								  "compound", column_data,
								  NULL) ;
	  g_free(columns);
	}
    }
  else
    {
      zMapXMLParserRaiseParsingError(parser, "tagvalue element is empty.");
    }

  show->xml_curr_tag = ZMAPGUI_NOTEBOOK_PARAGRAPH ;

  return TRUE;
}




/* Cleans up any dangling page stuff. */
static gboolean xml_error_end_cb(gpointer user_data, ZMapXMLElement element,
                                 ZMapXMLParser parser)
{

#ifdef ED_G_NEVER_INCLUDE_THIS_CODE
  ZMapXMLTagHandler message = (ZMapXMLTagHandler)(tag_handler);
  ZMapXMLElement mess_element = NULL;

  if ((mess_element = zMapXMLElementGetChildByName(element, "message"))
      && !message->error_message && mess_element->contents->str)
    {
      message->error_message = g_strdup(mess_element->contents->str);
    }
#endif /* ED_G_NEVER_INCLUDE_THIS_CODE */


  return TRUE;
}


static void printWarning(char *element, char *handler)
{
  if (alert_client_debug_G)
    zMapLogWarning("In zmap %s %s Handler.", element, handler) ;

  return ;
}


static void getAllMatches(ZMapWindow window,
			  ZMapFeature feature, FooCanvasItem *item, ZMapGuiNotebookSubsection subsection)
{
  GList *list = NULL;
  ZMapStrand set_strand ;
  ZMapFrame set_frame ;
  gboolean result ;

  result = zmapWindowItemGetStrandFrame(item, &set_strand, &set_frame) ;
  zMapAssert(result) ;

  if ((list = zmapWindowFToIFindSameNameItems(window, window->context_to_item,
					      zMapFeatureStrand2Str(set_strand), zMapFeatureFrame2Str(set_frame),
					      feature)))
    {
      ZMapGuiNotebookParagraph paragraph ;
      GList *headers = NULL, *types = NULL ;
      AddParaStruct para_data ;


#ifdef ED_G_NEVER_INCLUDE_THIS_CODE
      headers = g_list_append(headers, GINT_TO_POINTER(g_quark_from_string("Sequence"))) ;
#endif /* ED_G_NEVER_INCLUDE_THIS_CODE */

      headers = g_list_append(headers, GINT_TO_POINTER(g_quark_from_string("Strand: Sequence/Match"))) ;
      headers = g_list_append(headers, GINT_TO_POINTER(g_quark_from_string("Sequence Start"))) ;
      headers = g_list_append(headers, GINT_TO_POINTER(g_quark_from_string("Sequence End"))) ;
      headers = g_list_append(headers, GINT_TO_POINTER(g_quark_from_string("Match Start"))) ;
      headers = g_list_append(headers, GINT_TO_POINTER(g_quark_from_string("Match End"))) ;
      headers = g_list_append(headers, GINT_TO_POINTER(g_quark_from_string("Score"))) ;
      headers = g_list_append(headers, GINT_TO_POINTER(g_quark_from_string("Percent ID"))) ;


#ifdef ED_G_NEVER_INCLUDE_THIS_CODE
      types = g_list_append(types, GINT_TO_POINTER(g_quark_from_string("string"))) ;
#endif /* ED_G_NEVER_INCLUDE_THIS_CODE */

      types = g_list_append(types, GINT_TO_POINTER(g_quark_from_string("string"))) ;
      types = g_list_append(types, GINT_TO_POINTER(g_quark_from_string("int"))) ;
      types = g_list_append(types, GINT_TO_POINTER(g_quark_from_string("int"))) ;
      types = g_list_append(types, GINT_TO_POINTER(g_quark_from_string("int"))) ;
      types = g_list_append(types, GINT_TO_POINTER(g_quark_from_string("int"))) ;
      types = g_list_append(types, GINT_TO_POINTER(g_quark_from_string("float"))) ;
      types = g_list_append(types, GINT_TO_POINTER(g_quark_from_string("float"))) ;

      paragraph = zMapGUINotebookCreateParagraph(subsection, "Matches",
						 ZMAPGUI_NOTEBOOK_PARAGRAPH_COMPOUND_TABLE, headers, types) ;

      para_data.window = window ;
      para_data.paragraph = paragraph ;
      g_list_foreach(list, addTagValue, &para_data) ;
    }

  return ;
}

/* GFunc() to create a tagvalue item for the supplied alignment feature. */
static void addTagValue(gpointer data, gpointer user_data)
{
  ID2Canvas id2c = (ID2Canvas) data;
  //  FooCanvasItem *item = (FooCanvasItem *) id2c->item ;
#warning need to revisit this when alignments get done as composite/ column items, need function for item/feature bounds

  AddPara para_data = (AddPara)user_data ;
  ZMapGuiNotebookParagraph paragraph = para_data->paragraph ;
  ZMapFeature feature ;
  GList *column_data = NULL ;
  ZMapGuiNotebookTagValue tagvalue ;
  int tmp = 0 ;
  //  char *clone_id,
  char *strand ;
  int display_start, display_end ;


  feature = (ZMapFeature)  id2c->feature_any;	// getFeature(item) ;


#ifdef ED_G_NEVER_INCLUDE_THIS_CODE
  if (feature->feature.homol.flags.has_clone_id)
    clone_id = g_strdup(g_quark_to_string(feature->feature.homol.clone_id)) ;
  else
    clone_id = g_strdup("<NOT SET>") ;
  column_data = g_list_append(column_data, clone_id) ;
#endif /* ED_G_NEVER_INCLUDE_THIS_CODE */


  /* Align to col. header: "Strand: Sequence/Match" */
  strand = g_strdup_printf("       %s / %s        ",
			   zMapFeatureStrand2Str(feature->strand),
			   zMapFeatureStrand2Str(feature->feature.homol.strand)) ;
  column_data = g_list_append(column_data, strand) ;

  zmapWindowCoordPairToDisplay(para_data->window, feature->x1, feature->x2,
			       &display_start, &display_end) ;

  column_data = g_list_append(column_data, GINT_TO_POINTER(display_start)) ;
  column_data = g_list_append(column_data, GINT_TO_POINTER(display_end)) ;
  column_data = g_list_append(column_data, GINT_TO_POINTER(feature->feature.homol.y1)) ;
  column_data = g_list_append(column_data, GINT_TO_POINTER(feature->feature.homol.y2)) ;

  /* Hack: we assume size(float) <= size(int) && size(float) == 4 and load the float into an int. */
  memcpy(&tmp, &(feature->score), 4) ;
  column_data = g_list_append(column_data, GINT_TO_POINTER(tmp)) ;

  memcpy(&tmp, &(feature->feature.homol.percent_id), 4) ;
  column_data = g_list_append(column_data, GINT_TO_POINTER(tmp)) ;


  tagvalue = zMapGUINotebookCreateTagValue(paragraph,
					   NULL, ZMAPGUI_NOTEBOOK_TAGVALUE_COMPOUND,
					   "compound", column_data,
					   NULL) ;
  return ;
}



static ZMapGuiNotebook makeTranscriptExtras(ZMapWindow window, ZMapFeature feature)
{
  ZMapGuiNotebook extras_notebook = NULL ;
  ZMapGuiNotebookChapter dummy_chapter ;
  ZMapGuiNotebookPage page ;
  ZMapGuiNotebookSubsection subsection ;
  ZMapGuiNotebookParagraph paragraph ;
  GList *headers = NULL, *types = NULL ;
  int i ;

  extras_notebook = zMapGUINotebookCreateNotebook(NULL, FALSE, cleanUp, NULL) ;

  dummy_chapter = zMapGUINotebookCreateChapter(extras_notebook, NULL, NULL) ;

  page = zMapGUINotebookCreatePage(dummy_chapter, "Exons") ;


  subsection = zMapGUINotebookCreateSubsection(page, NULL) ;


  headers = g_list_append(headers, GINT_TO_POINTER(g_quark_from_string("Start"))) ;
  headers = g_list_append(headers, GINT_TO_POINTER(g_quark_from_string("End"))) ;

  types = g_list_append(types, GINT_TO_POINTER(g_quark_from_string("int"))) ;
  types = g_list_append(types, GINT_TO_POINTER(g_quark_from_string("int"))) ;

  paragraph = zMapGUINotebookCreateParagraph(subsection, NULL,
					     ZMAPGUI_NOTEBOOK_PARAGRAPH_COMPOUND_TABLE, headers, types) ;

  for (i = 0 ; i < feature->feature.transcript.exons->len ; i++)
    {
      ZMapSpan exon_span ;
      GList *column_data = NULL ;
      ZMapGuiNotebookTagValue tag_value ;
      int display_start, display_end, index ;

      if (window->revcomped_features)
	index = feature->feature.transcript.exons->len - (i + 1) ;
      else
	index = i ;

      exon_span = &g_array_index(feature->feature.transcript.exons, ZMapSpanStruct, index);

      zmapWindowCoordPairToDisplay(window, exon_span->x1, exon_span->x2,
				   &display_start, &display_end) ;

      column_data = g_list_append(column_data, GINT_TO_POINTER(display_start)) ;
      column_data = g_list_append(column_data, GINT_TO_POINTER(display_end)) ;

      tag_value = zMapGUINotebookCreateTagValue(paragraph,
						NULL, ZMAPGUI_NOTEBOOK_TAGVALUE_COMPOUND,
						"compound", column_data,
						NULL) ;


#ifdef ED_G_NEVER_INCLUDE_THIS_CODE
      /* Looks like our page code probably leaks as we don't clear stuff up.... */
      g_list_free(column_data) ;
      column_data = NULL ;
#endif /* ED_G_NEVER_INCLUDE_THIS_CODE */

    }


  return extras_notebook ;
}





/********************* end of file ********************************/<|MERGE_RESOLUTION|>--- conflicted
+++ resolved
@@ -437,14 +437,9 @@
       show->xml_curr_chapter = NULL ;
       show->xml_curr_page = NULL ;
 
-<<<<<<< HEAD
       parser = zMapXMLParserCreate(show, FALSE, FALSE) ;
 
       zMapXMLParserSetMarkupObjectTagHandlers(parser, starts_G, ends_G) ;
-=======
-      feature_name = (char *)g_quark_to_string(feature->original_id) ;
-      title = feature_name ;
->>>>>>> d941488b
 
       if (!(zMapXMLParserParseBuffer(parser, reply, strlen(reply))))
 	{
@@ -456,17 +451,12 @@
 	  showFeature(show, show->xml_curr_notebook) ;
 	}
 
-<<<<<<< HEAD
       /* Free the parser!!! */
       zMapXMLParserDestroy(parser) ;
     }
 
   return ;
 }
-=======
-      show->item = item ;
-      show->origFeature = feature ;
->>>>>>> d941488b
 
 
 static void localShowFeature(ZMapWindowFeatureShow show)
