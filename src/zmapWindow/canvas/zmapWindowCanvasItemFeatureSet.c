--- conflicted
+++ resolved
@@ -135,28 +135,7 @@
   ZMapWindowCanvasFeaturesetItem fi = NULL;
   FooCanvasItem *foo  = NULL,*interval;
 
-<<<<<<< HEAD
-//if(!strncmp(g_quark_to_string(id),"3 frame",7))
-//	printf("item get fset item %s\n", g_quark_to_string(id));
-
-            /* class not intialised till we make an item in foo_canvas_item_new() below */
-      if(featureset_class_G && featureset_class_G->featureset_items)
-            foo = (FooCanvasItem *) g_hash_table_lookup( featureset_class_G->featureset_items, GUINT_TO_POINTER(id));
-
-	if(foo)
-      {
-//if(!strncmp(g_quark_to_string(id),"3 frame",7))
-//{
-//FooCanvasGroup *g = (FooCanvasGroup *) foo;
-//printf("using existing featureset item %s (%p)\n", g_quark_to_string(id), g->item_list);
-//}
-            return((ZMapWindowCanvasItem) foo);
-      }
-      else
-      {
-            /* need a wrapper to get ZWCI with a foo_featureset inside it */
-            foo = foo_canvas_item_new(parent, ZMAP_TYPE_WINDOW_CANVAS_FEATURESET_ITEM, NULL);
-=======
+
   /* class not intialised till we make an item in foo_canvas_item_new() below */
   if(featureset_class_G && featureset_class_G->featureset_items)
     foo = (FooCanvasItem *) g_hash_table_lookup( featureset_class_G->featureset_items, GUINT_TO_POINTER(id));
@@ -169,7 +148,6 @@
     {
       /* need a wrapper to get ZWCI with a foo_featureset inside it */
       foo = foo_canvas_item_new(parent, ZMAP_TYPE_WINDOW_CANVAS_FEATURESET_ITEM, NULL);
->>>>>>> 06f219d6
 
       interval = foo_canvas_item_new((FooCanvasGroup *) foo, ZMAP_TYPE_WINDOW_FEATURESET_ITEM, NULL);
 
