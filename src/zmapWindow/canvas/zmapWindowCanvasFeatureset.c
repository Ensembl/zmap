/*  File: zmapWindowFeaturesetItem.c
 *  Author: malcolm hinsley (mh17@sanger.ac.uk)
 *  Copyright (c) 2006-2012: Genome Research Ltd.
 *-------------------------------------------------------------------
 * ZMap is free software; you can redistribute it and/or
 * modify it under the terms of the GNU General Public License
 * as published by the Free Software Foundation; either version 2
 * of the License, or (at your option) any later version.
 *
 * This program is distributed in the hope that it will be useful,
 * but WITHOUT ANY WARRANTY; without even the implied warranty of
 * MERCHANTABILITY or FITNESS FOR A PARTICULAR PURPOSE.  See the
 * GNU General Public License for more details.
 *
 * You should have received a copy of the GNU General Public License
 * along with this program; if not, write to the Free Software
 * Foundation, Inc., 59 Temple Place - Suite 330, Boston, MA  02111-1307, USA.
 * or see the on-line version at http://www.gnu.org/copyleft/gpl.txt
 *-------------------------------------------------------------------
 * This file is part of the ZMap genome database package
 * originally written by:
 *
 *      Ed Griffiths (Sanger Institute, UK) edgrif@sanger.ac.uk,
 *        Roy Storey (Sanger Institute, UK) rds@sanger.ac.uk,
 *   Malcolm Hinsley (Sanger Institute, UK) mh17@sanger.ac.uk
 *
 * Description:
 *
 * Exported functions: See XXXXXXXXXXXXX.h
 * HISTORY:
 * Last edited: Jun  3 09:51 2009 (rds)
 * Created: Fri Jan 16 11:20:07 2009 (rds)
 *-------------------------------------------------------------------
 */

/* NOTE
 * this module implements the basic handling of featuresets as foo canvas items
 *
 * for basic features (the first type implemented) it runs about 3-5x faster than the foo canvas
 * but note that that does not include expose/ GDK
 * previous code can be used with 'foo=true' in the style

 _new code_
 deskpro17848[mh17]32: zmap --conf_file=ZMap_bins
 # /nfs/users/nfs_m/mh17/.ZMap/ZMap_bins	27/09/2011
 Draw featureset basic_1000: 999 features in 0.060 seconds
 Draw featureset scored: 9999 features in 0.347 seconds
 Draw featureset basic_10000: 9999 features in 0.324 seconds
 Draw featureset basic_100000: 99985 features in 1.729 seconds

 _old code_
 deskpro17848[mh17]33: zmap --conf_file=ZMap_bins
 # /nfs/users/nfs_m/mh17/.ZMap/ZMap_bins	27/09/2011
 Draw featureset basic_1000: 999 features in 0.165 seconds
 Draw featureset scored: 9999 features in 0.894 seconds
 Draw featureset basic_10000: 9999 features in 1.499 seconds
 Draw featureset basic_100000: 99985 features in 8.968 seconds


*/

#include <ZMap/zmap.h>

#include <math.h>
#include <string.h>

#include <ZMap/zmapUtilsLog.h>
#include <ZMap/zmapGLibUtils.h>
#include <ZMap/zmapUtilsLog.h>
#include <ZMap/zmapWindow.h>

#include <zmapWindowCanvasItem.h>
#include <zmapWindowCanvasBasic.h>
#ifdef ED_G_NEVER_INCLUDE_THIS_CODE
/* for debugging..... */
#include <zmapWindowCanvasGlyph_I.h>
#endif /* ED_G_NEVER_INCLUDE_THIS_CODE */
#include <zmapWindowCanvasAlignment.h>
#include <zmapWindowCanvasGraphItem.h>
#include <zmapWindowCanvasTranscript.h>
#include <zmapWindowCanvasAssembly.h>
#include <zmapWindowCanvasSequence.h>
#include <zmapWindowCanvasLocus.h>
#include <zmapWindowCanvasGraphics.h>
#include <zmapWindowCanvasFeatureset_I.h>







//#include <zmapWindow_P.h>	// for debugging only
//#include <zmapWindowContainerFeatureSet_I.h>


typedef gint (FeatureCmpFunc)(gconstpointer a, gconstpointer b) ;


static void zmap_window_featureset_item_item_class_init  (ZMapWindowFeaturesetItemClass featureset_class);
static void zmap_window_featureset_item_item_init        (ZMapWindowFeaturesetItem      item);

static void  zmap_window_featureset_item_item_update (FooCanvasItem *item, double i2w_dx, double i2w_dy, int flags);
static double  zmap_window_featureset_item_foo_point (FooCanvasItem *item, double x, double y, int cx, int cy, FooCanvasItem **actual_item);
static void  zmap_window_featureset_item_item_bounds (FooCanvasItem *item, double *x1, double *y1, double *x2, double *y2);
static void  zmap_window_featureset_item_item_draw (FooCanvasItem *item, GdkDrawable *drawable, GdkEventExpose *expose);


static gboolean zmap_window_featureset_item_set_style(FooCanvasItem *item, ZMapFeatureTypeStyle style);
static void zmap_window_featureset_item_set_colour(ZMapWindowCanvasItem   thing,
						   FooCanvasItem         *interval,
						   ZMapFeature			feature,
						   ZMapFeatureSubPartSpan sub_feature,
						   ZMapStyleColourType    colour_type,
						   int colour_flags,
						   GdkColor              *default_fill,
						   GdkColor              *border);

static gboolean zmap_window_featureset_item_set_feature(FooCanvasItem *item, double x, double y);

static gboolean zmap_window_featureset_item_show_hide(FooCanvasItem *item, gboolean show);

static void zmap_window_featureset_item_item_destroy     (GtkObject *object);
static void zMapWindowCanvasFeaturesetPaintSet(ZMapWindowFeaturesetItem featureset,
					       GdkDrawable *drawable, GdkEventExpose *expose) ;

static double featurePoint(ZMapWindowFeaturesetItem fi, ZMapWindowCanvasFeature gs,
			   double item_x, double item_y, int cx, int cy,
			   double local_x, double local_y, double x_off) ;
static double graphicsPoint(ZMapWindowFeaturesetItem fi, ZMapWindowCanvasFeature gs,
			    double item_x, double item_y, int cx, int cy,
			    double local_x, double local_y, double x_off) ;

gint zMapFeatureNameCmp(gconstpointer a, gconstpointer b);
gint zMapFeatureFullCmp(gconstpointer a, gconstpointer b);
gint zMapFeatureCmp(gconstpointer a, gconstpointer b);


static FooCanvasItemClass *item_class_G = NULL;
static ZMapWindowCanvasItemClass parent_class_G = NULL;
static ZMapWindowFeaturesetItemClass featureset_class_G = NULL;

static void zmapWindowCanvasFeaturesetSetColours(ZMapWindowFeaturesetItem featureset, ZMapWindowCanvasFeature feature);

static ZMapSkipList zmap_window_canvas_featureset_find_feature_index(ZMapWindowFeaturesetItem fi,ZMapFeature feature);
static ZMapWindowCanvasFeature zmap_window_canvas_featureset_find_feature(ZMapWindowFeaturesetItem fi,
									  ZMapFeature feature);
static ZMapSkipList zmap_window_canvas_featureset_find_feature_coords(FeatureCmpFunc compare_func,
								      ZMapWindowFeaturesetItem fi,
								      double y1, double y2) ;
void zmap_window_canvas_featureset_expose_feature(ZMapWindowFeaturesetItem fi, ZMapWindowCanvasFeature gs);







/* this is in parallel with the ZMapStyleMode enum */
/* beware, traditionally glyphs ended up as basic features */
/* This is a retro-fit ... i noticed that i'd defined a struct/feature type but not set it as orignally there was only one  */
static zmapWindowCanvasFeatureType feature_types[N_STYLE_MODE + 1] =
  {
    FEATURE_INVALID,		/* ZMAPSTYLE_MODE_INVALID */

	FEATURE_BASIC, 		/* ZMAPSTYLE_MODE_BASIC */
	FEATURE_ALIGN,		/* ZMAPSTYLE_MODE_ALIGNMENT */
	FEATURE_TRANSCRIPT,	/* ZMAPSTYLE_MODE_TRANSCRIPT */
	FEATURE_SEQUENCE,		/* ZMAPSTYLE_MODE_SEQUENCE */
	FEATURE_ASSEMBLY,		/* ZMAPSTYLE_MODE_ASSEMBLY_PATH */
	FEATURE_LOCUS,		/* ZMAPSTYLE_MODE_TEXT */
	FEATURE_GRAPH,		/* ZMAPSTYLE_MODE_GRAPH */
	FEATURE_GLYPH,		/* ZMAPSTYLE_MODE_GLYPH */

	FEATURE_GRAPHICS,		/* ZMAPSTYLE_MODE_PLAIN */	/* plain graphics, no features eg scale bar */

	FEATURE_INVALID		/* ZMAPSTYLE_MODE_META */
};

#if N_STYLE_MODE != FEATURE_N_TYPE
#error N_STYLE_MODE and FEATURE_N_TYPE differ
#endif


/* Tables of function pointers for individual feature types, only required ones have to be provided. */
static gpointer _featureset_set_init_G[FEATURE_N_TYPE] = { 0 };
static gpointer _featureset_prepare_G[FEATURE_N_TYPE] = { 0 };
static gpointer _featureset_set_paint_G[FEATURE_N_TYPE] = { 0 };
static gpointer _featureset_paint_G[FEATURE_N_TYPE] = { 0 };
static gpointer _featureset_flush_G[FEATURE_N_TYPE] = { 0 };
static gpointer _featureset_extent_G[FEATURE_N_TYPE] = { 0 };
static gpointer _featureset_free_G[FEATURE_N_TYPE] = { 0 };
static gpointer _featureset_zoom_G[FEATURE_N_TYPE] = { 0 };
static gpointer _featureset_point_G[FEATURE_N_TYPE] = { 0 };
static gpointer _featureset_add_G[FEATURE_N_TYPE] = { 0 };
static gpointer _featureset_subpart_G[FEATURE_N_TYPE] = { 0 };
static gpointer _featureset_colour_G[FEATURE_N_TYPE] = { 0 };




/* clip to expose region */
/* erm,,, clip to visible scroll region: else rectangles would get extra edges */
int zMap_draw_line(GdkDrawable *drawable, ZMapWindowFeaturesetItem featureset, gint cx1, gint cy1, gint cx2, gint cy2)
{
  /* for H or V lines we can clip easily */

  if(cy1 > featureset->clip_y2)
    return 0;
  if(cy2 < featureset->clip_y1)
    return 0;


#if 0
  /*
    the problem is long vertical lines that wrap round
    we don't draw big horizontal ones
    */
  if(cx1 > featureset->clip_x2)
    return;
  if(cx2 < featureset->clip_x1)
    {
      /* this will return if we expose part of a line that runs TR to BL
       * we'd have to swap x1 and x2 round for the comparison to work
       */
      return;
    }
#endif


  if(cx1 == cx2)	/* is vertical */
    {
#if 0
      /*
	the problem is long vertical lines that wrap round
	we don't draw big horizontal ones
      */
      if(cx1 < featureset->clip_x1)
	cx1 = featureset->clip_x1;
      if(cx2 > featureset->clip_x2)
	cx2 = featureset->clip_x2;
#endif

      if(cy1 < featureset->clip_y1)
	cy1 = featureset->clip_y1;
      if(cy2 > featureset->clip_y2)
	cy2 = featureset->clip_y2 ;
    }
  else
    {
      double dx = cx2 - cx1;
      double dy = cy2 - cy1;

      if(cy1 < featureset->clip_y1)
	{
	  /* need to round to get partial lines joining up neatly */
	  cx1 += round(dx * (featureset->clip_y1 - cy1) / dy);
	  cy1 = featureset->clip_y1;
	}
      if(cy2 > featureset->clip_y2)
	{
	  cx2 -= round(dx * (cy2 - featureset->clip_y2) / dy);
	  cy2 = featureset->clip_y2;
	}

    }

  gdk_draw_line (drawable, featureset->gc, cx1, cy1, cx2, cy2);

  return 1;
}


/* these are less common than solid lines */
int zMap_draw_broken_line(GdkDrawable *drawable, ZMapWindowFeaturesetItem featureset, gint cx1, gint cy1, gint cx2, gint cy2)
{
  int ret;

  gdk_gc_set_line_attributes(featureset->gc, 1, GDK_LINE_ON_OFF_DASH,GDK_CAP_BUTT, GDK_JOIN_MITER);

  ret = zMap_draw_line(drawable, featureset, cx1, cy1, cx2, cy2);

  gdk_gc_set_line_attributes(featureset->gc, 1, GDK_LINE_SOLID,GDK_CAP_BUTT, GDK_JOIN_MITER);

  return ret;
}



/* clip to expose region */
/* erm,,, clip to visble scroll regipn: else rectangles would get extra edges */
/* NOTE rectangles may be drawn partially if they overlap the visible region
 * in which case a false outline will be draw outside the region
 */
int zMap_draw_rect(GdkDrawable *drawable, ZMapWindowFeaturesetItem featureset, gint cx1, gint cy1, gint cx2, gint cy2, gboolean fill)
{
  /* as our rectangles are all aligned to H and V we can clip easily */
  
  /* First check whether the coords overlap the clip rect at all */
  if(cy1 > featureset->clip_y2)
    return 0;
  if(cy2 < featureset->clip_y1)
    return 0;

  if(cx1 > featureset->clip_x2)
    return 0;
  if(cx2 < featureset->clip_x1)
    return 0;

  /* Clip the coords */
  if(cx1 < featureset->clip_x1)
    cx1 = featureset->clip_x1;
  if(cy1 < featureset->clip_y1)
    cy1 = featureset->clip_y1;
  if(cx2 > featureset->clip_x2)
    cx2 = featureset->clip_x2;
  if(cy2 > featureset->clip_y2)
    cy2 = featureset->clip_y2;

  /* NOTE that the gdk_draw_rectangle interface is a bit esoteric
   * and it doesn't like rectangles that have no depth 
   * read the docs to understand the coordinate calculations here
   */

  int result = 0;
  
  if (cy2 == cy1 || cx1 == cx2)
    {
      gdk_draw_line (drawable, featureset->gc, cx1, cy1, cx2, cy2);
      result = 1;
    }
  else if (cy2 < cy1 || cx2 < cx1)
    {
      /* We expect the second coord to be greater than the first so
       * if we get here it's an error. */
      zMapWarning("Program error: Tried to draw a rectangle with negative width/height (width=%d, height=%d)", cx2 - cx1, cy2 - cy1);
    }
  else
    {
      if (!fill)
	{
	  cx2--;	/* outline rects are 1 pixel bigger than filled ones */
	  cy2--;
	}
      gdk_draw_rectangle (drawable, featureset->gc, fill, cx1, cy1, cx2 - cx1, cy2 - cy1);
      result = 1;
    }

  return result;
}




/* get all the pango stuff we need for a font on a drawable */
void zmapWindowCanvasFeaturesetInitPango(GdkDrawable *drawable, ZMapWindowFeaturesetItem featureset, ZMapWindowCanvasPango pango, char *family, int size, GdkColor *draw)
{
  GdkScreen *screen = gdk_drawable_get_screen (drawable);
  PangoFontDescription *desc;
  int width, height;

  if(pango->drawable && pango->drawable != drawable)
    zmapWindowCanvasFeaturesetFreePango(pango);

  if(!pango->renderer)
    {
      pango->renderer = gdk_pango_renderer_new (screen);
      pango->drawable = drawable;

      gdk_pango_renderer_set_drawable (GDK_PANGO_RENDERER (pango->renderer), drawable);

      zMapAssert(featureset->gc);	/* should have been set by caller */
      gdk_pango_renderer_set_gc (GDK_PANGO_RENDERER (pango->renderer), featureset->gc);

      /* Create a PangoLayout, set the font and text */
      pango->context = gdk_pango_context_get_for_screen (screen);
      pango->layout = pango_layout_new (pango->context);

      //		font = findFixedWidthFontFamily(seq->pango.context);
      desc = pango_font_description_from_string (family);
#warning mod this function and call from both places
#if 0
      /* this must be identical to the one get by the ZoomControl */
      if(zMapGUIGetFixedWidthFont(view,
				  fixed_font_list, ZMAP_ZOOM_FONT_SIZE, PANGO_WEIGHT_NORMAL,
				  NULL,desc))
	{
	}
      else
	{
	  /* if this fails then we get a proportional font and someone will notice */
	  zmapLogWarning("Paint sequence cannot get fixed font","");
	}
#endif

      pango_font_description_set_size (desc,size * PANGO_SCALE);
      pango_layout_set_font_description (pango->layout, desc);
      pango_font_description_free (desc);

      pango_layout_set_text (pango->layout, "a", 1);		/* we need to get the size of one character */
      pango_layout_get_size (pango->layout, &width, &height);
      pango->text_height = height / PANGO_SCALE;
      pango->text_width = width / PANGO_SCALE;

      gdk_pango_renderer_set_override_color (GDK_PANGO_RENDERER (pango->renderer), PANGO_RENDER_PART_FOREGROUND, draw );
    }
}


void zmapWindowCanvasFeaturesetFreePango(ZMapWindowCanvasPango pango)
{
  if(pango->renderer)		/* free the pango renderer if allocated */
    {
      /* Clean up renderer, possiby this is not necessary */
      gdk_pango_renderer_set_override_color (GDK_PANGO_RENDERER (pango->renderer),
					     PANGO_RENDER_PART_FOREGROUND, NULL);
      gdk_pango_renderer_set_drawable (GDK_PANGO_RENDERER (pango->renderer), NULL);
      gdk_pango_renderer_set_gc (GDK_PANGO_RENDERER (pango->renderer), NULL);

      /* free other objects we created */
      if(pango->layout)
	{
	  g_object_unref(pango->layout);
	  pango->layout = NULL;
	}

      if(pango->context)
	{
	  g_object_unref (pango->context);
	  pango->context = NULL;
	}

      g_object_unref(pango->renderer);
      pango->renderer = NULL;
      //		pango->drawable = NULL;
    }
}



/* define feature specific functions here */
/* only access via wrapper functions to allow type checking */

/* handle upstream edge effects converse of flush */
/* feature may be NULL to signify start of data */
void zMapWindowCanvasFeaturesetPaintPrepare(ZMapWindowFeaturesetItem featureset,
					    ZMapWindowCanvasFeature feature,
					    GdkDrawable *drawable, GdkEventExpose *expose)
{
  void (*func) (ZMapWindowFeaturesetItem featureset, ZMapWindowCanvasFeature feature,
		GdkDrawable *drawable, GdkEventExpose *expose) = NULL;

  if ((featureset->type > 0 && featureset->type < FEATURE_N_TYPE)
      && (func = _featureset_prepare_G[featureset->type]))
    func(featureset, feature, drawable, expose);

  return ;
}



/* paint one feature, all context needed is in the FeaturesetItem */
/* we need the expose region to clip at high zoom esp with peptide alignments */
void zMapWindowCanvasFeaturesetPaintFeature(ZMapWindowFeaturesetItem featureset, ZMapWindowCanvasFeature feature, GdkDrawable *drawable, GdkEventExpose *expose)
{
  void (*func) (ZMapWindowFeaturesetItem featureset, ZMapWindowCanvasFeature feature, GdkDrawable *drawable, GdkEventExpose *expose) = NULL;


  /* NOTE we can have diff types of features in a column eg alignments and basic features in Repeats
   * if we use featureset->style then we get to call the wrong paint function and crash
   * NOTE that if we use PaintPrepare and PaintFlush we require one type of feature only in the column
   * (more complex behavious has not been programmed; alignemnts and basic features don't use this)
   */
  if ((feature->type > 0 && feature->type < FEATURE_N_TYPE)
      && (func = _featureset_paint_G[feature->type]))
    func(featureset, feature, drawable, expose) ;

  return ;
}


/* output any buffered paints: useful eg for poly-line */
/* paint function and flush must access data via FeaturesetItem or globally in thier module */
/* feaature is the last feature painted */
void zMapWindowCanvasFeaturesetPaintFlush(ZMapWindowFeaturesetItem featureset,ZMapWindowCanvasFeature feature, GdkDrawable *drawable, GdkEventExpose *expose)
{
  void (*func) (ZMapWindowFeaturesetItem featureset,ZMapWindowCanvasFeature feature, GdkDrawable *drawable, GdkEventExpose *expose) = NULL;

  /* NOTE each feature type has it's own buffer if implemented
   * but  we expect only one type of feature and to handle mull features
   * (which we do to join up lines in gaps betweeen features)
   * we need to use the featureset type instead.
   * we could code this as featyreset iff feature is null
   * x-ref with PaintPrepare above
   */

#if 0
  if(feature &&
     (feature->type > 0 && feature->type < FEATURE_N_TYPE)
     && (func = _featureset_flush_G[feature->type]))
#else
    if ((featureset->type > 0 && featureset->type < FEATURE_N_TYPE)
	&& (func = _featureset_flush_G[featureset->type]))
#endif
      func(featureset, feature, drawable, expose);

  return;
}


/* get the total sequence extent of a simple or complex feature */
/* used by bumping; we allow force to simple for optional but silly bump modes */
gboolean zMapWindowCanvasFeaturesetGetFeatureExtent(ZMapWindowCanvasFeature feature, gboolean complex, ZMapSpan span, double *width)
{
  void (*func) (ZMapWindowCanvasFeature feature, ZMapSpan span, double *width) = NULL;

  if(!feature || feature->type < 0 || feature->type >= FEATURE_N_TYPE)
    return FALSE;

  func = _featureset_extent_G[feature->type];

  if(!complex)		/* reset any compund feature extents */
    feature->y2 = feature->feature->x2;

  if(!func || !complex)
    {
      /* all features have an extent, if it's simple get it here */
      span->x1 = feature->feature->x1;	/* use real coord from the feature context */
      span->x2 = feature->feature->x2;
      *width = feature->width;
    }
  else
    {
      func(feature, span, width);
    }
  return TRUE;
}






/* interface design driven by exsiting (ZMapCanvasItem/Foo) application code
 *
 * for normal faatures we only set the colour flags
 * for sequence  features we actually supply colours
 */
void zmapWindowFeaturesetItemSetColour(FooCanvasItem         *interval,
				       ZMapFeature			feature,
				       ZMapFeatureSubPartSpan sub_feature,
				       ZMapStyleColourType    colour_type,
				       int colour_flags,
				       GdkColor              *default_fill,
				       GdkColor              *default_border)
{
  ZMapWindowFeaturesetItem fi = (ZMapWindowFeaturesetItem) interval;
  ZMapWindowCanvasFeature gs;

  void (*func) (FooCanvasItem         *interval,
		ZMapFeature			feature,
		ZMapFeatureSubPartSpan sub_feature,
		ZMapStyleColourType    colour_type,
		int colour_flags,
		GdkColor              *default_fill,
		GdkColor              *default_border);

  func = _featureset_colour_G[fi->type];
  gs = zmap_window_canvas_featureset_find_feature(fi,feature);
  if(!gs)
    return;

  if(func)
    {
      zmapWindowCanvasFeatureStruct dummy;

      func(interval, feature, sub_feature, colour_type, colour_flags, default_fill, default_border);

      dummy.width = gs->width;
      dummy.y1 = gs->y1;
      dummy.y2 = gs->y2;
      if(sub_feature && sub_feature->subpart != ZMAPFEATURE_SUBPART_INVALID)
	{
	  dummy.y1 = sub_feature->start;
	  dummy.y2 = sub_feature->end;
	}
      dummy.bump_offset = gs->bump_offset;

      zmap_window_canvas_featureset_expose_feature(fi, &dummy);
    }
  else
    {
      if(fi->highlight_sideways)	/* ie transcripts as composite features */
	{
	  while(gs->left)
	    gs = gs->left;
	}

      while(gs)
	{
	  /* set the focus flags (on or off) */
	  /* zmapWindowFocus.c maintans these and we set/clear then all at once */
	  /* NOTE some way up the call stack in zmapWindowFocus.c add_unique()
	   * colour flags has a window id set into it
	   */

	  /* these flags are very fiddly: handle with care */
	  gs->flags = ((gs->flags & ~FEATURE_FOCUS_MASK) | (colour_flags & FEATURE_FOCUS_MASK)) |
	    ((gs->flags & FEATURE_FOCUS_ID) | (colour_flags & FEATURE_FOCUS_ID)) |
	    (gs->flags & FEATURE_FOCUS_BLURRED);

	  zmap_window_canvas_featureset_expose_feature(fi, gs);

	  if(!fi->highlight_sideways)		/* only doing the selected one */
	    return;

	  gs = gs->right;
	}
    }
}




int zMapWindowCanvasFeaturesetAddFeature(ZMapWindowFeaturesetItem featureset,
					 ZMapFeature feature, double y1, double y2)
{
  int rc = 0 ;
  ZMapWindowCanvasFeature (*func)(ZMapWindowFeaturesetItem featureset, ZMapFeature feature, double y1, double y2) ;
  ZMapWindowCanvasFeature feat ;

  if (feature)
    {
      if ((func = _featureset_add_G[featureset->type]))
	{
	  feat = func(featureset, feature, y1, y2) ;
	}
      else
	{
	  if ((feat = zMapWindowFeaturesetAddFeature(featureset, feature, y1, y2)))
	    zMapWindowFeaturesetSetFeatureWidth(featureset, feat) ;
	}

      if (feat)
	{
	  featureset->last_added = feat ;
	  rc = 1 ;
	}
    }

  return rc ;
}


/* if a featureset has any allocated data free it */
void zMapWindowCanvasFeaturesetFree(ZMapWindowFeaturesetItem featureset)
{
  ZMapWindowFeatureFreeFunc func ;

  if ((featureset->type > 0 && featureset->type < FEATURE_N_TYPE)
      && (func = _featureset_free_G[featureset->type]))
    func(featureset) ;

  return;
}

/* return a span struct for the feature */
ZMapFeatureSubPartSpan zMapWindowCanvasFeaturesetGetSubPartSpan(FooCanvasItem *foo, ZMapFeature feature, double x,double y)
{
  ZMapFeatureSubPartSpan (*func) (FooCanvasItem *foo,ZMapFeature feature,double x,double y) = NULL;
  //	ZMapWindowFeaturesetItem featureset = (ZMapWindowFeaturesetItem) foo;


  if(feature->type > 0 && feature->type < FEATURE_N_TYPE)
    func = _featureset_subpart_G[feature->type];
  if(!func)
    return NULL;

  return func(foo, feature, x, y);
}


gboolean zMapWindowCanvasFeaturesetHasPointFeature(FooCanvasItem *item)
{
  gboolean result = FALSE ;

  if (ZMAP_IS_WINDOW_FEATURESET_ITEM(item))
    {
      ZMapWindowFeaturesetItem featureset = (ZMapWindowFeaturesetItem)item ;

      /* Not sure how much checking we should do here...should we check the actual feature ptr...? */
      if (featureset->point_feature)
	{
	  result = TRUE ;
	}
    }

  return result ;
}

/* For normal clicking by user the point_feature is reset automatically but 
 * features can be removed programmatically (i.e. xremote) requiring the
 * point_feature to be unset as the feature it points to is no longer valid. */
gboolean zMapWindowCanvasFeaturesetUnsetPointFeature(FooCanvasItem *item)
{
  gboolean result = FALSE ;

  if (ZMAP_IS_WINDOW_FEATURESET_ITEM(item))
    {
      ZMapWindowFeaturesetItem featureset = (ZMapWindowFeaturesetItem) item ;

      if (featureset->point_feature)
	{
	  featureset->point_canvas_feature = NULL ;
	  featureset->point_feature = NULL ;
	  result = TRUE ;
	}
    }

  return result ;
}



/*
 * do anything that needs doing on zoom
 * we have column specific things like are features visible
 * and feature specific things like recalculate gapped alignment display
 * NOTE this is also called on the first paint to create the index
 * it must create the index if it's not there and this may be done by class Zoom functions
 */
void zMapWindowCanvasFeaturesetZoom(ZMapWindowFeaturesetItem featureset, GdkDrawable *drawable)
{
  ZMapSkipList sl;
  long trigger = (long) zMapStyleGetSummarise(featureset->style);
  PixRect pix = NULL;

  if (featureset)
    {
      ZMapWindowFeatureItemZoomFunc func ;

      if ((featureset->type > 0 && featureset->type < FEATURE_N_TYPE)
	  && (func = _featureset_zoom_G[featureset->type]))
	{
	  /* zoom can (re)create the index eg if graphs density stuff gets re-binned */
	  func(featureset, drawable) ;
	}

      if(!featureset->display_index)
	zMapWindowCanvasFeaturesetIndex(featureset);


      /* column summarise: after creating the index work out which features are visible and hide the rest */
      /* set for basic features and alignments */
      /* this could be moved to the class functions but as it's used more generally not worth it */

      if(!featureset->bumped && !featureset->re_bin && trigger && featureset->n_features >= trigger)
	{
	  /*
	    on min zoom we have nominally 1000 pixels so if we have 1000 features we should get some overlap
	    depends on the sequence length, longer sequence means more overlap (and likely more features
	    but simple no of features is easy to work with.
	    if we used 100 features out of sheer exuberance
	    then the chance of wasted CPU is small as the data is small
	    at high zoom we still do it as overlap is still overlap (eg w/ high coverage BAM regions)
	  */

	  /* NOTE: for faster code just process features overlapping the visible scroll region */
	  /* however on current volumes (< 200k normally) it makes little difference */
	  for(sl = zMapSkipListFirst(featureset->display_index); sl; sl = sl->next)
	    {
	      ZMapWindowCanvasFeature feature = (ZMapWindowCanvasFeature) sl->data;

	      pix = zmapWindowCanvasFeaturesetSummarise(pix,featureset,feature);
	    }

	  /* clear up */
	  zmapWindowCanvasFeaturesetSummariseFree(featureset, pix);
	}
    }

  return;
}



/* paint set-level features, e.g. graph base lines etc. */
static void zMapWindowCanvasFeaturesetPaintSet(ZMapWindowFeaturesetItem fi,
					       GdkDrawable *drawable, GdkEventExpose *expose)
{
  ZMapWindowFeatureItemSetPaintFunc func ;
  FooCanvasItem * foo = (FooCanvasItem *) fi;

  gint x1, x2, y1, y2;
  GdkColor c;

  x1 = (gint) foo->x1;
  x2 = (gint) foo->x2;
  y1 = (gint) foo->y1;
  y2 = (gint) foo->y2;

  /* NB: clip region is 1 bigger than the expose to avoid drawing spurious lines */

  if(x1 < fi->clip_x1)
    x1 = fi->clip_x1;
  if(x2 > fi->clip_x2)
    x2 = fi->clip_x2;
  if(y1 < fi->clip_y1)
    y1 = fi->clip_y1;
  if(y2 > fi->clip_y2)
    y2 = fi->clip_y2;

  if(fi->background_set)
    {
      c.pixel = fi->background;
      gdk_gc_set_foreground (fi->gc, &c);

      if(fi->stipple)
	{
	  gdk_gc_set_stipple (fi->gc, fi->stipple);
	  gdk_gc_set_fill (fi->gc, GDK_STIPPLED);
	}
      else
	{
	  gdk_gc_set_fill (fi->gc, GDK_SOLID);
	}

      zMap_draw_rect (drawable, fi, x1, y1, x2, y2, TRUE);
      //printf("draw back %s %x %d,%d - %d,%d\n", g_quark_to_string(fi->id), c.pixel, x1, y1, x2, y2);
    }

  if(fi->border_set)
    {
      c.pixel = fi->border;
      gdk_gc_set_foreground (fi->gc, &c);
      gdk_gc_set_fill (fi->gc, GDK_SOLID);

      zMap_draw_rect (drawable, fi, x1, y1, x2, y2, FALSE);
      //printf("draw border %d,%d - %d,%d\n", g_quark_to_string(fi->id), c.pixel, x1, y1, x2, y2);
    }



  if ((fi->type > 0 && fi->type < FEATURE_N_TYPE)
      &&(func = _featureset_set_paint_G[fi->type]))
    func(fi, drawable, expose) ;

  return ;
}





/* each feature type defines its own functions */
/* if they inherit from another type then they must include that type's headers and call code directly */

void zMapWindowCanvasFeatureSetSetFuncs(int featuretype, gpointer *funcs, int feature_struct_size, int set_struct_size)
{

  _featureset_set_init_G[featuretype] = funcs[FUNC_SET_INIT];
  _featureset_prepare_G[featuretype] = funcs[FUNC_PREPARE];
  _featureset_set_paint_G[featuretype] = funcs[FUNC_SET_PAINT];
  _featureset_paint_G[featuretype] = funcs[FUNC_PAINT];
  _featureset_flush_G[featuretype] = funcs[FUNC_FLUSH];
  _featureset_extent_G[featuretype] = funcs[FUNC_EXTENT];
  _featureset_colour_G[featuretype]  = funcs[FUNC_COLOUR];
  _featureset_zoom_G[featuretype] = funcs[FUNC_ZOOM];
  _featureset_free_G[featuretype] = funcs[FUNC_FREE];
  _featureset_point_G[featuretype] = funcs[FUNC_POINT];
  _featureset_add_G[featuretype]     = funcs[FUNC_ADD];
  _featureset_subpart_G[featuretype] = funcs[FUNC_SUBPART];


  featureset_class_G->struct_size[featuretype] = feature_struct_size;
  featureset_class_G->set_struct_size[featuretype] = set_struct_size;

  return ;
}





/* fetch all the funcs we know about
 * there's no clean way to do this without everlasting overhead per feature
 * NB: canvas featuresets could get more than one type of feature
 * we know how many there are due to the zmapWindowCanvasFeatureType enum
 * so we just do them all, once, from the featureset class init
 * rather tediously that means we have to include headers for each type
 * In terms of OO 'classiness' we regard CanvasFeatureSet as the big daddy that has a few dependant children
 * they dont get to evolve unknown to thier parent.
 *
 * NOTE these functions could be called from the application, before starting the window/ camvas, which would allow extendablilty
 */
void featureset_init_funcs(void)
{
  /* set size of unspecified features structs to just the base */
  featureset_class_G->struct_size[FEATURE_INVALID] = sizeof(zmapWindowCanvasFeatureStruct);

  zMapWindowCanvasBasicInit();		/* the order of these may be important */
  zMapWindowCanvasGlyphInit();
  zMapWindowCanvasAlignmentInit();
  zMapWindowCanvasGraphInit();
  zMapWindowCanvasTranscriptInit();
  zMapWindowCanvasAssemblyInit();
  zMapWindowCanvasSequenceInit();
  zMapWindowCanvasLocusInit();
  zMapWindowCanvasGraphicsInit();

  /* if you add a new one then update feature_types[N_STYLE_MODE] above */

  /* if not then graphics modules have to set thier size */
  /* this wastes a bit of memory but uses only one free list and may be safer */
  zMapAssert( sizeof(zmapWindowCanvasGraphicsStruct) <= sizeof(zmapWindowCanvasFeatureStruct));

  return ;
}



/* Converts a sequence extent into a canvas extent.
 *
 *
 * sequence coords:           1  2  3  4  5  6  7  8
 *
 *                           |__|__|__|__|__|__|__|__|
 *
 *                           |                       |
 * canvas coords:           1.0                     9.0
 *
 * i.e. when we actually come to draw it we need to go one _past_ the sequence end
 * coord because our drawing needs to draw in the whole of the last base.
 *
 */
void zmapWindowFeaturesetS2Ccoords(double *start_inout, double *end_inout)
{
  zMapAssert(start_inout && end_inout && *start_inout <= *end_inout) ;

  *end_inout += 1 ;

  return ;
}



GType zMapWindowFeaturesetItemGetType(void)
{
  static GType group_type = 0 ;

  if (!group_type)
    {
      static const GTypeInfo group_info = {
	sizeof (zmapWindowFeaturesetItemClass),
	(GBaseInitFunc) NULL,
	(GBaseFinalizeFunc) NULL,
	(GClassInitFunc) zmap_window_featureset_item_item_class_init,
	NULL,           /* class_finalize */
	NULL,           /* class_data */
	sizeof (ZMapWindowFeaturesetItemStruct),
	0,              /* n_preallocs */
	(GInstanceInitFunc) zmap_window_featureset_item_item_init,
	NULL
      };

      group_type = g_type_register_static(zMapWindowCanvasItemGetType(),
					  ZMAP_WINDOW_FEATURESET_ITEM_NAME,
					  &group_info,
					  0) ;
    }

  return group_type;
}



/*
 * return a singleton column wide canvas item
 * just in case we wanted to overlay two or more line graphs we need to allow for more than one
 * graph per column, so we specify these by col_id (which includes strand) and featureset_id
 * we allow for stranded bins, which get fed in via the add function below
 * we also have to include the window to allow more than one -> not accessable so we use the canvas instead
 *
 * we also allow several featuresets to map into the same canvas item via a virtual featureset (quark)
 *
 * NOTE after adding an item we sort the group's item list according to layer.
 * **** This assumes that we only have a few items in the group ****
 * which is ok as it's typically 1, occasionally 2 (focus)  and sometimes serveral eg 4 or 12
 */
ZMapWindowCanvasItem zMapWindowCanvasItemFeaturesetGetFeaturesetItem(FooCanvasGroup *parent, GQuark id, int start,int end, ZMapFeatureTypeStyle style, ZMapStrand strand, ZMapFrame frame, int index, guint layer)
{
  ZMapWindowFeaturesetItem featureset = NULL;
  zmapWindowCanvasFeatureType type;
  int stagger;
  ZMapWindowFeatureItemSetInitFunc func ;
  FooCanvasItem *foo  = NULL;

  /* class not intialised till we make an item in foo_canvas_item_new() below */
  if(featureset_class_G && featureset_class_G->featureset_items)
    foo = (FooCanvasItem *) g_hash_table_lookup( featureset_class_G->featureset_items, GUINT_TO_POINTER(id));

  if(foo)
    {
      return((ZMapWindowCanvasItem) foo);
    }
  else
    {
      foo = foo_canvas_item_new(parent, ZMAP_TYPE_WINDOW_FEATURESET_ITEM,
				//				 "x", 0.0,
				//				 "y", (double) start,
				NULL);

      featureset = (ZMapWindowFeaturesetItem) foo ;
      featureset->id = id;

#if STYLE_DEBUG
      {
	ZMapWindowContainerFeatureSet x = (ZMapWindowContainerFeatureSet) foo->parent;

	printf("create canvas set %s(%p)/%s %x\n",
	       g_quark_to_string(zmapWindowContainerFeatureSetGetColumnId(x)),
	       x, g_quark_to_string(featureset->id),layer);
      }
#endif

      g_hash_table_insert(featureset_class_G->featureset_items,GUINT_TO_POINTER(id),(gpointer) foo);


      /* we record strand and frame for display colours
       * the features get added to the appropriate column depending on strand, frame
       * so we get the right featureset item foo item implicitly
       */
      featureset->strand = strand;
      featureset->frame = frame;
      featureset->style = style;

      featureset->overlap = TRUE;

      /* column type, style is a combination of all context featureset styles in the column */
      /* main use is for graph density items */
      featureset->type = type = feature_types[zMapStyleGetMode(featureset->style)];

      if(featureset_class_G->set_struct_size[type])
	featureset->opt = g_malloc0(featureset_class_G->set_struct_size[type]);

      /* Maybe these should be subsumed into the feature_set_init_G mechanism..... */
      /* mh17: via the set_init_G function, already moved code from here for link_sideways */
      if(type == FEATURE_ALIGN)
	{
	  featureset->link_sideways = TRUE;
	}
      else if(type == FEATURE_TRANSCRIPT)
	{
	  featureset->highlight_sideways = TRUE;
	}

      else if(type == FEATURE_GRAPH && zMapStyleDensity(style))
	{
	  featureset->overlap = FALSE;
	  featureset->re_bin = TRUE;

	  /* this was originally invented for heatmaps & it would be better as generic, but that's another job */
	  stagger = zMapStyleDensityStagger(style);
	  featureset->set_index = index;
	  featureset->x_off = stagger * featureset->set_index;
	}

      featureset->x_off += zMapStyleOffset(style);

      featureset->width = zMapStyleGetWidth(featureset->style);

      /* width is in characters, need to get the sequence code to adjust this */
      if(zMapStyleGetMode(featureset->style) == ZMAPSTYLE_MODE_SEQUENCE)
	featureset->width *= 10;
      //  if(zMapStyleGetMode(featureset->style) == ZMAPSTYLE_MODE_TEXT)
      //    featureset->width *= 10;

      featureset->start = start;
      featureset->end = end;

      /* initialise zoom to prevent double index create on first draw (coverage graphs) */
      featureset->zoom = foo->canvas->pixels_per_unit_y;
      featureset->bases_per_pixel = 1.0 / featureset->zoom;

      /* feature type specific code. */
      if ((featureset->type > 0 && featureset->type < FEATURE_N_TYPE)
	  && (func = _featureset_set_init_G[featureset->type]))
	func(featureset) ;

      featureset->layer = layer;

      zMapWindowContainerGroupSortByLayer(parent);

      /* set our bounding box in canvas coordinates to be the whole column */
      foo_canvas_item_request_update (foo);
    }

  return ((ZMapWindowCanvasItem) foo);
}


guint zMapWindowCanvasFeaturesetGetId(ZMapWindowFeaturesetItem featureset)
{
  return(featureset->id);
}


void zMapWindowCanvasFeaturesetSetStipple(ZMapWindowFeaturesetItem featureset, GdkBitmap *stipple)
{
  featureset->stipple = stipple;
  foo_canvas_item_request_redraw((FooCanvasItem *) featureset);
}

/* scope issues.... */
void zMapWindowCanvasFeaturesetSetWidth(ZMapWindowFeaturesetItem featureset, double width)
{
  featureset->width = width;
}

double zMapWindowCanvasFeaturesetGetWidth(ZMapWindowFeaturesetItem featureset)
{
  if(featureset->bumped)
    return featureset->bump_width;
  else
    return featureset->width;

}

double zMapWindowCanvasFeaturesetGetOffset(ZMapWindowFeaturesetItem featureset)
{
  return featureset->x_off;
}


void zMapWindowCanvasFeaturesetSetSequence(ZMapWindowFeaturesetItem featureset, double y1, double y2)
{
  featureset->start = y1;
  featureset->end = y2;
}




void zMapWindowCanvasFeaturesetSetBackground(FooCanvasItem *foo, GdkColor *fill, GdkColor * outline)
{
  ZMapWindowFeaturesetItem featureset = (ZMapWindowFeaturesetItem) foo;
  gulong pixel;

  featureset->background_set = featureset->border_set = FALSE;

  if(fill)
    {
      pixel = zMap_gdk_color_to_rgba(fill);
      featureset->background = foo_canvas_get_color_pixel(foo->canvas, pixel);
      featureset->background_set = TRUE;
    }
  if(outline)
    {
      pixel = zMap_gdk_color_to_rgba(outline);
      featureset->border = foo_canvas_get_color_pixel(foo->canvas, pixel);
      featureset->border_set = TRUE;
    }

  // call from caller: this gives exposes between drawing featuresets
  //	zMapWindowCanvasFeaturesetRedraw(featureset, featureset->zoom);
}




guint zMapWindowCanvasFeaturesetGetLayer(ZMapWindowFeaturesetItem featureset)
{
  return(featureset->layer);
}



#if EVER_CALLED
void zMapWindowCanvasFeaturesetSetLayer(ZMapWindowFeaturesetItem featureset, guint layer)
{
  featureset->layer = layer;
  zMapWindowContainerGroupSortByLayer(((FooCanvasItem *) featureset)->parent);
}
#endif



/* this is a nest of incestuous functions that all do the same thing
 * but at least this way we keep the search criteria in one place not 20
 */
static ZMapSkipList zmap_window_canvas_featureset_find_feature_coords(FeatureCmpFunc compare_func,
								      ZMapWindowFeaturesetItem fi,
								      double y1, double y2)
{
  ZMapSkipList sl;
  zmapWindowCanvasFeatureStruct search;
  double extra = fi->longest;

  if (!compare_func)
    compare_func = zMapFeatureCmp;

  search.y1 = y1;
  search.y2 = y2;

  if(fi->overlap)
    {
      if(fi->bumped)
	extra =  fi->bump_overlap;

      /* glyphs are fixed size so expand/ contract according to zoom, fi->longest is in canvas pixel coordinates  */
      if(fi->style->mode == ZMAPSTYLE_MODE_GLYPH)
	foo_canvas_c2w(((FooCanvasItem *) fi)->canvas, 0, ceil(extra), NULL, &extra);

      search.y1 -= extra;

      // this is harmelss and otherwise prevents features overlapping the featureset being found
      //      if(search.y1 < fi->start)
      //		search.y1 = fi->start;
    }

  sl =  zMapSkipListFind(fi->display_index, compare_func, &search) ;
  //	if(sl->prev)
  //		sl = sl->prev;	/* in case of not exact match when rebinned... done by SkipListFind */

  return sl;
}


static ZMapSkipList zmap_window_canvas_featureset_find_feature_index(ZMapWindowFeaturesetItem fi,ZMapFeature feature)
{
  ZMapWindowCanvasFeature gs;
  ZMapSkipList sl;

  sl = zmap_window_canvas_featureset_find_feature_coords(NULL, fi, feature->x1, feature->x2);

  /* find the feature's feature struct but return the skip list */

  while(sl)
    {
      gs = sl->data;

      /* if we got rebinned then we need to find the bin surrounding the feature
	 if the feature is split bewteeen bins just choose one
      */
      if(gs->y1 > feature->x2)
	return NULL;

      /* don't we know we have a feature and item that both exist?
	 There must have been a reason for this w/ DensityItems */
#if 1 // NEVER_REBINNED
      if(gs->feature == feature)
#else
	/*
	 *	if we re-bin variable sized features then we could have features extending beyond bins
	 *	in which case a simple containment test will fail
	 *	so we have to test for overlap, which will also handle the simpler case.
	 *	bins have a real feature attached and this is fed in from the cursor code (point function)
	 *	this argument also applies to fixed size bins: we pro-rate overlaps when we calculate bins
	 *	according to pixel coordinates.
	 *	so we can have bin contains feature, feature contains bin, bin and feature overlap left or right. Yuk
	 */
	/* NOTE: lookup exact feature may fail if rebinned */

	if(!((gs->y1 > feature->x2) || (gs->y2 < feature->x1)))
#endif
	  {
	    return sl;
	  }

      sl = sl->next;
    }
  return NULL;
}

static ZMapWindowCanvasFeature zmap_window_canvas_featureset_find_feature(ZMapWindowFeaturesetItem fi,ZMapFeature feature)
{
  ZMapSkipList sl;
  ZMapWindowCanvasFeature gs = NULL;

  if(fi->last_added && fi->last_added->feature == feature)
    {
      gs = fi->last_added;
    }
  else
    {
      sl = zmap_window_canvas_featureset_find_feature_index(fi,feature);

      if(sl)
	gs = (ZMapWindowCanvasFeature) sl->data;
    }

  return gs;
}



/* NOTE idea: allow NULL feature for whole foo item */
void zmap_window_canvas_featureset_expose_feature(ZMapWindowFeaturesetItem fi, ZMapWindowCanvasFeature gs)
{
  double i2w_dx,i2w_dy;
  int cx1,cx2,cy1,cy2;
  FooCanvasItem *foo = (FooCanvasItem *) fi;
  double x1;

  x1 = fi->x_off;
  if(fi->bumped)
    x1 += gs->bump_offset;

  /* trigger a repaint */
  /* get canvas coords */
  i2w_dx = i2w_dy = 0.0;
  foo_canvas_item_i2w (foo, &i2w_dx, &i2w_dy);

  /* get item canvas coords, following example from FOO_CANVAS_RE (used by graph items) */
  foo_canvas_w2c (foo->canvas, x1 + i2w_dx, gs->y1 - fi->start + i2w_dy, &cx1, &cy1);
  foo_canvas_w2c (foo->canvas, x1 + gs->width + i2w_dx, (gs->y2 - fi->start + i2w_dy + 1), &cx2, &cy2);

  /* need to expose + 1, plus for glyphs add on a bit: bodged to 8 pixels
   * really ought to work out max glyph size or rather have true feature extent
   * NOTE this is only currently used via OTF remove exisitng features
   */
  foo_canvas_request_redraw (foo->canvas, cx1, cy1-8, cx2 + 1, cy2 + 8);
}


void zMapWindowCanvasFeaturesetExpose(ZMapWindowFeaturesetItem fi)
{
  zMapWindowCanvasFeaturesetRedraw(fi, fi->zoom);
}


void zMapWindowCanvasFeaturesetRedraw(ZMapWindowFeaturesetItem fi, double zoom)
{
  double i2w_dx,i2w_dy;
  int cx1,cx2,cy1,cy2;
  FooCanvasItem *foo = (FooCanvasItem *) fi;
  double x1;
  double width = fi->width;

  fi->zoom = zoom;	/* can set to 0 to trigger recalc of zoom data */

#if 1

  foo_canvas_item_request_update (foo);
  //  foo_canvas_item_request_redraw (foo); /* won't run if the item is not mapped yet */

#endif

  // this code fails if we just added the item as it's not been updated yet
  x1 = fi->x_off;
  /* x_off is for staggered columns - we can't just add it to our foo position as it's columns that get moved about */
  /* well maybe that would be possible but the rest of the code works this way */

  if(fi->bumped)
    width = fi->bump_width;

  /* trigger a repaint */
  /* get canvas coords */
  i2w_dx = i2w_dy = 0.0;
  foo_canvas_item_i2w (foo, &i2w_dx, &i2w_dy);

  /* get item canvas coords, following example from FOO_CANVAS_RE (used by graph items) */
  //  foo_canvas_w2c (foo->canvas, x1 + i2w_dx, i2w_dy, &cx1, &cy1);
  //  foo_canvas_w2c (foo->canvas, x1 + width + i2w_dx, fi->end - fi->start + i2w_dy, &cx2, &cy2);
  /* NOTE: these coords should be relative to the block but that requires fixing update and .... draw, point??? */
  foo_canvas_w2c (foo->canvas, x1 + i2w_dx, fi->start, &cx1, &cy1);
  foo_canvas_w2c (foo->canvas, x1 + width + i2w_dx, fi->end, &cx2, &cy2);

  /* need to expose + 1, plus for glyphs add on a bit: bodged to 8 pixels
   * really ought to work out max glyph size or rather have true feature extent
   * NOTE this is only currently used via OTF remove exisitng features
   */
  foo_canvas_request_redraw (foo->canvas, cx1, cy1, cx2 + 1, cy2 + 1);	/* hits column next door? (NO, is needed) */
}


/* NOTE this function interfaces to user show/hide via zmapWindow/unhideItemsCB() and zmapWindowFocus/hideFocusItemsCB()
 * and could do other things if appropriate if we include some other flags
 * current best guess is that this is not best practice: eg summarise is an internal function and does not need an external interface
 */
void zmapWindowFeaturesetItemShowHide(FooCanvasItem *foo, ZMapFeature feature, gboolean show, ZMapWindowCanvasFeaturesetHideType how)
{
  ZMapWindowFeaturesetItem fi = (ZMapWindowFeaturesetItem) foo;
  ZMapWindowCanvasFeature gs;

  //printf("show hide %s %d %d\n",g_quark_to_string(feature->original_id),show,how);

  gs = zmap_window_canvas_featureset_find_feature(fi,feature);
  if(!gs)
    return;

  if(fi->highlight_sideways)	/* ie transcripts as composite features */
    {
      while(gs->left)
	gs = gs->left;
    }

  while(gs)
    {
      if(show)
	{
	  /* due to calling code these flgs are not operated correctly, so always show */
	  gs->flags &= ~FEATURE_HIDDEN & ~FEATURE_HIDE_REASON;
	}
      else
	{
	  switch(how)
	    {
	    case ZMWCF_HIDE_USER:
	      gs->flags |= FEATURE_HIDDEN | FEATURE_USER_HIDE;
	      break;

	    case ZMWCF_HIDE_EXPAND:
	      /* NOTE as expanded features get deleted if unbumped we can be fairly slack not testing for other flags */
	      gs->flags |= FEATURE_HIDDEN | FEATURE_HIDE_EXPAND;
	      break;
	    default:
	      break;
	    }
	}
      //printf("gs->flags: %lx\n", gs->flags);
      zmap_window_canvas_featureset_expose_feature(fi, gs);

      if(!fi->highlight_sideways)		/* only doing the selected one */
	return;

      gs = gs->right;
    }
}


/*
 * return the foo canvas item under the lassoo, and a list of more features if included
 * we restrict the features to one column as previously multi-select was restricted to one column
 * the column is defined by the centre of the lassoo and we include features inside not overlapping
 * NOTE we implement this for CanvasFeatureset only, not old style foo
 * NOTE due to happenstance (sic) transcripts are selected if they overlap
 */

/*
 * coordinates are canvas not world, we have to compare with foo bounds for each canvasfeatureset
 */
GList *zMapWindowFeaturesetItemFindFeatures(FooCanvasItem **item, double y1, double y2, double x1, double x2)
{
  GList *feature_list = NULL ;
  ZMapWindowFeaturesetItem fset ;
  ZMapSkipList sl ;
  FooCanvasItem *foo = NULL ;
  double mid_x = (x1 + x2) / 2 ;
  GList *l, *lx ;


  zMap_g_hash_table_get_data(&lx, featureset_class_G->featureset_items) ;

  for (l = lx ; l ; l = l->next)
    {
      foo = (FooCanvasItem *)(l->data) ;

      if (foo->canvas != (*item)->canvas)	/* on another window ? */
	continue;

      if (!(foo->object.flags & FOO_CANVAS_ITEM_VISIBLE))
	continue;

      fset = (ZMapWindowFeaturesetItem)foo ;

      /* feature set must surround the given coords and must be features and not
       * some graphics. */
      if ((foo->x1 < mid_x && foo->x2 > mid_x)
	  && (fset->start < y1 && fset->end > y2)
	  && (fset->type == FEATURE_BASIC || fset->type == FEATURE_ALIGN || fset->type == FEATURE_TRANSCRIPT))
	{

#ifdef ED_G_NEVER_INCLUDE_THIS_CODE
	  /* Keeping this in for debugging.....original bug was that we picked up a feature set
	   * that was graphics or the wrong type or..... */

	  char *fset_name ;

	  fset_name = g_quark_to_string(fset->id) ;

	  printf("%s\n", fset_name) ;
#endif /* ED_G_NEVER_INCLUDE_THIS_CODE */

	  break;
	}
    }

  if (lx)
    g_list_free(lx) ;

  if (!l || !foo)
    return(NULL) ;


  {
    char *fset_name ;

    fset_name = (char *)g_quark_to_string(fset->id) ;

    printf("%s\n", fset_name) ;

  }




  sl = zmap_window_canvas_featureset_find_feature_coords(NULL, fset, y1, y2);

  for( ; sl ; sl = sl->next)
    {
      ZMapWindowCanvasFeature gs;
      gs = sl->data;

      if(gs->flags & FEATURE_HIDDEN)	/* we are setting focus on visible features ! */
	continue;

      if(gs->y1 > y2)
	break;

      /* reject overlaps as we can add to the selection but not subtract from it */
      if(gs->y1 < y1)
	continue;
      if(gs->y2 > y2)
	continue;

      if(fset->bumped)
	{
	  double x = fset->dx + gs->bump_offset;
	  if(x < x1)
	    continue;
	  x += gs->width;

	  if(x > x2)
	    continue;
	}
      /* else just match */

      if(!feature_list)
	{
	  *item = (FooCanvasItem *) fset;

	  zMapWindowCanvasItemSetFeaturePointer((ZMapWindowCanvasItem) *item, gs->feature) ;

	  /* rather boringly these could get revived later and overwrite the canvas item feature ?? */
	  /* NOTE probably not, the bug was a missing * in the line above */
	  fset->point_feature = gs->feature;
	  fset->point_canvas_feature = gs;
	}
      //     else	// why? item has the first one and feature list is the others if present
      // mh17: always include the first in the list to filter duplicates eg transcript exons
      {
	feature_list = zMap_g_list_append_unique(feature_list, gs->feature);
      }
    }


  return feature_list ;
}




static guint32 gdk_color_to_rgba(GdkColor *color)
{
  guint32 rgba = 0;

  rgba = ((color->red & 0xff00) << 16  |
	  (color->green & 0xff00) << 8 |
	  (color->blue & 0xff00)       |
	  0xff);

  return rgba;
}


/* cut and paste from former graph density code */
gboolean zMapWindowFeaturesetItemSetStyle(ZMapWindowFeaturesetItem di, ZMapFeatureTypeStyle style)
{
  GdkColor *draw = NULL, *fill = NULL, *outline = NULL;
  FooCanvasItem *foo = (FooCanvasItem *) di;
  gboolean re_index = FALSE;
  GList  *features;

  //  di->zoom = 0.0;		// trigger recalc


  if(zMapStyleGetMode(di->style) == ZMAPSTYLE_MODE_GRAPH && di->re_bin && zMapStyleDensityMinBin(di->style) != zMapStyleDensityMinBin(style))
    re_index = TRUE;

  if(di->display_index && re_index)
    {
      zMapSkipListDestroy(di->display_index, NULL);
      di->display_index = NULL;

      if(di->display)	/* was re-binned */
	{
	  for(features = di->display; features; features = g_list_delete_link(features,features))
	    {
	      ZMapWindowCanvasFeature feat = (ZMapWindowCanvasFeature) features->data;
	      zmapWindowCanvasFeatureFree(feat);
	    }
	  di->display = NULL;
	}
    }

  di->style = style;		/* includes col width */
  di->width = style->width;
  di->x_off = zMapStyleDensityStagger(style) * di->set_index;
  di->x_off += zMapStyleOffset(style);

  /* need to set colours */
  zmapWindowCanvasItemGetColours(style, di->strand, di->frame, ZMAPSTYLE_COLOURTYPE_NORMAL, &fill, &draw, &outline, NULL, NULL);

  if(fill)
    {
      di->fill_set = TRUE;
      di->fill_colour = gdk_color_to_rgba(fill);
      di->fill_pixel = foo_canvas_get_color_pixel(foo->canvas, di->fill_colour);
    }
  if(outline)
    {
      di->outline_set = TRUE;
      di->outline_colour = gdk_color_to_rgba(outline);
      di->outline_pixel = foo_canvas_get_color_pixel(foo->canvas, di->outline_colour);
    }

  foo_canvas_item_request_update ((FooCanvasItem *)di);

  return TRUE;
}





/* NOTE this extends FooCanvasItem via ZMapWindowCanvasItem */
static void zmap_window_featureset_item_item_class_init(ZMapWindowFeaturesetItemClass featureset_class)
{
  GtkObjectClass *gtkobject_class ;
  FooCanvasItemClass *item_class;
  ZMapWindowCanvasItemClass canvas_class;

  featureset_class_G = featureset_class;
  featureset_class_G->featureset_items = g_hash_table_new(NULL,NULL);

  parent_class_G = g_type_class_peek_parent (featureset_class);

  gtkobject_class = (GtkObjectClass *) featureset_class;
  item_class = (FooCanvasItemClass *) featureset_class;
  item_class_G = gtk_type_class(FOO_TYPE_CANVAS_ITEM);
  canvas_class = (ZMapWindowCanvasItemClass) featureset_class;

  gtkobject_class->destroy = zmap_window_featureset_item_item_destroy;

  item_class->update = zmap_window_featureset_item_item_update;
  item_class->bounds = zmap_window_featureset_item_item_bounds;
  item_class->point  = zmap_window_featureset_item_foo_point;
  item_class->draw   = zmap_window_featureset_item_item_draw;

  canvas_class->set_colour = zmap_window_featureset_item_set_colour;
  canvas_class->set_feature = zmap_window_featureset_item_set_feature;
  canvas_class->set_style = zmap_window_featureset_item_set_style;
  canvas_class->showhide = zmap_window_featureset_item_show_hide;

  //  zmapWindowItemStatsInit(&(canvas_class->stats), ZMAP_TYPE_WINDOW_FEATURESET_ITEM) ;

  featureset_init_funcs();

  return ;
}


/* record the current feature found by cursor movement which continues moving as we run more code using the feature */
static gboolean zmap_window_featureset_item_set_feature(FooCanvasItem *item, double x, double y)
{
  gboolean result = FALSE ;

  if (g_type_is_a(G_OBJECT_TYPE(item), ZMAP_TYPE_WINDOW_FEATURESET_ITEM))
    {
      ZMapWindowFeaturesetItem fi = (ZMapWindowFeaturesetItem) item ;
#if MOUSE_DEBUG
      zMapLogWarning("set feature %p",fi->point_feature);
#endif

      if (fi->point_feature)
	{
	  fi->__parent__.feature = fi->point_feature ;
	  result = TRUE ;
	}
    }

  return result ;
}



/* ERRRR....these functions always return FALSE !!!! CHECK THEIR USAGE..... */

/* redisplay the column using an alternate style */
static gboolean zmap_window_featureset_item_set_style(FooCanvasItem *item, ZMapFeatureTypeStyle style)
{
  if (g_type_is_a(G_OBJECT_TYPE(item), ZMAP_TYPE_WINDOW_FEATURESET_ITEM))
    {
      ZMapWindowFeaturesetItem di = (ZMapWindowFeaturesetItem) item;
      zMapWindowFeaturesetItemSetStyle(di,style);
    }
  return FALSE;
}



static gboolean zmap_window_featureset_item_show_hide(FooCanvasItem *item, gboolean show)
{
  if (g_type_is_a(G_OBJECT_TYPE(item), ZMAP_TYPE_WINDOW_FEATURESET_ITEM))
    {
      ZMapWindowFeaturesetItem di = (ZMapWindowFeaturesetItem) item;
      ZMapWindowCanvasItem canvas_item = (ZMapWindowCanvasItem) &(di->__parent__);
      /* find the feature struct and set a flag */
<<<<<<< HEAD
#warning this should be a class function
      zmapWindowFeaturesetItemShowHide(item,canvas_item->feature,show, ZMWCF_HIDE_USER);
    }
=======

      zmapWindowFeaturesetItemShowHide(item,canvas_item->feature,show, ZMWCF_HIDE_USER);
    }

>>>>>>> aad94b10
  return FALSE;
}


static void zmap_window_featureset_item_set_colour(ZMapWindowCanvasItem   item,
						   FooCanvasItem         *interval,
						   ZMapFeature			feature,
						   ZMapFeatureSubPartSpan sub_feature,
						   ZMapStyleColourType    colour_type,
						   int colour_flags,
						   GdkColor              *fill,
						   GdkColor              *border)
{
  if (g_type_is_a(G_OBJECT_TYPE(interval), ZMAP_TYPE_WINDOW_FEATURESET_ITEM))
    {
      zmapWindowFeaturesetItemSetColour(interval,feature,sub_feature,colour_type,colour_flags,fill,border);
    }

  return ;
}



/* Called for each new featureset (== column ??). */
static void zmap_window_featureset_item_item_init(ZMapWindowFeaturesetItem featureset)
{
  return ;
}




static void zmap_window_featureset_item_item_update (FooCanvasItem *item, double i2w_dx, double i2w_dy, int flags)
{

  ZMapWindowFeaturesetItem di = (ZMapWindowFeaturesetItem) item;
  int cx1,cy1,cx2,cy2;
  double x1,x2,y1,y2;
  double width;

  if(item_class_G->update)
    item_class_G->update(item, i2w_dx, i2w_dy, flags);		/* just sets flags */

  // cribbed from FooCanvasRE; this sets the canvas coords in the foo item
  /* x_off is needed for staggered graphs, is currently 0 for all other types */
  /* x1 is relative to the groups (column), but would be better to implement the foo 'x' property */
  x1 = di->dx = i2w_dx + di->x + di->x_off;
  width = (di->bumped? di->bump_width : di->width);
  //printf("update %s width = %.1f\n",g_quark_to_string(di->id),di->width);

  if((di->layer & ZMAP_CANVAS_LAYER_STRETCH_X))
    width = 1;  	/* will be set afterwards by caller */

  x2 = x1 + width;

  di->dy = i2w_dy;
  y1 = di->dy = di->start;
  y2 = y1 + di->end - di->start;

  if((di->layer & ZMAP_CANVAS_LAYER_STRETCH_Y))
    y2 = y1;  	/* will be set afterwards by caller */

  //printf("update %s y1,y2 = %f, %f\n",g_quark_to_string(di->id), y1, y2);

  foo_canvas_w2c (item->canvas, x1, y1, &cx1, &cy1);
  foo_canvas_w2c (item->canvas, x2, y2, &cx2, &cy2);

  item->x1 = cx1;
  item->x2 = cx2;

  item->y1 = cy1;
  item->y2 = cy2;

  return ;
}




/* are we within the bounding box if not on a feature ? */
/* when we call this we already know, but we have to set actual_item */
double featureset_background_point(FooCanvasItem *item,int cx, int cy, FooCanvasItem **actual_item)
{
  double best = 1.0e36;

  if(item->y1 <= cy && item->y2 >= cy)
    {
      if(item->x1 <= cx && item->x2 >= cx)
	{
	  best = 0.0;
	  *actual_item = item;
	}
    }

  return(best);
}



/* how far are we from the cursor? */
/* can't return foo canvas item for the feature as they are not in the canvas,
 * so return the featureset foo item adjusted to point at the nearest feature */

/* by a process of guesswork x,y are world coordinates and cx,cy are canvas (i think) */
/* No: x,y are parent item local coordinates ie offset within the group
 * we have a ZMapCanvasItem group with no offset, so we need to adjust by the x,ypos of that group
 */
double  zmap_window_featureset_item_foo_point(FooCanvasItem *item,
					      double item_x, double item_y, int cx, int cy,
					      FooCanvasItem **actual_item)
{
  double best = 1.0e36 ;				    /* Default value from foocanvas code. */
  ZMapWindowFeatureItemPointFunc point_func = NULL;
  ZMapWindowFeaturesetItem fi = (ZMapWindowFeaturesetItem)item;
  ZMapWindowCanvasFeature gs;
  ZMapSkipList sl;
  double local_x, local_y ;
  double y1,y2;
  //      FooCanvasGroup *group;
  double x_off;
  static double save_best = 1.0e36, save_x = 0.0, save_y = 0.0 ;
  //int debug = fi->type >= FEATURE_GRAPHICS ;
  int n = 0;


  /*
   * need to scan internal list and apply close enough rules
   */

  /* zmapSkipListFind();		 gets exact match to start coord or item before
     if any feature overlaps choose that
     (assuming non overlapping features)
     else choose nearest of next and previous
  */
  *actual_item = NULL;

#if 0
  {
    ZMapWindowContainerFeatureSet x = (ZMapWindowContainerFeatureSet) item->parent;

    printf("CFS point %s(%p)/%s %x %ld\n",
	   g_quark_to_string(zmapWindowContainerFeatureSetGetColumnId(x)),
	   x, g_quark_to_string(fi->id),fi->layer, fi->n_features);
  }
#endif

/* YES BUT WHAT ARE THEY !!!!!!!!!" */
  if ((fi->layer & ZMAP_CANVAS_LAYER_DECORATION))	/* we don-t want to click on these ! */
    return(best);


  /* optimise repeat calls: the foo canvas does 6 calls for a click event (3 down 3 up)
   * and if we are zoomed into a bumped peptide alignment column that means looking at a lot of features
   * each one goes through about 12 layers of canvas containers first but that's another issue
   * then if we move the lassoo that gets silly (button down: calls point())
   */
  //if(debug)
  //	zMapLogWarning("point: %.1f,%.1f %.1f %.1f\n", item_x, item_y, fi->start, fi->dy);

  if (fi->point_canvas_feature && item_x == save_x && item_y == save_y)
    {
      fi->point_feature = fi->point_canvas_feature->feature;
      *actual_item = item;
      best = save_best ;
    }
  else
    {
      save_x = item_x;
      save_y = item_y;
      fi->point_canvas_feature = NULL;
      fi->point_feature = NULL;

      best = fi->end - fi->start + 1;

#warning need to check these coordinate calculations
      local_x = item_x + fi->dx;
      local_y = item_y + fi->dy;
#warning this code is in the wrong place, review when containers rationalised

      y1 = local_y - item->canvas->close_enough;
      y2 = local_y + item->canvas->close_enough;


      /* This all seems a bit hokey...who says the glyphs are in the middle of the column ? */

      /* NOTE histgrams are hooked onto the LHS, but we can click on the row and still get the feature */

#warning change this to use featurex1 and x2 coords
      /* NOTE warning even better if we express point() function in pixel coordinates only */

      x_off = fi->dx + fi->x_off;

      /* NOTE there is a flake in world coords at low zoom */
      /* NOTE close_enough is zero */
      sl = zmap_window_canvas_featureset_find_feature_coords(zMapFeatureFullCmp, fi, y1 , y2) ;

      //printf("point %s	%f,%f %d,%d: %p\n",g_quark_to_string(fi->id),x,y,cx,cy,sl);
      if (!sl)
	return featureset_background_point(item, cx, cy, actual_item) ;

      for (; sl ; sl = sl->next)
	{
	  double this_one;
	  double left;

	  gs = (ZMapWindowCanvasFeature) sl->data;

	  // printf("y1,2: %.1f %.1f,   gs: %s %lx %f %f\n",y1,y2, g_quark_to_string(gs->feature->unique_id), gs->flags, gs->y1,gs->y2);

	  n++;
	  if (gs->flags & FEATURE_HIDDEN)
	    continue;


#ifdef ED_G_NEVER_INCLUDE_THIS_CODE
	  /* Perhaps this works for normal features BUT it's completely broken for glyphs....if
	     it's done at all it should be in the specific feature point routines. */

	  // mh17: if best is 1e36 this is silly:
	  //	  if (gs->y1 > y2  + best)
	  if (gs->y1 > y2)		/* y2 has close_enough factored in */
	    break;
#endif /* ED_G_NEVER_INCLUDE_THIS_CODE */


	  /* check for feature type specific point code, otherwise default to standard point func. */
	  point_func = NULL;

  	  if (gs->type > 0 && gs->type < FEATURE_N_TYPE)
	    point_func = _featureset_point_G[gs->type] ;

	  if (!point_func)
	    point_func = gs->type < FEATURE_GRAPHICS ? featurePoint : graphicsPoint;

	  left = x_off;

	  if(zMapStyleGetMode(fi->style) != ZMAPSTYLE_MODE_GRAPH)
	    left += fi->width / 2 - gs->width / 2;

	  if ((this_one = point_func(fi, gs, item_x, item_y, cx, cy, local_x, local_y, left)) < best)
	    {
	      fi->point_feature = gs->feature;
	      *actual_item = item;
	      //printf("overlaps x\n");

	      /*
	       * NOTE: this could concievably cause a memory fault if we freed point_canvas_feature
	       * but that seems unlikely if we don-t nove the cursor
	       */
	      fi->point_canvas_feature = gs;
	      best = this_one;


	      if(!best)	/* can't get better */
		{
		  /* and if we don't quit we will look at every other feature,
		   * pointlessly, although that makes no difference to the user
		   */
		  break;
		}
	    }
	}
    }


  /* experiment: this prevents the delay: 	*actual_item = NULL;  best = 1e36; */

#if MOUSE_DEBUG

  { char *x = "";
    extern int n_item_pick; // foo canvas debug

    if(fi->point_feature) x = (char *) g_quark_to_string(fi->point_feature->unique_id);

    zMapLogWarning("point tried %d/ %d features (%.1f,%.1f) @ %s (picked = %d)\n",
		   n,fi->n_features, item_x, item_y, x, n_item_pick);
  }
#endif

  /* return found if cursor is in the coloumn, then we don't need invisble background rectangles */
  if (!fi->point_feature)
    {
      best = featureset_background_point(item, cx, cy, actual_item) ;
    }

  return best ;
}


/* Default function to check if the given x,y coord is within a feature, this
 * function assumes the feature is box-like. */
static double featurePoint(ZMapWindowFeaturesetItem fi, ZMapWindowCanvasFeature gs,
			   double item_x, double item_y, int cx, int cy,
			   double local_x, double local_y, double x_off)
{
  double best = 1.0e36 ;
  double can_start, can_end ;

  /* Get feature extent on display. */
  /* NOTE cannot use feature coords as transcript exons all point to the same feature */
  /* alignments have to implement a special function to handle bumped features - the first exon gets expanded to cover the whole */
  /* when we get upgraded to vulgar strings these can be like transcripts... except that there's a performance problem due to volume */
  /* perhaps better to add  extra display/ search coords to ZMapWindowCanvasFeature ?? */
  can_start = gs->y1; 	//feature->x1 ;
  can_end = gs->y2;	//feature->x2 ;
  zmapWindowFeaturesetS2Ccoords(&can_start, &can_end) ;


  if (can_start <= local_y && can_end >= local_y)			    /* overlaps cursor */
    {
      double wx ;
      double left, right ;

      wx = x_off; // - (gs->width / 2) ;

      if (fi->bumped)
	wx += gs->bump_offset ;

      /* get coords within one pixel */
      left = wx - 1 ;					    /* X coords are on fixed zoom, allow one pixel grace */
      right = wx + gs->width + 1 ;

      if (local_x > left && local_x < right)			    /* item contains cursor */
	{
	  best = 0.0;
	}
    }

  return best ;
}

/* Default function to check if the given x,y coord is within a feature, this
 * function assumes the feature is box-like. */
static double graphicsPoint(ZMapWindowFeaturesetItem fi, ZMapWindowCanvasFeature gs,
			    double item_x, double item_y, int cx, int cy,
			    double local_x, double local_y, double x_off)
{
  double best = 1.0e36 ;
  double can_start, can_end ;
  ZMapWindowCanvasGraphics gfx = (ZMapWindowCanvasGraphics) gs;

  /* Get feature extent on display. */
  can_start = gs->y1; 	//feature->x1 ;
  can_end = gs->y2;	//feature->x2 ;
  zmapWindowFeaturesetS2Ccoords(&can_start, &can_end) ;


  if (can_start <= local_y && can_end >= local_y)			    /* overlaps cursor */
    {
      double left, right ;

      /* get coords within one pixel */
      left = gfx->x1 - 1 ;					    /* X coords are on fixed zoom, allow one pixel grace */
      right = gfx->x2 + 1 ;

      if (local_x > left && local_x < right)			    /* item contains cursor */
	{
	  best = 0.0;
	}
    }

  return best ;
}




void  zmap_window_featureset_item_item_bounds (FooCanvasItem *item, double *x1, double *y1, double *x2, double *y2)
{
  double minx,miny,maxx,maxy;

  minx = item->x1;
  miny = item->y1;
  maxx = item->x2;
  maxy = item->y2;

#if 0
  /* Make the bounds be relative to our parent's coordinate system */
  if (item->parent)
    {
      FooCanvasGroup *group = FOO_CANVAS_GROUP (item->parent);

      minx += group->xpos;
      miny += group->ypos;
      maxx += group->xpos;
      maxy += group->ypos;
    }
#endif

  *x1 = minx;
  *y1 = miny;
  *x2 = maxx;
  *y2 = maxy;
}



/* a slightly ad-hoc function
 * really the feature context should specify complex features
 * but for historical reasons alignments come disconnected
 * and we have to join them up by inference (same name)
 * we may have several context featuresets but by convention all these have features with different names
 * do we have to do the same w/ transcripts? watch this space:
 *
 */
/* revisit this when VULGAR alignments are implemented: call from zmapView code */
void zmap_window_featureset_item_link_sideways(ZMapWindowFeaturesetItem fi)
{
  GList *l;
  ZMapWindowCanvasFeature left,right;		/* feat -ures */
  GQuark name = 0;

  /* we use the featureset features list which sits there in parallel with the skip list (display index) */
  /* sort by name and start coord */
  /* link same name features with ascending query start coord */

  /* if we ever need to link by something other than same name
   * then we can define a feature type specific sort function
   * and revive the zMapWindowCanvasFeaturesetLinkFeature() function
   */

  fi->features = g_list_sort(fi->features,zMapFeatureNameCmp);
  fi->features_sorted = FALSE;

  for(l = fi->features;l;l = l->next)
    {
      right = (ZMapWindowCanvasFeature) l->data;
      right->left = right->right = NULL;		/* we can re-calculate so must zero */

      if(name == right->feature->original_id)
	{
	  right->left = left;
	  left->right = right;
	}
      left = right;
      name = left->feature->original_id;

    }

  fi->linked_sideways = TRUE;
}



void zMapWindowCanvasFeaturesetIndex(ZMapWindowFeaturesetItem fi)
{
  GList *features;

  /*
   * this call has to be here as zMapWindowCanvasFeaturesetIndex() is called from bump,
   * which can happen before we get a paint i tried to move it into alignments 
   * (it's a bodge to cope with the data being shredded before we get it)
   */
  if(fi->link_sideways && !fi->linked_sideways)
    zmap_window_featureset_item_link_sideways(fi);

  features = fi->display;		/* NOTE: is always sorted */

  if(!fi->features_sorted)
    {
      //printf("sort index\n");
      fi->features = g_list_sort(fi->features,zMapFeatureCmp);
      fi->features_sorted = TRUE;
    }
  if(!features)				/* was not pre-processed */
    features = fi->features;

  fi->display_index = zMapSkipListCreate(features, NULL);
}



void  zmap_window_featureset_item_item_draw (FooCanvasItem *item, GdkDrawable *drawable, GdkEventExpose *expose)
{
  ZMapSkipList sl;
  ZMapWindowCanvasFeature feat = NULL;
  double y1,y2;
  double width;
  GList *highlight = NULL;	/* must paint selected on top ie last */
  gboolean is_line;
  //gboolean debug = FALSE;

  ZMapWindowFeaturesetItem fi = (ZMapWindowFeaturesetItem) item;


  /* get visible scroll region in gdk coordinates to clip features that overlap and possibly extend beyond actual scroll
   * this avoids artifacts due to wrap round
   * NOTE we cannot calc this post zoom as we get scroll afterwards
   * except possibly if we combine the zoom and scroll operation
   * but this code cannot assume that
   */
  {
    GdkRegion *region;
    GdkRectangle rect;

    region = gdk_drawable_get_visible_region(drawable);
    gdk_region_get_clipbox ((const GdkRegion *) region, &rect);
    gdk_region_destroy(region);

    fi->clip_x1 = rect.x - 1;
    fi->clip_y1 = rect.y - 1;
    fi->clip_x2 = rect.x + rect.width + 1;
    fi->clip_y2 = rect.y + rect.height + 1;
  }

  if(!fi->gc && (item->object.flags & FOO_CANVAS_ITEM_REALIZED))
    fi->gc = gdk_gc_new (item->canvas->layout.bin_window);
  if(!fi->gc)
    {
      zMapLogWarning("draw: no gc","");
      return;		/* got a draw before realize ?? */
    }

  /* check zoom level and recalculate */
  /* NOTE this also creates the index if needed */
  if(!fi->display_index || fi->zoom != item->canvas->pixels_per_unit_y)
    {
      fi->zoom = item->canvas->pixels_per_unit_y;
      fi->bases_per_pixel = 1.0 / fi->zoom;
      zMapWindowCanvasFeaturesetZoom(fi, drawable) ;
    }

  /* paint all the data in the exposed area */

  //  width = zMapStyleGetWidth(fi->style) - 1;		/* off by 1 error! width = #pixels not end-start */
  width = fi->width;

  /*
   *	get the exposed area
   *	find the top (and bottom?) items
   *	clip the extremes and paint all
   */

  fi->dx = fi->dy = 0.0;		/* this gets the offset of the parent of this item */
  foo_canvas_item_i2w (item, &fi->dx, &fi->dy);
  /* ref to zMapCanvasFeaturesetDrawBoxMacro to see how seq coords map to world coords and then canvas coords */

  foo_canvas_c2w(item->canvas,0,floor(expose->area.y - 1),NULL,&y1);
  foo_canvas_c2w(item->canvas,0,ceil(expose->area.y + expose->area.height + 1),NULL,&y2);

#if 0

  if(fi->type >= FEATURE_GRAPHICS)
    //if(!fi->features)
    {
      ZMapWindowContainerFeatureSet column;
      GdkRectangle *area = &expose->area;

      printf("expose %p %s %.1f,%.1f (%d %d, %d %d) %ld features\n", item->canvas, g_quark_to_string(fi->id),
	     y1, y2, area->x, area->y, area->width, area->height, fi->n_features);

      column =  (ZMapWindowContainerFeatureSet) ((ZMapWindowCanvasItem) item)->__parent__.parent;
      //	if(ZMAP_IS_CONTAINER_FEATURESET(column))
      //		printf("painting column %s\n", g_quark_to_string(zmapWindowContainerFeatureSetGetColumnId(column)));
    }
#endif

  /* ok...this looks like the place to do feature specific painting..... */
  zMapWindowCanvasFeaturesetPaintSet(fi, drawable, expose) ;

  if(!fi->display_index)
    return; 		/* could be an empty column or a mistake */


  //if(zMapStyleDisplayInSeparator(fi->style)) debug = TRUE;

  sl = zmap_window_canvas_featureset_find_feature_coords(NULL, fi, y1, y2);
  //if(debug) printf("draw %s	%f,%f: %p\n",g_quark_to_string(fi->id),y1,y2,sl);

  if(!sl)
    return;

  /* we have already found the first matching or previous item */
  /* get the previous one to handle wiggle plots that must go off screen */
  is_line = (zMapStyleGetMode(fi->style) == ZMAPSTYLE_MODE_GRAPH && fi->style->mode_data.graph.mode == ZMAPSTYLE_GRAPH_LINE);

  if(is_line)
    {
      feat = sl->prev ? (ZMapWindowCanvasFeature) sl->prev->data : NULL;
      zMapWindowCanvasFeaturesetPaintPrepare(fi,feat,drawable,expose);
    }

  for(fi->featurestyle = NULL;sl;sl = sl->next)
    {
      feat = (ZMapWindowCanvasFeature) sl->data;

      //      if(debug && feat->feature) printf("feat: %s %lx %f %f\n",g_quark_to_string(feat->feature->unique_id), feat->flags, feat->y1,feat->y2);
      if(!is_line && feat->y1 > y2)		/* for lines we have to do one more */
	break;	/* finished */

      if(feat->y2 < y1)
	{
	  /* if bumped and complex then the first feature does the join up lines */
	  if(!fi->bumped || feat->left)
	    continue;
	}

      if (feat->type < FEATURE_GRAPHICS && (feat->flags & FEATURE_HIDDEN))
	continue;

      /* when bumped we can have a sequence wide 'bump_overlap
       * which means we could try to paint all the features
       * which would be slow
       * so we need to test again for the expose region and not call gdk
       * for alignments the first feature in a set has the colinear lines and we clip in that paint function too
       */
      /* erm... already did that */

      /*
	NOTE need to sort out container positioning to make this work
	di covers its container exactly, but is it offset??
	by analogy w/ old style ZMapWindowCanvasItems we should display
	'intervals' as item relative
      */

      /* we don't display focus on lines */
      if (feat->type < FEATURE_GRAPHICS && !is_line && (feat->flags & FEATURE_FOCUS_MASK))
	{
	  highlight = g_list_prepend(highlight, feat);
	  continue;
	}

      /* clip this one (GDK does that? or is it X?) and paint */
      //if(debug) printf("paint %d-%d\n",(int) feat->y1,(int) feat->y2);

      /* set style colours if they changed */
      if(feat->type < FEATURE_GRAPHICS)
	zmapWindowCanvasFeaturesetSetColours(fi,feat);

      // call the paint function for the feature
      zMapWindowCanvasFeaturesetPaintFeature(fi,feat,drawable,expose);

      if(feat->y1 > y2)		/* for lines we have to do one more */
	break;	/* finished */
    }

  /* flush out any stored data (eg if we are drawing polylines) */
  zMapWindowCanvasFeaturesetPaintFlush(fi, sl ? feat : NULL, drawable, expose);

  if(!is_line && highlight)
    {
      // NOTE type will be < FEATURE_GRAPHICS for all items in the list

      highlight = g_list_reverse(highlight);	/* preserve normal display ordering */

      /* now paint the focus features on top, clear style to force colours lookup */
      for(fi->featurestyle = NULL;highlight;highlight = highlight->next)
	{
	  feat = (ZMapWindowCanvasFeature) highlight->data;

	  zmapWindowCanvasFeaturesetSetColours(fi,feat);
	  zMapWindowCanvasFeaturesetPaintFeature(fi,feat,drawable,expose);
	}
      zMapWindowCanvasFeaturesetPaintFlush(fi, feat ,drawable, expose);
    }

#if MOUSE_DEBUG
  zMapLogWarning("expose completes","");
#endif
}



void zmapWindowCanvasFeaturesetSetColours(ZMapWindowFeaturesetItem fi, ZMapWindowCanvasFeature feat)
{
  FooCanvasItem *item = (FooCanvasItem *) fi;
  ZMapFeature feature = feat->feature ;
  ZMapStyleColourType ct;
  static gboolean tmp_debug = FALSE ;


  /* NOTE carefully balanced code:
   * we do all blurred features then all focussed ones
   * if the style changes then we look up the colours
   * so we reset the style before doing focus
   * other kinds of focus eg evidence do not have colours set in the style
   * so mixed focus types are not a problem
   */

  if (tmp_debug)
    zMapUtilsDebugPrintf(stderr, "Feature: \"%s\", \"%s\"\n",
			 g_quark_to_string(feature->original_id), g_quark_to_string(feature->unique_id)) ;


  zMapAssert(*feat->feature->style);

  if((fi->featurestyle != *feat->feature->style) || !(fi->frame && zMapStyleIsFrameSpecific(*feat->feature->style)))
    /* diff style: set colour from style */
    {
      /* cache style for a single featureset
       * if we have one source featureset in the column then this works fastest (eg good for trembl/ swissprot)
       * if we have several (eg BAM rep1, rep2, etc,  Repeatmasker then we get to switch around frequently
       * but hopefully it's faster than not caching regardless
       * beware of enum ZMapWindowFocusType not being a bit-mask
       */

      GdkColor *fill = NULL,*draw = NULL, *outline = NULL;
      ZMapFrame frame;
      ZMapStrand strand;

      fi->featurestyle = *feat->feature->style;

      /* eg for glyphs these get mixed up in one column so have to set for the feature not featureset */
      frame = zMapFeatureFrame(feat->feature);
      strand = feat->feature->strand;

      ct = feat->flags & WINDOW_FOCUS_GROUP_FOCUSSED ? ZMAPSTYLE_COLOURTYPE_SELECTED : ZMAPSTYLE_COLOURTYPE_NORMAL;

      zmapWindowCanvasItemGetColours(fi->featurestyle, strand, frame, ct , &fill, &draw, &outline, NULL, NULL);

      /* can cache these in the feature? or style?*/

      fi->fill_set = FALSE;
      if(fill)
	{
	  fi->fill_set = TRUE;
	  fi->fill_colour = zMap_gdk_color_to_rgba(fill);
	  fi->fill_pixel = foo_canvas_get_color_pixel(item->canvas, fi->fill_colour);
	}
      fi->outline_set = FALSE;
      if(outline)
	{
	  fi->outline_set = TRUE;
	  fi->outline_colour = zMap_gdk_color_to_rgba(outline);
	  fi->outline_pixel = foo_canvas_get_color_pixel(item->canvas, fi->outline_colour);
	}

    }
}


/* called by item drawing code, we cache style colours hoping it will run faster */
/* see also zmap_window_canvas_alignment_get_colours() */
int zMapWindowCanvasFeaturesetGetColours(ZMapWindowFeaturesetItem featureset,
					 ZMapWindowCanvasFeature feature,
					 gulong *fill_pixel, gulong *outline_pixel)
{
  int ret = 0;

  ret = zMapWindowFocusCacheGetSelectedColours(feature->flags, fill_pixel, outline_pixel);

  if(!(ret & WINDOW_FOCUS_CACHE_FILL))
    {
      if (featureset->fill_set)
	{
	  *fill_pixel = featureset->fill_pixel;
	  ret |= WINDOW_FOCUS_CACHE_FILL;
	}
    }

  if(!(ret & WINDOW_FOCUS_CACHE_OUTLINE))
    {
      if (featureset->outline_set)
	{
	  *outline_pixel = featureset->outline_pixel;
	  ret |= WINDOW_FOCUS_CACHE_OUTLINE;
	}
    }

  return ret;
}


/* show / hide all masked features in the CanvasFeatureset
 * this just means setting a flag
 *
 * unless of course we are re-masking and have to delete items if no colour is defined
 * in which case we destroy the index to force a rebuild: slow but not run very often
 * original foo code actually deleted the features, we will just flag them away.
 * feature homol flags displayed means 'is in foo'
 * so we could have to post process the featureset->features list
 * to delete then and then rebuild the index (skip list)
 * if the colour is not defined we should not have the show/hide menu item
 */
void zMapWindowCanvasFeaturesetShowHideMasked(FooCanvasItem *foo, gboolean show, gboolean set_colour)
{
  ZMapWindowFeaturesetItem featureset = (ZMapWindowFeaturesetItem) foo;
  ZMapSkipList sl;
  gboolean delete = FALSE;
  int has_colours;

  has_colours = zMapWindowFocusCacheGetSelectedColours(WINDOW_FOCUS_GROUP_MASKED, NULL, NULL);
  delete = !has_colours;

  for(sl = zMapSkipListFirst(featureset->display_index); sl; sl = sl->next)
    {
      ZMapWindowCanvasFeature feature = (ZMapWindowCanvasFeature) sl->data;	/* base struct of all features */

      if(feature->type == FEATURE_ALIGN && feature->feature->feature.homol.flags.masked)
	{
	  if(set_colour)      /* called on masking by another featureset */
	    {
	      feature->flags |= focus_group_mask[WINDOW_FOCUS_GROUP_MASKED];
	    }

	  if(set_colour && delete)
	    {
	      feature->feature->feature.homol.flags.displayed = FALSE;
	      feature->flags |= FEATURE_MASK_HIDE | FEATURE_HIDDEN;
	    }
	  else if(show)
	    {
	      feature->flags &= ~FEATURE_MASK_HIDE;
	      /* this could get complicated combined with summarise */
	      if(!(feature->flags & FEATURE_HIDE_REASON))
		{
		  feature->flags &= ~FEATURE_HIDDEN;
		  //					feature->feature.homol.flags.displayed = TRUE;	/* legacy, should net be needed */
		}
	    }
	  else
	    {
	      feature->flags |= FEATURE_MASK_HIDE | FEATURE_HIDDEN;
	      //				feature->feature.homol.flags.displayed = FALSE;	/* legacy, should net be needed */
	    }
	}
    }
#if MH17_NOT_IMPLEMENTED
  if(delete)
    {
      scan featureset->features, delete masked features with homol.flags/displayed == FALSE
	destroy the index to force a rebuild
	}
#endif
}


static long n_block_alloc = 0;
static long n_feature_alloc = 0;
static long n_feature_free = 0;


/* allocate a free list for an unknown structure */
ZMapWindowCanvasFeature zmapWindowCanvasFeatureAlloc(zmapWindowCanvasFeatureType type)
{
  GList *l;
  gpointer mem;
  int size;
  ZMapWindowCanvasFeature feat;
  zmapWindowCanvasFeatureType ftype = type;

  if(type <= FEATURE_INVALID || type >= FEATURE_N_TYPE)
    {
      /* there was a crash where type and ftype were bth rubbigh and different
       * adding this if 'cured' it
       * look like stack corruption ??
       * but how???
       */
      //	  int x = 0;	/* try to make totalview work */
      zMapAssert("bad feature type in alloc");
    }

  size = featureset_class_G->struct_size[type];
  if(!size)
    {
      type = FEATURE_INVALID;		/* catch all for simple features (one common free list) */
      size = sizeof(zmapWindowCanvasFeatureStruct);
    }

  if(!featureset_class_G->feature_free_list[type])
    {
      int i;
      mem = g_malloc(size * N_FEAT_ALLOC);
      zMapAssert(mem);

      for(i = 0;i < N_FEAT_ALLOC;i++, mem += size)
      	{
	  feat = (ZMapWindowCanvasFeature) mem;
	  feat->type = type;
	  feat->feature = NULL;
	  zmapWindowCanvasFeatureFree((gpointer) mem);
	}
      n_block_alloc++;
    }
  zMapAssert(featureset_class_G->feature_free_list[type]);

  l = featureset_class_G->feature_free_list[type];
  feat = (ZMapWindowCanvasFeature) l->data;
  featureset_class_G->feature_free_list[type] = g_list_delete_link(featureset_class_G->feature_free_list[type],l);

  /* these can get re-allocated so must zero */
  memset((gpointer) feat,0,size);

  feat->type = ftype;

  n_feature_alloc++;
  return(feat);
}


/* need to be a ZMapSkipListFreeFunc for use as a callback */
void zmapWindowCanvasFeatureFree(gpointer thing)
{
  ZMapWindowCanvasFeature feat = (ZMapWindowCanvasFeature) thing;
  zmapWindowCanvasFeatureType type = feat->type;

  if(!featureset_class_G->struct_size[type])
    type = FEATURE_INVALID;		/* catch all for simple features */

  featureset_class_G->feature_free_list[type] =
    g_list_prepend(featureset_class_G->feature_free_list[type], thing);

  n_feature_free++;
}




/* sort by name and the start coord to link same name features */
/* note that ultimately we are interested in query coords in a zmapHomol struct
 * but only after getting alignments in order on the genomic sequence
 */
gint zMapFeatureNameCmp(gconstpointer a, gconstpointer b)
{
  ZMapWindowCanvasFeature feata = (ZMapWindowCanvasFeature) a;
  ZMapWindowCanvasFeature featb = (ZMapWindowCanvasFeature) b;

  if(!featb)
    {
      if(!feata)
	return(0);
      return(1);
    }
  if(!feata)
    return(-1);

  if(feata->feature->strand < featb->feature->strand)
    return(-1);
  if(feata->feature->strand > featb->feature->strand)
    return(1);

  if(feata->feature->original_id < featb->feature->original_id)
    return(-1);
  if(feata->feature->original_id > featb->feature->original_id)
    return(1);

  return(zMapFeatureCmp(a,b));
}



/* Fuller version of zMapFeatureCmp() which handles special glyph code where
 * positions to be compared can be greater than the feature coords.
 *
 * NOTE that featb is a 'dummy' just used for coords.
 *  */
gint zMapFeatureFullCmp(gconstpointer a, gconstpointer b)
{
  ZMapWindowCanvasFeature feata = (ZMapWindowCanvasFeature) a ;
  ZMapWindowCanvasFeature featb = (ZMapWindowCanvasFeature) b ;

  /* we can get NULLs due to GLib being silly */
  /* this code is pedantic, but I prefer stable sorting */
  if(!featb)
    {
      if(!feata)
	return(0);
      return(1);
    }
  else if(!feata)
    {
      return(-1);
    }
  else
    {
      ZMapFeature feature = feata->feature ;
      int real_start, real_end ;

      real_start = feata->y1 ;
      real_end = feata->y2 ;

      if (feata->type == FEATURE_GLYPH && feature->flags.has_boundary)
	{
	  if (feature->boundary_type == ZMAPBOUNDARY_5_SPLICE)
	    {
	      real_start = feata->y1 + 0.5 ;
	      real_end = feata->y2 + 2 ;
	    }
	  else if (feature->boundary_type == ZMAPBOUNDARY_3_SPLICE)
	    {
	      real_start = feata->y1 - 2 ;
	      real_end = feata->y2 - 0.5 ;
	    }


	  /* Look for dummy to be completey inside.... */
	  if (real_start <= featb->y1 && real_end >= featb->y2)
	    return(0);

	  if(real_start < featb->y1)
	    return(-1);
	  if(real_start > featb->y1)
	    return(1);
	  if(real_end > featb->y2)
	    return(-1);
	  if(real_end < featb->y2)
	    return(1);
	}
      else
	{
	  if(real_start < featb->y1)
	    return(-1);
	  if(real_start > featb->y1)
	    return(1);

	  if(real_end > featb->y2)
	    return(-1);

	  if(real_end < featb->y2)
	    return(1);
	}
    }

  return(0);
}



/* sort by genomic coordinate for display purposes */
/* start coord then end coord reversed, mainly for summarise function */
/* also used by collapse code and locus de-overlap  */
gint zMapFeatureCmp(gconstpointer a, gconstpointer b)
{
  ZMapWindowCanvasFeature feata = (ZMapWindowCanvasFeature) a;
  ZMapWindowCanvasFeature featb = (ZMapWindowCanvasFeature) b;

  /* we can get NULLs due to GLib being silly */
  /* this code is pedantic, but I prefer stable sorting */
  if(!featb)
    {
      if(!feata)
	return(0);
      return(1);
    }
  if(!feata)
    return(-1);

  if(feata->y1 < featb->y1)
    return(-1);
  if(feata->y1 > featb->y1)
    return(1);

  if(feata->y2 > featb->y2)
    return(-1);

  if(feata->y2 < featb->y2)
    return(1);
  return(0);
}


/*
 * look up a feature
 * < 1 if feature is before b
 * > 1 if feature is after b
 * 0 if it overlaps
 */
gint zMapFeatureFind(gconstpointer a, gconstpointer b)
{
  ZMapWindowCanvasFeature feata = (ZMapWindowCanvasFeature) a;
  ZMapWindowCanvasFeature featb = (ZMapWindowCanvasFeature) b;

  /* we can get NULLs due to GLib being silly */
  /* this code is pedantic, but I prefer stable sorting */
  if(!featb)
    {
      if(!feata)
	return(0);
      return(1);
    }
  if(!feata)
    return(-1);

  if(feata->y1 < featb->y1)
    return(-1);
  if(feata->y1 > featb->y1)
    return(1);

  if(feata->y2 > featb->y2)
    return(-1);

  if(feata->y2 < featb->y2)
    return(1);
  return(0);
}


int get_heat_rgb(int a,int b,double score)
{
  int val = b - a;

  val = a + (int) (val * score);
  if(val < 0)
    val = 0;
  if(val > 0xff)
    val = 0xff;
  return(val);
}

/* find an RGBA pixel value between a and b */
/* NOTE foo canvas and GDK have got in a tangle with pixel values and we go round in circle to do this
 * but i acted dumb and followed the procedures (approx) used elsewhere
 */
gulong zMapWindowCanvasFeatureGetHeatColour(gulong a, gulong b, double score)
{
  int ar,ag,ab;
  int br,bg,bb;
  gulong colour;

  a >>= 8;		/* discard alpha */
  ab = a & 0xff; a >>= 8;
  ag = a & 0xff; a >>= 8;
  ar = a & 0xff; a >>= 8;

  b >>= 8;
  bb = b & 0xff; b >>= 8;
  bg = b & 0xff; b >>= 8;
  br = b & 0xff; b >>= 8;

  colour = 0xff;
  colour |= get_heat_rgb(ab,bb,score) << 8;
  colour |= get_heat_rgb(ag,bg,score) << 16;
  colour |= get_heat_rgb(ar,br,score) << 24;

  return(colour);
}





/* cribbed from zmapWindowGetPosFromScore(() which is called 3x from Item Factory and will eventaully get removed */
double zMapWindowCanvasFeatureGetWidthFromScore(ZMapFeatureTypeStyle style, double width, double score)
{
  double dx = 0.0 ;
  double numerator, denominator ;
  double max_score, min_score ;

  min_score = zMapStyleGetMinScore(style) ;
  max_score = zMapStyleGetMaxScore(style) ;

  /* We only do stuff if there are both min and max scores to work with.... */
  if (max_score && min_score)
    {
      numerator = score - min_score ;
      denominator = max_score - min_score ;

      if (denominator == 0)				    /* catch div by zero */
	{
	  if (numerator <= 0)
	    dx = 0.25 ;
	  else if (numerator > 0)
	    dx = 1 ;
	}
      else
	{
	  dx = 0.25 + (0.75 * (numerator / denominator)) ;
	}

      if (dx < 0.25)
	dx = 0.25 ;
      else if (dx > 1)
	dx = 1 ;

      width *= dx;
    }

  return width;
}


/* used by graph data ... which recalulates bins */
/* normal features just have width set from feature score */
double zMapWindowCanvasFeatureGetNormalisedScore(ZMapFeatureTypeStyle style, double score)
{
  double numerator, denominator, dx ;
  double max_score, min_score ;

  min_score = zMapStyleGetMinScore(style) ;
  max_score = zMapStyleGetMaxScore(style) ;

  numerator = score - min_score ;
  denominator = max_score - min_score ;

  if(numerator < 0)			/* coverage and histgrams do not have -ve values */
    numerator = 0;
  if(denominator < 0)		/* dumb but wise, could conceivably be mis-configured and not checked */
    denominator = 0;

  if(style->mode_data.graph.scale == ZMAPSTYLE_GRAPH_SCALE_LOG)
    {
      numerator++;	/* as log(1) is zero we need to bodge values of 1 to distingish from zero */
      /* and as log(0) is big -ve number bias zero to come out as zero */

      numerator = log(numerator);
      denominator = log(denominator) ;
    }

  if (denominator == 0)                         /* catch div by zero */
    {
      if (numerator < 0)
	dx = 0 ;
      else if (numerator > 0)
	dx = 1 ;
    }
  else
    {
      dx = numerator / denominator ;
      if (dx < 0)
	dx = 0 ;
      if (dx > 1)
	dx = 1 ;
    }
  return(dx);
}

double zMapWindowCanvasFeaturesetGetFilterValue(FooCanvasItem *foo)
{
  ZMapWindowFeaturesetItem featureset_item;

  featureset_item = (ZMapWindowFeaturesetItem) foo;
  return featureset_item->filter_value ;
}

int zMapWindowCanvasFeaturesetGetFilterCount(FooCanvasItem *foo)
{
  ZMapWindowFeaturesetItem featureset_item;

  featureset_item = (ZMapWindowFeaturesetItem) foo;
  return featureset_item->n_filtered ;
}

int zMapWindowCanvasFeaturesetFilter(gpointer gfilter, double value, gboolean highlight_filtered_columns)
{
  ZMapWindowFilter filter	= (ZMapWindowFilter) gfilter;
  ZMapWindowFeaturesetItem fi = (ZMapWindowFeaturesetItem) filter->featureset;
  ZMapSkipList sl;
  int was = fi->n_filtered;
  double score;

  fi->filter_value = value;
  fi->n_filtered = 0;

  for(sl = zMapSkipListFirst(fi->display_index); sl; sl = sl->next)
    {
      ZMapWindowCanvasFeature feature = (ZMapWindowCanvasFeature) sl->data;	/* base struct of all features */
      ZMapWindowCanvasFeature f;

      if(feature->left)		/* we do joined up alignments */
	continue;

      if( !feature->feature->flags.has_score && !feature->feature->population)
	continue;


      /* get score for whole series of alignments */
      for(f = feature, score = 0.0; f; f = f->right)
	{
	  double feature_score = feature->feature->population;

	  if(!feature_score)
	    {
	      feature_score = feature->feature->score;
	      /* NOTE feature->score is normalised, feature->feature->score is what we filter by */

	      if(zMapStyleGetScoreMode(*f->feature->style) == ZMAPSCORE_PERCENT)
		feature_score = f->feature->feature.homol.percent_id;
	    }
	  if(feature_score > score)
	    score = feature_score;
	}

      /* set flags for whole series based on max score: filter is all below value */
      for(f = feature; f; f = f->right)
	{
	  if(score < value)
	    {
	      f->flags |= FEATURE_HIDE_FILTER | FEATURE_HIDDEN;
	      fi->n_filtered++;

	      /* NOTE many of these may be FEATURE_SUMMARISED which is not operative during bump
	       * so setting HIDDEN here must be done for the filtered features only
	       * Hmmm... not quite sure of the mechanism, but putting this if
	       * outside the brackets give a glitch on set column focus when bumped (features not painted)
	       * .... summarised features (FEATURE_SUMMARISED set but not HIDDEN bue to bumping) set to hidden when bumped
	       */
	    }
	  else
	    {
	      /* reset in case score went down */

	      f->flags &= ~FEATURE_HIDE_FILTER;
	      if(!(f->flags & FEATURE_HIDE_REASON))
		f->flags &= ~FEATURE_HIDDEN;
	      else if(fi->bumped && (f->flags & FEATURE_HIDE_REASON) == FEATURE_SUMMARISED)
		f->flags &= ~FEATURE_HIDDEN;
	    }
	}
    }

  if(fi->n_filtered != was)
    {
      /* trigger a re-calc if summarised to ensure the picture is pixel perfect
       * NOTE if bumped we don-t calculate so no creeping inefficiency here
       */
      fi->zoom = 0;

#if HIGHLIGHT_FILTERED_COLUMNS 
      /*!> \todo This code highlights columns that are filtered.
       * It is requested functionality but it needs to be optional
       * so that the user can turn it off. */
      ZMapWindowContainerGroup column = (ZMapWindowContainerGroup)((FooCanvasItem *)fi)->parent;
      GdkColor white = { 0xffffffff, 0xffff, 0xffff, 0xffff } ;		/* is there a column background config colour? */
      GdkColor *fill = &white;

      if(fi->n_filtered && filter->window)
	{
	  zMapWindowGetFilteredColour(filter->window,&fill);

	  column->flags.filtered = 1;

	  // NO:	zMapWindowCanvasFeaturesetSetBackground((FooCanvasItem *) fi, fill, NULL);
	  // must do the column not the featureset
	  zmapWindowDrawSetGroupBackground(column, 0, 1, 1.0, ZMAP_CANVAS_LAYER_COL_BACKGROUND, fill, NULL);

	  foo_canvas_item_request_redraw(((FooCanvasItem *)fi)->parent);
	}
      else
	{
	  column->flags.filtered = 0;
	  /*
	    this col is selected or else we could not operate its filter button
	    so we revert to select not normal background
	  */
	  zmapWindowFocusHighlightHotColumn(filter->window->focus);
	}
#endif

      if(fi->bumped)
	{
	  ZMapWindowCompressMode compress_mode;

	  if (zMapWindowMarkIsSet(filter->window))
	    compress_mode = ZMAPWINDOW_COMPRESS_MARK ;
	  else
	    compress_mode = ZMAPWINDOW_COMPRESS_ALL ;

	  zmapWindowColumnBumpRange(filter->column, ZMAPBUMP_INVALID, ZMAPWINDOW_COMPRESS_INVALID);

	  /* dissapointing: we only need to reposition columns to the right of this one */

	  zmapWindowFullReposition(filter->window->feature_root_group,TRUE, "filter") ;
	}
      else
	{
	  zMapWindowCanvasFeaturesetRedraw(fi, fi->zoom);
	}
    }

  return(fi->n_filtered);
}


void zMapWindowFeaturesetSetFeatureWidth(ZMapWindowFeaturesetItem featureset_item, ZMapWindowCanvasFeature feat)
{
  ZMapFeature feature = feat->feature;
  ZMapFeatureTypeStyle style = *feature->style;

  feat->width = featureset_item->width;

  if(feature->population)	/* collapsed duplicated features, takes precedence over score */
    {
      double score = (double) feature->population;

      feat->score = zMapWindowCanvasFeatureGetNormalisedScore(style, score);

      if ((zMapStyleGetScoreMode(style) == ZMAPSCORE_WIDTH) || (zMapStyleGetScoreMode(style) == ZMAPSCORE_HEAT_WIDTH))
	feat->width = zMapWindowCanvasFeatureGetWidthFromScore(style, featureset_item->width, score);
    }
  else if(feature->flags.has_score)
    {
      if(featureset_item->style->mode == ZMAPSTYLE_MODE_GRAPH)
	{
	  feat->score = zMapWindowCanvasFeatureGetNormalisedScore(style, feature->score);
	  if(featureset_item->style->mode_data.graph.mode != ZMAPSTYLE_GRAPH_HEATMAP)
	    feat->width = featureset_item->width * feat->score;
	}
      else
	{
	  if ((zMapStyleGetScoreMode(style) == ZMAPSCORE_WIDTH && feature->flags.has_score))
	    feat->width = zMapWindowCanvasFeatureGetWidthFromScore(style, featureset_item->width, feature->score);
	  else if(zMapStyleGetScoreMode(style) == ZMAPSCORE_PERCENT)
	    feat->width = zMapWindowCanvasFeatureGetWidthFromScore(style, featureset_item->width, feature->feature.homol.percent_id);
	}
    }
}


void zmapWindowFeaturesetAddToIndex(ZMapWindowFeaturesetItem featureset_item, ZMapWindowCanvasFeature feat)
{
  /* even if they come in order we still have to sort them to be sure so just add to the front */
  /* NOTE we asign the from pointer here: not just more efficient if we have eg 60k features but essential to prepend */
  //  feat->from =
  // only for feature not graphics, from does not work anyway

  featureset_item->features = g_list_prepend(featureset_item->features,feat);
  featureset_item->n_features++;

#if STYLE_DEBUG
  if(feat->type < FEATURE_GRAPHICS)
    {
      ZMapFeatureSet featureset = (ZMapFeatureSet) feat->feature->parent;
      ZMapFeature feature = feat->feature;

      printf("add item %s %s @%p %p: %ld/%d style %p/%p %s\n",
	     g_quark_to_string(featureset_item->id),g_quark_to_string(feature->unique_id),
	     featureset, feature,
	     featureset_item->n_features, g_list_length(featureset_item->features),
	     featureset->style, *feature->style, g_quark_to_string(featureset->style->unique_id));
    }
#endif

  /* add to the display bins if index already created */
  if(featureset_item->display_index)
    {
      /* have to re-sort... NB SkipListAdd() not exactly well tested, so be dumb */
      /* it's very rare that we add features anyway */
      /* although we could have several featuresets being loaded into one column */
      /* whereby this may be more efficient ? */
#if 1
      {
	/* need to recalc bins */
	/* quick fix FTM, de-calc which requires a re-calc on display */
	zMapSkipListDestroy(featureset_item->display_index, NULL);
	featureset_item->display_index = NULL;
      }
    }
  /* must set this independantly as empty columns with no index get flagged as sorted */
  featureset_item->features_sorted = FALSE;
  //  featureset_item->zoom = 0.0;	/* trigger a recalc */
#else
  // untested code
  {
    /* NOTE when this is implemented properly then it might be best to add to a linked list if there's no index created
     * as that might be more effecient,  or maybe it won't be.
     * i'd guess that creating a skip list from a sorted list is faster
     * Worth considering and also timing this,
     */
    featureset_item->display_index =
      zMapSkipListAdd(featureset_item->display_index, zMapFeatureCmp, feat);
    /* NOTE need to fix linked_sideways */

  }
}
#endif
}

ZMapWindowCanvasFeature zMapWindowFeaturesetAddFeature(ZMapWindowFeaturesetItem featureset_item, ZMapFeature feature, double y1, double y2)
{
  ZMapWindowCanvasFeature feat;
  ZMapFeatureTypeStyle style = *feature->style;
  zmapWindowCanvasFeatureType type = FEATURE_INVALID;

  zMapAssert(zMapFeatureIsValid((ZMapFeatureAny) feature));

  if(style)
    type = feature_types[zMapStyleGetMode(style)];
  if(type == FEATURE_INVALID)		/* no style or feature type not implemented */
    return NULL;

  feat = zmapWindowCanvasFeatureAlloc(type);

  feat->feature = feature;
  feat->type = type;

  feat->y1 = y1;
  feat->y2 = y2;

  if(y2 - y1 > featureset_item->longest)
    featureset_item->longest = y2 - y1;

  zmapWindowFeaturesetAddToIndex(featureset_item, feat);

  return feat;
}


ZMapWindowCanvasGraphics zMapWindowFeaturesetAddGraphics(ZMapWindowFeaturesetItem featureset_item, zmapWindowCanvasFeatureType type, double x1, double y1, double x2, double y2, GdkColor *fill, GdkColor *outline, char *text)
{
  ZMapWindowCanvasGraphics feat;
  gulong fill_pixel= 0, outline_pixel = 0;
  FooCanvasItem *foo = (FooCanvasItem *) featureset_item;

  if (type == FEATURE_INVALID || type < FEATURE_GRAPHICS)
    return NULL;

  feat = (ZMapWindowCanvasGraphics) zmapWindowCanvasFeatureAlloc(type);

  feat->type = type;

  if(x1 > x2) {  double x = x1; x1 = x2; x2 = x; }	/* boring.... */
  if(y1 > y2) {  double x = y1; y1 = y2; y2 = x; }

  feat->y1 = y1;
  feat->y2 = y2;

  feat->x1 = x1;
  feat->x2 = x2;

  feat->text = text;

  if(fill)
    {
      fill_pixel = zMap_gdk_color_to_rgba(fill);
      feat->fill = foo_canvas_get_color_pixel(foo->canvas, fill_pixel);
      feat->flags |= WCG_FILL_SET;
    }
  if(outline)
    {
      outline_pixel = zMap_gdk_color_to_rgba(outline);
      feat->outline = foo_canvas_get_color_pixel(foo->canvas, outline_pixel);
      feat->flags |= WCG_OUTLINE_SET;
    }

  if(y2 - y1 > featureset_item->longest)
    featureset_item->longest = y2 - y1 + 1;

  zmapWindowFeaturesetAddToIndex(featureset_item, (ZMapWindowCanvasFeature) feat);

  return feat;
}



int zMapWindowFeaturesetRemoveGraphics(ZMapWindowFeaturesetItem featureset_item, ZMapWindowCanvasGraphics feat)
{

#warning zMapWindowFeaturesetRemoveGraphics not implemented
  /* is this needed? yes: diff struct, yes: gets called on revcomp */

#if 0
  /* copy from remove feature */


  /* not strictly necessary to re-sort as the order is the same
   * but we avoid the index becoming degenerate by doing this
   * better to implement zmapSkipListRemove() properly
   */
  if(fi->display_index)
    {
      /* need to recalc bins */
      /* quick fix FTM, de-calc which requires a re-calc on display */
      zMapSkipListDestroy(fi->display_index, NULL);
      fi->display_index = NULL;
      /* is still sorted if it was before */
    }

  return fi->n_features;
#else
  return 0;
#endif
}



/*
  delete feature from the features list and trash the index
  returns no of features left

  rather tediously we can't get the feature via the index as that will give us the feature not the list node pointing to it.
  so to delete a whole featureset we could have a quadratic search time unless we delete in order
  but from OTF if we delete old ones we do this via a small hash table
  we don't delete elsewhere, execpt for legacy gapped alignments, so this works ok by fluke
  NOTE contract expended BAM features will delete 1000 times, so may be slow

  this function's a bit horrid: when we find the feature to delete we have to look it up in the index to repaint
  we really need a column refresh

  we really need to rethink this: deleting was not considered
*/
#warning need to revist this code and make it more efficient
// ideas:
// use a skip list exclusively ??
// use features list for loading, convert to skip list and remove features
// can add new features via list and add to skip list (extract skip list, add to features , sort and re-create skip list)

/* NOTE Here we improve the efficiency of deleting a feature with some rubbish code
 * we add a pointer to a feature's list mode in the fi->features list
 * which allows us to delete that feature from the list without searching for it
 * this is building rubbish on top of rubbish: really we should loose the features list
 * and _only_ store references to features in the skip list
 * there's reasons why not:
 * - haven't implemented add/delete in zmapSkipList.c, which requires fiddly code to prevent degeneracy.
 *   (Initially not implemented as not used, but now needed).
 * - graph density items recalculate bins and have a seperate list of features that get indexed -> we should do this using another skip list
 * - sometimes we may wish to sort differently, having a diff list to sort helps... we can use glib functions.
 * So to implement this quickly i added an extra pointer in the CanvasFeature struct.
 *
 * unfortunately glib sorts by creating new list nodes (i infer) so that the from pointer is invalid
 *
 */
/* NOTE it turns out that g_list_sort invalidates ->from pointers so we can't use them
 * however to delete all features we can just destroy the featureset, it will be created again when we add a new feature
 */
int zMapWindowFeaturesetItemRemoveFeature(FooCanvasItem *foo, ZMapFeature feature)
{
  ZMapWindowFeaturesetItem fi = (ZMapWindowFeaturesetItem) foo;


#if 1 // ORIGINAL_SLOW_VERSION
  GList *l;
  ZMapWindowCanvasFeature feat;

  for(l = fi->features;l;)
    {
      GList *del;

      feat = (ZMapWindowCanvasFeature) l->data;

      if(feat->feature == feature)
	{
	  /* NOTE the features list and display index both point to the same structs */

	  zmap_window_canvas_featureset_expose_feature(fi, feat);

	  zmapWindowCanvasFeatureFree(feat);
	  del = l;
	  l = l->next;
	  fi->features = g_list_delete_link(fi->features,del);
	  fi->n_features--;

#warning review this (feature remove)
	  // not sure what this is here for: we-d have to process the sideways list??
	  // and that does not give us the features list instsead the canvasfeature structs so no workee
	  // perhaps the ultimate caller calls several times??
	  if(fi->link_sideways)	/* we'll get calls for each sub-feature */
	    break;
	  /* else have to go through the whole list; fortunately transcripts are low volume */
	}
      else
	{
	  l = l->next;
	}
    }

  /* NOTE we may not have an index so this flag must be unset seperately */
  fi->linked_sideways = FALSE;  /* See code below: this was slack */


#else

  ZMapWindowCanvasFeature gs = zmap_window_canvas_featureset_find_feature(fi,feature);

  if(gs)
    {
      GList *link = gs->from;
      /* NOTE search for ->from if you revive this */
      /* glib  g_list_sort() invalidates these adresses -> preserves the data but not the list elements */

      zMapAssert(link);
      zmap_window_canvas_featureset_expose_feature(fi, gs);


      //      if(fi->linked_sideways)
      {
	if(gs->left)
	  gs->left->right = gs->right;
	if(gs->right)
	  gs->right->left = gs->left;
      }

      zmapWindowCanvasFeatureFree(gs);
      fi->features = g_list_delete_link(fi->features,link);
      fi->n_features--;
    }
#endif

  /* not strictly necessary to re-sort as the order is the same
   * but we avoid the index becoming degenerate by doing this
   * better to implement zmapSkipListRemove() properly
   */
  if(fi->display_index)
    {
      /* need to recalc bins */
      /* quick fix FTM, de-calc which requires a re-calc on display */
      zMapSkipListDestroy(fi->display_index, NULL);
      fi->display_index = NULL;
      /* is still sorted if it was before */
    }

  return fi->n_features;
}



/*
 * remove all the features in the given set from the canvas item
 * we may have several mapped into one featuresetItem
 * we could just remove each feature individually , but this is quicker and easier
 */

int zMapWindowFeaturesetItemRemoveSet(FooCanvasItem *foo, ZMapFeatureSet featureset, gboolean destroy)
{
  ZMapWindowFeaturesetItem fi = (ZMapWindowFeaturesetItem) foo;
  int n_feat = fi->n_features;

  if(!ZMAP_IS_WINDOW_FEATURESET_ITEM(foo))
    return 0;
#if 1
  GList *l;
  ZMapWindowCanvasFeature feat;
  ZMapFeatureSet set;

  for (l = fi->features;l;)
    {
      GList *del;

      feat = (ZMapWindowCanvasFeature) l->data;

      set = (ZMapFeatureSet) feat->feature->parent;

      if (set == featureset)
	{
	  /* NOTE the features list and display index both point to the same structs */

	  zmap_window_canvas_featureset_expose_feature(fi, feat);

	  zmapWindowCanvasFeatureFree(feat);
	  del = l;
	  l = l->next;
	  fi->features = g_list_delete_link(fi->features,del);
	  fi->n_features--;
	}
      else
	{
	  l = l->next;
	}
    }

  /* NOTE we may not have an index so this flag must be unset seperately */
  fi->linked_sideways = FALSE;  /* See code below: this was slack */


#else
#if CODE_COPIED_FROM_REMOVE_FEATURE
  ZMapWindowCanvasFeature gs = zmap_window_canvas_featureset_find_feature(fi,feature);

  if(gs)
    {
      GList *link = gs->from;
      /* NOTE search for ->from if you revive this */
      /* glib  g_list_sort() invalidates these adresses -> preserves the data but not the list elements */

      zMapAssert(link);
      zmap_window_canvas_featureset_expose_feature(fi, gs);


      //      if(fi->linked_sideways)
      {
	if(gs->left)
	  gs->left->right = gs->right;
	if(gs->right)
	  gs->right->left = gs->left;
      }

      zmapWindowCanvasFeatureFree(gs);
      fi->features = g_list_delete_link(fi->features,link);
      fi->n_features--;
    }
#endif
#endif

  /* not strictly necessary to re-sort as the order is the same
   * but we avoid the index becoming degenerate by doing this
   * better to implement zmapSkipListRemove() properly
   */
  if(fi->display_index)
    {
      /* need to recalc bins */
      /* quick fix FTM, de-calc which requires a re-calc on display */
      zMapSkipListDestroy(fi->display_index, NULL);
      fi->display_index = NULL;
      /* is still sorted if it was before */
    }

  n_feat = fi->n_features;


  //printf("canvas remove set %p %s %s: %d features\n", fi, g_quark_to_string(fi->id), g_quark_to_string(featureset->unique_id), n_feat);

  if(!fi->n_features && destroy)	/* if the canvasfeatureset is used only as a background we may not want to do this */
    {
      // don-t do this we get glib **** errors
      //	  zmap_window_featureset_item_item_destroy((GtkObject *) fi);
      gtk_object_destroy(GTK_OBJECT(fi));
    }


  return n_feat;
}


/*!
 * \brief Return the number of filtered-out features in a featureset item
 */
int zMapWindowFeaturesetItemGetNFiltered(FooCanvasItem *item)
{
  int result = 0;
  
  if (item)
    {
      ZMapWindowFeaturesetItem fi = (ZMapWindowFeaturesetItem)item;
      
      if (fi)
        result = fi->n_filtered;
    }
  
  return result;
}


#warning make this into a foo canvas item class func

/* get the bounds of the current feature which has been set by the caller */
void zMapWindowCanvasFeaturesetGetFeatureBounds(FooCanvasItem *foo, double *rootx1, double *rooty1, double *rootx2, double *rooty2)
{
  ZMapWindowCanvasItem item = (ZMapWindowCanvasItem) foo;
  ZMapWindowFeaturesetItem fi;

  fi = (ZMapWindowFeaturesetItem) foo;

  if(rootx1)
    *rootx1 = fi->dx;
  if(rootx2)
    *rootx2 = fi->dx + fi->width;
  if(rooty1)
    *rooty1 = item->feature->x1;
  if(rooty2)
    *rooty2 = item->feature->x2;
}



static void zmap_window_featureset_item_item_destroy (GtkObject *object)
{

  ZMapWindowFeaturesetItem featureset_item;
  GList *features;
  ZMapWindowCanvasFeature feat;

  /* mh17 NOTE: this function gets called twice for every object via a very very tall stack */
  /* no idea why, but this is all harmless here if we make sure to test if pointers are valid */
  /* what's more interesting is why an object has to be killed twice */

  /* having changed it from GtkObject->destroy to GObject->destroy
   * it seems that FootCanvasitem destroy eventually calls remove from group
   * which calls dispose 'just to be sure'
   * so we have to ignore 2nd time round
   */
  /* didn-t change anything so i put it back to destroy
   * foo_canvas_re uses destroy not dispose so there must be some reaosn behind it
   * ...and that fixed it: the key is not to chain up to the parent 2nd time round
   */


  //printf("zmap_window_featureset_item_item_destroy %p\n",object);

  g_return_if_fail(ZMAP_IS_WINDOW_FEATURESET_ITEM(object));

  featureset_item = ZMAP_WINDOW_FEATURESET_ITEM(object);

  if(g_hash_table_remove(featureset_class_G->featureset_items,GUINT_TO_POINTER(featureset_item->id)))
    {

      //printf("destroy featureset %s %ld features\n",g_quark_to_string(featureset_item->id), featureset_item->n_features);

      if(featureset_item->display_index)
	{
	  zMapSkipListDestroy(featureset_item->display_index, NULL);
	  featureset_item->display_index = NULL;
	  featureset_item->features_sorted = FALSE;
	}
      if(featureset_item->display)	/* was re-binned */
	{
	  for(features = featureset_item->display; features; features = g_list_delete_link(features,features))
	    {
	      feat = (ZMapWindowCanvasFeature) features->data;
	      zmapWindowCanvasFeatureFree(feat);
	    }
	  featureset_item->display = NULL;
	}

      if(featureset_item->features)
	{
	  /* free items separately from the index as conceivably we may not have an index */
	  for(features = featureset_item->features; features; features = g_list_delete_link(features,features))
	    {
	      feat = (ZMapWindowCanvasFeature) features->data;
	      zmapWindowCanvasFeatureFree(feat);
	    }
	  featureset_item->features = NULL;
	  featureset_item->n_features = 0;
	}

      // printf("featureset %s: %ld %ld %ld,\n",g_quark_to_string(featureset_item->id), n_block_alloc, n_feature_alloc, n_feature_free);

      zMapWindowCanvasFeaturesetFree(featureset_item);	/* must tidy optional set data*/

      if(featureset_item->opt)
	{
	  g_free(featureset_item->opt);
	  featureset_item->opt = NULL;
	}


      if(featureset_item->gc)
	{
	  g_object_unref(featureset_item->gc);
	  featureset_item->gc = NULL;
	}

      //printf("chaining to parent... \n");
      if(GTK_OBJECT_CLASS (parent_class_G)->destroy)
	GTK_OBJECT_CLASS (parent_class_G)->destroy (object);
    }

  return ;
}






<|MERGE_RESOLUTION|>--- conflicted
+++ resolved
@@ -1717,16 +1717,10 @@
       ZMapWindowFeaturesetItem di = (ZMapWindowFeaturesetItem) item;
       ZMapWindowCanvasItem canvas_item = (ZMapWindowCanvasItem) &(di->__parent__);
       /* find the feature struct and set a flag */
-<<<<<<< HEAD
-#warning this should be a class function
+
       zmapWindowFeaturesetItemShowHide(item,canvas_item->feature,show, ZMWCF_HIDE_USER);
     }
-=======
-
-      zmapWindowFeaturesetItemShowHide(item,canvas_item->feature,show, ZMWCF_HIDE_USER);
-    }
-
->>>>>>> aad94b10
+
   return FALSE;
 }
 
