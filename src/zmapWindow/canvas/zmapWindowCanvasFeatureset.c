/*  File: zmapWindowFeaturesetItem.c
 *  Author: malcolm hinsley (mh17@sanger.ac.uk)
 *  Copyright (c) 2006-2012: Genome Research Ltd.
 *-------------------------------------------------------------------
 * ZMap is free software; you can redistribute it and/or
 * modify it under the terms of the GNU General Public License
 * as published by the Free Software Foundation; either version 2
 * of the License, or (at your option) any later version.
 *
 * This program is distributed in the hope that it will be useful,
 * but WITHOUT ANY WARRANTY; without even the implied warranty of
 * MERCHANTABILITY or FITNESS FOR A PARTICULAR PURPOSE.  See the
 * GNU General Public License for more details.
 *
 * You should have received a copy of the GNU General Public License
 * along with this program; if not, write to the Free Software
 * Foundation, Inc., 59 Temple Place - Suite 330, Boston, MA  02111-1307, USA.
 * or see the on-line version at http://www.gnu.org/copyleft/gpl.txt
 *-------------------------------------------------------------------
 * This file is part of the ZMap genome database package
 * originally written by:
 *
 *      Ed Griffiths (Sanger Institute, UK) edgrif@sanger.ac.uk,
 *        Roy Storey (Sanger Institute, UK) rds@sanger.ac.uk,
 *   Malcolm Hinsley (Sanger Institute, UK) mh17@sanger.ac.uk
 *
 * Description:
 *
 * Exported functions: See XXXXXXXXXXXXX.h
 * HISTORY:
 * Last edited: Jun  3 09:51 2009 (rds)
 * Created: Fri Jan 16 11:20:07 2009 (rds)
 *-------------------------------------------------------------------
 */

/* NOTE
 * this module implements the basic handling of featuresets as foo canvas items
 *
 * for basic features (the first type implemented) it runs about 3-5x faster than the foo canvas
 * but note that that does not include expose/ GDK
 * previous code can be used with 'foo=true' in the style

 _new code_
 deskpro17848[mh17]32: zmap --conf_file=ZMap_bins
 # /nfs/users/nfs_m/mh17/.ZMap/ZMap_bins	27/09/2011
 Draw featureset basic_1000: 999 features in 0.060 seconds
 Draw featureset scored: 9999 features in 0.347 seconds
 Draw featureset basic_10000: 9999 features in 0.324 seconds
 Draw featureset basic_100000: 99985 features in 1.729 seconds

 _old code_
 deskpro17848[mh17]33: zmap --conf_file=ZMap_bins
 # /nfs/users/nfs_m/mh17/.ZMap/ZMap_bins	27/09/2011
 Draw featureset basic_1000: 999 features in 0.165 seconds
 Draw featureset scored: 9999 features in 0.894 seconds
 Draw featureset basic_10000: 9999 features in 1.499 seconds
 Draw featureset basic_100000: 99985 features in 8.968 seconds


*/

#include <ZMap/zmap.h>



#include <math.h>
#include <string.h>
#include <ZMap/zmapUtilsLog.h>
#include <ZMap/zmapGLibUtils.h>
#include <ZMap/zmapUtilsLog.h>
#include <ZMap/zmapWindow.h>

#include <zmapWindowCanvasItem.h>
#include <zmapWindowCanvasFeatureset_I.h>
#include <zmapWindowCanvasBasic.h>
#include <zmapWindowCanvasGlyph.h>
#include <zmapWindowCanvasAlignment.h>
#include <zmapWindowCanvasGraphItem.h>
#include <zmapWindowCanvasTranscript.h>
#include <zmapWindowCanvasAssembly.h>
#include <zmapWindowCanvasSequence.h>
#include <zmapWindowCanvasLocus.h>

#include <zmapWindowCanvasGraphics.h>


typedef gint (FeatureCmpFunc)(gconstpointer a, gconstpointer b) ;

static void zmap_window_featureset_item_item_class_init  (ZMapWindowFeaturesetItemClass featureset_class);
static void zmap_window_featureset_item_item_init        (ZMapWindowFeaturesetItem      item);

static void  zmap_window_featureset_item_item_update (FooCanvasItem *item, double i2w_dx, double i2w_dy, int flags);
static void  zmap_window_featureset_item_item_update (FooCanvasItem *item, double i2w_dx, double i2w_dy, int flags);
#define USE_FOO_POINT	1
static double  zmap_window_featureset_item_foo_point (FooCanvasItem *item, double x, double y, int cx, int cy, FooCanvasItem **actual_item);
#if !USE_FOO_POINT
static double  zmap_window_featureset_item_point (FooCanvasItem *item, double cx, double cy);
#endif
static void  zmap_window_featureset_item_item_bounds (FooCanvasItem *item, double *x1, double *y1, double *x2, double *y2);
static void  zmap_window_featureset_item_item_draw (FooCanvasItem *item, GdkDrawable *drawable, GdkEventExpose *expose);


static gboolean zmap_window_featureset_item_set_style(FooCanvasItem *item, ZMapFeatureTypeStyle style);
static void zmap_window_featureset_item_set_colour(ZMapWindowCanvasItem   thing,
						   FooCanvasItem         *interval,
						   ZMapFeature			feature,
						   ZMapFeatureSubPartSpan sub_feature,
						   ZMapStyleColourType    colour_type,
						   int colour_flags,
						   GdkColor              *default_fill,
						   GdkColor              *border);

static gboolean zmap_window_featureset_item_set_feature(FooCanvasItem *item, double x, double y);

static gboolean zmap_window_featureset_item_show_hide(FooCanvasItem *item, gboolean show);

static void zmap_window_featureset_item_item_destroy     (GObject *object);
static void zMapWindowCanvasFeaturesetPaintSet(ZMapWindowFeaturesetItem featureset,
					       GdkDrawable *drawable, GdkEventExpose *expose) ;

static double featurePoint(ZMapWindowFeaturesetItem fi, ZMapWindowCanvasFeature gs,
			   double item_x, double item_y, int cx, int cy,
			   double local_x, double local_y, double x_off) ;
static double graphicsPoint(ZMapWindowFeaturesetItem fi, ZMapWindowCanvasFeature gs,
			    double item_x, double item_y, int cx, int cy,
			    double local_x, double local_y, double x_off) ;

gint zMapFeatureNameCmp(gconstpointer a, gconstpointer b);
gint zMapFeatureFullCmp(gconstpointer a, gconstpointer b);
gint zMapFeatureCmp(gconstpointer a, gconstpointer b);


static FooCanvasItemClass *item_class_G = NULL;
static ZMapWindowFeaturesetItemClass featureset_class_G = NULL;

static void zmapWindowCanvasFeaturesetSetColours(ZMapWindowFeaturesetItem featureset, ZMapWindowCanvasFeature feature);

static ZMapSkipList zmap_window_canvas_featureset_find_feature_index(ZMapWindowFeaturesetItem fi,ZMapFeature feature);
static ZMapWindowCanvasFeature zmap_window_canvas_featureset_find_feature(ZMapWindowFeaturesetItem fi,
									  ZMapFeature feature);
static ZMapSkipList zmap_window_canvas_featureset_find_feature_coords(FeatureCmpFunc compare_func,
								      ZMapWindowFeaturesetItem fi,
								      double y1, double y2) ;
void zmap_window_canvas_featureset_expose_feature(ZMapWindowFeaturesetItem fi, ZMapWindowCanvasFeature gs);







/* this is in parallel with the ZMapStyleMode enum */
/* beware, traditionally glyphs ended up as basic features */
/* This is a retro-fit ... i noticed that i'd defined a struct/feature type but not set it as orignally there was only one  */
static zmapWindowCanvasFeatureType feature_types[N_STYLE_MODE + 1] =
  {
    FEATURE_INVALID,		/* ZMAPSTYLE_MODE_INVALID */

	FEATURE_BASIC, 		/* ZMAPSTYLE_MODE_BASIC */
	FEATURE_ALIGN,		/* ZMAPSTYLE_MODE_ALIGNMENT */
	FEATURE_TRANSCRIPT,	/* ZMAPSTYLE_MODE_TRANSCRIPT */
	FEATURE_SEQUENCE,		/* ZMAPSTYLE_MODE_SEQUENCE */
	FEATURE_ASSEMBLY,		/* ZMAPSTYLE_MODE_ASSEMBLY_PATH */
	FEATURE_LOCUS,		/* ZMAPSTYLE_MODE_TEXT */
	FEATURE_GRAPH,		/* ZMAPSTYLE_MODE_GRAPH */
	FEATURE_GLYPH,		/* ZMAPSTYLE_MODE_GLYPH */

	FEATURE_GRAPHICS,		/* ZMAPSTYLE_MODE_PLAIN */	/* plain graphics, no features eg scale bar */

	FEATURE_INVALID		/* ZMAPSTYLE_MODE_META */
};

#if N_STYLE_MODE != FEATURE_N_TYPE
#error N_STYLE_MODE and FEATURE_N_TYPE differ
#endif


/* Tables of function pointers for individual feature types, only required ones have to be provided. */
static gpointer _featureset_set_init_G[FEATURE_N_TYPE] = { 0 };
static gpointer _featureset_prepare_G[FEATURE_N_TYPE] = { 0 };
static gpointer _featureset_set_paint_G[FEATURE_N_TYPE] = { 0 };
static gpointer _featureset_paint_G[FEATURE_N_TYPE] = { 0 };
static gpointer _featureset_flush_G[FEATURE_N_TYPE] = { 0 };
static gpointer _featureset_extent_G[FEATURE_N_TYPE] = { 0 };
static gpointer _featureset_free_G[FEATURE_N_TYPE] = { 0 };
static gpointer _featureset_zoom_G[FEATURE_N_TYPE] = { 0 };
static gpointer _featureset_point_G[FEATURE_N_TYPE] = { 0 };
static gpointer _featureset_add_G[FEATURE_N_TYPE] = { 0 };
static gpointer _featureset_subpart_G[FEATURE_N_TYPE] = { 0 };
static gpointer _featureset_colour_G[FEATURE_N_TYPE] = { 0 };




/* clip to expose region */
/* erm,,, clip to visible scroll region: else rectangles would get extra edges */
void zMap_draw_line(GdkDrawable *drawable, ZMapWindowFeaturesetItem featureset, gint cx1, gint cy1, gint cx2, gint cy2)
{
	/* for H or V lines we can clip easily */

	if(cy1 > featureset->clip_y2)
		return;
	if(cy2 < featureset->clip_y1)
		return;
#if 0
/*
	the problem is long vertical lines that wrap round
	we don't draw big horizontal ones
    */
	if(cx1 > featureset->clip_x2)
	  return;
	if(cx2 < featureset->clip_x1)
	  {
	    /* this will return if we expose part of a line that runs TR to BL
	     * we'd have to swap x1 and x2 round for the comparison to work
	     */
	    return;
	  }
#endif
	if(cx1 == cx2)	/* is vertical */
	  {
#if 0
	    /*
	      the problem is long vertical lines that wrap round
	      we don't draw big horizontal ones
	    */
	    if(cx1 < featureset->clip_x1)
	      cx1 = featureset->clip_x1;
	    if(cx2 > featureset->clip_x2)
	      cx2 = featureset->clip_x2;
#endif
	    if(cy1 < featureset->clip_y1)
	      cy1 = featureset->clip_y1;
	    if(cy2 > featureset->clip_y2)
	      cy2 = featureset->clip_y2 ;
	  }
	else
	  {
	    double dx = cx2 - cx1;
	    double dy = cy2 - cy1;

	    if(cy1 < featureset->clip_y1)
	      {
		/* need to round to get partial lines joining up neatly */
		cx1 += round(dx * (featureset->clip_y1 - cy1) / dy);
		cy1 = featureset->clip_y1;
	      }
	    if(cy2 > featureset->clip_y2)
	      {
		cx2 -= round(dx * (cy2 - featureset->clip_y2) / dy);
		cy2 = featureset->clip_y2;
	      }

	  }
	gdk_draw_line (drawable, featureset->gc, cx1, cy1, cx2, cy2);
}




/* clip to expose region */
/* erm,,, clip to visble scroll regipn: else rectangles would get extra edges */
/* NOTE rectangles may be drawn partially if they overlap the visible region
 * in which case a false outline will be draw outside the region
 */
void zMap_draw_rect(GdkDrawable *drawable, ZMapWindowFeaturesetItem featureset, gint cx1, gint cy1, gint cx2, gint cy2, gboolean fill)
{
  /* as our rectangles are all aligned to H and V we can clip easily */

  if(cy1 > featureset->clip_y2)
    return;
  if(cy2 < featureset->clip_y1)
    return;

  if(cx1 > featureset->clip_x2)
    return;
  if(cx2 < featureset->clip_x1)
    return;

  if(cx1 < featureset->clip_x1)
    cx1 = featureset->clip_x1;
  if(cy1 < featureset->clip_y1)
    cy1 = featureset->clip_y1;
  if(cx2 > featureset->clip_x2)
    cx2 = featureset->clip_x2;
  if(cy2 > featureset->clip_y2)
    cy2 = featureset->clip_y2;

  /* NOTE that the gdk_draw_rectangle interface is a bit esoteric
   * and it doesn't like rectangles that have no depth
   * read the docs to understand the coordinate calculations here
   */

  if(cy2 == cy1)
    {
      gdk_draw_line (drawable, featureset->gc, cx1, cy1, cx2, cy2);
    }
  else
    {
      if(fill)
	{
	  cx2++;
	  cy2++;
	}
      gdk_draw_rectangle (drawable, featureset->gc, fill, cx1, cy1, cx2 - cx1, cy2 - cy1);
    }


}




/* get all the pango stuff we need for a font on a drawable */
void zmapWindowCanvasFeaturesetInitPango(GdkDrawable *drawable, ZMapWindowFeaturesetItem featureset, ZMapWindowCanvasPango pango, char *family, int size, GdkColor *draw)
{
  GdkScreen *screen = gdk_drawable_get_screen (drawable);
  PangoFontDescription *desc;
  int width, height;

  if(pango->drawable && pango->drawable != drawable)
    zmapWindowCanvasFeaturesetFreePango(pango);

  if(!pango->renderer)
    {
      pango->renderer = gdk_pango_renderer_new (screen);
      pango->drawable = drawable;

      gdk_pango_renderer_set_drawable (GDK_PANGO_RENDERER (pango->renderer), drawable);

      zMapAssert(featureset->gc);	/* should have been set by caller */
      gdk_pango_renderer_set_gc (GDK_PANGO_RENDERER (pango->renderer), featureset->gc);

      /* Create a PangoLayout, set the font and text */
      pango->context = gdk_pango_context_get_for_screen (screen);
      pango->layout = pango_layout_new (pango->context);

      //		font = findFixedWidthFontFamily(seq->pango.context);
      desc = pango_font_description_from_string (family);
#warning mod this function and call from both places
#if 0
      /* this must be identical to the one get by the ZoomControl */
      if(zMapGUIGetFixedWidthFont(view,
				  fixed_font_list, ZMAP_ZOOM_FONT_SIZE, PANGO_WEIGHT_NORMAL,
				  NULL,desc))
	{
	}
      else
	{
	  /* if this fails then we get a proportional font and someone will notice */
	  zmapLogWarning("Paint sequence cannot get fixed font","");
	}
#endif

      pango_font_description_set_size (desc,size * PANGO_SCALE);
      pango_layout_set_font_description (pango->layout, desc);
      pango_font_description_free (desc);

      pango_layout_set_text (pango->layout, "a", 1);		/* we need to get the size of one character */
      pango_layout_get_size (pango->layout, &width, &height);
      pango->text_height = height / PANGO_SCALE;
      pango->text_width = width / PANGO_SCALE;

      gdk_pango_renderer_set_override_color (GDK_PANGO_RENDERER (pango->renderer), PANGO_RENDER_PART_FOREGROUND, draw );
    }
}


void zmapWindowCanvasFeaturesetFreePango(ZMapWindowCanvasPango pango)
{
  if(pango->renderer)		/* free the pango renderer if allocated */
    {
      /* Clean up renderer, possiby this is not necessary */
      gdk_pango_renderer_set_override_color (GDK_PANGO_RENDERER (pango->renderer),
					     PANGO_RENDER_PART_FOREGROUND, NULL);
      gdk_pango_renderer_set_drawable (GDK_PANGO_RENDERER (pango->renderer), NULL);
      gdk_pango_renderer_set_gc (GDK_PANGO_RENDERER (pango->renderer), NULL);

      /* free other objects we created */
      if(pango->layout)
	{
	  g_object_unref(pango->layout);
	  pango->layout = NULL;
	}

      if(pango->context)
	{
	  g_object_unref (pango->context);
	  pango->context = NULL;
	}

      g_object_unref(pango->renderer);
      pango->renderer = NULL;
      //		pango->drawable = NULL;
    }
}



/* define feature specific functions here */
/* only access via wrapper functions to allow type checking */

/* handle upstream edge effects converse of flush */
/* feature may be NULL to signify start of data */
void zMapWindowCanvasFeaturesetPaintPrepare(ZMapWindowFeaturesetItem featureset,
					    ZMapWindowCanvasFeature feature,
					    GdkDrawable *drawable, GdkEventExpose *expose)
{
  void (*func) (ZMapWindowFeaturesetItem featureset, ZMapWindowCanvasFeature feature,
		GdkDrawable *drawable, GdkEventExpose *expose) = NULL;

  if ((featureset->type > 0 && featureset->type < FEATURE_N_TYPE)
      && (func = _featureset_prepare_G[featureset->type]))
    func(featureset, feature, drawable, expose);

  return ;
}



/* paint one feature, all context needed is in the FeaturesetItem */
/* we need the expose region to clip at high zoom esp with peptide alignments */
void zMapWindowCanvasFeaturesetPaintFeature(ZMapWindowFeaturesetItem featureset, ZMapWindowCanvasFeature feature, GdkDrawable *drawable, GdkEventExpose *expose)
{
  void (*func) (ZMapWindowFeaturesetItem featureset, ZMapWindowCanvasFeature feature, GdkDrawable *drawable, GdkEventExpose *expose) = NULL;


  /* NOTE we can have diff types of features in a column eg alignments and basic features in Repeats
   * if we use featureset->style then we get to call the wrong paint fucntion and crash
   * NOTE that if we use PaintPrepare and PaintFlush we require one type of feature only in the column
   * (more complex behavious has not been programmed; alignemnts and basic features don't use this)
   */
  if ((feature->type > 0 && feature->type < FEATURE_N_TYPE)
      && (func = _featureset_paint_G[feature->type]))
    func(featureset, feature, drawable, expose) ;

  return ;
}


/* output any buffered paints: useful eg for poly-line */
/* paint function and flush must access data via FeaturesetItem or globally in thier module */
/* feaature is the last feature painted */
void zMapWindowCanvasFeaturesetPaintFlush(ZMapWindowFeaturesetItem featureset,ZMapWindowCanvasFeature feature, GdkDrawable *drawable, GdkEventExpose *expose)
{
  void (*func) (ZMapWindowFeaturesetItem featureset,ZMapWindowCanvasFeature feature, GdkDrawable *drawable, GdkEventExpose *expose) = NULL;

  /* NOTE each feature type has it's own buffer if implemented
   * but  we expect only one type of feature and to handle mull features
   * (which we do to join up lines in gaps betweeen features)
   * we need to use the featureset type instead.
   * we could code this as featyreset iff feature is null
   * x-ref with PaintPrepare above
   */
#if 0
  if(feature &&
<<<<<<< HEAD
	(feature->type > 0 && feature->type < FEATURE_N_TYPE)
      && (func = _featureset_flush_G[feature->type]))
#else
  if ((featureset->type > 0 && featureset->type < FEATURE_N_TYPE)
      && (func = _featureset_flush_G[featureset->type]))
#endif
=======
     (feature->type > 0 && feature->type < FEATURE_N_TYPE)
     && (func = _featureset_flush_G[feature->type]))
>>>>>>> 47a9135f
    func(featureset, feature, drawable, expose);

  return;
}


/* get the total sequence extent of a simple or complex feature */
/* used by bumping; we allow force to simple for optional but silly bump modes */
gboolean zMapWindowCanvasFeaturesetGetFeatureExtent(ZMapWindowCanvasFeature feature, gboolean complex, ZMapSpan span, double *width)
{
  void (*func) (ZMapWindowCanvasFeature feature, ZMapSpan span, double *width) = NULL;

  if(!feature || feature->type < 0 || feature->type >= FEATURE_N_TYPE)
    return FALSE;

  func = _featureset_extent_G[feature->type];

  if(!complex)		/* reset any compund feature extents */
    feature->y2 = feature->feature->x2;

  if(!func || !complex)
    {
      /* all features have an extent, if it's simple get it here */
      span->x1 = feature->feature->x1;	/* use real coord from the feature context */
      span->x2 = feature->feature->x2;
      *width = feature->width;
    }
  else
    {
      func(feature, span, width);
    }
  return TRUE;
}






/* interface design driven by exsiting (ZMapCanvasItem/Foo) application code
 *
 * for normal faatures we only set the colour flags
 * for sequence  features we actually supply colours
 */
void zmapWindowFeaturesetItemSetColour(FooCanvasItem         *interval,
				       ZMapFeature			feature,
				       ZMapFeatureSubPartSpan sub_feature,
				       ZMapStyleColourType    colour_type,
				       int colour_flags,
				       GdkColor              *default_fill,
				       GdkColor              *default_border)
{
  ZMapWindowFeaturesetItem fi = (ZMapWindowFeaturesetItem) interval;
  ZMapWindowCanvasFeature gs;

  void (*func) (FooCanvasItem         *interval,
		ZMapFeature			feature,
		ZMapFeatureSubPartSpan sub_feature,
		ZMapStyleColourType    colour_type,
		int colour_flags,
		GdkColor              *default_fill,
		GdkColor              *default_border);

  func = _featureset_colour_G[fi->type];
  gs = zmap_window_canvas_featureset_find_feature(fi,feature);
  if(!gs)
    return;

  if(func)
    {
      zmapWindowCanvasFeatureStruct dummy;

      func(interval, feature, sub_feature, colour_type, colour_flags, default_fill, default_border);

      dummy.width = gs->width;
      dummy.y1 = gs->y1;
      dummy.y2 = gs->y2;
      if(sub_feature && sub_feature->subpart != ZMAPFEATURE_SUBPART_INVALID)
	{
	  dummy.y1 = sub_feature->start;
	  dummy.y2 = sub_feature->end;
	}
      dummy.bump_offset = gs->bump_offset;

      zmap_window_canvas_featureset_expose_feature(fi, &dummy);
    }
  else
    {
      if(fi->highlight_sideways)	/* ie transcripts as composite features */
	{
	  while(gs->left)
	    gs = gs->left;
	}

      while(gs)
	{
	  /* set the focus flags (on or off) */
	  /* zmapWindowFocus.c maintans these and we set/clear then all at once */
	  /* NOTE some way up the call stack in zmapWindowFocus.c add_unique()
	   * colour flags has a window id set into it
	   */

	  /* these flags are very fiddly: handle with care */
	  gs->flags = ((gs->flags & ~FEATURE_FOCUS_MASK) | (colour_flags & FEATURE_FOCUS_MASK)) |
	    ((gs->flags & FEATURE_FOCUS_ID) | (colour_flags & FEATURE_FOCUS_ID)) |
	    (gs->flags & FEATURE_FOCUS_BLURRED);

	  zmap_window_canvas_featureset_expose_feature(fi, gs);

	  if(!fi->highlight_sideways)		/* only doing the selected one */
	    return;

	  gs = gs->right;
	}
    }
}




int zMapWindowCanvasFeaturesetAddFeature(ZMapWindowFeaturesetItem featureset,
					 ZMapFeature feature, double y1, double y2)
{
  int rc = 0 ;
  ZMapWindowCanvasFeature (*func)(ZMapWindowFeaturesetItem featureset, ZMapFeature feature, double y1, double y2) ;
  ZMapWindowCanvasFeature feat ;

  if (feature)
    {
      if ((func = _featureset_add_G[featureset->type]))
	{
	  feat = func(featureset, feature, y1, y2) ;
	}
      else
	{
	  if ((feat = zMapWindowFeaturesetAddFeature(featureset, feature, y1, y2)))
	    zMapWindowFeaturesetSetFeatureWidth(featureset, feat) ;
	}

      if (feat)
	{
	  featureset->last_added = feat ;
	  rc = 1 ;
	}
    }

  return rc ;
}


/* if a featureset has any allocated data free it */
void zMapWindowCanvasFeaturesetFree(ZMapWindowFeaturesetItem featureset)
{
  ZMapWindowFeatureFreeFunc func ;

  if ((featureset->type > 0 && featureset->type < FEATURE_N_TYPE)
      && (func = _featureset_free_G[featureset->type]))
    func(featureset) ;

  return;
}

/* return a span struct for the feature */
ZMapFeatureSubPartSpan zMapWindowCanvasFeaturesetGetSubPartSpan(FooCanvasItem *foo, ZMapFeature feature, double x,double y)
{
  ZMapFeatureSubPartSpan (*func) (FooCanvasItem *foo,ZMapFeature feature,double x,double y) = NULL;
  //	ZMapWindowFeaturesetItem featureset = (ZMapWindowFeaturesetItem) foo;


  if(feature->type > 0 && feature->type < FEATURE_N_TYPE)
    func = _featureset_subpart_G[feature->type];
  if(!func)
    return NULL;

  return func(foo, feature, x, y);
}



/*
 * do anything that needs doing on zoom
 * we have column specific things like are features visible
 * and feature specific things like recalculate gapped alignment display
 * NOTE this is also called on the first paint to create the index
 * it must create the index if it's not there and this may be done by class Zoom functions
 */
void zMapWindowCanvasFeaturesetZoom(ZMapWindowFeaturesetItem featureset, GdkDrawable *drawable)
{
  ZMapSkipList sl;
  long trigger = (long) zMapStyleGetSummarise(featureset->style);
  PixRect pix = NULL;

  if (featureset)
    {
      ZMapWindowFeatureItemZoomFunc func ;

      if ((featureset->type > 0 && featureset->type < FEATURE_N_TYPE)
	  && (func = _featureset_zoom_G[featureset->type]))
	{
	  /* zoom can (re)create the index eg if graphs density stuff gets re-binned */
	  func(featureset, drawable) ;
	}

      if(!featureset->display_index)
	zMapWindowCanvasFeaturesetIndex(featureset);


      /* column summarise: after creating the index work out which features are visible and hide the rest */
      /* set for basic features and alignments */
      /* this could be moved to the class functions but as it's used more generally not worth it */

      if(!featureset->bumped && !featureset->re_bin && trigger && featureset->n_features >= trigger)
	{
	  /*
	    on min zoom we have nominally 1000 pixels so if we have 1000 features we should get some overlap
	    depends on the sequence length, longer sequence means more overlap (and likely more features
	    but simple no of features is easy to work with.
	    if we used 100 features out of sheer exuberance
	    then the chance of wasted CPU is small as the data is small
	    at high zoom we still do it as overlap is still overlap (eg w/ high coverage BAM regions)
	  */

	  /* NOTE: for faster code just process features overlapping the visible scroll region */
	  /* however on current volumes (< 200k normally) it makes little difference */
	  for(sl = zMapSkipListFirst(featureset->display_index); sl; sl = sl->next)
	    {
	      ZMapWindowCanvasFeature feature = (ZMapWindowCanvasFeature) sl->data;

	      pix = zmapWindowCanvasFeaturesetSummarise(pix,featureset,feature);
	    }

	  /* clear up */
	  zmapWindowCanvasFeaturesetSummariseFree(featureset, pix);
	}
    }

  return;
}



/* paint set-level features, e.g. graph base lines etc. */
static void zMapWindowCanvasFeaturesetPaintSet(ZMapWindowFeaturesetItem featureset,
					       GdkDrawable *drawable, GdkEventExpose *expose)
{
  ZMapWindowFeatureItemSetPaintFunc func ;

  if ((featureset->type > 0 && featureset->type < FEATURE_N_TYPE)
      &&(func = _featureset_set_paint_G[featureset->type]))
    func(featureset, drawable, expose) ;

  return ;
}





/* each feature type defines its own functions */
/* if they inherit from another type then they must include that type's headers and call code directly */

void zMapWindowCanvasFeatureSetSetFuncs(int featuretype, gpointer *funcs, int feature_struct_size, int set_struct_size)
{

  _featureset_set_init_G[featuretype] = funcs[FUNC_SET_INIT];
  _featureset_prepare_G[featuretype] = funcs[FUNC_PREPARE];
  _featureset_set_paint_G[featuretype] = funcs[FUNC_SET_PAINT];
  _featureset_paint_G[featuretype] = funcs[FUNC_PAINT];
  _featureset_flush_G[featuretype] = funcs[FUNC_FLUSH];
  _featureset_extent_G[featuretype] = funcs[FUNC_EXTENT];
  _featureset_colour_G[featuretype]  = funcs[FUNC_COLOUR];
  _featureset_zoom_G[featuretype] = funcs[FUNC_ZOOM];
  _featureset_free_G[featuretype] = funcs[FUNC_FREE];
  _featureset_point_G[featuretype] = funcs[FUNC_POINT];
  _featureset_add_G[featuretype]     = funcs[FUNC_ADD];
  _featureset_subpart_G[featuretype] = funcs[FUNC_SUBPART];


  featureset_class_G->struct_size[featuretype] = feature_struct_size;
  featureset_class_G->set_struct_size[featuretype] = set_struct_size;

  return ;
}





/* fetch all the funcs we know about
 * there's no clean way to do this without everlasting overhead per feature
 * NB: canvas featuresets could get more than one type of feature
 * we know how many there are due to the zmapWindowCanvasFeatureType enum
 * so we just do them all, once, from the featureset class init
 * rather tediously that means we have to include headers for each type
 * In terms of OO 'classiness' we regard CanvasFeatureSet as the big daddy that has a few dependant children
 * they dont get to evolve unknown to thier parent.
 *
 * NOTE these functions could be called from the application, before starting the window/ camvas, which would allow extendablilty
 */
void featureset_init_funcs(void)
{
  /* set size of unspecifed features structs to just the base */
  featureset_class_G->struct_size[FEATURE_INVALID] = sizeof(zmapWindowCanvasFeatureStruct);

  zMapWindowCanvasBasicInit();		/* the order of these may be important */
  zMapWindowCanvasGlyphInit();
  zMapWindowCanvasAlignmentInit();
  zMapWindowCanvasGraphInit();
  zMapWindowCanvasTranscriptInit();
  zMapWindowCanvasAssemblyInit();
  zMapWindowCanvasSequenceInit();
  zMapWindowCanvasLocusInit();
  zMapWindowCanvasGraphicsInit();

  /* if you add a new one then update feature_types[N_STYLE_MODE] above */

  /* if not then graphics modules have to set thier size */
  /* this wastes a bit of memory but uses only one free list and may be safer */
  zMapAssert( sizeof(zmapWindowCanvasGraphicsStruct) <= sizeof(zmapWindowCanvasFeatureStruct));

  return ;
}



/* Converts a sequence extent into a canvas extent.
 *
 *
 * sequence coords:           1  2  3  4  5  6  7  8
 *
 *                           |__|__|__|__|__|__|__|__|
 *
 *                           |                       |
 * canvas coords:           1.0                     9.0
 *
 * i.e. when we actually come to draw it we need to go one _past_ the sequence end
 * coord because our drawing needs to draw in the whole of the last base.
 *
 */
void zmapWindowFeaturesetS2Ccoords(double *start_inout, double *end_inout)
{
  zMapAssert(start_inout && end_inout && *start_inout <= *end_inout) ;

  *end_inout += 1 ;

  return ;
}



GType zMapWindowFeaturesetItemGetType(void)
{
  static GType group_type = 0 ;

  if (!group_type)
    {
      static const GTypeInfo group_info = {
	sizeof (zmapWindowFeaturesetItemClass),
	(GBaseInitFunc) NULL,
	(GBaseFinalizeFunc) NULL,
	(GClassInitFunc) zmap_window_featureset_item_item_class_init,
	NULL,           /* class_finalize */
	NULL,           /* class_data */
	sizeof (zmapWindowFeaturesetItem),
	0,              /* n_preallocs */
	(GInstanceInitFunc) zmap_window_featureset_item_item_init,
	NULL
      };

      group_type = g_type_register_static(zMapWindowCanvasItemGetType(),
					  ZMAP_WINDOW_FEATURESET_ITEM_NAME,
					  &group_info,
					  0) ;
    }

  return group_type;
}


/*
 * return a singleton column wide canvas item
 * just in case we wanted to overlay two or more line graphs we need to allow for more than one
 * graph per column, so we specify these by col_id (which includes strand) and featureset_id
 * we allow for stranded bins, which get fed in via the add function below
 * we also have to include the window to allow more than one -> not accessable so we use the canvas instead
 *
 * we also allow several featuresets to map into the same canvas item via a virtual featureset (quark)
 */
ZMapWindowCanvasItem zMapWindowCanvasItemFeaturesetGetFeaturesetItem(FooCanvasGroup *parent, GQuark id, int start,int end, ZMapFeatureTypeStyle style, ZMapStrand strand, ZMapFrame frame, int index)
{
  ZMapWindowFeaturesetItem featureset = NULL;
  zmapWindowCanvasFeatureType type;
  int stagger;
  ZMapWindowFeatureItemSetInitFunc func ;
  FooCanvasItem *foo  = NULL;

  /* class not intialised till we make an item in foo_canvas_item_new() below */
  if(featureset_class_G && featureset_class_G->featureset_items)
    foo = (FooCanvasItem *) g_hash_table_lookup( featureset_class_G->featureset_items, GUINT_TO_POINTER(id));

  if(foo)
    {
      return((ZMapWindowCanvasItem) foo);
    }
  else
    {
      foo = foo_canvas_item_new(parent, ZMAP_TYPE_WINDOW_FEATURESET_ITEM,
				//				 "x", 0.0,
				//				 "y", (double) start,
				NULL);

      featureset = (ZMapWindowFeaturesetItem) foo ;
      featureset->id = id;
      g_hash_table_insert(featureset_class_G->featureset_items,GUINT_TO_POINTER(id),(gpointer) foo);

      /* we record strand and frame for display colours
       * the features get added to the appropriate column depending on strand, frame
       * so we get the right featureset item foo item implicitly
       */
      featureset->strand = strand;
      featureset->frame = frame;
      featureset->style = style;

      featureset->overlap = TRUE;

      /* column type, style is a combination of all context featureset styles in the column */
      /* main use is for graph density items */
      featureset->type = type = feature_types[zMapStyleGetMode(featureset->style)];

      if(featureset_class_G->set_struct_size[type])
	featureset->opt = g_malloc0(featureset_class_G->set_struct_size[type]);

      /* Maybe these should be subsumed into the feature_set_init_G mechanism..... */
      /* mh17: via the set_init_G fucntion, already moved code from here for link_sideways */
      if(type == FEATURE_ALIGN)
	{
	  featureset->link_sideways = TRUE;
	}
      else if(type == FEATURE_TRANSCRIPT)
	{
	  featureset->highlight_sideways = TRUE;
	}

      else if(type == FEATURE_GRAPH && zMapStyleDensity(style))
	{
	  featureset->overlap = FALSE;
	  featureset->re_bin = TRUE;

	  /* this was originally invented for heatmaps & it would be better as generic, but that's another job */
	  stagger = zMapStyleDensityStagger(style);
	  featureset->set_index = index;
	  featureset->x_off = stagger * featureset->set_index;
	}

      featureset->width = zMapStyleGetWidth(featureset->style);

      /* width is in characters, need to get the sequence code to adjust this */
      if(zMapStyleGetMode(featureset->style) == ZMAPSTYLE_MODE_SEQUENCE)
	featureset->width *= 10;
      //  if(zMapStyleGetMode(featureset->style) == ZMAPSTYLE_MODE_TEXT)
      //    featureset->width *= 10;

      featureset->start = start;
      featureset->end = end;

      /* initialise zoom to prevent double index create on first draw (coverage graphs) */
      featureset->zoom = foo->canvas->pixels_per_unit_y;
      featureset->bases_per_pixel = 1.0 / featureset->zoom;

      /* feature type specific code. */
      if ((featureset->type > 0 && featureset->type < FEATURE_N_TYPE)
	  && (func = _featureset_set_init_G[featureset->type]))
	func(featureset) ;


      /* set our bounding box in canvas coordinates to be the whole column */
      foo_canvas_item_request_update (foo);
    }

  return ((ZMapWindowCanvasItem) foo);
}



/* scope issues.... */
void zMapWindowCanvasFeaturesetSetWidth(ZMapWindowFeaturesetItem featureset, double width)
{
  featureset->width = width;
  foo_canvas_item_request_update ((FooCanvasItem *) featureset);
}


/* this is a nest of incestuous functions that all do the same thing
 * but at least this way we keep the search criteria in one place not 20
 */
static ZMapSkipList zmap_window_canvas_featureset_find_feature_coords(FeatureCmpFunc compare_func,
								      ZMapWindowFeaturesetItem fi,
								      double y1, double y2)
{
  ZMapSkipList sl;
  zmapWindowCanvasFeatureStruct search;
  double extra = fi->longest;

  if (!compare_func)
    compare_func = zMapFeatureCmp;

  search.y1 = y1;
  search.y2 = y2;

  if(fi->overlap)
    {
      if(fi->bumped)
	extra =  fi->bump_overlap;

      /* glyphs are fixed size so expand/ contract according to zoom, fi->longest is in canvas pixel coordinates  */
      if(fi->style->mode == ZMAPSTYLE_MODE_GLYPH)
	foo_canvas_c2w(((FooCanvasItem *) fi)->canvas, 0, ceil(extra), NULL, &extra);

      search.y1 -= extra;

      // this is harmelss and otherwise prevents features overlapping the featureset being found
      //      if(search.y1 < fi->start)
      //		search.y1 = fi->start;
    }

  sl =  zMapSkipListFind(fi->display_index, compare_func, &search) ;
  //	if(sl->prev)
  //		sl = sl->prev;	/* in case of not exact match when rebinned... done by SkipListFind */

  return sl;
}


static ZMapSkipList zmap_window_canvas_featureset_find_feature_index(ZMapWindowFeaturesetItem fi,ZMapFeature feature)
{
  ZMapWindowCanvasFeature gs;
  ZMapSkipList sl;

  sl = zmap_window_canvas_featureset_find_feature_coords(NULL, fi, feature->x1, feature->x2);

  /* find the feature's feature struct but return the skip list */

  while(sl)
    {
      gs = sl->data;

      /* if we got rebinned then we need to find the bin surrounding the feature
	 if the feature is split bewteeen bins just choose one
      */
      if(gs->y1 > feature->x2)
	return NULL;

      /* don't we know we have a feature and item that both exist?
	 There must have been a reason for this w/ DensityItems */
#if 1 // NEVER_REBINNED
      if(gs->feature == feature)
#else
	/*
	 *	if we re-bin variable sized features then we could have features extending beyond bins
	 *	in which case a simple containment test will fail
	 *	so we have to test for overlap, which will also handle the simpler case.
	 *	bins have a real feature attached and this is fed in from the cursor code (point function)
	 *	this argument also applies to fixed size bins: we pro-rate overlaps when we calculate bins
	 *	according to pixel coordinates.
	 *	so we can have bin contains feature, feature contains bin, bin and feature overlap left or right. Yuk
	 */
	/* NOTE lookup exact feature may fail if rebinned */
	if(!((gs->y1 > feature->x2) || (gs->y2 < feature->x1)))
#endif
	  {
	    return sl;
	  }

      sl = sl->next;
    }
  return NULL;
}

static ZMapWindowCanvasFeature zmap_window_canvas_featureset_find_feature(ZMapWindowFeaturesetItem fi,ZMapFeature feature)
{
  ZMapSkipList sl;
  ZMapWindowCanvasFeature gs = NULL;

  if(fi->last_added && fi->last_added->feature == feature)
    {
      gs = fi->last_added;
    }
  else
    {
      sl = zmap_window_canvas_featureset_find_feature_index(fi,feature);

      if(sl)
	gs = (ZMapWindowCanvasFeature) sl->data;
    }

  return gs;
}


void zmap_window_canvas_featureset_expose_feature(ZMapWindowFeaturesetItem fi, ZMapWindowCanvasFeature gs)
{
  double i2w_dx,i2w_dy;
  int cx1,cx2,cy1,cy2;
  FooCanvasItem *foo = (FooCanvasItem *) fi;
  double x1;

  x1 = 0.0;
  if(fi->bumped)
    x1 += gs->bump_offset;

  /* trigger a repaint */
  /* get canvas coords */
  i2w_dx = i2w_dy = 0.0;
  foo_canvas_item_i2w (foo, &i2w_dx, &i2w_dy);

  /* get item canvas coords, following example from FOO_CANVAS_RE (used by graph items) */
  foo_canvas_w2c (foo->canvas, x1 + i2w_dx, gs->y1 - fi->start + i2w_dy, &cx1, &cy1);
  foo_canvas_w2c (foo->canvas, x1 + gs->width + i2w_dx, gs->y2 - fi->start + i2w_dy, &cx2, &cy2);

  /* need to expose + 1, plus for glyphs add on a bit: bodged to 8 pixels
   * really ought to work out max glyph size or rather have true feature extent
   * NOTE this is only currently used via OTF remove exisitng features
   */
  foo_canvas_request_redraw (foo->canvas, cx1, cy1-8, cx2 + 1, cy2 + 8);
}


void zMapWindowCanvasFeaturesetRedraw(ZMapWindowFeaturesetItem fi, double zoom)
{
  double i2w_dx,i2w_dy;
  int cx1,cx2,cy1,cy2;
  FooCanvasItem *foo = (FooCanvasItem *) fi;
  double x1;
  double width = fi->width;

  fi->zoom = zoom;	/* can set to 0 to trigger recalc of zoom data */
  x1 = 0.0;
  if(fi->bumped)
    width = fi->bump_width;

  /* trigger a repaint */
  /* get canvas coords */
  i2w_dx = i2w_dy = 0.0;
  foo_canvas_item_i2w (foo, &i2w_dx, &i2w_dy);

  /* get item canvas coords, following example from FOO_CANVAS_RE (used by graph items) */
  foo_canvas_w2c (foo->canvas, x1 + i2w_dx, i2w_dy, &cx1, &cy1);
  foo_canvas_w2c (foo->canvas, x1 + width + i2w_dx, fi->end - fi->start + i2w_dy, &cx2, &cy2);

  /* need to expose + 1, plus for glyphs add on a bit: bodged to 8 pixels
   * really ought to work out max glyph size or rather have true featrue extent
   * NOTE this is only currently used via OTF remove exisitng features
   */
  foo_canvas_request_redraw (foo->canvas, cx1, cy1, cx2 + 1, cy2 + 1);
}


/* NOTE this function interfaces to user show/hide via zmapWindow/unhideItemsCB() and zmapWindowFocus/hideFocusItemsCB()
 * and could do other things if appropriate if we include some other flags
 * current best guess is that this is not best practice: eg summarise is an internal function and does not need an external interface
 */
void zmapWindowFeaturesetItemShowHide(FooCanvasItem *foo, ZMapFeature feature, gboolean show, ZMapWindowCanvasFeaturesetHideType how)
{
  ZMapWindowFeaturesetItem fi = (ZMapWindowFeaturesetItem) foo;
  ZMapWindowCanvasFeature gs;

  //printf("show hide %s %d %d\n",g_quark_to_string(feature->original_id),show,how);

  gs = zmap_window_canvas_featureset_find_feature(fi,feature);
  if(!gs)
    return;

  if(fi->highlight_sideways)	/* ie transcripts as composite features */
    {
      while(gs->left)
	gs = gs->left;
    }

  while(gs)
    {
      if(show)
	{
	  /* due to calling code these flgs are not operated correctly, so always show */
	  gs->flags &= ~FEATURE_HIDDEN & ~FEATURE_HIDE_REASON;
	}
      else
	{
	  switch(how)
	    {
	    case ZMWCF_HIDE_USER:
	      gs->flags |= FEATURE_HIDDEN | FEATURE_USER_HIDE;
	      break;

	    case ZMWCF_HIDE_EXPAND:
	      /* NOTE as expanded features get deleted if unbumped we can be fairly slack not testing for other flags */
	      gs->flags |= FEATURE_HIDDEN | FEATURE_HIDE_EXPAND;
	      break;
	    default:
	      break;
	    }
	}
      //printf("gs->flags: %lx\n", gs->flags);
      zmap_window_canvas_featureset_expose_feature(fi, gs);

      if(!fi->highlight_sideways)		/* only doing the selected one */
	return;

      gs = gs->right;
    }
}


/*
 * return the foo canvas item under the lassoo, and a list of more features if included
 * we restrict the features to one column as previously multi-select was restricted to one column
 * the column is defined by the centre of the lassoo and we include features inside not overlapping
 * NOTE we implement this for CanvasFeatureset only, not old style foo
 * NOTE due to happenstance (sic) transcripts are selected if they overlap
 */

/*
 * coordinates are canvas not world, we have to compare with foo bounds for each canvasfeatureset
 */
GList *zMapWindowFeaturesetItemFindFeatures(FooCanvasItem **item, double y1, double y2, double x1, double x2)
{
  ZMapWindowFeaturesetItem fset;
  ZMapSkipList sl;
  GList *feature_list = NULL;
  FooCanvasItem *foo = NULL;

  *item = NULL;

  double mid_x = (x1 + x2) / 2;
  GList *l, *lx;

  zMap_g_hash_table_get_data(&lx,featureset_class_G->featureset_items);

  for(l = lx;l ;l = l->next)
    {
      foo = (FooCanvasItem *) l->data;

      if (!(foo->object.flags & FOO_CANVAS_ITEM_VISIBLE))
	continue;

      if(foo->x1 < mid_x && foo->x2 > mid_x)
	break;
    }

  if(lx)
    g_list_free(lx);

  if(!l || !foo)
    return(NULL);

  fset = (ZMapWindowFeaturesetItem) foo;

  sl = zmap_window_canvas_featureset_find_feature_coords(NULL, fset, y1, y2);

  for(;sl ; sl = sl->next)
    {
      ZMapWindowCanvasFeature gs;
      gs = sl->data;

      if(gs->flags & FEATURE_HIDDEN)	/* we are setting focus on visible features ! */
	continue;

      if(gs->y1 > y2)
	break;

      /* reject overlaps as we can add to the selection but not subtract from it */
      if(gs->y1 < y1)
	continue;
      if(gs->y2 > y2)
	continue;

      if(fset->bumped)
	{
	  double x = fset->dx + gs->bump_offset;
	  if(x < x1)
	    continue;
	  x += gs->width;

	  if(x > x2)
	    continue;
	}
      /* else just match */

      if(!feature_list)
	{
	  *item = (FooCanvasItem *) fset;
	  zMapWindowCanvasItemSetFeaturePointer((ZMapWindowCanvasItem) *item, gs->feature);

	  /* rather boringly these could get revived later and overwrite the canvas item feature ?? */
	  /* NOTE probably not, the bug was a missing * in the line above */
	  fset->point_feature = gs->feature;
	  fset->point_canvas_feature = gs;
	}
      //     else	// why? item has the first one and feature list is the others if present
      // mh17: always include the first in the list to filter duplicates eg transcript exons
      {
	feature_list = zMap_g_list_append_unique(feature_list, gs->feature);
      }
    }
  return feature_list;
}




static guint32 gdk_color_to_rgba(GdkColor *color)
{
  guint32 rgba = 0;

  rgba = ((color->red & 0xff00) << 16  |
	  (color->green & 0xff00) << 8 |
	  (color->blue & 0xff00)       |
	  0xff);

  return rgba;
}


/* cut and paste from former graph density code */
gboolean zMapWindowFeaturesetItemSetStyle(ZMapWindowFeaturesetItem di, ZMapFeatureTypeStyle style)
{
  GdkColor *draw = NULL, *fill = NULL, *outline = NULL;
  FooCanvasItem *foo = (FooCanvasItem *) di;
  gboolean re_index = FALSE;
  GList  *features;

//  di->zoom = 0.0;		// trigger recalc


  if(zMapStyleGetMode(di->style) == ZMAPSTYLE_MODE_GRAPH && di->re_bin && zMapStyleDensityMinBin(di->style) != zMapStyleDensityMinBin(style))
    re_index = TRUE;

  if(di->display_index && re_index)
    {
      zMapSkipListDestroy(di->display_index, NULL);
      di->display_index = NULL;

      if(di->display)	/* was re-binned */
	{
	  for(features = di->display; features; features = g_list_delete_link(features,features))
	    {
	      ZMapWindowCanvasFeature feat = (ZMapWindowCanvasFeature) features->data;
	      zmapWindowCanvasFeatureFree(feat);
	    }
	  di->display = NULL;
	}
    }

  di->style = style;		/* includes col width */
  di->width = style->width;
  di->x_off = zMapStyleDensityStagger(style) * di->set_index;

  /* need to set colours */
  zmapWindowCanvasItemGetColours(style, di->strand, di->frame, ZMAPSTYLE_COLOURTYPE_NORMAL, &fill, &draw, &outline, NULL, NULL);

  if(fill)
    {
      di->fill_set = TRUE;
      di->fill_colour = gdk_color_to_rgba(fill);
      di->fill_pixel = foo_canvas_get_color_pixel(foo->canvas, di->fill_colour);
    }
  if(outline)
    {
      di->outline_set = TRUE;
      di->outline_colour = gdk_color_to_rgba(outline);
      di->outline_pixel = foo_canvas_get_color_pixel(foo->canvas, di->outline_colour);
    }

  foo_canvas_item_request_update ((FooCanvasItem *)di);

  return TRUE;
}





/* NOTE this extends FooCanvasItem via ZMapWindowCanvasItem */
static void zmap_window_featureset_item_item_class_init(ZMapWindowFeaturesetItemClass featureset_class)
{
  GObjectClass *gobject_class ;
  FooCanvasItemClass *item_class;
  ZMapWindowCanvasItemClass canvas_class;

  featureset_class_G = featureset_class;
  featureset_class_G->featureset_items = g_hash_table_new(NULL,NULL);

  gobject_class = (GObjectClass *) featureset_class;
  item_class = (FooCanvasItemClass *) featureset_class;
  item_class_G = gtk_type_class(FOO_TYPE_CANVAS_ITEM);
  canvas_class = (ZMapWindowCanvasItemClass) featureset_class;

  gobject_class->dispose = zmap_window_featureset_item_item_destroy;

  item_class->update = zmap_window_featureset_item_item_update;
  item_class->bounds = zmap_window_featureset_item_item_bounds;
#if USE_FOO_POINT
  item_class->point  = zmap_window_featureset_item_foo_point;
#endif

  item_class->draw   = zmap_window_featureset_item_item_draw;


  canvas_class->set_colour = zmap_window_featureset_item_set_colour;
  canvas_class->set_feature = zmap_window_featureset_item_set_feature;
  canvas_class->set_style = zmap_window_featureset_item_set_style;
  canvas_class->showhide = zmap_window_featureset_item_show_hide;

  //  zmapWindowItemStatsInit(&(canvas_class->stats), ZMAP_TYPE_WINDOW_FEATURESET_ITEM) ;

  featureset_init_funcs();

  return ;
}


/* record the current feature found by cursor movement which continues moving as we run more code using the feature */
static gboolean zmap_window_featureset_item_set_feature(FooCanvasItem *item, double x, double y)
{
  if (g_type_is_a(G_OBJECT_TYPE(item), ZMAP_TYPE_WINDOW_FEATURESET_ITEM))
    {
      ZMapWindowFeaturesetItem fi = (ZMapWindowFeaturesetItem) item;
#if MOUSE_DEBUG
      zMapLogWarning("set feature %p",fi->point_feature);
#endif

#if !USE_FOO_POINT
      zmap_window_featureset_item_point(item, x, y);
#endif

      if(fi->point_feature)
	{
	  fi->__parent__.feature = fi->point_feature;
	  return TRUE;
	}
    }
  return FALSE;
}


/* redisplay the column using an alternate style */
static gboolean zmap_window_featureset_item_set_style(FooCanvasItem *item, ZMapFeatureTypeStyle style)
{
  if (g_type_is_a(G_OBJECT_TYPE(item), ZMAP_TYPE_WINDOW_FEATURESET_ITEM))
    {
      ZMapWindowFeaturesetItem di = (ZMapWindowFeaturesetItem) item;
      zMapWindowFeaturesetItemSetStyle(di,style);
    }
  return FALSE;
}



static gboolean zmap_window_featureset_item_show_hide(FooCanvasItem *item, gboolean show)
{
<<<<<<< HEAD
	if (g_type_is_a(G_OBJECT_TYPE(item), ZMAP_TYPE_WINDOW_FEATURESET_ITEM))
	{
		ZMapWindowFeaturesetItem di = (ZMapWindowFeaturesetItem) item;
		ZMapWindowCanvasItem canvas_item = (ZMapWindowCanvasItem) &(di->__parent__);
		/* find the feature struct and set a flag */
		zmapWindowFeaturesetItemShowHide(item,canvas_item->feature,show, ZMWCF_HIDE_USER);
=======
  if (g_type_is_a(G_OBJECT_TYPE(item), ZMAP_TYPE_WINDOW_FEATURESET_ITEM))
    {
      ZMapWindowFeaturesetItem di = (ZMapWindowFeaturesetItem) item;
      ZMapWindowCanvasItem canvas_item = (ZMapWindowCanvasItem) &(di->__parent__);
      /* find the feature struct and set a flag */
#warning this should be a class function
      zmapWindowFeaturesetItemShowHide(item,canvas_item->feature,show, ZMWCF_HIDE_USER);
>>>>>>> 47a9135f

    }
  return FALSE;
}


static void zmap_window_featureset_item_set_colour(ZMapWindowCanvasItem   item,
<<<<<<< HEAD
						      FooCanvasItem         *interval,
						      ZMapFeature			feature,
						      ZMapFeatureSubPartSpan sub_feature,
						      ZMapStyleColourType    colour_type,
							int colour_flags,
						      GdkColor              *fill,
                                          GdkColor              *border)
{
	if (g_type_is_a(G_OBJECT_TYPE(interval), ZMAP_TYPE_WINDOW_FEATURESET_ITEM))
	{
		zmapWindowFeaturesetItemSetColour(interval,feature,sub_feature,colour_type,colour_flags,fill,border);
	}
=======
						   FooCanvasItem         *interval,
						   ZMapFeature			feature,
						   ZMapFeatureSubPartSpan sub_feature,
						   ZMapStyleColourType    colour_type,
						   int colour_flags,
						   GdkColor              *fill,
						   GdkColor              *border)
{
  if (g_type_is_a(G_OBJECT_TYPE(interval), ZMAP_TYPE_WINDOW_FEATURESET_ITEM))
    {
#warning this should be a class function
      zmapWindowFeaturesetItemSetColour(interval,feature,sub_feature,colour_type,colour_flags,fill,border);
    }
>>>>>>> 47a9135f

}



/* Called for each new featureset (== column ??). */
static void zmap_window_featureset_item_item_init(ZMapWindowFeaturesetItem featureset)
{

  return ;
}



static void zmap_window_featureset_item_item_update (FooCanvasItem *item, double i2w_dx, double i2w_dy, int flags)
{

  ZMapWindowFeaturesetItem di = (ZMapWindowFeaturesetItem) item;
  int cx1,cy1,cx2,cy2;
  double x1,x2,y1,y2;

  if(item_class_G->update)
    item_class_G->update(item, i2w_dx, i2w_dy, flags);

  //printf("update %s width = %.1f\n",g_quark_to_string(di->id),di->width);
  // cribbed from FooCanvasRE; this sets the canvas coords in the foo item
  /* x_off is needed for staggered graphs, is currently 0 for all other types */
  di->dx = x1 = i2w_dx + di->x_off;
  x2 = x1 + (di->bumped? di->bump_width : di->width);

  di->dy = y1 = i2w_dy;
  y2 = y1 + di->end - di->start;

  foo_canvas_w2c (item->canvas, x1, y1, &cx1, &cy1);
  foo_canvas_w2c (item->canvas, x2, y2, &cx2, &cy2);

  item->x1 = cx1;
  item->y1 = cy1;
  item->x2 = cx2+1;
  item->y2 = cy2+1;
}



#if USE_FOO_POINT

/* how far are we from the cursor? */
/* can't return foo canvas item for the feature as they are not in the canvas,
 * so return the featureset foo item adjusted to point at the nearest feature */

/* by a process of guesswork x,y are world coordinates and cx,cy are canvas (i think) */
/* No: x,y are parent item local coordinates ie offset within the group
 * we have a ZMapCanvasItem group with no offset, so we need to adjust by the x,ypos of that group
 */
double  zmap_window_featureset_item_foo_point(FooCanvasItem *item,
					      double item_x, double item_y, int cx, int cy,
					      FooCanvasItem **actual_item)
{
  double best = 1.0e36 ;				    /* Default value from foocanvas code. */
  ZMapWindowFeatureItemPointFunc point_func = NULL;
  ZMapWindowFeaturesetItem fi = (ZMapWindowFeaturesetItem)item;
  ZMapWindowCanvasFeature gs;
  ZMapSkipList sl;
  double local_x, local_y ;
  double y1,y2;
  //      FooCanvasGroup *group;
  double x_off;
  static double save_best = 1.0e36, save_x = 0.0, save_y = 0.0 ;
  //int debug = fi->type >= FEATURE_GRAPHICS ;

  int n = 0;
  /*
   * need to scan internal list and apply close enough rules
   */

  /* zmapSkipListFind();		 gets exact match to start coord or item before
     if any feature overlaps choose that
     (assuming non overlapping features)
     else choose nearest of next and previous
  */
  *actual_item = NULL;


  /* optimise repeat calls: the foo canvas does 6 calls for a click event (3 down 3 up)
   * and if we are zoomed into a bumped peptide alignment column that means looking at a lot of features
   * each one goes through about 12 layers of canvas containers first but that's another issue
   * then if we move the lassoo that gets silly (button down: calls point())
   */
  //if(debug)
  //	zMapLogWarning("point: %.1f,%.1f %.1f %.1f\n", item_x, item_y, fi->start, fi->dy);

  if(fi->point_canvas_feature && item_x == save_x && item_y == save_y)
    {
      fi->point_feature = fi->point_canvas_feature->feature;
      *actual_item = item;
      best = save_best ;
    }
  else
    {
      save_x = item_x;
      save_y = item_y;
      fi->point_canvas_feature = NULL;

      best = fi->end - fi->start + 1;

#warning need to check these coordinate calculations
      local_x = item_x + fi->dx;
      local_y = item_y + fi->dy;
#warning this code is in the wrong place, review when containers rationalised

      y1 = local_y - item->canvas->close_enough;
      y2 = local_y + item->canvas->close_enough;


      /* This all seems a bit hokey...who says the glyphs are in the middle of the column ? */
<<<<<<< HEAD
	/* NOTE histograms are hooked onto the LHS, but we can click on the row and still get the feature */
=======
      /* NOTE histgrams are hooked onto the LHS, but we can click on the row and still get the feature */
>>>>>>> 47a9135f
#warning change this to use featurex1 and x2 coords
      /* NOTE warning even better if we express point() fucntion in pixel coordinates only */
      x_off = fi->dx + fi->x_off + fi->width / 2;

      /* NOTE there is a flake in world coords at low zoom */
      /* NOTE close_enough is zero */
      sl = zmap_window_canvas_featureset_find_feature_coords(zMapFeatureFullCmp, fi, y1 , y2) ;

      //printf("point %s	%f,%f %d,%d: %p\n",g_quark_to_string(fi->id),x,y,cx,cy,sl);
      if (!sl)
	return best ;

      for (; sl ; sl = sl->next)
	{
	  gs = (ZMapWindowCanvasFeature) sl->data;
	  double this_one;

	  // printf("y1,2: %.1f %.1f,   gs: %s %lx %f %f\n",y1,y2, g_quark_to_string(gs->feature->unique_id), gs->flags, gs->y1,gs->y2);

	  n++;
	  if(gs->flags & FEATURE_HIDDEN)
	    continue;

	  // mh17: if best is 1e36 this is silly:
	  //	  if (gs->y1 > y2  + best)
	  if(gs->y1 > y2)		/* y2 has close_enough factored in */
	    break;

	  /* check for feature type specific point code, otherwise default to standard point func. */
	  point_func = NULL;

  	  if (gs->type > 0 && gs->type < FEATURE_N_TYPE)
	    point_func = _featureset_point_G[gs->type] ;
	  if (!point_func)
	    point_func = gs->type < FEATURE_GRAPHICS ? featurePoint : graphicsPoint;

	  if ((this_one = point_func(fi, gs, item_x, item_y, cx, cy, local_x, local_y, x_off)) < best)
	    {
	      fi->point_feature = gs->feature;
	      *actual_item = item;
	      //printf("overlaps x\n");
<<<<<<< HEAD

		/* NOTE this could concievably cause a memory fault if we freed point_canvas_feature
		 * but that seems unlikely if we don-t nove the cursor
		 */
		fi->point_canvas_feature = gs;
		best = this_one;
=======
#warning this could concievably cause a memory fault if we freed point_canvas_feature but that seems unlikely if we don-t nove the cursor
	      fi->point_canvas_feature = gs;
	      best = this_one;
>>>>>>> 47a9135f

	      if(!best)	/* can't get better */
		{
		  /* and if we don't quit we will look at every other feature,
		   * pointlessly, although that makes no difference to the user
		   */
		  break;
		}
	    }
	}
    }


  /* experiment: this prevents the delay: 	*actual_item = NULL;  best = 1e36; */

#if MOUSE_DEBUG

  { char *x = "";
    extern int n_item_pick; // foo canvas debug

    if(fi->point_feature) x = (char *) g_quark_to_string(fi->point_feature->unique_id);

    zMapLogWarning("point tried %d/ %d features (%.1f,%.1f) @ %s (picked = %d)\n",
		   n,fi->n_features, item_x, item_y, x, n_item_pick);
  }
#endif
  return best;
}
#else

/* how far are we from the cursor? */
/* can't return foo canvas item for the feature as they are not in the canvas,
 * so return the featureset foo item adjusted to point at the nearest feature */
/* NOTE as the canvas featureset covers the whole column as signify 'no feature' by not setting actual_item */

/* by a process of guesswork x,y are world coordinates and cx,cy are canvas (i think) */
/* No: x,y are parent item local coordinates ie offset within the group
 * we have a ZMapCanvasItem group with no offset, so we need to adjust by the x,ypos of that group
 */


double  zmap_window_featureset_item_foo_point(FooCanvasItem *item,
					      double item_x, double item_y, int cx, int cy,
					      FooCanvasItem **actual_item)
{
  double best = zmap_window_featureset_item_point(item,cx,cy);
  ZMapWindowFeaturesetItem fi = (ZMapWindowFeaturesetItem)item;

  if(fi->point_feature)
    *actual_item = item;
  return best;
}



/* cx an cy are from a button event and will be canvas coords */
double  zmap_window_featureset_item_point(FooCanvasItem *item, double cx, double cy)
{
  double best = 1.0e36 ;				    /* Default value from foocanvas code. */
  ZMapWindowFeatureItemPointFunc point_func ;
  ZMapWindowFeaturesetItem fi = (ZMapWindowFeaturesetItem)item;
  ZMapWindowCanvasFeature gs;
  ZMapSkipList sl;
  double item_x, item_y ;
  double local_x, local_y ;
  double y1,y2;
  double x_off;
  static double save_best = 1.0e36, save_x = 0.0, save_y = 0.0 ;

  /* check for feature type specific point code, otherwise default to standard point func. */
  if (fi->type > 0 && fi->type < FEATURE_N_TYPE)
    point_func = _featureset_point_G[fi->type] ;

  if (!point_func)
    point_func = defaultPoint ;


  /*
   * need to scan internal list and apply close enough rules
   */

  /* zmapSkipListFind();		 gets exact match to start coord or item before
     if any feature overlaps choose that
     (assuming non overlapping features)
     else choose nearest of next and previous
  */

  fi->point_feature = NULL;

  /* optimise repeat calls: the foo canvas does 6 calls for a click event (3 down 3 up)
   * and if we are zoomed into a bumped peptide alignment column that means looking at a lot of features
   * each one goes through about 12 layers of canvas containers first but that's another issue
   * then if we move the lassoo that gets silly (button down: calls point())
   */

  if(fi->point_canvas_feature && cx == save_x && cy == save_y)
    {
      fi->point_feature = fi->point_canvas_feature->feature;
      best = save_best ;
    }
  else
    {
      save_x = cx;
      save_y = cy;

      /* get the seq coords from canvas, converse of zMapCanvasFeaturesetDrawBoxMacro */
      /* by analogy with the prior foo canvas function above local coords are sequence, item is offset within the foo grouip
       * which is in the opposite sense to what i'd expect
       * NOTE item_x,y are never used and could be removed quite easily
       */
      foo_canvas_c2w(item->canvas, cx, cy, &local_x, &local_y);
      item_x = local_x - fi->dx;
      item_y = local_y + fi->start - fi->dy;


      fi->point_canvas_feature = NULL;

      best = fi->end - fi->start + 1;

      y1 = local_y - item->canvas->close_enough;
      y2 = local_y + item->canvas->close_enough;


      /* This all seems a bit hokey...who says the glyphs are in the middle of the column ? */
      /* NOTE histograms are hooked onto the LHS, but we can click on the row and still get the feature */
#warning change this to use feature x1 and x2 coords
      /* NOTE warning even better if we express point() function in pixel coordinates only */
      x_off = fi->dx + fi->x_off + fi->width / 2;

      /* NOTE there is a flake in world coords at low zoom */
      /* NOTE close_enough is zero */
      sl = zmap_window_canvas_featureset_find_feature_coords(zMapFeatureFullCmp, fi, y1 , y2) ;

      //printf("point %s	%f,%f %d,%d: %p\n",g_quark_to_string(fi->id),x,y,cx,cy,sl);
      if (!sl)
	return best ;

      for (; sl ; sl = sl->next)
	{
	  gs = (ZMapWindowCanvasFeature) sl->data;
	  double this_one;

	  // printf("y1,2: %.1f %.1f,   gs: %s %lx %f %f\n",y1,y2, g_quark_to_string(gs->feature->unique_id), gs->flags, gs->y1,gs->y2);

	  if(gs->flags & FEATURE_HIDDEN)
	    continue;

	  // mh17: if best is 1e36 this is silly:
	  //	  if (gs->y1 > y2  + best)
	  if(gs->y1 > y2)		/* y2 has close_enough factored in */
	    break;

	  if ((this_one = point_func(fi, gs, item_x, item_y, cx, cy, local_x, local_y, x_off)) < best)
	    {
	      fi->point_feature = gs->feature;
	      //printf("overlaps x\n");
<<<<<<< HEAD
		/* NOTE this could concievably cause a memory fault if we freed point_canvas_feature
		 * but that seems unlikely if we don-t nove the cursor
		 */

		fi->point_canvas_feature = gs;
		best = this_one;
=======
#warning this could concievably cause a memory fault if we freed point_canvas_feature but that seems unlikely if we don-t nove the cursor
	      fi->point_canvas_feature = gs;
	      best = this_one;
>>>>>>> 47a9135f
	    }
	}
    }

  return best;
}

#endif

/* Default function to check if the given x,y coord is within a feature, this
 * function assumes the feature is box-like. */
static double featurePoint(ZMapWindowFeaturesetItem fi, ZMapWindowCanvasFeature gs,
			   double item_x, double item_y, int cx, int cy,
			   double local_x, double local_y, double x_off)
{
  double best = 1.0e36 ;
  double can_start, can_end ;

  /* Get feature extent on display. */
  /* NOTE cannot use feature coords as transcript exons all point to the same feature */
  /* alignments have to implement a special fucntion to handle bumped features - the first exon gets expanded to cover the whole */
  /* when we get upgraded to vulgar strings these can be like transcripts... except that there's a performance problem due to volume */
  /* perhaps better to add  extra display/ search coords to ZMapWindowCanvasFeature ?? */
  can_start = gs->y1; 	//feature->x1 ;
  can_end = gs->y2;	//feature->x2 ;
  zmapWindowFeaturesetS2Ccoords(&can_start, &can_end) ;


  if (can_start <= local_y && can_end >= local_y)			    /* overlaps cursor */
    {
      double wx ;
      double left, right ;

      wx = x_off - (gs->width / 2) ;

      if (fi->bumped)
	wx += gs->bump_offset ;

      /* get coords within one pixel */
      left = wx - 1 ;					    /* X coords are on fixed zoom, allow one pixel grace */
      right = wx + gs->width + 1 ;

      if (local_x > left && local_x < right)			    /* item contains cursor */
	{
	  best = 0.0;
	}
    }

  return best ;
}

/* Default function to check if the given x,y coord is within a feature, this
 * function assumes the feature is box-like. */
static double graphicsPoint(ZMapWindowFeaturesetItem fi, ZMapWindowCanvasFeature gs,
			    double item_x, double item_y, int cx, int cy,
			    double local_x, double local_y, double x_off)
{
  double best = 1.0e36 ;
  double can_start, can_end ;
  ZMapWindowCanvasGraphics gfx = (ZMapWindowCanvasGraphics) gs;

  /* Get feature extent on display. */
  /* NOTE cannot use feature coords as transcript exons all point to the same feature */
  /* alignments have to implement a special fucntion to handle bumped features - the first exon gets expanded to cover the whole */
  /* when we get upgraded to vulgar strings these can be like transcripts... except that there's a performance problem due to volume */
  /* perhaps better to add  extra display/ search coords to ZMapWindowCancasFeature ?? */
  can_start = gs->y1; 	//feature->x1 ;
  can_end = gs->y2;	//feature->x2 ;
  zmapWindowFeaturesetS2Ccoords(&can_start, &can_end) ;


  if (can_start <= local_y && can_end >= local_y)			    /* overlaps cursor */
    {
      double left, right ;

      /* get coords within one pixel */
      left = gfx->x1 - 1 ;					    /* X coords are on fixed zoom, allow one pixel grace */
      right = gfx->x2 + 1 ;

      if (local_x > left && local_x < right)			    /* item contains cursor */
	{
	  best = 0.0;
	}
    }

  return best ;
}




void  zmap_window_featureset_item_item_bounds (FooCanvasItem *item, double *x1, double *y1, double *x2, double *y2)
{
  double minx,miny,maxx,maxy;
  FooCanvasGroup *group;

  minx = item->x1;
  miny = item->y1;
  maxx = item->x2;
  maxy = item->y2;

  /* Make the bounds be relative to our parent's coordinate system */
  if (item->parent)
    {
      group = FOO_CANVAS_GROUP (item->parent);

      minx += group->xpos;
      miny += group->ypos;
      maxx += group->xpos;
      maxy += group->ypos;
    }

  *x1 = minx;
  *y1 = miny;
  *x2 = maxx;
  *y2 = maxy;
}



/* a slightly ad-hoc function
 * really the feature context should specify complex features
 * but for historical reasons alignments come disconnected
 * and we have to join them up by inference (same name)
 * we may have several context featuresets but by convention all these have features with different names
 * do we have to do the same w/ transcripts? watch this space:
 *
 */
#warning revisit this when transcripts are implemented: call from zmapView code
void zmap_window_featureset_item_link_sideways(ZMapWindowFeaturesetItem fi)
{
  GList *l;
  ZMapWindowCanvasFeature left,right;		/* feat -ures */
  GQuark name = 0;

  /* we use the featureset features list which sits there in parallel with the skip list (display index) */
  /* sort by name and start coord */
  /* link same name features with ascending query start coord */

  /* if we ever need to link by something other than same name
   * then we can define a feature type specific sort function
   * and revive the zMapWindowCanvasFeaturesetLinkFeature() fucntion
   */

  fi->features = g_list_sort(fi->features,zMapFeatureNameCmp);
  fi->features_sorted = FALSE;

  for(l = fi->features;l;l = l->next)
    {
      right = (ZMapWindowCanvasFeature) l->data;
      right->left = right->right = NULL;		/* we can re-calculate so must zero */

      if(name == right->feature->original_id)
	{
	  right->left = left;
	  left->right = right;
	}
      left = right;
      name = left->feature->original_id;

    }

  fi->linked_sideways = TRUE;
}



void zMapWindowCanvasFeaturesetIndex(ZMapWindowFeaturesetItem fi)
{
  GList *features;

  /*
   * this call has to be here as zMapWindowCanvasFeaturesetIndex() is called from bump, which can happen before we get a paint
   * i tried to move it into alignments (it's a bodge to cope with the data being shredded before we get it)
   */
  if(fi->link_sideways && !fi->linked_sideways)
    zmap_window_featureset_item_link_sideways(fi);

  features = fi->display;		/* NOTE: is always sorted */

  if(!fi->features_sorted)
    {
      //printf("sort index\n");
      fi->features = g_list_sort(fi->features,zMapFeatureCmp);
      fi->features_sorted = TRUE;
    }
  if(!features)				/* was not pre-processed */
    features = fi->features;

  fi->display_index = zMapSkipListCreate(features, NULL);
}



void  zmap_window_featureset_item_item_draw (FooCanvasItem *item, GdkDrawable *drawable, GdkEventExpose *expose)
{
  ZMapSkipList sl;
  ZMapWindowCanvasFeature feat = NULL;
  double y1,y2;
  double width;
  GList *highlight = NULL;	/* must paint selected on top ie last */
  gboolean is_line;
  //gboolean debug = FALSE;

  ZMapWindowFeaturesetItem fi = (ZMapWindowFeaturesetItem) item;


  /* get visible scroll region in gdk coordinates to clip features that overlap and possibly extend beyond actual scroll
   * this avoids artifacts due to wrap round
   * NOTE we cannot calc this post zoom as we get scroll afterwards
   * except possibly if we combine the zoom and scroll operation
   * but this code cannot assume that
   */
  {
    GdkRegion *region;
    GdkRectangle rect;

    region = gdk_drawable_get_visible_region(drawable);
    gdk_region_get_clipbox ((const GdkRegion *) region, &rect);
    gdk_region_destroy(region);

    fi->clip_x1 = rect.x - 1;
    fi->clip_y1 = rect.y - 1;
    fi->clip_x2 = rect.x + rect.width + 1;
    fi->clip_y2 = rect.y + rect.height + 1;
  }

  if(!fi->gc && (item->object.flags & FOO_CANVAS_ITEM_REALIZED))
    fi->gc = gdk_gc_new (item->canvas->layout.bin_window);
  if(!fi->gc)
    return;		/* got a draw before realize ?? */

  /* check zoom level and recalculate */
  /* NOTE this also creates the index if needed */
  if(!fi->display_index || fi->zoom != item->canvas->pixels_per_unit_y)
    {
      fi->zoom = item->canvas->pixels_per_unit_y;
      fi->bases_per_pixel = 1.0 / fi->zoom;
      zMapWindowCanvasFeaturesetZoom(fi, drawable) ;
    }

  if(!fi->display_index)
    return; 		/* could be an empty column or a mistake */

  /* paint all the data in the exposed area */

  //  width = zMapStyleGetWidth(fi->style) - 1;		/* off by 1 error! width = #pixels not end-start */
  width = fi->width;

  /*
   *	get the exposed area
   *	find the top (and bottom?) items
   *	clip the extremes and paint all
   */

  fi->dx = fi->dy = 0.0;		/* this gets the offset of the parent of this item */
  foo_canvas_item_i2w (item, &fi->dx, &fi->dy);
  /* ref to zMapCanvasFeaturesetDrawBoxMacro to see how seq coords map to world coords and then canvas coords */

  foo_canvas_c2w(item->canvas,0,floor(expose->area.y - 1),NULL,&y1);
  foo_canvas_c2w(item->canvas,0,ceil(expose->area.y + expose->area.height + 1),NULL,&y2);

#if 0
<<<<<<< HEAD
//if(fi->type < FEATURE_GENOMIC)
	printf("expose %p %s %.1f,%.1f (%d %d, %d %d)\n", item->canvas, g_quark_to_string(fi->id), y1, y2, fi->clip_x1, fi->clip_y1, fi->clip_x2, fi->clip_y2);
=======
  if(fi->type >= FEATURE_GRAPHICS)
    printf("expose %p %s %.1f,%.1f (%d %d, %d %d)\n", item->canvas, g_quark_to_string(fi->id), y1, y2, fi->clip_x1, fi->clip_y1, fi->clip_x2, fi->clip_y2);
>>>>>>> 47a9135f
#endif

  /* ok...this looks like the place to do feature specific painting..... */
  zMapWindowCanvasFeaturesetPaintSet(fi, drawable, expose) ;


  //if(zMapStyleDisplayInSeparator(fi->style)) debug = TRUE;

  sl = zmap_window_canvas_featureset_find_feature_coords(NULL, fi, y1, y2);
//if(debug) printf("draw %s	%f,%f: %p\n",g_quark_to_string(fi->id),y1,y2,sl);

  if(!sl)
    return;

  /* we have already found the first matching or previous item */
  /* get the previous one to handle wiggle plots that must go off screen */
  is_line = (zMapStyleGetMode(fi->style) == ZMAPSTYLE_MODE_GRAPH && fi->style->mode_data.graph.mode == ZMAPSTYLE_GRAPH_LINE);

  if(is_line)
    {
      feat = sl->prev ? (ZMapWindowCanvasFeature) sl->prev->data : NULL;
      zMapWindowCanvasFeaturesetPaintPrepare(fi,feat,drawable,expose);
    }

  for(fi->featurestyle = NULL;sl;sl = sl->next)
    {
      feat = (ZMapWindowCanvasFeature) sl->data;

//      if(debug && feat->feature) printf("feat: %s %lx %f %f\n",g_quark_to_string(feat->feature->unique_id), feat->flags, feat->y1,feat->y2);
      if(!is_line && feat->y1 > y2)		/* for lines we have to do one more */
	break;	/* finished */

      if(feat->y2 < y1)
	{
	  /* if bumped and complex then the first feature does the join up lines */
	  if(!fi->bumped || feat->left)
	    continue;
	}

      if (feat->type < FEATURE_GRAPHICS && (feat->flags & FEATURE_HIDDEN))
	continue;

      /* when bumped we can have a sequence wide 'bump_overlap
       * which means we could try to paint all the features
       * which would be slow
       * so we need to test again for the expose region and not call gdk
       * for alignments the first feature in a set has the colinear lines and we clip in that paint fucntion too
       */
      /* erm... already did that */

      /*
	NOTE need to sort out container positioning to make this work
	di covers its container exactly, but is it offset??
	by analogy w/ old style ZMapWindowCanvasItems we should display
	'intervals' as item relative
      */

      /* we don't display focus on lines */
      if (feat->type < FEATURE_GRAPHICS && !is_line && (feat->flags & FEATURE_FOCUS_MASK))
	{
	  highlight = g_list_prepend(highlight, feat);
	  continue;
	}

      /* clip this one (GDK does that? or is it X?) and paint */
      //if(debug) printf("paint %d-%d\n",(int) feat->y1,(int) feat->y2);

      /* set style colours if they changed */
      if(feat->type < FEATURE_GRAPHICS)
	zmapWindowCanvasFeaturesetSetColours(fi,feat);

      // call the paint function for the feature
      zMapWindowCanvasFeaturesetPaintFeature(fi,feat,drawable,expose);

      if(feat->y1 > y2)		/* for lines we have to do one more */
	break;	/* finished */
    }

  /* flush out any stored data (eg if we are drawing polylines) */
  zMapWindowCanvasFeaturesetPaintFlush(fi, sl ? feat : NULL, drawable, expose);

  if(!is_line && highlight)
    {
      // NOTE type will be < FEATURE_GRAPHICS for all items in the list

      highlight = g_list_reverse(highlight);	/* preserve normal display ordering */

      /* now paint the focus features on top, clear style to force colours lookup */
      for(fi->featurestyle = NULL;highlight;highlight = highlight->next)
	{
	  feat = (ZMapWindowCanvasFeature) highlight->data;

	  zmapWindowCanvasFeaturesetSetColours(fi,feat);
	  zMapWindowCanvasFeaturesetPaintFeature(fi,feat,drawable,expose);
	}
      zMapWindowCanvasFeaturesetPaintFlush(fi, feat ,drawable, expose);
    }

#if MOUSE_DEBUG
  zMapLogWarning("expose completes","");
#endif
}



void zmapWindowCanvasFeaturesetSetColours(ZMapWindowFeaturesetItem fi, ZMapWindowCanvasFeature feat)
{
  FooCanvasItem *item = (FooCanvasItem *) fi;
  ZMapStyleColourType ct;

  /* NOTE carefully balanced code:
   * we do all blurred features then all focussed ones
   * if the style changes then we look up the colours
   * so we reset the style before doing focus
   * other kinds of focus eg evidence do not have colours set in the style
   * so mixed focus types are not a problem
   */

  if((fi->featurestyle != feat->feature->style) || !(fi->frame && zMapStyleIsFrameSpecific(feat->feature->style)))
    /* diff style: set colour from style */
    {
      /* cache style for a single featureset
       * if we have one source featureset in the column then this works fastest (eg good for trembl/ swissprot)
       * if we have several (eg BAM rep1, rep2, etc,  Repeatmasker then we get to switch around frequently
       * but hopefully it's faster than not caching regardless
       * beware of enum ZMapWindowFocusType not being a bit-mask
       */

      GdkColor *fill = NULL,*draw = NULL, *outline = NULL;
      ZMapFrame frame;
      ZMapStrand strand;

      fi->featurestyle = feat->feature->style;

      /* eg for glyphs these get mixed up in one column so have to set for the feature not featureset */
      frame = zMapFeatureFrame(feat->feature);
      strand = feat->feature->strand;

      ct = feat->flags & WINDOW_FOCUS_GROUP_FOCUSSED ? ZMAPSTYLE_COLOURTYPE_SELECTED : ZMAPSTYLE_COLOURTYPE_NORMAL;

      zmapWindowCanvasItemGetColours(fi->featurestyle, strand, frame, ct , &fill, &draw, &outline, NULL, NULL);

      /* can cache these in the feature? or style?*/

      fi->fill_set = FALSE;
      if(fill)
	{
	  fi->fill_set = TRUE;
	  fi->fill_colour = zMap_gdk_color_to_rgba(fill);
	  fi->fill_pixel = foo_canvas_get_color_pixel(item->canvas, fi->fill_colour);
	}
      fi->outline_set = FALSE;
      if(outline)
	{
	  fi->outline_set = TRUE;
	  fi->outline_colour = zMap_gdk_color_to_rgba(outline);
	  fi->outline_pixel = foo_canvas_get_color_pixel(item->canvas, fi->outline_colour);
	}

    }
}


/* called by item drawing code, we cache style colours hoping it will run faster */
/* see also zmap_window_canvas_alignment_get_colours() */
int zMapWindowCanvasFeaturesetGetColours(ZMapWindowFeaturesetItem featureset,
					 ZMapWindowCanvasFeature feature,
					 gulong *fill_pixel, gulong *outline_pixel)
{
  int ret = 0;

  ret = zMapWindowFocusCacheGetSelectedColours(feature->flags, fill_pixel, outline_pixel);

  if(!(ret & WINDOW_FOCUS_CACHE_FILL))
    {
      if (featureset->fill_set)
	{
	  *fill_pixel = featureset->fill_pixel;
	  ret |= WINDOW_FOCUS_CACHE_FILL;
	}
    }

  if(!(ret & WINDOW_FOCUS_CACHE_OUTLINE))
    {
      if (featureset->outline_set)
	{
	  *outline_pixel = featureset->outline_pixel;
	  ret |= WINDOW_FOCUS_CACHE_OUTLINE;
	}
    }

  return ret;
}


/* show / hide all masked features in the CanvasFeatureset
 * this just means setting a flag
 *
 * unless of course we are re-masking and have to delete items if no colour is defined
 * in which case we destroy the index to force a rebuild: slow but not run very often
 * original foo code actually deleted the features, we will just flag them away.
 * feature homol flags displayed means 'is in foo'
 * so we could have to post process the featureset->features list
 * to delete then and then rebuild the index (skip list)
 * if the colour is not defined we should not have the show/hide menu item
 */
void zMapWindowCanvasFeaturesetShowHideMasked(FooCanvasItem *foo, gboolean show, gboolean set_colour)
{
  ZMapWindowFeaturesetItem featureset = (ZMapWindowFeaturesetItem) foo;
  ZMapSkipList sl;
  gboolean delete = FALSE;
  int has_colours;

  has_colours = zMapWindowFocusCacheGetSelectedColours(WINDOW_FOCUS_GROUP_MASKED, NULL, NULL);
  delete = !has_colours;

  for(sl = zMapSkipListFirst(featureset->display_index); sl; sl = sl->next)
    {
      ZMapWindowCanvasFeature feature = (ZMapWindowCanvasFeature) sl->data;	/* base struct of all features */

      if(feature->type == FEATURE_ALIGN && feature->feature->feature.homol.flags.masked)
	{
	  if(set_colour)      /* called on masking by another featureset */
	    {
	      feature->flags |= focus_group_mask[WINDOW_FOCUS_GROUP_MASKED];
	    }

	  if(set_colour && delete)
	    {
	      feature->feature->feature.homol.flags.displayed = FALSE;
	      feature->flags |= FEATURE_MASK_HIDE | FEATURE_HIDDEN;
	    }
	  else if(show)
	    {
	      feature->flags &= ~FEATURE_MASK_HIDE;
	      /* this could get complicated combined with summarise */
	      if(!(feature->flags & FEATURE_HIDE_REASON))
		{
		  feature->flags &= ~FEATURE_HIDDEN;
		  //					feature->feature.homol.flags.displayed = TRUE;	/* legacy, should net be needed */
		}
	    }
	  else
	    {
	      feature->flags |= FEATURE_MASK_HIDE | FEATURE_HIDDEN;
	      //				feature->feature.homol.flags.displayed = FALSE;	/* legacy, should net be needed */
	    }
	}
    }
#if MH17_NOT_IMPLEMENTED
  if(delete)
    {
      scan featureset->features, delete masked features with homol.flags/displayed == FALSE
	destroy the index to force a rebuild
	}
#endif
}


static long n_block_alloc = 0;
static long n_feature_alloc = 0;
static long n_feature_free = 0;


/* allocate a free list for an unknown structure */
ZMapWindowCanvasFeature zmapWindowCanvasFeatureAlloc(zmapWindowCanvasFeatureType type)
{
  GList *l;
  gpointer mem;
  int size;
  ZMapWindowCanvasFeature feat;
  zmapWindowCanvasFeatureType ftype = type;

  if(type <= FEATURE_INVALID || type >= FEATURE_N_TYPE)
    {
      /* there was a crash where type and ftype were bth rubbigh and different
       * adding this if 'cured' it
       * look like stack corruption ??
       * but how???
       */
      //	  int x = 0;	/* try to make totalview work */
      zMapAssert("bad feature type in alloc");
    }

  size = featureset_class_G->struct_size[type];
  if(!size)
    {
      type = FEATURE_INVALID;		/* catch all for simple features (one common free list) */
      size = sizeof(zmapWindowCanvasFeatureStruct);
    }

  if(!featureset_class_G->feature_free_list[type])
    {
      int i;
      mem = g_malloc(size * N_FEAT_ALLOC);
      zMapAssert(mem);

      for(i = 0;i < N_FEAT_ALLOC;i++, mem += size)
      	{
	  feat = (ZMapWindowCanvasFeature) mem;
	  feat->type = type;
	  feat->feature = NULL;
	  zmapWindowCanvasFeatureFree((gpointer) mem);
	}
      n_block_alloc++;
    }
  zMapAssert(featureset_class_G->feature_free_list[type]);

  l = featureset_class_G->feature_free_list[type];
  feat = (ZMapWindowCanvasFeature) l->data;
  featureset_class_G->feature_free_list[type] = g_list_delete_link(featureset_class_G->feature_free_list[type],l);

  /* these can get re-allocated so must zero */
  memset((gpointer) feat,0,size);

  feat->type = ftype;

  n_feature_alloc++;
  return(feat);
}


/* need to be a ZMapSkipListFreeFunc for use as a callback */
void zmapWindowCanvasFeatureFree(gpointer thing)
{
  ZMapWindowCanvasFeature feat = (ZMapWindowCanvasFeature) thing;
  zmapWindowCanvasFeatureType type = feat->type;

  if(!featureset_class_G->struct_size[type])
    type = FEATURE_INVALID;		/* catch all for simple features */

  featureset_class_G->feature_free_list[type] =
    g_list_prepend(featureset_class_G->feature_free_list[type], thing);

  n_feature_free++;
}




/* sort by name and the start coord to link same name features */
/* note that ultimately we are interested in query coords in a zmapHomol struct
 * but only after getting alignments in order on the genomic sequence
 */
gint zMapFeatureNameCmp(gconstpointer a, gconstpointer b)
{
  ZMapWindowCanvasFeature feata = (ZMapWindowCanvasFeature) a;
  ZMapWindowCanvasFeature featb = (ZMapWindowCanvasFeature) b;

  if(!featb)
    {
      if(!feata)
	return(0);
      return(1);
    }
  if(!feata)
    return(-1);

  if(feata->feature->strand < featb->feature->strand)
    return(-1);
  if(feata->feature->strand > featb->feature->strand)
    return(1);

  if(feata->feature->original_id < featb->feature->original_id)
    return(-1);
  if(feata->feature->original_id > featb->feature->original_id)
    return(1);

  return(zMapFeatureCmp(a,b));
}



/* Fuller version of zMapFeatureCmp() which handles special glyph code where
 * positions to be compared can be greater than the feature coords.
 *
 * NOTE that featb is a 'dummy' just used for coords.
 *  */
gint zMapFeatureFullCmp(gconstpointer a, gconstpointer b)
{
  ZMapWindowCanvasFeature feata = (ZMapWindowCanvasFeature) a ;
  ZMapWindowCanvasFeature featb = (ZMapWindowCanvasFeature) b ;

  /* we can get NULLs due to GLib being silly */
  /* this code is pedantic, but I prefer stable sorting */
  if(!featb)
    {
      if(!feata)
	return(0);
      return(1);
    }
  else if(!feata)
    {
      return(-1);
    }
  else
    {
      ZMapFeature feature = feata->feature ;
      int real_start, real_end ;

      real_start = feata->y1 ;
      real_end = feata->y2 ;

      if (feata->type == FEATURE_GLYPH && feature->flags.has_boundary)
	{
	  if (feature->boundary_type == ZMAPBOUNDARY_5_SPLICE)
	    {
	      real_start = feata->y1 + 0.5 ;
	      real_end = feata->y2 + 2 ;
	    }
	  else if (feature->boundary_type == ZMAPBOUNDARY_3_SPLICE)
	    {
	      real_start = feata->y1 - 2 ;
	      real_end = feata->y2 - 0.5 ;
	    }


	  /* Look for dummy to be completey inside.... */
	  if (real_start <= featb->y1 && real_end >= featb->y2)
	    return(0);

	  if(real_start < featb->y1)
	    return(-1);
	  if(real_start > featb->y1)
	    return(1);
	  if(real_end > featb->y2)
	    return(-1);
	  if(real_end < featb->y2)
	    return(1);
	}
      else
	{
	  if(real_start < featb->y1)
	    return(-1);
	  if(real_start > featb->y1)
	    return(1);

	  if(real_end > featb->y2)
	    return(-1);

	  if(real_end < featb->y2)
	    return(1);
	}
    }

  return(0);
}



/* sort by genomic coordinate for display purposes */
/* start coord then end coord reversed, mainly for summarise fucntion */
/* also used by collapse code and locus de-overlap  */
gint zMapFeatureCmp(gconstpointer a, gconstpointer b)
{
  ZMapWindowCanvasFeature feata = (ZMapWindowCanvasFeature) a;
  ZMapWindowCanvasFeature featb = (ZMapWindowCanvasFeature) b;

  /* we can get NULLs due to GLib being silly */
  /* this code is pedantic, but I prefer stable sorting */
  if(!featb)
    {
      if(!feata)
	return(0);
      return(1);
    }
  if(!feata)
    return(-1);

  if(feata->y1 < featb->y1)
    return(-1);
  if(feata->y1 > featb->y1)
    return(1);

  if(feata->y2 > featb->y2)
    return(-1);

  if(feata->y2 < featb->y2)
    return(1);
  return(0);
}


/*
 * look up a feature
 * < 1 if feature is before b
 * > 1 if feature is after b
 * 0 if it overlaps
 */
gint zMapFeatureFind(gconstpointer a, gconstpointer b)
{
  ZMapWindowCanvasFeature feata = (ZMapWindowCanvasFeature) a;
  ZMapWindowCanvasFeature featb = (ZMapWindowCanvasFeature) b;

  /* we can get NULLs due to GLib being silly */
  /* this code is pedantic, but I prefer stable sorting */
  if(!featb)
    {
      if(!feata)
	return(0);
      return(1);
    }
  if(!feata)
    return(-1);

  if(feata->y1 < featb->y1)
    return(-1);
  if(feata->y1 > featb->y1)
    return(1);

  if(feata->y2 > featb->y2)
    return(-1);

  if(feata->y2 < featb->y2)
    return(1);
  return(0);
}


int get_heat_rgb(int a,int b,double score)
{
  int val = b - a;

  val = a + (int) (val * score);
  if(val < 0)
    val = 0;
  if(val > 0xff)
    val = 0xff;
  return(val);
}

/* find an RGBA pixel value between a and b */
/* NOTE foo canvas and GDK have got in a tangle with pixel values and we go round in circle to do this
 * but i acted dumb and followed the procedures (approx) used elsewhere
 */
gulong zMapWindowCanvasFeatureGetHeatColour(gulong a, gulong b, double score)
{
  int ar,ag,ab;
  int br,bg,bb;
  gulong colour;

  a >>= 8;		/* discard alpha */
  ab = a & 0xff; a >>= 8;
  ag = a & 0xff; a >>= 8;
  ar = a & 0xff; a >>= 8;

  b >>= 8;
  bb = b & 0xff; b >>= 8;
  bg = b & 0xff; b >>= 8;
  br = b & 0xff; b >>= 8;

  colour = 0xff;
  colour |= get_heat_rgb(ab,bb,score) << 8;
  colour |= get_heat_rgb(ag,bg,score) << 16;
  colour |= get_heat_rgb(ar,br,score) << 24;

  return(colour);
}





/* cribbed from zmapWindowGetPosFromScore(() which is called 3x from Item Factory and will eventaully get removed */
double zMapWindowCanvasFeatureGetWidthFromScore(ZMapFeatureTypeStyle style, double width, double score)
{
  double dx = 0.0 ;
  double numerator, denominator ;
  double max_score, min_score ;

  min_score = zMapStyleGetMinScore(style) ;
  max_score = zMapStyleGetMaxScore(style) ;

  /* We only do stuff if there are both min and max scores to work with.... */
  if (max_score && min_score)
    {
      numerator = score - min_score ;
      denominator = max_score - min_score ;

      if (denominator == 0)				    /* catch div by zero */
	{
	  if (numerator <= 0)
	    dx = 0.25 ;
	  else if (numerator > 0)
	    dx = 1 ;
	}
      else
	{
	  dx = 0.25 + (0.75 * (numerator / denominator)) ;
	}

      if (dx < 0.25)
	dx = 0.25 ;
      else if (dx > 1)
	dx = 1 ;

      width *= dx;
    }

  return width;
}


/* used by graph data ... which recalulates bins */
/* normal features just have width set from feature score */
double zMapWindowCanvasFeatureGetNormalisedScore(ZMapFeatureTypeStyle style, double score)
{
  double numerator, denominator, dx ;
  double max_score, min_score ;

  min_score = zMapStyleGetMinScore(style) ;
  max_score = zMapStyleGetMaxScore(style) ;

  numerator = score - min_score ;
  denominator = max_score - min_score ;

  if(numerator < 0)			/* coverage and histgrams do not have -ve values */
    numerator = 0;
  if(denominator < 0)		/* dumb but wise, could conceivably be mis-configured and not checked */
    denominator = 0;

  if(style->mode_data.graph.scale == ZMAPSTYLE_GRAPH_SCALE_LOG)
    {
      numerator++;	/* as log(1) is zero we need to bodge values of 1 to distingish from zero */
      /* and as log(0) is big -ve number bias zero to come out as zero */

      numerator = log(numerator);
      denominator = log(denominator) ;
    }

  if (denominator == 0)                         /* catch div by zero */
    {
      if (numerator < 0)
	dx = 0 ;
      else if (numerator > 0)
	dx = 1 ;
    }
  else
    {
      dx = numerator / denominator ;
      if (dx < 0)
	dx = 0 ;
      if (dx > 1)
	dx = 1 ;
    }
  return(dx);
}

double zMapWindowCanvasFeaturesetGetFilterValue(FooCanvasItem *foo)
{
  ZMapWindowFeaturesetItem featureset_item;

  featureset_item = (ZMapWindowFeaturesetItem) foo;
  return featureset_item->filter_value ;
}

int zMapWindowCanvasFeaturesetGetFilterCount(FooCanvasItem *foo)
{
  ZMapWindowFeaturesetItem featureset_item;

  featureset_item = (ZMapWindowFeaturesetItem) foo;
  return featureset_item->n_filtered ;
}

int zMapWindowCanvasFeaturesetFilter(gpointer gfilter, double value)
{
  ZMapWindowFilter filter	= (ZMapWindowFilter) gfilter;
  ZMapWindowFeaturesetItem fi = (ZMapWindowFeaturesetItem) filter->featureset;
  ZMapSkipList sl;
  int was = fi->n_filtered;
  double score;

  fi->filter_value = value;
  fi->n_filtered = 0;

  for(sl = zMapSkipListFirst(fi->display_index); sl; sl = sl->next)
    {
      ZMapWindowCanvasFeature feature = (ZMapWindowCanvasFeature) sl->data;	/* base struct of all features */
      ZMapWindowCanvasFeature f;

      if(feature->left)		/* we do joined up alignments */
	continue;

      if(! feature->feature->flags.has_score)
	continue;


      /* get score for whole series of alignments */
      for(f = feature, score = 0.0; f; f = f->right)
	{
	  double feature_score = f->feature->score;
	  /* NOTE feature->score is normalised, feature->feature->score is what we filter by */

	  if(zMapStyleGetScoreMode(f->feature->style) == ZMAPSCORE_PERCENT)
	    feature_score = f->feature->feature.homol.percent_id;

	  if(feature_score > score)
	    score = feature_score;
	}

      /* set flags for whole series based on max score: filter is all below value */
      for(f = feature; f; f = f->right)
	{
	  if(score < value)
	    {
	      f->flags |= FEATURE_HIDE_FILTER | FEATURE_HIDDEN;
	      fi->n_filtered++;

	      /* NOTE many of these may be FEATURE_SUMMARISED which is not operative during bump
	       * so setting HIDDEN here must be done for the filtered features only
	       * Hmmm... not quite sure of the mechanism, but putting this if
	       * outside the brackets give a glitch on set column focus when bumped (features not painted)
	       * .... summarised features (FEATURE_SUMMARISED set but not HIDDEN bue to bumping) set to hidden when bumped
	       */
	    }
	  else
	    {
	      /* reset in case score went down */

	      f->flags &= ~FEATURE_HIDE_FILTER;
	      if(!(f->flags & FEATURE_HIDE_REASON))
		f->flags &= ~FEATURE_HIDDEN;
	      else if(fi->bumped && (f->flags & FEATURE_HIDE_REASON) == FEATURE_SUMMARISED)
		f->flags &= ~FEATURE_HIDDEN;
	    }
	}
    }

  if(fi->n_filtered != was)
    {
      /* trigger a re-calc if summarised to ensure the picture is pixel perfect
       * NOTE if bumped we don;t calculate so no creeping inefficiency here
       */
      fi->zoom = 0;


      if(fi->bumped)
	{
	  ZMapWindowCompressMode compress_mode;

	  if (zMapWindowMarkIsSet(filter->window))
	    compress_mode = ZMAPWINDOW_COMPRESS_MARK ;
	  else
	    compress_mode = ZMAPWINDOW_COMPRESS_ALL ;

	  zmapWindowColumnBumpRange(filter->column, ZMAPBUMP_INVALID, ZMAPWINDOW_COMPRESS_INVALID);

	  /* dissapointing: we only need to reposition columns to the right of this one */

	  zmapWindowFullReposition(filter->window) ;
	}
      else
	{
	  zMapWindowCanvasFeaturesetRedraw(fi, fi->zoom);
	}
    }

  return(fi->n_filtered);
}


void zMapWindowFeaturesetSetFeatureWidth(ZMapWindowFeaturesetItem featureset_item, ZMapWindowCanvasFeature feat)
{
  ZMapFeature feature = feat->feature;
  ZMapFeatureTypeStyle style = feature->style;

  feat->width = featureset_item->width;

  if(feature->population)	/* collapsed duplicated features, takes precedence over score */
    {
      double score = (double) feature->population;

      feat->score = zMapWindowCanvasFeatureGetNormalisedScore(style, score);

      if ((zMapStyleGetScoreMode(style) == ZMAPSCORE_WIDTH) || (zMapStyleGetScoreMode(style) == ZMAPSCORE_HEAT_WIDTH))
	feat->width = zMapWindowCanvasFeatureGetWidthFromScore(style, featureset_item->width, score);
    }
  else if(feature->flags.has_score)
    {
      if(featureset_item->style->mode == ZMAPSTYLE_MODE_GRAPH)
	{
	  feat->score = zMapWindowCanvasFeatureGetNormalisedScore(style, feature->score);
	  feat->width = featureset_item->width * feat->score;
	}
      else
	{
	  if ((zMapStyleGetScoreMode(style) == ZMAPSCORE_WIDTH && feature->flags.has_score))
	    feat->width = zMapWindowCanvasFeatureGetWidthFromScore(style, featureset_item->width, feature->score);
	  else if(zMapStyleGetScoreMode(style) == ZMAPSCORE_PERCENT)
	    feat->width = zMapWindowCanvasFeatureGetWidthFromScore(style, featureset_item->width, feature->feature.homol.percent_id);
	}
    }
}


void zmapWindowFeaturesetAddToIndex(ZMapWindowFeaturesetItem featureset_item, ZMapWindowCanvasFeature feat)
{
  /* even if they come in order we still have to sort them to be sure so just add to the front */
  /* NOTE we asign the from pointer here: not just more efficient if we have eg 60k features but essential to prepend */
  //  feat->from =
  // only for feature not graphics, form odes not work anyway

  featureset_item->features = g_list_prepend(featureset_item->features,feat);
  featureset_item->n_features++;

  //  printf("add item %s/%s @%p: %ld/%d\n",g_quark_to_string(featureset_item->id),g_quark_to_string(feature->unique_id),feature, featureset_item->n_features, g_list_length(featureset_item->features));

  /* add to the display bins if index already created */
  if(featureset_item->display_index)
    {
      /* have to re-sort... NB SkipListAdd() not exactly well tested, so be dumb */
      /* it's very rare that we add features anyway */
      /* although we could have several featuresets being loaded into one column */
      /* whereby this may be more efficient ? */
#if 1
      {
	/* need to recalc bins */
	/* quick fix FTM, de-calc which requires a re-calc on display */
	zMapSkipListDestroy(featureset_item->display_index, NULL);
	featureset_item->display_index = NULL;
      }
    }
  /* must set this independantly as empty columns with no index get flagged as sorted */
  featureset_item->features_sorted = FALSE;
  //  featureset_item->zoom = 0.0;	/* trigger a recalc */
#else
  // untested code
  {
    /* NOTE when this is implemented properly then it might be best to add to a linked list if there's no index created
     * as that might be more effecient,  or maybe it won't be.
     * i'd guess that creating a skip list from a sorted list is faster
     * Worth considering and also timing this,
     */
    featureset_item->display_index =
      zMapSkipListAdd(featureset_item->display_index, zMapFeatureCmp, feat);
	/* NOTE need to fix linked_sideways */
  }
}
#endif
}

ZMapWindowCanvasFeature zMapWindowFeaturesetAddFeature(ZMapWindowFeaturesetItem featureset_item, ZMapFeature feature, double y1, double y2)
{
  ZMapWindowCanvasFeature feat;
  ZMapFeatureTypeStyle style = feature->style;
  zmapWindowCanvasFeatureType type = FEATURE_INVALID;

  zMapAssert(zMapFeatureIsValid((ZMapFeatureAny) feature));

  if(style)
    type = feature_types[zMapStyleGetMode(feature->style)];
  if(type == FEATURE_INVALID)		/* no style or feature type not implemented */
    return NULL;

  feat = zmapWindowCanvasFeatureAlloc(type);

  feat->feature = feature;
  feat->type = type;

  feat->y1 = y1;
  feat->y2 = y2;

  if(y2 - y1 > featureset_item->longest)
    featureset_item->longest = y2 - y1;

  zmapWindowFeaturesetAddToIndex(featureset_item, feat);

  return feat;
}


ZMapWindowCanvasGraphics zMapWindowFeaturesetAddGraphics(ZMapWindowFeaturesetItem featureset_item, zmapWindowCanvasFeatureType type, double x1, double y1, double x2, double y2, GdkColor *fill, GdkColor *outline, char *text)
{
  ZMapWindowCanvasGraphics feat;
  gulong fill_pixel= 0, outline_pixel = 0;
  FooCanvasItem *foo = (FooCanvasItem *) featureset_item;

  if (type == FEATURE_INVALID || type < FEATURE_GRAPHICS)
    return NULL;

  feat = (ZMapWindowCanvasGraphics) zmapWindowCanvasFeatureAlloc(type);

  feat->type = type;

  if(x1 > x2) {  double x = x1; x1 = x2; x2 = x; }	/* boring.... */
  if(y1 > y2) {  double x = y1; y1 = y2; y2 = x; }

  feat->y1 = y1;
  feat->y2 = y2;

  feat->x1 = x1;
  feat->x2 = x2;

  feat->text = text;

  if(fill)
    {
      fill_pixel = zMap_gdk_color_to_rgba(fill);
      feat->fill = foo_canvas_get_color_pixel(foo->canvas, fill_pixel);
      feat->flags |= WCG_FILL_SET;
    }
  if(outline)
    {
      outline_pixel = zMap_gdk_color_to_rgba(outline);
      feat->outline = foo_canvas_get_color_pixel(foo->canvas, outline_pixel);
      feat->flags |= WCG_OUTLINE_SET;
    }

  if(y2 - y1 > featureset_item->longest)
    featureset_item->longest = y2 - y1 + 1;

  zmapWindowFeaturesetAddToIndex(featureset_item, (ZMapWindowCanvasFeature) feat);

  return feat;
}



int zMapWindowFeaturesetRemoveGraphics(ZMapWindowFeaturesetItem featureset_item, ZMapWindowCanvasGraphics feat)
{
#warning zMapWindowFeaturesetRemoveGraphics not implemented
  /* is this needed? yes: diff struct */

#if 0
  /* copy from remove feature */


  /* not strictly necessary to re-sort as the order is the same
   * but we avoid the index becoming degenerate by doing this
   * better to implement zmapSkipListRemove() properly
   */
  if(fi->display_index)
    {
      /* need to recalc bins */
      /* quick fix FTM, de-calc which requires a re-calc on display */
      zMapSkipListDestroy(fi->display_index, NULL);
      fi->display_index = NULL;
      /* is still sorted if it was before */
    }

  return fi->n_features;
#else
  return 0;
#endif
}



/*
  delete feature from the features list and trash the index
  returns no of features left

  rather tediously we can't get the feature via the index as that will give us the feature not the list node pointing to it.
  so to delete a whole featureset we could have a quadratic search time unless we delete in order
  but from OTF if we delete old ones we do this via a small hash table
  we don't delete elsewhere, execpt for legacy gapped alignments, so this works ok by fluke

  this function's a bit horrid: when we find the feature to delete we have to look it up in the index to repaint
  we really need a column refresh

  we really need to rethink this: deleting was not considered
*/
#warning need to revist this code and make it more efficient
// ideas:
// use a skip list exclusively ??
// use features list for loading, convert to skip list and remove features
// can add new features via list and add to skip list (extract skip list, add to features , sort and re-create skip list

/* NOTE Here we improve the efficiency of deleting a feature with some rubbish code
 * we add a pointer to a feature's list mode in the fi->features list
 * which allows us to delete that feature from the list without searching for it
 * this is building rubbish on top of rubbish: really we should loose the features list
 * and _only_ store references to features in the skip list
 * there's reasons why not:
 * - haven't implemented add/delete in zmapSkipList.c, which requires fiddly code to prevent degeneracy.
 *   (Initially not implemented as not used, but now needed).
 * - graph density items recalculate bins and have a seperate list of features that get indexed -> we should do this using another skip list
 * - sometimes we may wish to sort differently, having a diff list to sort helps... we can use glib functions.
 * So to implement this quickly i added an extra pointer in the CanvasFeature struct.
 *
 * unfortunately glib sorts by creating new list nodes (i infer) so that the from pointer is invalid
 *
 */
int zMapWindowFeaturesetItemRemoveFeature(FooCanvasItem *foo, ZMapFeature feature)
{
  ZMapWindowFeaturesetItem fi = (ZMapWindowFeaturesetItem) foo;


#if 1 // ORIGINAL_SLOW_VERSION
  GList *l;
  ZMapWindowCanvasFeature feat;

  for(l = fi->features;l;)
    {
      GList *del;

      feat = (ZMapWindowCanvasFeature) l->data;

      if(feat->feature == feature)
	{
	  /* NOTE the features list and display index both point to the same structs */

	  zmap_window_canvas_featureset_expose_feature(fi, feat);

	  zmapWindowCanvasFeatureFree(feat);
	  del = l;
	  l = l->next;
	  fi->features = g_list_delete_link(fi->features,del);
	  fi->n_features--;

	  if(fi->link_sideways)	/* we'll get calls for each sub-feature */
	    break;
	  /* else have to go through the whole list; fortunately transcripts are low volume */
	}
      else
	{
	  l = l->next;
	}
    }

  /* NOTE we may not have an index so this flag must be unset seperately */
  fi->linked_sideways = FALSE;  /* See code below: this was slack */


#else

  ZMapWindowCanvasFeature gs = zmap_window_canvas_featureset_find_feature(fi,feature);

  if(gs)
    {
      GList *link = gs->from;
      /* NOTE search for ->from if you revive this */
      /* glib  g_list_sort() invalidates these adresses -> preserves the data but not the list elements */

      zMapAssert(link);
      zmap_window_canvas_featureset_expose_feature(fi, gs);


      //      if(fi->linked_sideways)
      {
	if(gs->left)
	  gs->left->right = gs->right;
	if(gs->right)
	  gs->right->left = gs->left;
      }

      zmapWindowCanvasFeatureFree(gs);
      fi->features = g_list_delete_link(fi->features,link);
      fi->n_features--;
    }
#endif

  /* not strictly necessary to re-sort as the order is the same
   * but we avoid the index becoming degenerate by doing this
   * better to implement zmapSkipListRemove() properly
   */
  if(fi->display_index)
    {
      /* need to recalc bins */
      /* quick fix FTM, de-calc which requires a re-calc on display */
      zMapSkipListDestroy(fi->display_index, NULL);
      fi->display_index = NULL;
      /* is still sorted if it was before */
    }

  return fi->n_features;
}


#warning make this into a foo canvas item class func
/* get the bounds of the current feature which has been set by the caller */
void zMapWindowCanvasFeaturesetGetFeatureBounds(FooCanvasItem *foo, double *rootx1, double *rooty1, double *rootx2, double *rooty2)
{
  ZMapWindowCanvasItem item = (ZMapWindowCanvasItem) foo;
  ZMapWindowFeaturesetItem fi;

  fi = (ZMapWindowFeaturesetItem) foo;

  if(rootx1)
    *rootx1 = fi->dx;
  if(rootx2)
    *rootx2 = fi->dx + fi->width;
  if(rooty1)
    *rooty1 = item->feature->x1;
  if(rooty2)
    *rooty2 = item->feature->x2;
}



static void zmap_window_featureset_item_item_destroy     (GObject *object)
{

  ZMapWindowFeaturesetItem featureset_item;
  GList *features;
  ZMapWindowCanvasFeature feat;

  /* mh17 NOTE: this function gets called twice for every object via a very very tall stack */
  /* no idea why, but this is all harmless here if we make sure to test if pointers are valid */
  /* what's more interesting is why an object has to be killed twice */


  //  printf("zmap_window_featureset_item_item_destroy %p\n",object);

  g_return_if_fail(ZMAP_IS_WINDOW_FEATURESET_ITEM(object));

  featureset_item = ZMAP_WINDOW_FEATURESET_ITEM(object);

  if(featureset_item->display_index)
    {
      zMapSkipListDestroy(featureset_item->display_index, NULL);
      featureset_item->display_index = NULL;
      featureset_item->features_sorted = FALSE;
    }
  if(featureset_item->display)	/* was re-binned */
    {
      for(features = featureset_item->display; features; features = g_list_delete_link(features,features))
	{
	  feat = (ZMapWindowCanvasFeature) features->data;
	  zmapWindowCanvasFeatureFree(feat);
	}
      featureset_item->display = NULL;
    }

  if(featureset_item->features)
    {
      /* free items separately from the index as conceivably we may not have an index */
      for(features = featureset_item->features; features; features = g_list_delete_link(features,features))
	{
	  feat = (ZMapWindowCanvasFeature) features->data;
	  zmapWindowCanvasFeatureFree(feat);
	}
      featureset_item->features = NULL;
      featureset_item->n_features = 0;
    }


  /* removing it the second time will fail gracefully */
  g_hash_table_remove(featureset_class_G->featureset_items,GUINT_TO_POINTER(featureset_item->id));

  //printf("features %s: %ld %ld %ld,\n",g_quark_to_string(featureset_item->id), n_block_alloc, n_feature_alloc, n_feature_free);

  zMapWindowCanvasFeaturesetFree(featureset_item);	/* must tidy opt */

  if(featureset_item->opt)
    {
      g_free(featureset_item->opt);
      featureset_item->opt = NULL;
    }


  if(featureset_item->gc)
    {
      g_object_unref(featureset_item->gc);
      featureset_item->gc = NULL;
    }

  {
    GtkObjectClass *gobj_class = (GtkObjectClass *) featureset_class_G;

    if(gobj_class->destroy)
      gobj_class->destroy (GTK_OBJECT(object));
  }

  return ;
}






#include <zmapWindowContainerGroup.h>
#include <zmapWindowContainerUtils.h>
/* to resize ourselves and reposition stuff to the right we have to resize the root */
/* There's a lot of container code that labouriously trundles up the tree, but each canvas item knows the root. so let's use that */
/* hmmmm... you need to call special invocations that set properties that then set flags... yet another run-around. */

void zMapWindowCanvasFeaturesetRequestReposition(FooCanvasItem *foo)
{
  /* container and item code is separate despite all of them having parent pointers */
  foo = (FooCanvasItem *) zmapWindowContainerCanvasItemGetContainer(foo);

  /* this finds the root slowly and sets a flag, slowly */
  zmapWindowContainerRequestReposition((ZMapWindowContainerGroup) foo);

  return ;
}


<|MERGE_RESOLUTION|>--- conflicted
+++ resolved
@@ -452,19 +452,15 @@
    * we could code this as featyreset iff feature is null
    * x-ref with PaintPrepare above
    */
+
 #if 0
   if(feature &&
-<<<<<<< HEAD
-	(feature->type > 0 && feature->type < FEATURE_N_TYPE)
-      && (func = _featureset_flush_G[feature->type]))
+     (feature->type > 0 && feature->type < FEATURE_N_TYPE)
+     && (func = _featureset_flush_G[feature->type]))
 #else
   if ((featureset->type > 0 && featureset->type < FEATURE_N_TYPE)
       && (func = _featureset_flush_G[featureset->type]))
 #endif
-=======
-     (feature->type > 0 && feature->type < FEATURE_N_TYPE)
-     && (func = _featureset_flush_G[feature->type]))
->>>>>>> 47a9135f
     func(featureset, feature, drawable, expose);
 
   return;
@@ -1424,14 +1420,6 @@
 
 static gboolean zmap_window_featureset_item_show_hide(FooCanvasItem *item, gboolean show)
 {
-<<<<<<< HEAD
-	if (g_type_is_a(G_OBJECT_TYPE(item), ZMAP_TYPE_WINDOW_FEATURESET_ITEM))
-	{
-		ZMapWindowFeaturesetItem di = (ZMapWindowFeaturesetItem) item;
-		ZMapWindowCanvasItem canvas_item = (ZMapWindowCanvasItem) &(di->__parent__);
-		/* find the feature struct and set a flag */
-		zmapWindowFeaturesetItemShowHide(item,canvas_item->feature,show, ZMWCF_HIDE_USER);
-=======
   if (g_type_is_a(G_OBJECT_TYPE(item), ZMAP_TYPE_WINDOW_FEATURESET_ITEM))
     {
       ZMapWindowFeaturesetItem di = (ZMapWindowFeaturesetItem) item;
@@ -1439,28 +1427,13 @@
       /* find the feature struct and set a flag */
 #warning this should be a class function
       zmapWindowFeaturesetItemShowHide(item,canvas_item->feature,show, ZMWCF_HIDE_USER);
->>>>>>> 47a9135f
-
-    }
+    }
+
   return FALSE;
 }
 
 
 static void zmap_window_featureset_item_set_colour(ZMapWindowCanvasItem   item,
-<<<<<<< HEAD
-						      FooCanvasItem         *interval,
-						      ZMapFeature			feature,
-						      ZMapFeatureSubPartSpan sub_feature,
-						      ZMapStyleColourType    colour_type,
-							int colour_flags,
-						      GdkColor              *fill,
-                                          GdkColor              *border)
-{
-	if (g_type_is_a(G_OBJECT_TYPE(interval), ZMAP_TYPE_WINDOW_FEATURESET_ITEM))
-	{
-		zmapWindowFeaturesetItemSetColour(interval,feature,sub_feature,colour_type,colour_flags,fill,border);
-	}
-=======
 						   FooCanvasItem         *interval,
 						   ZMapFeature			feature,
 						   ZMapFeatureSubPartSpan sub_feature,
@@ -1474,7 +1447,6 @@
 #warning this should be a class function
       zmapWindowFeaturesetItemSetColour(interval,feature,sub_feature,colour_type,colour_flags,fill,border);
     }
->>>>>>> 47a9135f
 
 }
 
@@ -1590,11 +1562,7 @@
 
 
       /* This all seems a bit hokey...who says the glyphs are in the middle of the column ? */
-<<<<<<< HEAD
-	/* NOTE histograms are hooked onto the LHS, but we can click on the row and still get the feature */
-=======
       /* NOTE histgrams are hooked onto the LHS, but we can click on the row and still get the feature */
->>>>>>> 47a9135f
 #warning change this to use featurex1 and x2 coords
       /* NOTE warning even better if we express point() fucntion in pixel coordinates only */
       x_off = fi->dx + fi->x_off + fi->width / 2;
@@ -1636,18 +1604,9 @@
 	      fi->point_feature = gs->feature;
 	      *actual_item = item;
 	      //printf("overlaps x\n");
-<<<<<<< HEAD
-
-		/* NOTE this could concievably cause a memory fault if we freed point_canvas_feature
-		 * but that seems unlikely if we don-t nove the cursor
-		 */
-		fi->point_canvas_feature = gs;
-		best = this_one;
-=======
 #warning this could concievably cause a memory fault if we freed point_canvas_feature but that seems unlikely if we don-t nove the cursor
 	      fi->point_canvas_feature = gs;
 	      best = this_one;
->>>>>>> 47a9135f
 
 	      if(!best)	/* can't get better */
 		{
@@ -1804,18 +1763,9 @@
 	    {
 	      fi->point_feature = gs->feature;
 	      //printf("overlaps x\n");
-<<<<<<< HEAD
-		/* NOTE this could concievably cause a memory fault if we freed point_canvas_feature
-		 * but that seems unlikely if we don-t nove the cursor
-		 */
-
-		fi->point_canvas_feature = gs;
-		best = this_one;
-=======
 #warning this could concievably cause a memory fault if we freed point_canvas_feature but that seems unlikely if we don-t nove the cursor
 	      fi->point_canvas_feature = gs;
 	      best = this_one;
->>>>>>> 47a9135f
 	    }
 	}
     }
@@ -2079,13 +2029,8 @@
   foo_canvas_c2w(item->canvas,0,ceil(expose->area.y + expose->area.height + 1),NULL,&y2);
 
 #if 0
-<<<<<<< HEAD
-//if(fi->type < FEATURE_GENOMIC)
-	printf("expose %p %s %.1f,%.1f (%d %d, %d %d)\n", item->canvas, g_quark_to_string(fi->id), y1, y2, fi->clip_x1, fi->clip_y1, fi->clip_x2, fi->clip_y2);
-=======
   if(fi->type >= FEATURE_GRAPHICS)
     printf("expose %p %s %.1f,%.1f (%d %d, %d %d)\n", item->canvas, g_quark_to_string(fi->id), y1, y2, fi->clip_x1, fi->clip_y1, fi->clip_x2, fi->clip_y2);
->>>>>>> 47a9135f
 #endif
 
   /* ok...this looks like the place to do feature specific painting..... */
