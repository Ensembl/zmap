/*  File: zmapWindowFeaturesetItem.c
 *  Author: malcolm hinsley (mh17@sanger.ac.uk)
 *  Copyright (c) 2006-2012: Genome Research Ltd.
 *-------------------------------------------------------------------
 * ZMap is free software; you can redistribute it and/or
 * modify it under the terms of the GNU General Public License
 * as published by the Free Software Foundation; either version 2
 * of the License, or (at your option) any later version.
 *
 * This program is distributed in the hope that it will be useful,
 * but WITHOUT ANY WARRANTY; without even the implied warranty of
 * MERCHANTABILITY or FITNESS FOR A PARTICULAR PURPOSE.  See the
 * GNU General Public License for more details.
 *
 * You should have received a copy of the GNU General Public License
 * along with this program; if not, write to the Free Software
 * Foundation, Inc., 59 Temple Place - Suite 330, Boston, MA  02111-1307, USA.
 * or see the on-line version at http://www.gnu.org/copyleft/gpl.txt
 *-------------------------------------------------------------------
 * This file is part of the ZMap genome database package
 * originally written by:
 *
 *      Ed Griffiths (Sanger Institute, UK) edgrif@sanger.ac.uk,
 *        Roy Storey (Sanger Institute, UK) rds@sanger.ac.uk,
 *   Malcolm Hinsley (Sanger Institute, UK) mh17@sanger.ac.uk
 *
 * Description:
 *
 * Exported functions: See XXXXXXXXXXXXX.h
 * HISTORY:
 * Last edited: Jun  3 09:51 2009 (rds)
 * Created: Fri Jan 16 11:20:07 2009 (rds)
 *-------------------------------------------------------------------
 */

/* NOTE
 * this module implements the basic handling of featuresets as foo canvas items
 *
 * for basic features (the first type implemented) it runs about 3-5x faster than the foo canvas
 * but note that that does not include expose/ GDK
 * previous code can be used with 'foo=true' in the style

 _new code_
 deskpro17848[mh17]32: zmap --conf_file=ZMap_bins
 # /nfs/users/nfs_m/mh17/.ZMap/ZMap_bins	27/09/2011
 Draw featureset basic_1000: 999 features in 0.060 seconds
 Draw featureset scored: 9999 features in 0.347 seconds
 Draw featureset basic_10000: 9999 features in 0.324 seconds
 Draw featureset basic_100000: 99985 features in 1.729 seconds

 _old code_
 deskpro17848[mh17]33: zmap --conf_file=ZMap_bins
 # /nfs/users/nfs_m/mh17/.ZMap/ZMap_bins	27/09/2011
 Draw featureset basic_1000: 999 features in 0.165 seconds
 Draw featureset scored: 9999 features in 0.894 seconds
 Draw featureset basic_10000: 9999 features in 1.499 seconds
 Draw featureset basic_100000: 99985 features in 8.968 seconds


*/

#include <ZMap/zmap.h>



#include <math.h>
#include <string.h>
#include <ZMap/zmapUtilsLog.h>
#include <ZMap/zmapGLibUtils.h>
#include <ZMap/zmapUtilsLog.h>
#include <ZMap/zmapWindow.h>

#include <zmapWindowCanvasItem.h>
#include <zmapWindowCanvasFeatureset_I.h>
#include <zmapWindowCanvasBasic.h>
#include <zmapWindowCanvasGlyph.h>
#include <zmapWindowCanvasAlignment.h>
#include <zmapWindowCanvasGraphItem.h>
#include <zmapWindowCanvasTranscript.h>
#include <zmapWindowCanvasAssembly.h>
#include <zmapWindowCanvasSequence.h>
#include <zmapWindowCanvasLocus.h>

#include <zmapWindowCanvasGraphics.h>

//#include <zmapWindow_P.h>	// for debugging only
//#include <zmapWindowContainerFeatureSet_I.h>

typedef gint (FeatureCmpFunc)(gconstpointer a, gconstpointer b) ;

static void zmap_window_featureset_item_item_class_init  (ZMapWindowFeaturesetItemClass featureset_class);
static void zmap_window_featureset_item_item_init        (ZMapWindowFeaturesetItem      item);

static void  zmap_window_featureset_item_item_update (FooCanvasItem *item, double i2w_dx, double i2w_dy, int flags);
static double  zmap_window_featureset_item_foo_point (FooCanvasItem *item, double x, double y, int cx, int cy, FooCanvasItem **actual_item);
static void  zmap_window_featureset_item_item_bounds (FooCanvasItem *item, double *x1, double *y1, double *x2, double *y2);
static void  zmap_window_featureset_item_item_draw (FooCanvasItem *item, GdkDrawable *drawable, GdkEventExpose *expose);


static gboolean zmap_window_featureset_item_set_style(FooCanvasItem *item, ZMapFeatureTypeStyle style);
static void zmap_window_featureset_item_set_colour(ZMapWindowCanvasItem   thing,
						   FooCanvasItem         *interval,
						   ZMapFeature			feature,
						   ZMapFeatureSubPartSpan sub_feature,
						   ZMapStyleColourType    colour_type,
						   int colour_flags,
						   GdkColor              *default_fill,
						   GdkColor              *border);

static gboolean zmap_window_featureset_item_set_feature(FooCanvasItem *item, double x, double y);

static gboolean zmap_window_featureset_item_show_hide(FooCanvasItem *item, gboolean show);

static void zmap_window_featureset_item_item_destroy     (GtkObject *object);
static void zMapWindowCanvasFeaturesetPaintSet(ZMapWindowFeaturesetItem featureset,
					       GdkDrawable *drawable, GdkEventExpose *expose) ;

static double featurePoint(ZMapWindowFeaturesetItem fi, ZMapWindowCanvasFeature gs,
			   double item_x, double item_y, int cx, int cy,
			   double local_x, double local_y, double x_off) ;
static double graphicsPoint(ZMapWindowFeaturesetItem fi, ZMapWindowCanvasFeature gs,
			    double item_x, double item_y, int cx, int cy,
			    double local_x, double local_y, double x_off) ;

gint zMapFeatureNameCmp(gconstpointer a, gconstpointer b);
gint zMapFeatureFullCmp(gconstpointer a, gconstpointer b);
gint zMapFeatureCmp(gconstpointer a, gconstpointer b);


static FooCanvasItemClass *item_class_G = NULL;
static ZMapWindowCanvasItemClass parent_class_G = NULL;
static ZMapWindowFeaturesetItemClass featureset_class_G = NULL;

static void zmapWindowCanvasFeaturesetSetColours(ZMapWindowFeaturesetItem featureset, ZMapWindowCanvasFeature feature);

static ZMapSkipList zmap_window_canvas_featureset_find_feature_index(ZMapWindowFeaturesetItem fi,ZMapFeature feature);
static ZMapWindowCanvasFeature zmap_window_canvas_featureset_find_feature(ZMapWindowFeaturesetItem fi,
									  ZMapFeature feature);
static ZMapSkipList zmap_window_canvas_featureset_find_feature_coords(FeatureCmpFunc compare_func,
								      ZMapWindowFeaturesetItem fi,
								      double y1, double y2) ;
void zmap_window_canvas_featureset_expose_feature(ZMapWindowFeaturesetItem fi, ZMapWindowCanvasFeature gs);







/* this is in parallel with the ZMapStyleMode enum */
/* beware, traditionally glyphs ended up as basic features */
/* This is a retro-fit ... i noticed that i'd defined a struct/feature type but not set it as orignally there was only one  */
static zmapWindowCanvasFeatureType feature_types[N_STYLE_MODE + 1] =
  {
    FEATURE_INVALID,		/* ZMAPSTYLE_MODE_INVALID */

	FEATURE_BASIC, 		/* ZMAPSTYLE_MODE_BASIC */
	FEATURE_ALIGN,		/* ZMAPSTYLE_MODE_ALIGNMENT */
	FEATURE_TRANSCRIPT,	/* ZMAPSTYLE_MODE_TRANSCRIPT */
	FEATURE_SEQUENCE,		/* ZMAPSTYLE_MODE_SEQUENCE */
	FEATURE_ASSEMBLY,		/* ZMAPSTYLE_MODE_ASSEMBLY_PATH */
	FEATURE_LOCUS,		/* ZMAPSTYLE_MODE_TEXT */
	FEATURE_GRAPH,		/* ZMAPSTYLE_MODE_GRAPH */
	FEATURE_GLYPH,		/* ZMAPSTYLE_MODE_GLYPH */

	FEATURE_GRAPHICS,		/* ZMAPSTYLE_MODE_PLAIN */	/* plain graphics, no features eg scale bar */

	FEATURE_INVALID		/* ZMAPSTYLE_MODE_META */
};

#if N_STYLE_MODE != FEATURE_N_TYPE
#error N_STYLE_MODE and FEATURE_N_TYPE differ
#endif


/* Tables of function pointers for individual feature types, only required ones have to be provided. */
static gpointer _featureset_set_init_G[FEATURE_N_TYPE] = { 0 };
static gpointer _featureset_prepare_G[FEATURE_N_TYPE] = { 0 };
static gpointer _featureset_set_paint_G[FEATURE_N_TYPE] = { 0 };
static gpointer _featureset_paint_G[FEATURE_N_TYPE] = { 0 };
static gpointer _featureset_flush_G[FEATURE_N_TYPE] = { 0 };
static gpointer _featureset_extent_G[FEATURE_N_TYPE] = { 0 };
static gpointer _featureset_free_G[FEATURE_N_TYPE] = { 0 };
static gpointer _featureset_zoom_G[FEATURE_N_TYPE] = { 0 };
static gpointer _featureset_point_G[FEATURE_N_TYPE] = { 0 };
static gpointer _featureset_add_G[FEATURE_N_TYPE] = { 0 };
static gpointer _featureset_subpart_G[FEATURE_N_TYPE] = { 0 };
static gpointer _featureset_colour_G[FEATURE_N_TYPE] = { 0 };




/* clip to expose region */
/* erm,,, clip to visible scroll region: else rectangles would get extra edges */
int zMap_draw_line(GdkDrawable *drawable, ZMapWindowFeaturesetItem featureset, gint cx1, gint cy1, gint cx2, gint cy2)
{
  /* for H or V lines we can clip easily */

  if(cy1 > featureset->clip_y2)
    return 0;
  if(cy2 < featureset->clip_y1)
    return 0;


#if 0
  /*
    the problem is long vertical lines that wrap round
    we don't draw big horizontal ones
  */
  if(cx1 > featureset->clip_x2)
    return;
  if(cx2 < featureset->clip_x1)
    {
      /* this will return if we expose part of a line that runs TR to BL
       * we'd have to swap x1 and x2 round for the comparison to work
       */
      return;
    }
#endif


  if(cx1 == cx2)	/* is vertical */
    {
#if 0
      /*
	the problem is long vertical lines that wrap round
	we don't draw big horizontal ones
      */
      if(cx1 < featureset->clip_x1)
	cx1 = featureset->clip_x1;
      if(cx2 > featureset->clip_x2)
	cx2 = featureset->clip_x2;
#endif

      if(cy1 < featureset->clip_y1)
	cy1 = featureset->clip_y1;
      if(cy2 > featureset->clip_y2)
	cy2 = featureset->clip_y2 ;
    }
  else
    {
      double dx = cx2 - cx1;
      double dy = cy2 - cy1;

      if(cy1 < featureset->clip_y1)
	{
	  /* need to round to get partial lines joining up neatly */
	  cx1 += round(dx * (featureset->clip_y1 - cy1) / dy);
	  cy1 = featureset->clip_y1;
	}
      if(cy2 > featureset->clip_y2)
	{
	  cx2 -= round(dx * (cy2 - featureset->clip_y2) / dy);
	  cy2 = featureset->clip_y2;
	}

    }

  gdk_draw_line (drawable, featureset->gc, cx1, cy1, cx2, cy2);

  return 1;
}


/* these are less common than solid lines */
int zMap_draw_broken_line(GdkDrawable *drawable, ZMapWindowFeaturesetItem featureset, gint cx1, gint cy1, gint cx2, gint cy2)
{
  int ret;

  gdk_gc_set_line_attributes(featureset->gc, 1, GDK_LINE_ON_OFF_DASH,GDK_CAP_BUTT, GDK_JOIN_MITER);

  ret = zMap_draw_line(drawable, featureset, cx1, cy1, cx2, cy2);

  gdk_gc_set_line_attributes(featureset->gc, 1, GDK_LINE_SOLID,GDK_CAP_BUTT, GDK_JOIN_MITER);

  return ret;
}



/* clip to expose region */
/* erm,,, clip to visble scroll regipn: else rectangles would get extra edges */
/* NOTE rectangles may be drawn partially if they overlap the visible region
 * in which case a false outline will be draw outside the region
 */
int zMap_draw_rect(GdkDrawable *drawable, ZMapWindowFeaturesetItem featureset, gint cx1, gint cy1, gint cx2, gint cy2, gboolean fill)
{
  /* as our rectangles are all aligned to H and V we can clip easily */
  
  /* First check whether the coords overlap the clip rect at all */
  if(cy1 > featureset->clip_y2)
    return 0;
  if(cy2 < featureset->clip_y1)
    return 0;

  if(cx1 > featureset->clip_x2)
    return 0;
  if(cx2 < featureset->clip_x1)
    return 0;

  /* Clip the coords */
  if(cx1 < featureset->clip_x1)
    cx1 = featureset->clip_x1;
  if(cy1 < featureset->clip_y1)
    cy1 = featureset->clip_y1;
  if(cx2 > featureset->clip_x2)
    cx2 = featureset->clip_x2;
  if(cy2 > featureset->clip_y2)
    cy2 = featureset->clip_y2;

  /* NOTE that the gdk_draw_rectangle interface is a bit esoteric
   * and it doesn't like rectangles that have no depth 
   * read the docs to understand the coordinate calculations here
   */

  int result = 0;
  
  if (cy2 == cy1 || cx1 == cx2)
    {
      gdk_draw_line (drawable, featureset->gc, cx1, cy1, cx2, cy2);
      result = 1;
    }
  else if (cy2 < cy1 || cx2 < cx1)
    {
      /* We expect the second coord to be greater than the first so
       * if we get here it's an error. */
      zMapWarning("Program error: Tried to draw a rectangle with negative width/height (width=%d, height=%d)", cx2 - cx1, cy2 - cy1);
    }
  else
    {
      if (!fill)
	{
	  cx2--;	/* outline rects are 1 pixel bigger than filled ones */
	  cy2--;
	}
      gdk_draw_rectangle (drawable, featureset->gc, fill, cx1, cy1, cx2 - cx1, cy2 - cy1);
      result = 1;
    }

  return result;
}




/* get all the pango stuff we need for a font on a drawable */
void zmapWindowCanvasFeaturesetInitPango(GdkDrawable *drawable, ZMapWindowFeaturesetItem featureset, ZMapWindowCanvasPango pango, char *family, int size, GdkColor *draw)
{
  GdkScreen *screen = gdk_drawable_get_screen (drawable);
  PangoFontDescription *desc;
  int width, height;

  if(pango->drawable && pango->drawable != drawable)
    zmapWindowCanvasFeaturesetFreePango(pango);

  if(!pango->renderer)
    {
      pango->renderer = gdk_pango_renderer_new (screen);
      pango->drawable = drawable;

      gdk_pango_renderer_set_drawable (GDK_PANGO_RENDERER (pango->renderer), drawable);

      zMapAssert(featureset->gc);	/* should have been set by caller */
      gdk_pango_renderer_set_gc (GDK_PANGO_RENDERER (pango->renderer), featureset->gc);

      /* Create a PangoLayout, set the font and text */
      pango->context = gdk_pango_context_get_for_screen (screen);
      pango->layout = pango_layout_new (pango->context);

      //		font = findFixedWidthFontFamily(seq->pango.context);
      desc = pango_font_description_from_string (family);
#warning mod this function and call from both places
#if 0
      /* this must be identical to the one get by the ZoomControl */
      if(zMapGUIGetFixedWidthFont(view,
				  fixed_font_list, ZMAP_ZOOM_FONT_SIZE, PANGO_WEIGHT_NORMAL,
				  NULL,desc))
	{
	}
      else
	{
	  /* if this fails then we get a proportional font and someone will notice */
	  zmapLogWarning("Paint sequence cannot get fixed font","");
	}
#endif

      pango_font_description_set_size (desc,size * PANGO_SCALE);
      pango_layout_set_font_description (pango->layout, desc);
      pango_font_description_free (desc);

      pango_layout_set_text (pango->layout, "a", 1);		/* we need to get the size of one character */
      pango_layout_get_size (pango->layout, &width, &height);
      pango->text_height = height / PANGO_SCALE;
      pango->text_width = width / PANGO_SCALE;

      gdk_pango_renderer_set_override_color (GDK_PANGO_RENDERER (pango->renderer), PANGO_RENDER_PART_FOREGROUND, draw );
    }
}


void zmapWindowCanvasFeaturesetFreePango(ZMapWindowCanvasPango pango)
{
  if(pango->renderer)		/* free the pango renderer if allocated */
    {
      /* Clean up renderer, possiby this is not necessary */
      gdk_pango_renderer_set_override_color (GDK_PANGO_RENDERER (pango->renderer),
					     PANGO_RENDER_PART_FOREGROUND, NULL);
      gdk_pango_renderer_set_drawable (GDK_PANGO_RENDERER (pango->renderer), NULL);
      gdk_pango_renderer_set_gc (GDK_PANGO_RENDERER (pango->renderer), NULL);

      /* free other objects we created */
      if(pango->layout)
	{
	  g_object_unref(pango->layout);
	  pango->layout = NULL;
	}

      if(pango->context)
	{
	  g_object_unref (pango->context);
	  pango->context = NULL;
	}

      g_object_unref(pango->renderer);
      pango->renderer = NULL;
      //		pango->drawable = NULL;
    }
}



/* define feature specific functions here */
/* only access via wrapper functions to allow type checking */

/* handle upstream edge effects converse of flush */
/* feature may be NULL to signify start of data */
void zMapWindowCanvasFeaturesetPaintPrepare(ZMapWindowFeaturesetItem featureset,
					    ZMapWindowCanvasFeature feature,
					    GdkDrawable *drawable, GdkEventExpose *expose)
{
  void (*func) (ZMapWindowFeaturesetItem featureset, ZMapWindowCanvasFeature feature,
		GdkDrawable *drawable, GdkEventExpose *expose) = NULL;

  if ((featureset->type > 0 && featureset->type < FEATURE_N_TYPE)
      && (func = _featureset_prepare_G[featureset->type]))
    func(featureset, feature, drawable, expose);

  return ;
}



/* paint one feature, all context needed is in the FeaturesetItem */
/* we need the expose region to clip at high zoom esp with peptide alignments */
void zMapWindowCanvasFeaturesetPaintFeature(ZMapWindowFeaturesetItem featureset, ZMapWindowCanvasFeature feature, GdkDrawable *drawable, GdkEventExpose *expose)
{
  void (*func) (ZMapWindowFeaturesetItem featureset, ZMapWindowCanvasFeature feature, GdkDrawable *drawable, GdkEventExpose *expose) = NULL;


  /* NOTE we can have diff types of features in a column eg alignments and basic features in Repeats
   * if we use featureset->style then we get to call the wrong paint function and crash
   * NOTE that if we use PaintPrepare and PaintFlush we require one type of feature only in the column
   * (more complex behavious has not been programmed; alignemnts and basic features don't use this)
   */
  if ((feature->type > 0 && feature->type < FEATURE_N_TYPE)
      && (func = _featureset_paint_G[feature->type]))
    func(featureset, feature, drawable, expose) ;

  return ;
}


/* output any buffered paints: useful eg for poly-line */
/* paint function and flush must access data via FeaturesetItem or globally in thier module */
/* feaature is the last feature painted */
void zMapWindowCanvasFeaturesetPaintFlush(ZMapWindowFeaturesetItem featureset,ZMapWindowCanvasFeature feature, GdkDrawable *drawable, GdkEventExpose *expose)
{
  void (*func) (ZMapWindowFeaturesetItem featureset,ZMapWindowCanvasFeature feature, GdkDrawable *drawable, GdkEventExpose *expose) = NULL;

  /* NOTE each feature type has it's own buffer if implemented
   * but  we expect only one type of feature and to handle mull features
   * (which we do to join up lines in gaps betweeen features)
   * we need to use the featureset type instead.
   * we could code this as featyreset iff feature is null
   * x-ref with PaintPrepare above
   */

#if 0
  if(feature &&
     (feature->type > 0 && feature->type < FEATURE_N_TYPE)
     && (func = _featureset_flush_G[feature->type]))
#else
  if ((featureset->type > 0 && featureset->type < FEATURE_N_TYPE)
      && (func = _featureset_flush_G[featureset->type]))
#endif
    func(featureset, feature, drawable, expose);

  return;
}


/* get the total sequence extent of a simple or complex feature */
/* used by bumping; we allow force to simple for optional but silly bump modes */
gboolean zMapWindowCanvasFeaturesetGetFeatureExtent(ZMapWindowCanvasFeature feature, gboolean complex, ZMapSpan span, double *width)
{
  void (*func) (ZMapWindowCanvasFeature feature, ZMapSpan span, double *width) = NULL;

  if(!feature || feature->type < 0 || feature->type >= FEATURE_N_TYPE)
    return FALSE;

  func = _featureset_extent_G[feature->type];

  if(!complex)		/* reset any compund feature extents */
    feature->y2 = feature->feature->x2;

  if(!func || !complex)
    {
      /* all features have an extent, if it's simple get it here */
      span->x1 = feature->feature->x1;	/* use real coord from the feature context */
      span->x2 = feature->feature->x2;
      *width = feature->width;
    }
  else
    {
      func(feature, span, width);
    }
  return TRUE;
}






/* interface design driven by exsiting (ZMapCanvasItem/Foo) application code
 *
 * for normal faatures we only set the colour flags
 * for sequence  features we actually supply colours
 */
void zmapWindowFeaturesetItemSetColour(FooCanvasItem         *interval,
				       ZMapFeature			feature,
				       ZMapFeatureSubPartSpan sub_feature,
				       ZMapStyleColourType    colour_type,
				       int colour_flags,
				       GdkColor              *default_fill,
				       GdkColor              *default_border)
{
  ZMapWindowFeaturesetItem fi = (ZMapWindowFeaturesetItem) interval;
  ZMapWindowCanvasFeature gs;

  void (*func) (FooCanvasItem         *interval,
		ZMapFeature			feature,
		ZMapFeatureSubPartSpan sub_feature,
		ZMapStyleColourType    colour_type,
		int colour_flags,
		GdkColor              *default_fill,
		GdkColor              *default_border);

  func = _featureset_colour_G[fi->type];
  gs = zmap_window_canvas_featureset_find_feature(fi,feature);
  if(!gs)
    return;

  if(func)
    {
      zmapWindowCanvasFeatureStruct dummy;

      func(interval, feature, sub_feature, colour_type, colour_flags, default_fill, default_border);

      dummy.width = gs->width;
      dummy.y1 = gs->y1;
      dummy.y2 = gs->y2;
      if(sub_feature && sub_feature->subpart != ZMAPFEATURE_SUBPART_INVALID)
	{
	  dummy.y1 = sub_feature->start;
	  dummy.y2 = sub_feature->end;
	}
      dummy.bump_offset = gs->bump_offset;

      zmap_window_canvas_featureset_expose_feature(fi, &dummy);
    }
  else
    {
      if(fi->highlight_sideways)	/* ie transcripts as composite features */
	{
	  while(gs->left)
	    gs = gs->left;
	}

      while(gs)
	{
	  /* set the focus flags (on or off) */
	  /* zmapWindowFocus.c maintans these and we set/clear then all at once */
	  /* NOTE some way up the call stack in zmapWindowFocus.c add_unique()
	   * colour flags has a window id set into it
	   */

	  /* these flags are very fiddly: handle with care */
	  gs->flags = ((gs->flags & ~FEATURE_FOCUS_MASK) | (colour_flags & FEATURE_FOCUS_MASK)) |
	    ((gs->flags & FEATURE_FOCUS_ID) | (colour_flags & FEATURE_FOCUS_ID)) |
	    (gs->flags & FEATURE_FOCUS_BLURRED);

	  zmap_window_canvas_featureset_expose_feature(fi, gs);

	  if(!fi->highlight_sideways)		/* only doing the selected one */
	    return;

	  gs = gs->right;
	}
    }
}




int zMapWindowCanvasFeaturesetAddFeature(ZMapWindowFeaturesetItem featureset,
					 ZMapFeature feature, double y1, double y2)
{
  int rc = 0 ;
  ZMapWindowCanvasFeature (*func)(ZMapWindowFeaturesetItem featureset, ZMapFeature feature, double y1, double y2) ;
  ZMapWindowCanvasFeature feat ;

  if (feature)
    {
      if ((func = _featureset_add_G[featureset->type]))
	{
	  feat = func(featureset, feature, y1, y2) ;
	}
      else
	{
	  if ((feat = zMapWindowFeaturesetAddFeature(featureset, feature, y1, y2)))
	    zMapWindowFeaturesetSetFeatureWidth(featureset, feat) ;
	}

      if (feat)
	{
	  featureset->last_added = feat ;
	  rc = 1 ;
	}
    }

  return rc ;
}


/* if a featureset has any allocated data free it */
void zMapWindowCanvasFeaturesetFree(ZMapWindowFeaturesetItem featureset)
{
  ZMapWindowFeatureFreeFunc func ;

  if ((featureset->type > 0 && featureset->type < FEATURE_N_TYPE)
      && (func = _featureset_free_G[featureset->type]))
    func(featureset) ;

  return;
}

/* return a span struct for the feature */
ZMapFeatureSubPartSpan zMapWindowCanvasFeaturesetGetSubPartSpan(FooCanvasItem *foo, ZMapFeature feature, double x,double y)
{
  ZMapFeatureSubPartSpan (*func) (FooCanvasItem *foo,ZMapFeature feature,double x,double y) = NULL;
  //	ZMapWindowFeaturesetItem featureset = (ZMapWindowFeaturesetItem) foo;


  if(feature->type > 0 && feature->type < FEATURE_N_TYPE)
    func = _featureset_subpart_G[feature->type];
  if(!func)
    return NULL;

  return func(foo, feature, x, y);
}


gboolean zMapWindowCanvasFeaturesetHasPointFeature(FooCanvasItem *item)
{
	ZMapWindowFeaturesetItem featureset	= (ZMapWindowFeaturesetItem) item;

	if(featureset->point_feature)
		return TRUE;

	return FALSE;
}


/*
 * do anything that needs doing on zoom
 * we have column specific things like are features visible
 * and feature specific things like recalculate gapped alignment display
 * NOTE this is also called on the first paint to create the index
 * it must create the index if it's not there and this may be done by class Zoom functions
 */
void zMapWindowCanvasFeaturesetZoom(ZMapWindowFeaturesetItem featureset, GdkDrawable *drawable)
{
  ZMapSkipList sl;
  long trigger = (long) zMapStyleGetSummarise(featureset->style);
  PixRect pix = NULL;

  if (featureset)
    {
      ZMapWindowFeatureItemZoomFunc func ;

      if ((featureset->type > 0 && featureset->type < FEATURE_N_TYPE)
	  && (func = _featureset_zoom_G[featureset->type]))
	{
	  /* zoom can (re)create the index eg if graphs density stuff gets re-binned */
	  func(featureset, drawable) ;
	}

      if(!featureset->display_index)
	zMapWindowCanvasFeaturesetIndex(featureset);


      /* column summarise: after creating the index work out which features are visible and hide the rest */
      /* set for basic features and alignments */
      /* this could be moved to the class functions but as it's used more generally not worth it */

      if(!featureset->bumped && !featureset->re_bin && trigger && featureset->n_features >= trigger)
	{
	  /*
	    on min zoom we have nominally 1000 pixels so if we have 1000 features we should get some overlap
	    depends on the sequence length, longer sequence means more overlap (and likely more features
	    but simple no of features is easy to work with.
	    if we used 100 features out of sheer exuberance
	    then the chance of wasted CPU is small as the data is small
	    at high zoom we still do it as overlap is still overlap (eg w/ high coverage BAM regions)
	  */

	  /* NOTE: for faster code just process features overlapping the visible scroll region */
	  /* however on current volumes (< 200k normally) it makes little difference */
	  for(sl = zMapSkipListFirst(featureset->display_index); sl; sl = sl->next)
	    {
	      ZMapWindowCanvasFeature feature = (ZMapWindowCanvasFeature) sl->data;

	      pix = zmapWindowCanvasFeaturesetSummarise(pix,featureset,feature);
	    }

	  /* clear up */
	  zmapWindowCanvasFeaturesetSummariseFree(featureset, pix);
	}
    }

  return;
}



/* paint set-level features, e.g. graph base lines etc. */
static void zMapWindowCanvasFeaturesetPaintSet(ZMapWindowFeaturesetItem fi,
						      GdkDrawable *drawable, GdkEventExpose *expose)
{
  ZMapWindowFeatureItemSetPaintFunc func ;
  FooCanvasItem * foo = (FooCanvasItem *) fi;

  gint x1, x2, y1, y2;
  GdkColor c;

  x1 = (gint) foo->x1;
  x2 = (gint) foo->x2;
  y1 = (gint) foo->y1;
  y2 = (gint) foo->y2;

  /* NB: clip region is 1 bigger than the expose to avoid drawing spurious lines */

  if(x1 < fi->clip_x1)
	x1 = fi->clip_x1;
  if(x2 > fi->clip_x2)
	x2 = fi->clip_x2;
  if(y1 < fi->clip_y1)
	y1 = fi->clip_y1;
  if(y2 > fi->clip_y2)
	y2 = fi->clip_y2;

  if(fi->background_set)
  {
	c.pixel = fi->background;
	gdk_gc_set_foreground (fi->gc, &c);

	if(fi->stipple)
	{
		gdk_gc_set_stipple (fi->gc, fi->stipple);
		gdk_gc_set_fill (fi->gc, GDK_STIPPLED);
	}
	else
	{
		gdk_gc_set_fill (fi->gc, GDK_SOLID);
	}

	zMap_draw_rect (drawable, fi, x1, y1, x2, y2, TRUE);
//printf("draw back %s %x %d,%d - %d,%d\n", g_quark_to_string(fi->id), c.pixel, x1, y1, x2, y2);
  }

  if(fi->border_set)
  {
	c.pixel = fi->border;
	gdk_gc_set_foreground (fi->gc, &c);
	gdk_gc_set_fill (fi->gc, GDK_SOLID);

	zMap_draw_rect (drawable, fi, x1, y1, x2, y2, FALSE);
//printf("draw border %d,%d - %d,%d\n", g_quark_to_string(fi->id), c.pixel, x1, y1, x2, y2);
  }



  if ((fi->type > 0 && fi->type < FEATURE_N_TYPE)
      &&(func = _featureset_set_paint_G[fi->type]))
    func(fi, drawable, expose) ;

  return ;
}





/* each feature type defines its own functions */
/* if they inherit from another type then they must include that type's headers and call code directly */

void zMapWindowCanvasFeatureSetSetFuncs(int featuretype, gpointer *funcs, int feature_struct_size, int set_struct_size)
{

  _featureset_set_init_G[featuretype] = funcs[FUNC_SET_INIT];
  _featureset_prepare_G[featuretype] = funcs[FUNC_PREPARE];
  _featureset_set_paint_G[featuretype] = funcs[FUNC_SET_PAINT];
  _featureset_paint_G[featuretype] = funcs[FUNC_PAINT];
  _featureset_flush_G[featuretype] = funcs[FUNC_FLUSH];
  _featureset_extent_G[featuretype] = funcs[FUNC_EXTENT];
  _featureset_colour_G[featuretype]  = funcs[FUNC_COLOUR];
  _featureset_zoom_G[featuretype] = funcs[FUNC_ZOOM];
  _featureset_free_G[featuretype] = funcs[FUNC_FREE];
  _featureset_point_G[featuretype] = funcs[FUNC_POINT];
  _featureset_add_G[featuretype]     = funcs[FUNC_ADD];
  _featureset_subpart_G[featuretype] = funcs[FUNC_SUBPART];


  featureset_class_G->struct_size[featuretype] = feature_struct_size;
  featureset_class_G->set_struct_size[featuretype] = set_struct_size;

  return ;
}





/* fetch all the funcs we know about
 * there's no clean way to do this without everlasting overhead per feature
 * NB: canvas featuresets could get more than one type of feature
 * we know how many there are due to the zmapWindowCanvasFeatureType enum
 * so we just do them all, once, from the featureset class init
 * rather tediously that means we have to include headers for each type
 * In terms of OO 'classiness' we regard CanvasFeatureSet as the big daddy that has a few dependant children
 * they dont get to evolve unknown to thier parent.
 *
 * NOTE these functions could be called from the application, before starting the window/ camvas, which would allow extendablilty
 */
void featureset_init_funcs(void)
{
  /* set size of unspecified features structs to just the base */
  featureset_class_G->struct_size[FEATURE_INVALID] = sizeof(zmapWindowCanvasFeatureStruct);

  zMapWindowCanvasBasicInit();		/* the order of these may be important */
  zMapWindowCanvasGlyphInit();
  zMapWindowCanvasAlignmentInit();
  zMapWindowCanvasGraphInit();
  zMapWindowCanvasTranscriptInit();
  zMapWindowCanvasAssemblyInit();
  zMapWindowCanvasSequenceInit();
  zMapWindowCanvasLocusInit();
  zMapWindowCanvasGraphicsInit();

  /* if you add a new one then update feature_types[N_STYLE_MODE] above */

  /* if not then graphics modules have to set thier size */
  /* this wastes a bit of memory but uses only one free list and may be safer */
  zMapAssert( sizeof(zmapWindowCanvasGraphicsStruct) <= sizeof(zmapWindowCanvasFeatureStruct));

  return ;
}



/* Converts a sequence extent into a canvas extent.
 *
 *
 * sequence coords:           1  2  3  4  5  6  7  8
 *
 *                           |__|__|__|__|__|__|__|__|
 *
 *                           |                       |
 * canvas coords:           1.0                     9.0
 *
 * i.e. when we actually come to draw it we need to go one _past_ the sequence end
 * coord because our drawing needs to draw in the whole of the last base.
 *
 */
void zmapWindowFeaturesetS2Ccoords(double *start_inout, double *end_inout)
{
  zMapAssert(start_inout && end_inout && *start_inout <= *end_inout) ;

  *end_inout += 1 ;

  return ;
}



GType zMapWindowFeaturesetItemGetType(void)
{
  static GType group_type = 0 ;

  if (!group_type)
    {
      static const GTypeInfo group_info = {
	sizeof (zmapWindowFeaturesetItemClass),
	(GBaseInitFunc) NULL,
	(GBaseFinalizeFunc) NULL,
	(GClassInitFunc) zmap_window_featureset_item_item_class_init,
	NULL,           /* class_finalize */
	NULL,           /* class_data */
	sizeof (zmapWindowFeaturesetItem),
	0,              /* n_preallocs */
	(GInstanceInitFunc) zmap_window_featureset_item_item_init,
	NULL
      };

      group_type = g_type_register_static(zMapWindowCanvasItemGetType(),
					  ZMAP_WINDOW_FEATURESET_ITEM_NAME,
					  &group_info,
					  0) ;
    }

  return group_type;
}



/*
 * return a singleton column wide canvas item
 * just in case we wanted to overlay two or more line graphs we need to allow for more than one
 * graph per column, so we specify these by col_id (which includes strand) and featureset_id
 * we allow for stranded bins, which get fed in via the add function below
 * we also have to include the window to allow more than one -> not accessable so we use the canvas instead
 *
 * we also allow several featuresets to map into the same canvas item via a virtual featureset (quark)
 *
 * NOTE after adding an item we sort the group's item list according to layer.
 * **** This assumes that we only have a few items in the group ****
 * which is ok as it's typically 1, occasionally 2 (focus)  and sometimes serveral eg 4 or 12
 */
ZMapWindowCanvasItem zMapWindowCanvasItemFeaturesetGetFeaturesetItem(FooCanvasGroup *parent, GQuark id, int start,int end, ZMapFeatureTypeStyle style, ZMapStrand strand, ZMapFrame frame, int index, guint layer)
{
  ZMapWindowFeaturesetItem featureset = NULL;
  zmapWindowCanvasFeatureType type;
  int stagger;
  ZMapWindowFeatureItemSetInitFunc func ;
  FooCanvasItem *foo  = NULL;

  /* class not intialised till we make an item in foo_canvas_item_new() below */
  if(featureset_class_G && featureset_class_G->featureset_items)
    foo = (FooCanvasItem *) g_hash_table_lookup( featureset_class_G->featureset_items, GUINT_TO_POINTER(id));

  if(foo)
    {
      return((ZMapWindowCanvasItem) foo);
    }
  else
    {
      foo = foo_canvas_item_new(parent, ZMAP_TYPE_WINDOW_FEATURESET_ITEM,
				//				 "x", 0.0,
				//				 "y", (double) start,
				NULL);

      featureset = (ZMapWindowFeaturesetItem) foo ;
      featureset->id = id;

#if STYLE_DEBUG
{
ZMapWindowContainerFeatureSet x = (ZMapWindowContainerFeatureSet) foo->parent;

printf("create canvas set %s(%p)/%s %x\n",
	 g_quark_to_string(zmapWindowContainerFeatureSetGetColumnId(x)),
	 x, g_quark_to_string(featureset->id),layer);
}
#endif

      g_hash_table_insert(featureset_class_G->featureset_items,GUINT_TO_POINTER(id),(gpointer) foo);


      /* we record strand and frame for display colours
       * the features get added to the appropriate column depending on strand, frame
       * so we get the right featureset item foo item implicitly
       */
      featureset->strand = strand;
      featureset->frame = frame;
      featureset->style = style;

      featureset->overlap = TRUE;

      /* column type, style is a combination of all context featureset styles in the column */
      /* main use is for graph density items */
      featureset->type = type = feature_types[zMapStyleGetMode(featureset->style)];

      if(featureset_class_G->set_struct_size[type])
	featureset->opt = g_malloc0(featureset_class_G->set_struct_size[type]);

      /* Maybe these should be subsumed into the feature_set_init_G mechanism..... */
      /* mh17: via the set_init_G function, already moved code from here for link_sideways */
      if(type == FEATURE_ALIGN)
	{
	  featureset->link_sideways = TRUE;
	}
      else if(type == FEATURE_TRANSCRIPT)
	{
	  featureset->highlight_sideways = TRUE;
	}

      else if(type == FEATURE_GRAPH && zMapStyleDensity(style))
	{
	  featureset->overlap = FALSE;
	  featureset->re_bin = TRUE;

	  /* this was originally invented for heatmaps & it would be better as generic, but that's another job */
	  stagger = zMapStyleDensityStagger(style);
	  featureset->set_index = index;
	  featureset->x_off = stagger * featureset->set_index;
	}

	featureset->x_off += zMapStyleOffset(style);

	featureset->width = zMapStyleGetWidth(featureset->style);

      /* width is in characters, need to get the sequence code to adjust this */
      if(zMapStyleGetMode(featureset->style) == ZMAPSTYLE_MODE_SEQUENCE)
	featureset->width *= 10;
      //  if(zMapStyleGetMode(featureset->style) == ZMAPSTYLE_MODE_TEXT)
      //    featureset->width *= 10;

      featureset->start = start;
      featureset->end = end;

      /* initialise zoom to prevent double index create on first draw (coverage graphs) */
      featureset->zoom = foo->canvas->pixels_per_unit_y;
      featureset->bases_per_pixel = 1.0 / featureset->zoom;

      /* feature type specific code. */
      if ((featureset->type > 0 && featureset->type < FEATURE_N_TYPE)
	  && (func = _featureset_set_init_G[featureset->type]))
	func(featureset) ;

	featureset->layer = layer;

	zMapWindowContainerGroupSortByLayer(parent);

      /* set our bounding box in canvas coordinates to be the whole column */
      foo_canvas_item_request_update (foo);
    }

  return ((ZMapWindowCanvasItem) foo);
}


guint zMapWindowCanvasFeaturesetGetId(ZMapWindowFeaturesetItem featureset)
{
	return(featureset->id);
}


void zMapWindowCanvasFeaturesetSetStipple(ZMapWindowFeaturesetItem featureset, GdkBitmap *stipple)
{
	featureset->stipple = stipple;
	foo_canvas_item_request_redraw((FooCanvasItem *) featureset);
}

/* scope issues.... */
void zMapWindowCanvasFeaturesetSetWidth(ZMapWindowFeaturesetItem featureset, double width)
{
  featureset->width = width;
}

double zMapWindowCanvasFeaturesetGetWidth(ZMapWindowFeaturesetItem featureset)
{
	if(featureset->bumped)
		return featureset->bump_width;
	else
		return featureset->width;

}

double zMapWindowCanvasFeaturesetGetOffset(ZMapWindowFeaturesetItem featureset)
{
	return featureset->x_off;
}


void zMapWindowCanvasFeaturesetSetSequence(ZMapWindowFeaturesetItem featureset, double y1, double y2)
{
	featureset->start = y1;
	featureset->end = y2;
}




void zMapWindowCanvasFeaturesetSetBackground(FooCanvasItem *foo, GdkColor *fill, GdkColor * outline)
{
	ZMapWindowFeaturesetItem featureset = (ZMapWindowFeaturesetItem) foo;
	gulong pixel;

	featureset->background_set = featureset->border_set = FALSE;

	if(fill)
	{
		pixel = zMap_gdk_color_to_rgba(fill);
		featureset->background = foo_canvas_get_color_pixel(foo->canvas, pixel);
		featureset->background_set = TRUE;
	}
	if(outline)
	{
		pixel = zMap_gdk_color_to_rgba(outline);
		featureset->border = foo_canvas_get_color_pixel(foo->canvas, pixel);
		featureset->border_set = TRUE;
	}

// call from caller: this gives exposes between drawing featuresets
//	zMapWindowCanvasFeaturesetRedraw(featureset, featureset->zoom);
}




guint zMapWindowCanvasFeaturesetGetLayer(ZMapWindowFeaturesetItem featureset)
{
	return(featureset->layer);
}



#if EVER_CALLED
void zMapWindowCanvasFeaturesetSetLayer(ZMapWindowFeaturesetItem featureset, guint layer)
{
	featureset->layer = layer;
	zMapWindowContainerGroupSortByLayer(((FooCanvasItem *) featureset)->parent);
}
#endif



/* this is a nest of incestuous functions that all do the same thing
 * but at least this way we keep the search criteria in one place not 20
 */
static ZMapSkipList zmap_window_canvas_featureset_find_feature_coords(FeatureCmpFunc compare_func,
								      ZMapWindowFeaturesetItem fi,
								      double y1, double y2)
{
  ZMapSkipList sl;
  zmapWindowCanvasFeatureStruct search;
  double extra = fi->longest;

  if (!compare_func)
    compare_func = zMapFeatureCmp;

  search.y1 = y1;
  search.y2 = y2;

  if(fi->overlap)
    {
      if(fi->bumped)
	extra =  fi->bump_overlap;

      /* glyphs are fixed size so expand/ contract according to zoom, fi->longest is in canvas pixel coordinates  */
      if(fi->style->mode == ZMAPSTYLE_MODE_GLYPH)
	foo_canvas_c2w(((FooCanvasItem *) fi)->canvas, 0, ceil(extra), NULL, &extra);

      search.y1 -= extra;

      // this is harmelss and otherwise prevents features overlapping the featureset being found
      //      if(search.y1 < fi->start)
      //		search.y1 = fi->start;
    }

  sl =  zMapSkipListFind(fi->display_index, compare_func, &search) ;
  //	if(sl->prev)
  //		sl = sl->prev;	/* in case of not exact match when rebinned... done by SkipListFind */

  return sl;
}


static ZMapSkipList zmap_window_canvas_featureset_find_feature_index(ZMapWindowFeaturesetItem fi,ZMapFeature feature)
{
  ZMapWindowCanvasFeature gs;
  ZMapSkipList sl;

  sl = zmap_window_canvas_featureset_find_feature_coords(NULL, fi, feature->x1, feature->x2);

  /* find the feature's feature struct but return the skip list */

  while(sl)
    {
      gs = sl->data;

      /* if we got rebinned then we need to find the bin surrounding the feature
	 if the feature is split bewteeen bins just choose one
      */
      if(gs->y1 > feature->x2)
	return NULL;

      /* don't we know we have a feature and item that both exist?
	 There must have been a reason for this w/ DensityItems */
#if 1 // NEVER_REBINNED
      if(gs->feature == feature)
#else
	/*
	 *	if we re-bin variable sized features then we could have features extending beyond bins
	 *	in which case a simple containment test will fail
	 *	so we have to test for overlap, which will also handle the simpler case.
	 *	bins have a real feature attached and this is fed in from the cursor code (point function)
	 *	this argument also applies to fixed size bins: we pro-rate overlaps when we calculate bins
	 *	according to pixel coordinates.
	 *	so we can have bin contains feature, feature contains bin, bin and feature overlap left or right. Yuk
	 */
	/* NOTE: lookup exact feature may fail if rebinned */

	if(!((gs->y1 > feature->x2) || (gs->y2 < feature->x1)))
#endif
	  {
	    return sl;
	  }

      sl = sl->next;
    }
  return NULL;
}

static ZMapWindowCanvasFeature zmap_window_canvas_featureset_find_feature(ZMapWindowFeaturesetItem fi,ZMapFeature feature)
{
  ZMapSkipList sl;
  ZMapWindowCanvasFeature gs = NULL;

  if(fi->last_added && fi->last_added->feature == feature)
    {
      gs = fi->last_added;
    }
  else
    {
      sl = zmap_window_canvas_featureset_find_feature_index(fi,feature);

      if(sl)
	gs = (ZMapWindowCanvasFeature) sl->data;
    }

  return gs;
}



/* NOTE idea: allow NULL feature for whole foo item */
void zmap_window_canvas_featureset_expose_feature(ZMapWindowFeaturesetItem fi, ZMapWindowCanvasFeature gs)
{
  double i2w_dx,i2w_dy;
  int cx1,cx2,cy1,cy2;
  FooCanvasItem *foo = (FooCanvasItem *) fi;
  double x1;

  x1 = fi->x_off;
  if(fi->bumped)
    x1 += gs->bump_offset;

  /* trigger a repaint */
  /* get canvas coords */
  i2w_dx = i2w_dy = 0.0;
  foo_canvas_item_i2w (foo, &i2w_dx, &i2w_dy);

  /* get item canvas coords, following example from FOO_CANVAS_RE (used by graph items) */
  foo_canvas_w2c (foo->canvas, x1 + i2w_dx, gs->y1 - fi->start + i2w_dy, &cx1, &cy1);
  foo_canvas_w2c (foo->canvas, x1 + gs->width + i2w_dx, (gs->y2 - fi->start + i2w_dy + 1), &cx2, &cy2);

  /* need to expose + 1, plus for glyphs add on a bit: bodged to 8 pixels
   * really ought to work out max glyph size or rather have true feature extent
   * NOTE this is only currently used via OTF remove exisitng features
   */
  foo_canvas_request_redraw (foo->canvas, cx1, cy1-8, cx2 + 1, cy2 + 8);
}


void zMapWindowCanvasFeaturesetExpose(ZMapWindowFeaturesetItem fi)
{
	zMapWindowCanvasFeaturesetRedraw(fi, fi->zoom);
}


void zMapWindowCanvasFeaturesetRedraw(ZMapWindowFeaturesetItem fi, double zoom)
{
  double i2w_dx,i2w_dy;
  int cx1,cx2,cy1,cy2;
  FooCanvasItem *foo = (FooCanvasItem *) fi;
  double x1;
  double width = fi->width;

  fi->zoom = zoom;	/* can set to 0 to trigger recalc of zoom data */

#if 1

  foo_canvas_item_request_update (foo);
//  foo_canvas_item_request_redraw (foo); /* won't run if the item is not mapped yet */

#endif

// this code fails if we just added the item as it's not been updated yet
  x1 = fi->dx + fi->x_off;
  /* x_off is for staggered columns - we can't just add it to our foo position as it's columns that get moved about */
  /* well maybe that would be possible but the rest of the code works this way */

  if(fi->bumped)
    width = fi->bump_width;

  /* trigger a repaint */
  /* get canvas coords */
  i2w_dx = i2w_dy = 0.0;
  foo_canvas_item_i2w (foo, &i2w_dx, &i2w_dy);

  /* get item canvas coords, following example from FOO_CANVAS_RE (used by graph items) */
//  foo_canvas_w2c (foo->canvas, x1 + i2w_dx, i2w_dy, &cx1, &cy1);
//  foo_canvas_w2c (foo->canvas, x1 + width + i2w_dx, fi->end - fi->start + i2w_dy, &cx2, &cy2);
/* NOTE: these coords should be relative to the block but that requires fixing update and .... draw, point??? */
  foo_canvas_w2c (foo->canvas, x1 + i2w_dx, fi->start, &cx1, &cy1);
  foo_canvas_w2c (foo->canvas, x1 + width + i2w_dx, fi->end, &cx2, &cy2);

  /* need to expose + 1, plus for glyphs add on a bit: bodged to 8 pixels
   * really ought to work out max glyph size or rather have true feature extent
   * NOTE this is only currently used via OTF remove exisitng features
   */
  foo_canvas_request_redraw (foo->canvas, cx1, cy1, cx2 + 1, cy2 + 1);	/* hits column next door? (NO, is needed) */
}


/* NOTE this function interfaces to user show/hide via zmapWindow/unhideItemsCB() and zmapWindowFocus/hideFocusItemsCB()
 * and could do other things if appropriate if we include some other flags
 * current best guess is that this is not best practice: eg summarise is an internal function and does not need an external interface
 */
void zmapWindowFeaturesetItemShowHide(FooCanvasItem *foo, ZMapFeature feature, gboolean show, ZMapWindowCanvasFeaturesetHideType how)
{
  ZMapWindowFeaturesetItem fi = (ZMapWindowFeaturesetItem) foo;
  ZMapWindowCanvasFeature gs;

  //printf("show hide %s %d %d\n",g_quark_to_string(feature->original_id),show,how);

  gs = zmap_window_canvas_featureset_find_feature(fi,feature);
  if(!gs)
    return;

  if(fi->highlight_sideways)	/* ie transcripts as composite features */
    {
      while(gs->left)
	gs = gs->left;
    }

  while(gs)
    {
      if(show)
	{
	  /* due to calling code these flgs are not operated correctly, so always show */
	  gs->flags &= ~FEATURE_HIDDEN & ~FEATURE_HIDE_REASON;
	}
      else
	{
	  switch(how)
	    {
	    case ZMWCF_HIDE_USER:
	      gs->flags |= FEATURE_HIDDEN | FEATURE_USER_HIDE;
	      break;

	    case ZMWCF_HIDE_EXPAND:
	      /* NOTE as expanded features get deleted if unbumped we can be fairly slack not testing for other flags */
	      gs->flags |= FEATURE_HIDDEN | FEATURE_HIDE_EXPAND;
	      break;
	    default:
	      break;
	    }
	}
      //printf("gs->flags: %lx\n", gs->flags);
      zmap_window_canvas_featureset_expose_feature(fi, gs);

      if(!fi->highlight_sideways)		/* only doing the selected one */
	return;

      gs = gs->right;
    }
}


/*
 * return the foo canvas item under the lassoo, and a list of more features if included
 * we restrict the features to one column as previously multi-select was restricted to one column
 * the column is defined by the centre of the lassoo and we include features inside not overlapping
 * NOTE we implement this for CanvasFeatureset only, not old style foo
 * NOTE due to happenstance (sic) transcripts are selected if they overlap
 */

/*
 * coordinates are canvas not world, we have to compare with foo bounds for each canvasfeatureset
 */
GList *zMapWindowFeaturesetItemFindFeatures(FooCanvasItem **item, double y1, double y2, double x1, double x2)
{
  GList *feature_list = NULL ;
  ZMapWindowFeaturesetItem fset ;
  ZMapSkipList sl ;
  FooCanvasItem *foo = NULL ;
  double mid_x = (x1 + x2) / 2 ;
  GList *l, *lx ;


  zMap_g_hash_table_get_data(&lx, featureset_class_G->featureset_items) ;

  for (l = lx ; l ; l = l->next)
    {
      foo = (FooCanvasItem *)(l->data) ;

      if (foo->canvas != (*item)->canvas)	/* on another window ? */
	continue;

      if (!(foo->object.flags & FOO_CANVAS_ITEM_VISIBLE))
	continue;

      fset = (ZMapWindowFeaturesetItem)foo ;

      /* feature set must surround the given coords and must be features and not
       * some graphics. */
      if ((foo->x1 < mid_x && foo->x2 > mid_x)
	  && (fset->start < y1 && fset->end > y2)
	  && (fset->type == FEATURE_BASIC || fset->type == FEATURE_ALIGN || fset->type == FEATURE_TRANSCRIPT))
	{

#ifdef ED_G_NEVER_INCLUDE_THIS_CODE
	  /* Keeping this in for debugging.....original bug was that we picked up a feature set
	   * that was graphics or the wrong type or..... */

	  char *fset_name ;

	  fset_name = g_quark_to_string(fset->id) ;

	  printf("%s\n", fset_name) ;
#endif /* ED_G_NEVER_INCLUDE_THIS_CODE */

	  break;
	}
    }

  if (lx)
    g_list_free(lx) ;

  if (!l || !foo)
    return(NULL) ;


  {
    char *fset_name ;

    fset_name = g_quark_to_string(fset->id) ;

    printf("%s\n", fset_name) ;

  }




  sl = zmap_window_canvas_featureset_find_feature_coords(NULL, fset, y1, y2);

  for( ; sl ; sl = sl->next)
    {
      ZMapWindowCanvasFeature gs;
      gs = sl->data;

      if(gs->flags & FEATURE_HIDDEN)	/* we are setting focus on visible features ! */
	continue;

      if(gs->y1 > y2)
	break;

      /* reject overlaps as we can add to the selection but not subtract from it */
      if(gs->y1 < y1)
	continue;
      if(gs->y2 > y2)
	continue;

      if(fset->bumped)
	{
	  double x = fset->dx + gs->bump_offset;
	  if(x < x1)
	    continue;
	  x += gs->width;

	  if(x > x2)
	    continue;
	}
      /* else just match */

      if(!feature_list)
	{
	  *item = (FooCanvasItem *) fset;
	  zMapWindowCanvasItemSetFeaturePointer((ZMapWindowCanvasItem) *item, gs->feature);

	  /* rather boringly these could get revived later and overwrite the canvas item feature ?? */
	  /* NOTE probably not, the bug was a missing * in the line above */
	  fset->point_feature = gs->feature;
	  fset->point_canvas_feature = gs;
	}
      //     else	// why? item has the first one and feature list is the others if present
      // mh17: always include the first in the list to filter duplicates eg transcript exons
      {
	feature_list = zMap_g_list_append_unique(feature_list, gs->feature);
      }
    }


  return feature_list ;
}




static guint32 gdk_color_to_rgba(GdkColor *color)
{
  guint32 rgba = 0;

  rgba = ((color->red & 0xff00) << 16  |
	  (color->green & 0xff00) << 8 |
	  (color->blue & 0xff00)       |
	  0xff);

  return rgba;
}


/* cut and paste from former graph density code */
gboolean zMapWindowFeaturesetItemSetStyle(ZMapWindowFeaturesetItem di, ZMapFeatureTypeStyle style)
{
  GdkColor *draw = NULL, *fill = NULL, *outline = NULL;
  FooCanvasItem *foo = (FooCanvasItem *) di;
  gboolean re_index = FALSE;
  GList  *features;

//  di->zoom = 0.0;		// trigger recalc


  if(zMapStyleGetMode(di->style) == ZMAPSTYLE_MODE_GRAPH && di->re_bin && zMapStyleDensityMinBin(di->style) != zMapStyleDensityMinBin(style))
    re_index = TRUE;

  if(di->display_index && re_index)
    {
      zMapSkipListDestroy(di->display_index, NULL);
      di->display_index = NULL;

      if(di->display)	/* was re-binned */
	{
	  for(features = di->display; features; features = g_list_delete_link(features,features))
	    {
	      ZMapWindowCanvasFeature feat = (ZMapWindowCanvasFeature) features->data;
	      zmapWindowCanvasFeatureFree(feat);
	    }
	  di->display = NULL;
	}
    }

  di->style = style;		/* includes col width */
  di->width = style->width;
  di->x_off = zMapStyleDensityStagger(style) * di->set_index;
  di->x_off += zMapStyleOffset(style);

  /* need to set colours */
  zmapWindowCanvasItemGetColours(style, di->strand, di->frame, ZMAPSTYLE_COLOURTYPE_NORMAL, &fill, &draw, &outline, NULL, NULL);

  if(fill)
    {
      di->fill_set = TRUE;
      di->fill_colour = gdk_color_to_rgba(fill);
      di->fill_pixel = foo_canvas_get_color_pixel(foo->canvas, di->fill_colour);
    }
  if(outline)
    {
      di->outline_set = TRUE;
      di->outline_colour = gdk_color_to_rgba(outline);
      di->outline_pixel = foo_canvas_get_color_pixel(foo->canvas, di->outline_colour);
    }

  foo_canvas_item_request_update ((FooCanvasItem *)di);

  return TRUE;
}





/* NOTE this extends FooCanvasItem via ZMapWindowCanvasItem */
static void zmap_window_featureset_item_item_class_init(ZMapWindowFeaturesetItemClass featureset_class)
{
  GtkObjectClass *gtkobject_class ;
  FooCanvasItemClass *item_class;
  ZMapWindowCanvasItemClass canvas_class;

  featureset_class_G = featureset_class;
  featureset_class_G->featureset_items = g_hash_table_new(NULL,NULL);

  parent_class_G = g_type_class_peek_parent (featureset_class);

  gtkobject_class = (GtkObjectClass *) featureset_class;
  item_class = (FooCanvasItemClass *) featureset_class;
  item_class_G = gtk_type_class(FOO_TYPE_CANVAS_ITEM);
  canvas_class = (ZMapWindowCanvasItemClass) featureset_class;

  gtkobject_class->destroy = zmap_window_featureset_item_item_destroy;

  item_class->update = zmap_window_featureset_item_item_update;
  item_class->bounds = zmap_window_featureset_item_item_bounds;
  item_class->point  = zmap_window_featureset_item_foo_point;
  item_class->draw   = zmap_window_featureset_item_item_draw;

  canvas_class->set_colour = zmap_window_featureset_item_set_colour;
  canvas_class->set_feature = zmap_window_featureset_item_set_feature;
  canvas_class->set_style = zmap_window_featureset_item_set_style;
  canvas_class->showhide = zmap_window_featureset_item_show_hide;

  //  zmapWindowItemStatsInit(&(canvas_class->stats), ZMAP_TYPE_WINDOW_FEATURESET_ITEM) ;

  featureset_init_funcs();

  return ;
}


/* record the current feature found by cursor movement which continues moving as we run more code using the feature */
static gboolean zmap_window_featureset_item_set_feature(FooCanvasItem *item, double x, double y)
{
  if (g_type_is_a(G_OBJECT_TYPE(item), ZMAP_TYPE_WINDOW_FEATURESET_ITEM))
    {
      ZMapWindowFeaturesetItem fi = (ZMapWindowFeaturesetItem) item;
#if MOUSE_DEBUG
	zMapLogWarning("set feature %p",fi->point_feature);
#endif

      if(fi->point_feature)
	{
	  fi->__parent__.feature = fi->point_feature;
	  return TRUE;
	}
    }
  return FALSE;
}


/* redisplay the column using an alternate style */
static gboolean zmap_window_featureset_item_set_style(FooCanvasItem *item, ZMapFeatureTypeStyle style)
{
  if (g_type_is_a(G_OBJECT_TYPE(item), ZMAP_TYPE_WINDOW_FEATURESET_ITEM))
    {
      ZMapWindowFeaturesetItem di = (ZMapWindowFeaturesetItem) item;
      zMapWindowFeaturesetItemSetStyle(di,style);
    }
  return FALSE;
}



static gboolean zmap_window_featureset_item_show_hide(FooCanvasItem *item, gboolean show)
{
<<<<<<< HEAD
  if (g_type_is_a(G_OBJECT_TYPE(item), ZMAP_TYPE_WINDOW_FEATURESET_ITEM))
    {
      ZMapWindowFeaturesetItem di = (ZMapWindowFeaturesetItem) item;
      ZMapWindowCanvasItem canvas_item = (ZMapWindowCanvasItem) &(di->__parent__);
      /* find the feature struct and set a flag */
#warning this should be a class function
      zmapWindowFeaturesetItemShowHide(item,canvas_item->feature,show, ZMWCF_HIDE_USER);
    }
=======
	if (g_type_is_a(G_OBJECT_TYPE(item), ZMAP_TYPE_WINDOW_FEATURESET_ITEM))
	{
		ZMapWindowFeaturesetItem di = (ZMapWindowFeaturesetItem) item;
		ZMapWindowCanvasItem canvas_item = (ZMapWindowCanvasItem) &(di->__parent__);
		/* find the feature struct and set a flag */

		zmapWindowFeaturesetItemShowHide(item,canvas_item->feature,show, ZMWCF_HIDE_USER);
	}

>>>>>>> 700df92b
  return FALSE;
}


static void zmap_window_featureset_item_set_colour(ZMapWindowCanvasItem   item,
						      FooCanvasItem         *interval,
						      ZMapFeature			feature,
						      ZMapFeatureSubPartSpan sub_feature,
						      ZMapStyleColourType    colour_type,
							int colour_flags,
						      GdkColor              *fill,
                                          GdkColor              *border)
{
	if (g_type_is_a(G_OBJECT_TYPE(interval), ZMAP_TYPE_WINDOW_FEATURESET_ITEM))
	{
		zmapWindowFeaturesetItemSetColour(interval,feature,sub_feature,colour_type,colour_flags,fill,border);
	}
}



/* Called for each new featureset (== column ??). */
static void zmap_window_featureset_item_item_init(ZMapWindowFeaturesetItem featureset)
{

  return ;
}




static void zmap_window_featureset_item_item_update (FooCanvasItem *item, double i2w_dx, double i2w_dy, int flags)
{

  ZMapWindowFeaturesetItem di = (ZMapWindowFeaturesetItem) item;
  int cx1,cy1,cx2,cy2;
  double x1,x2,y1,y2;
  double width;

  if(item_class_G->update)
    item_class_G->update(item, i2w_dx, i2w_dy, flags);		/* just sets flags */

  // cribbed from FooCanvasRE; this sets the canvas coords in the foo item
  /* x_off is needed for staggered graphs, is currently 0 for all other types */
  /* x1 is relative to the groups (column), but would be better to implement the foo 'x' property */
  x1 = di->dx = i2w_dx + di->x + di->x_off;
  width = (di->bumped? di->bump_width : di->width);
//printf("update %s width = %.1f\n",g_quark_to_string(di->id),di->width);

  if((di->layer & ZMAP_CANVAS_LAYER_STRETCH_X))
	  width = 1;  	/* will be set afterwards by caller */

  x2 = x1 + width;

  di->dy = i2w_dy;
  y1 = di->dy = di->start;
  y2 = y1 + di->end - di->start;

  if((di->layer & ZMAP_CANVAS_LAYER_STRETCH_Y))
	  y2 = y1;  	/* will be set afterwards by caller */

//printf("update %s y1,y2 = %f, %f\n",g_quark_to_string(di->id), y1, y2);

  foo_canvas_w2c (item->canvas, x1, y1, &cx1, &cy1);
  foo_canvas_w2c (item->canvas, x2, y2, &cx2, &cy2);

  item->x1 = cx1;
  item->x2 = cx2;

  item->y1 = cy1;
  item->y2 = cy2;
}




/* are we within the bounding box if not on a feature ? */
/* when we call this we already know, but we have to set actual_item */
double featureset_background_point(FooCanvasItem *item,int cx, int cy, FooCanvasItem **actual_item)
{
	double best = 1.0e36;

	if(item->y1 <= cy && item->y2 >= cy)
	{
		if(item->x1 <= cx && item->x2 >= cx)
		{
			best = 0.0;
			*actual_item = item;
		}
	}

	return(best);
}



/* how far are we from the cursor? */
/* can't return foo canvas item for the feature as they are not in the canvas,
 * so return the featureset foo item adjusted to point at the nearest feature */

/* by a process of guesswork x,y are world coordinates and cx,cy are canvas (i think) */
/* No: x,y are parent item local coordinates ie offset within the group
 * we have a ZMapCanvasItem group with no offset, so we need to adjust by the x,ypos of that group
 */
double  zmap_window_featureset_item_foo_point(FooCanvasItem *item,
					      double item_x, double item_y, int cx, int cy,
					      FooCanvasItem **actual_item)
{
  double best = 1.0e36 ;				    /* Default value from foocanvas code. */
  ZMapWindowFeatureItemPointFunc point_func = NULL;
  ZMapWindowFeaturesetItem fi = (ZMapWindowFeaturesetItem)item;
  ZMapWindowCanvasFeature gs;
  ZMapSkipList sl;
  double local_x, local_y ;
  double y1,y2;
  //      FooCanvasGroup *group;
  double x_off;
  static double save_best = 1.0e36, save_x = 0.0, save_y = 0.0 ;
  //int debug = fi->type >= FEATURE_GRAPHICS ;

  int n = 0;
  /*
   * need to scan internal list and apply close enough rules
   */

  /* zmapSkipListFind();		 gets exact match to start coord or item before
     if any feature overlaps choose that
     (assuming non overlapping features)
     else choose nearest of next and previous
  */
  *actual_item = NULL;

#if 0
{
ZMapWindowContainerFeatureSet x = (ZMapWindowContainerFeatureSet) item->parent;

printf("CFS point %s(%p)/%s %x %ld\n",
	 g_quark_to_string(zmapWindowContainerFeatureSetGetColumnId(x)),
	 x, g_quark_to_string(fi->id),fi->layer, fi->n_features);
}
#endif

  if((fi->layer & ZMAP_CANVAS_LAYER_DECORATION))	/* we don-t want to click on these ! */
	  return(best);

  /* optimise repeat calls: the foo canvas does 6 calls for a click event (3 down 3 up)
   * and if we are zoomed into a bumped peptide alignment column that means looking at a lot of features
   * each one goes through about 12 layers of canvas containers first but that's another issue
   * then if we move the lassoo that gets silly (button down: calls point())
   */
  //if(debug)
  //	zMapLogWarning("point: %.1f,%.1f %.1f %.1f\n", item_x, item_y, fi->start, fi->dy);

  if(fi->point_canvas_feature && item_x == save_x && item_y == save_y)
    {
      fi->point_feature = fi->point_canvas_feature->feature;
      *actual_item = item;
      best = save_best ;
    }
  else
    {
      save_x = item_x;
      save_y = item_y;
      fi->point_canvas_feature = NULL;
	fi->point_feature = NULL;

      best = fi->end - fi->start + 1;

#warning need to check these coordinate calculations
      local_x = item_x + fi->dx;
      local_y = item_y + fi->dy;
#warning this code is in the wrong place, review when containers rationalised

      y1 = local_y - item->canvas->close_enough;
      y2 = local_y + item->canvas->close_enough;


      /* This all seems a bit hokey...who says the glyphs are in the middle of the column ? */

      /* NOTE histgrams are hooked onto the LHS, but we can click on the row and still get the feature */
#warning change this to use featurex1 and x2 coords
      /* NOTE warning even better if we express point() function in pixel coordinates only */

      x_off = fi->dx + fi->x_off;

      /* NOTE there is a flake in world coords at low zoom */
      /* NOTE close_enough is zero */
      sl = zmap_window_canvas_featureset_find_feature_coords(zMapFeatureFullCmp, fi, y1 , y2) ;

      //printf("point %s	%f,%f %d,%d: %p\n",g_quark_to_string(fi->id),x,y,cx,cy,sl);
      if (!sl)
	  return featureset_background_point(item,cx,cy, actual_item);

      for (; sl ; sl = sl->next)
	{
	  gs = (ZMapWindowCanvasFeature) sl->data;
	  double this_one;
	  double left;

	  // printf("y1,2: %.1f %.1f,   gs: %s %lx %f %f\n",y1,y2, g_quark_to_string(gs->feature->unique_id), gs->flags, gs->y1,gs->y2);

	  n++;
	  if(gs->flags & FEATURE_HIDDEN)
	    continue;

	  // mh17: if best is 1e36 this is silly:
	  //	  if (gs->y1 > y2  + best)
	  if(gs->y1 > y2)		/* y2 has close_enough factored in */
	    break;

	  /* check for feature type specific point code, otherwise default to standard point func. */
	  point_func = NULL;

  	  if (gs->type > 0 && gs->type < FEATURE_N_TYPE)
	    point_func = _featureset_point_G[gs->type] ;
	  if (!point_func)
	    point_func = gs->type < FEATURE_GRAPHICS ? featurePoint : graphicsPoint;

	  left = x_off;
	  if(zMapStyleGetMode(fi->style) != ZMAPSTYLE_MODE_GRAPH)
		left += fi->width / 2 - gs->width / 2;

	  if ((this_one = point_func(fi, gs, item_x, item_y, cx, cy, local_x, local_y, left)) < best)
	    {
	      fi->point_feature = gs->feature;
	      *actual_item = item;
	      //printf("overlaps x\n");

		/*
		 * NOTE: this could conceivably cause a memory fault if we freed point_canvas_feature
		 * but that seems unlikely if we don-t nove the cursor
		 */
		fi->point_canvas_feature = gs;
		best = this_one;


	      if(!best)	/* can't get better */
		{
		  /* and if we don't quit we will look at every other feature,
		   * pointlessly, although that makes no difference to the user
		   */
		  break;
		}
	    }
	}
    }


  /* experiment: this prevents the delay: 	*actual_item = NULL;  best = 1e36; */

#if MOUSE_DEBUG

  { char *x = "";
    extern int n_item_pick; // foo canvas debug

    if(fi->point_feature) x = (char *) g_quark_to_string(fi->point_feature->unique_id);

    zMapLogWarning("point tried %d/ %d features (%.1f,%.1f) @ %s (picked = %d)\n",
		   n,fi->n_features, item_x, item_y, x, n_item_pick);
  }
#endif

<<<<<<< HEAD
=======
	/* return found if cursor is in the coloumn, then we don't need invisble background rectangles */
  if(!fi->point_feature)
  {
	  return featureset_background_point(item, cx, cy, actual_item);
  }


>>>>>>> 700df92b
  return best;
}


/* Default function to check if the given x,y coord is within a feature, this
 * function assumes the feature is box-like. */
static double featurePoint(ZMapWindowFeaturesetItem fi, ZMapWindowCanvasFeature gs,
			   double item_x, double item_y, int cx, int cy,
			   double local_x, double local_y, double x_off)
{
  double best = 1.0e36 ;
  double can_start, can_end ;

  /* Get feature extent on display. */
  /* NOTE cannot use feature coords as transcript exons all point to the same feature */
  /* alignments have to implement a special function to handle bumped features - the first exon gets expanded to cover the whole */
  /* when we get upgraded to vulgar strings these can be like transcripts... except that there's a performance problem due to volume */
  /* perhaps better to add  extra display/ search coords to ZMapWindowCanvasFeature ?? */
  can_start = gs->y1; 	//feature->x1 ;
  can_end = gs->y2;	//feature->x2 ;
  zmapWindowFeaturesetS2Ccoords(&can_start, &can_end) ;


  if (can_start <= local_y && can_end >= local_y)			    /* overlaps cursor */
    {
      double wx ;
      double left, right ;

      wx = x_off; // - (gs->width / 2) ;

      if (fi->bumped)
	wx += gs->bump_offset ;

      /* get coords within one pixel */
      left = wx - 1 ;					    /* X coords are on fixed zoom, allow one pixel grace */
      right = wx + gs->width + 1 ;

      if (local_x > left && local_x < right)			    /* item contains cursor */
	{
	  best = 0.0;
	}
    }

  return best ;
}

/* Default function to check if the given x,y coord is within a feature, this
 * function assumes the feature is box-like. */
static double graphicsPoint(ZMapWindowFeaturesetItem fi, ZMapWindowCanvasFeature gs,
			    double item_x, double item_y, int cx, int cy,
			    double local_x, double local_y, double x_off)
{
  double best = 1.0e36 ;
  double can_start, can_end ;
  ZMapWindowCanvasGraphics gfx = (ZMapWindowCanvasGraphics) gs;

  /* Get feature extent on display. */
  can_start = gs->y1; 	//feature->x1 ;
  can_end = gs->y2;	//feature->x2 ;
  zmapWindowFeaturesetS2Ccoords(&can_start, &can_end) ;


  if (can_start <= local_y && can_end >= local_y)			    /* overlaps cursor */
    {
      double left, right ;

      /* get coords within one pixel */
      left = gfx->x1 - 1 ;					    /* X coords are on fixed zoom, allow one pixel grace */
      right = gfx->x2 + 1 ;

      if (local_x > left && local_x < right)			    /* item contains cursor */
	{
	  best = 0.0;
	}
    }

  return best ;
}




void  zmap_window_featureset_item_item_bounds (FooCanvasItem *item, double *x1, double *y1, double *x2, double *y2)
{
  double minx,miny,maxx,maxy;

  minx = item->x1;
  miny = item->y1;
  maxx = item->x2;
  maxy = item->y2;

#if 0
  /* Make the bounds be relative to our parent's coordinate system */
  if (item->parent)
    {
	FooCanvasGroup *group = FOO_CANVAS_GROUP (item->parent);

      minx += group->xpos;
      miny += group->ypos;
      maxx += group->xpos;
      maxy += group->ypos;
    }
#endif

  *x1 = minx;
  *y1 = miny;
  *x2 = maxx;
  *y2 = maxy;
}



/* a slightly ad-hoc function
 * really the feature context should specify complex features
 * but for historical reasons alignments come disconnected
 * and we have to join them up by inference (same name)
 * we may have several context featuresets but by convention all these have features with different names
 * do we have to do the same w/ transcripts? watch this space:
 *
 */
/* revisit this when VULGAR alignments are implemented: call from zmapView code */
void zmap_window_featureset_item_link_sideways(ZMapWindowFeaturesetItem fi)
{
  GList *l;
  ZMapWindowCanvasFeature left,right;		/* feat -ures */
  GQuark name = 0;

  /* we use the featureset features list which sits there in parallel with the skip list (display index) */
  /* sort by name and start coord */
  /* link same name features with ascending query start coord */

  /* if we ever need to link by something other than same name
   * then we can define a feature type specific sort function
   * and revive the zMapWindowCanvasFeaturesetLinkFeature() function
   */

  fi->features = g_list_sort(fi->features,zMapFeatureNameCmp);
  fi->features_sorted = FALSE;

  for(l = fi->features;l;l = l->next)
    {
      right = (ZMapWindowCanvasFeature) l->data;
      right->left = right->right = NULL;		/* we can re-calculate so must zero */

      if(name == right->feature->original_id)
	{
	  right->left = left;
	  left->right = right;
	}
      left = right;
      name = left->feature->original_id;

    }

  fi->linked_sideways = TRUE;
}



void zMapWindowCanvasFeaturesetIndex(ZMapWindowFeaturesetItem fi)
{
  GList *features;

  /*
   * this call has to be here as zMapWindowCanvasFeaturesetIndex() is called from bump,
   * which can happen before we get a paint i tried to move it into alignments 
   * (it's a bodge to cope with the data being shredded before we get it)
   */
  if(fi->link_sideways && !fi->linked_sideways)
    zmap_window_featureset_item_link_sideways(fi);

  features = fi->display;		/* NOTE: is always sorted */

  if(!fi->features_sorted)
    {
      //printf("sort index\n");
      fi->features = g_list_sort(fi->features,zMapFeatureCmp);
      fi->features_sorted = TRUE;
    }
  if(!features)				/* was not pre-processed */
    features = fi->features;

  fi->display_index = zMapSkipListCreate(features, NULL);
}



void  zmap_window_featureset_item_item_draw (FooCanvasItem *item, GdkDrawable *drawable, GdkEventExpose *expose)
{
  ZMapSkipList sl;
  ZMapWindowCanvasFeature feat = NULL;
  double y1,y2;
  double width;
  GList *highlight = NULL;	/* must paint selected on top ie last */
  gboolean is_line;
  //gboolean debug = FALSE;

  ZMapWindowFeaturesetItem fi = (ZMapWindowFeaturesetItem) item;


  /* get visible scroll region in gdk coordinates to clip features that overlap and possibly extend beyond actual scroll
   * this avoids artifacts due to wrap round
   * NOTE we cannot calc this post zoom as we get scroll afterwards
   * except possibly if we combine the zoom and scroll operation
   * but this code cannot assume that
   */
  {
    GdkRegion *region;
    GdkRectangle rect;

    region = gdk_drawable_get_visible_region(drawable);
    gdk_region_get_clipbox ((const GdkRegion *) region, &rect);
    gdk_region_destroy(region);

    fi->clip_x1 = rect.x - 1;
    fi->clip_y1 = rect.y - 1;
    fi->clip_x2 = rect.x + rect.width + 1;
    fi->clip_y2 = rect.y + rect.height + 1;
  }

  if(!fi->gc && (item->object.flags & FOO_CANVAS_ITEM_REALIZED))
    fi->gc = gdk_gc_new (item->canvas->layout.bin_window);
  if(!fi->gc)
  {
    zMapLogWarning("draw: no gc","");
    return;		/* got a draw before realize ?? */
  }

  /* check zoom level and recalculate */
  /* NOTE this also creates the index if needed */
  if(!fi->display_index || fi->zoom != item->canvas->pixels_per_unit_y)
    {
      fi->zoom = item->canvas->pixels_per_unit_y;
      fi->bases_per_pixel = 1.0 / fi->zoom;
      zMapWindowCanvasFeaturesetZoom(fi, drawable) ;
    }

  /* paint all the data in the exposed area */

  //  width = zMapStyleGetWidth(fi->style) - 1;		/* off by 1 error! width = #pixels not end-start */
  width = fi->width;

  /*
   *	get the exposed area
   *	find the top (and bottom?) items
   *	clip the extremes and paint all
   */

  fi->dx = fi->dy = 0.0;		/* this gets the offset of the parent of this item */
  foo_canvas_item_i2w (item, &fi->dx, &fi->dy);
  /* ref to zMapCanvasFeaturesetDrawBoxMacro to see how seq coords map to world coords and then canvas coords */

  foo_canvas_c2w(item->canvas,0,floor(expose->area.y - 1),NULL,&y1);
  foo_canvas_c2w(item->canvas,0,ceil(expose->area.y + expose->area.height + 1),NULL,&y2);

#if 0

if(fi->type >= FEATURE_GRAPHICS)
//if(!fi->features)
{
	ZMapWindowContainerFeatureSet column;
	GdkRectangle *area = &expose->area;

	printf("expose %p %s %.1f,%.1f (%d %d, %d %d) %ld features\n", item->canvas, g_quark_to_string(fi->id),
		 y1, y2, area->x, area->y, area->width, area->height, fi->n_features);

	column =  (ZMapWindowContainerFeatureSet) ((ZMapWindowCanvasItem) item)->__parent__.parent;
//	if(ZMAP_IS_CONTAINER_FEATURESET(column))
//		printf("painting column %s\n", g_quark_to_string(zmapWindowContainerFeatureSetGetColumnId(column)));
}
#endif

  /* ok...this looks like the place to do feature specific painting..... */
  zMapWindowCanvasFeaturesetPaintSet(fi, drawable, expose) ;

  if(!fi->display_index)
    return; 		/* could be an empty column or a mistake */


  //if(zMapStyleDisplayInSeparator(fi->style)) debug = TRUE;

  sl = zmap_window_canvas_featureset_find_feature_coords(NULL, fi, y1, y2);
//if(debug) printf("draw %s	%f,%f: %p\n",g_quark_to_string(fi->id),y1,y2,sl);

  if(!sl)
    return;

  /* we have already found the first matching or previous item */
  /* get the previous one to handle wiggle plots that must go off screen */
  is_line = (zMapStyleGetMode(fi->style) == ZMAPSTYLE_MODE_GRAPH && fi->style->mode_data.graph.mode == ZMAPSTYLE_GRAPH_LINE);

  if(is_line)
    {
      feat = sl->prev ? (ZMapWindowCanvasFeature) sl->prev->data : NULL;
      zMapWindowCanvasFeaturesetPaintPrepare(fi,feat,drawable,expose);
    }

  for(fi->featurestyle = NULL;sl;sl = sl->next)
    {
      feat = (ZMapWindowCanvasFeature) sl->data;

//      if(debug && feat->feature) printf("feat: %s %lx %f %f\n",g_quark_to_string(feat->feature->unique_id), feat->flags, feat->y1,feat->y2);
      if(!is_line && feat->y1 > y2)		/* for lines we have to do one more */
	break;	/* finished */

      if(feat->y2 < y1)
	{
	  /* if bumped and complex then the first feature does the join up lines */
	  if(!fi->bumped || feat->left)
	    continue;
	}

      if (feat->type < FEATURE_GRAPHICS && (feat->flags & FEATURE_HIDDEN))
	continue;

      /* when bumped we can have a sequence wide 'bump_overlap
       * which means we could try to paint all the features
       * which would be slow
       * so we need to test again for the expose region and not call gdk
       * for alignments the first feature in a set has the colinear lines and we clip in that paint function too
       */
      /* erm... already did that */

      /*
	NOTE need to sort out container positioning to make this work
	di covers its container exactly, but is it offset??
	by analogy w/ old style ZMapWindowCanvasItems we should display
	'intervals' as item relative
      */

      /* we don't display focus on lines */
      if (feat->type < FEATURE_GRAPHICS && !is_line && (feat->flags & FEATURE_FOCUS_MASK))
	{
	  highlight = g_list_prepend(highlight, feat);
	  continue;
	}

      /* clip this one (GDK does that? or is it X?) and paint */
      //if(debug) printf("paint %d-%d\n",(int) feat->y1,(int) feat->y2);

      /* set style colours if they changed */
      if(feat->type < FEATURE_GRAPHICS)
	zmapWindowCanvasFeaturesetSetColours(fi,feat);

      // call the paint function for the feature
      zMapWindowCanvasFeaturesetPaintFeature(fi,feat,drawable,expose);

      if(feat->y1 > y2)		/* for lines we have to do one more */
	break;	/* finished */
    }

  /* flush out any stored data (eg if we are drawing polylines) */
  zMapWindowCanvasFeaturesetPaintFlush(fi, sl ? feat : NULL, drawable, expose);

  if(!is_line && highlight)
    {
      // NOTE type will be < FEATURE_GRAPHICS for all items in the list

      highlight = g_list_reverse(highlight);	/* preserve normal display ordering */

      /* now paint the focus features on top, clear style to force colours lookup */
      for(fi->featurestyle = NULL;highlight;highlight = highlight->next)
	{
	  feat = (ZMapWindowCanvasFeature) highlight->data;

	  zmapWindowCanvasFeaturesetSetColours(fi,feat);
	  zMapWindowCanvasFeaturesetPaintFeature(fi,feat,drawable,expose);
	}
      zMapWindowCanvasFeaturesetPaintFlush(fi, feat ,drawable, expose);
    }

#if MOUSE_DEBUG
  zMapLogWarning("expose completes","");
#endif
}



void zmapWindowCanvasFeaturesetSetColours(ZMapWindowFeaturesetItem fi, ZMapWindowCanvasFeature feat)
{
  FooCanvasItem *item = (FooCanvasItem *) fi;
  ZMapFeature feature = feat->feature ;
  ZMapStyleColourType ct;
  static gboolean tmp_debug = FALSE ;


  /* NOTE carefully balanced code:
   * we do all blurred features then all focussed ones
   * if the style changes then we look up the colours
   * so we reset the style before doing focus
   * other kinds of focus eg evidence do not have colours set in the style
   * so mixed focus types are not a problem
   */

  if (tmp_debug)
    zMapUtilsDebugPrintf(stderr, "Feature: \"%s\", \"%s\"\n",
			 g_quark_to_string(feature->original_id), g_quark_to_string(feature->unique_id)) ;


  zMapAssert(*feat->feature->style);

  if((fi->featurestyle != *feat->feature->style) || !(fi->frame && zMapStyleIsFrameSpecific(*feat->feature->style)))
    /* diff style: set colour from style */
    {
      /* cache style for a single featureset
       * if we have one source featureset in the column then this works fastest (eg good for trembl/ swissprot)
       * if we have several (eg BAM rep1, rep2, etc,  Repeatmasker then we get to switch around frequently
       * but hopefully it's faster than not caching regardless
       * beware of enum ZMapWindowFocusType not being a bit-mask
       */

      GdkColor *fill = NULL,*draw = NULL, *outline = NULL;
      ZMapFrame frame;
      ZMapStrand strand;

      fi->featurestyle = *feat->feature->style;

      /* eg for glyphs these get mixed up in one column so have to set for the feature not featureset */
      frame = zMapFeatureFrame(feat->feature);
      strand = feat->feature->strand;

      ct = feat->flags & WINDOW_FOCUS_GROUP_FOCUSSED ? ZMAPSTYLE_COLOURTYPE_SELECTED : ZMAPSTYLE_COLOURTYPE_NORMAL;

      zmapWindowCanvasItemGetColours(fi->featurestyle, strand, frame, ct , &fill, &draw, &outline, NULL, NULL);

      /* can cache these in the feature? or style?*/

      fi->fill_set = FALSE;
      if(fill)
	{
	  fi->fill_set = TRUE;
	  fi->fill_colour = zMap_gdk_color_to_rgba(fill);
	  fi->fill_pixel = foo_canvas_get_color_pixel(item->canvas, fi->fill_colour);
	}
      fi->outline_set = FALSE;
      if(outline)
	{
	  fi->outline_set = TRUE;
	  fi->outline_colour = zMap_gdk_color_to_rgba(outline);
	  fi->outline_pixel = foo_canvas_get_color_pixel(item->canvas, fi->outline_colour);
	}

    }
}


/* called by item drawing code, we cache style colours hoping it will run faster */
/* see also zmap_window_canvas_alignment_get_colours() */
int zMapWindowCanvasFeaturesetGetColours(ZMapWindowFeaturesetItem featureset,
					 ZMapWindowCanvasFeature feature,
					 gulong *fill_pixel, gulong *outline_pixel)
{
  int ret = 0;

  ret = zMapWindowFocusCacheGetSelectedColours(feature->flags, fill_pixel, outline_pixel);

  if(!(ret & WINDOW_FOCUS_CACHE_FILL))
    {
      if (featureset->fill_set)
	{
	  *fill_pixel = featureset->fill_pixel;
	  ret |= WINDOW_FOCUS_CACHE_FILL;
	}
    }

  if(!(ret & WINDOW_FOCUS_CACHE_OUTLINE))
    {
      if (featureset->outline_set)
	{
	  *outline_pixel = featureset->outline_pixel;
	  ret |= WINDOW_FOCUS_CACHE_OUTLINE;
	}
    }

  return ret;
}


/* show / hide all masked features in the CanvasFeatureset
 * this just means setting a flag
 *
 * unless of course we are re-masking and have to delete items if no colour is defined
 * in which case we destroy the index to force a rebuild: slow but not run very often
 * original foo code actually deleted the features, we will just flag them away.
 * feature homol flags displayed means 'is in foo'
 * so we could have to post process the featureset->features list
 * to delete then and then rebuild the index (skip list)
 * if the colour is not defined we should not have the show/hide menu item
 */
void zMapWindowCanvasFeaturesetShowHideMasked(FooCanvasItem *foo, gboolean show, gboolean set_colour)
{
  ZMapWindowFeaturesetItem featureset = (ZMapWindowFeaturesetItem) foo;
  ZMapSkipList sl;
  gboolean delete = FALSE;
  int has_colours;

  has_colours = zMapWindowFocusCacheGetSelectedColours(WINDOW_FOCUS_GROUP_MASKED, NULL, NULL);
  delete = !has_colours;

  for(sl = zMapSkipListFirst(featureset->display_index); sl; sl = sl->next)
    {
      ZMapWindowCanvasFeature feature = (ZMapWindowCanvasFeature) sl->data;	/* base struct of all features */

      if(feature->type == FEATURE_ALIGN && feature->feature->feature.homol.flags.masked)
	{
	  if(set_colour)      /* called on masking by another featureset */
	    {
	      feature->flags |= focus_group_mask[WINDOW_FOCUS_GROUP_MASKED];
	    }

	  if(set_colour && delete)
	    {
	      feature->feature->feature.homol.flags.displayed = FALSE;
	      feature->flags |= FEATURE_MASK_HIDE | FEATURE_HIDDEN;
	    }
	  else if(show)
	    {
	      feature->flags &= ~FEATURE_MASK_HIDE;
	      /* this could get complicated combined with summarise */
	      if(!(feature->flags & FEATURE_HIDE_REASON))
		{
		  feature->flags &= ~FEATURE_HIDDEN;
		  //					feature->feature.homol.flags.displayed = TRUE;	/* legacy, should net be needed */
		}
	    }
	  else
	    {
	      feature->flags |= FEATURE_MASK_HIDE | FEATURE_HIDDEN;
	      //				feature->feature.homol.flags.displayed = FALSE;	/* legacy, should net be needed */
	    }
	}
    }
#if MH17_NOT_IMPLEMENTED
  if(delete)
    {
      scan featureset->features, delete masked features with homol.flags/displayed == FALSE
	destroy the index to force a rebuild
	}
#endif
}


static long n_block_alloc = 0;
static long n_feature_alloc = 0;
static long n_feature_free = 0;


/* allocate a free list for an unknown structure */
ZMapWindowCanvasFeature zmapWindowCanvasFeatureAlloc(zmapWindowCanvasFeatureType type)
{
  GList *l;
  gpointer mem;
  int size;
  ZMapWindowCanvasFeature feat;
  zmapWindowCanvasFeatureType ftype = type;

  if(type <= FEATURE_INVALID || type >= FEATURE_N_TYPE)
    {
      /* there was a crash where type and ftype were bth rubbigh and different
       * adding this if 'cured' it
       * look like stack corruption ??
       * but how???
       */
      //	  int x = 0;	/* try to make totalview work */
      zMapAssert("bad feature type in alloc");
    }

  size = featureset_class_G->struct_size[type];
  if(!size)
    {
      type = FEATURE_INVALID;		/* catch all for simple features (one common free list) */
      size = sizeof(zmapWindowCanvasFeatureStruct);
    }

  if(!featureset_class_G->feature_free_list[type])
    {
      int i;
      mem = g_malloc(size * N_FEAT_ALLOC);
      zMapAssert(mem);

      for(i = 0;i < N_FEAT_ALLOC;i++, mem += size)
      	{
	  feat = (ZMapWindowCanvasFeature) mem;
	  feat->type = type;
	  feat->feature = NULL;
	  zmapWindowCanvasFeatureFree((gpointer) mem);
	}
      n_block_alloc++;
    }
  zMapAssert(featureset_class_G->feature_free_list[type]);

  l = featureset_class_G->feature_free_list[type];
  feat = (ZMapWindowCanvasFeature) l->data;
  featureset_class_G->feature_free_list[type] = g_list_delete_link(featureset_class_G->feature_free_list[type],l);

  /* these can get re-allocated so must zero */
  memset((gpointer) feat,0,size);

  feat->type = ftype;

  n_feature_alloc++;
  return(feat);
}


/* need to be a ZMapSkipListFreeFunc for use as a callback */
void zmapWindowCanvasFeatureFree(gpointer thing)
{
  ZMapWindowCanvasFeature feat = (ZMapWindowCanvasFeature) thing;
  zmapWindowCanvasFeatureType type = feat->type;

  if(!featureset_class_G->struct_size[type])
    type = FEATURE_INVALID;		/* catch all for simple features */

  featureset_class_G->feature_free_list[type] =
    g_list_prepend(featureset_class_G->feature_free_list[type], thing);

  n_feature_free++;
}




/* sort by name and the start coord to link same name features */
/* note that ultimately we are interested in query coords in a zmapHomol struct
 * but only after getting alignments in order on the genomic sequence
 */
gint zMapFeatureNameCmp(gconstpointer a, gconstpointer b)
{
  ZMapWindowCanvasFeature feata = (ZMapWindowCanvasFeature) a;
  ZMapWindowCanvasFeature featb = (ZMapWindowCanvasFeature) b;

  if(!featb)
    {
      if(!feata)
	return(0);
      return(1);
    }
  if(!feata)
    return(-1);

  if(feata->feature->strand < featb->feature->strand)
    return(-1);
  if(feata->feature->strand > featb->feature->strand)
    return(1);

  if(feata->feature->original_id < featb->feature->original_id)
    return(-1);
  if(feata->feature->original_id > featb->feature->original_id)
    return(1);

  return(zMapFeatureCmp(a,b));
}



/* Fuller version of zMapFeatureCmp() which handles special glyph code where
 * positions to be compared can be greater than the feature coords.
 *
 * NOTE that featb is a 'dummy' just used for coords.
 *  */
gint zMapFeatureFullCmp(gconstpointer a, gconstpointer b)
{
  ZMapWindowCanvasFeature feata = (ZMapWindowCanvasFeature) a ;
  ZMapWindowCanvasFeature featb = (ZMapWindowCanvasFeature) b ;

  /* we can get NULLs due to GLib being silly */
  /* this code is pedantic, but I prefer stable sorting */
  if(!featb)
    {
      if(!feata)
	return(0);
      return(1);
    }
  else if(!feata)
    {
      return(-1);
    }
  else
    {
      ZMapFeature feature = feata->feature ;
      int real_start, real_end ;

      real_start = feata->y1 ;
      real_end = feata->y2 ;

      if (feata->type == FEATURE_GLYPH && feature->flags.has_boundary)
	{
	  if (feature->boundary_type == ZMAPBOUNDARY_5_SPLICE)
	    {
	      real_start = feata->y1 + 0.5 ;
	      real_end = feata->y2 + 2 ;
	    }
	  else if (feature->boundary_type == ZMAPBOUNDARY_3_SPLICE)
	    {
	      real_start = feata->y1 - 2 ;
	      real_end = feata->y2 - 0.5 ;
	    }


	  /* Look for dummy to be completey inside.... */
	  if (real_start <= featb->y1 && real_end >= featb->y2)
	    return(0);

	  if(real_start < featb->y1)
	    return(-1);
	  if(real_start > featb->y1)
	    return(1);
	  if(real_end > featb->y2)
	    return(-1);
	  if(real_end < featb->y2)
	    return(1);
	}
      else
	{
	  if(real_start < featb->y1)
	    return(-1);
	  if(real_start > featb->y1)
	    return(1);

	  if(real_end > featb->y2)
	    return(-1);

	  if(real_end < featb->y2)
	    return(1);
	}
    }

  return(0);
}



/* sort by genomic coordinate for display purposes */
/* start coord then end coord reversed, mainly for summarise function */
/* also used by collapse code and locus de-overlap  */
gint zMapFeatureCmp(gconstpointer a, gconstpointer b)
{
  ZMapWindowCanvasFeature feata = (ZMapWindowCanvasFeature) a;
  ZMapWindowCanvasFeature featb = (ZMapWindowCanvasFeature) b;

  /* we can get NULLs due to GLib being silly */
  /* this code is pedantic, but I prefer stable sorting */
  if(!featb)
    {
      if(!feata)
	return(0);
      return(1);
    }
  if(!feata)
    return(-1);

  if(feata->y1 < featb->y1)
    return(-1);
  if(feata->y1 > featb->y1)
    return(1);

  if(feata->y2 > featb->y2)
    return(-1);

  if(feata->y2 < featb->y2)
    return(1);
  return(0);
}


/*
 * look up a feature
 * < 1 if feature is before b
 * > 1 if feature is after b
 * 0 if it overlaps
 */
gint zMapFeatureFind(gconstpointer a, gconstpointer b)
{
  ZMapWindowCanvasFeature feata = (ZMapWindowCanvasFeature) a;
  ZMapWindowCanvasFeature featb = (ZMapWindowCanvasFeature) b;

  /* we can get NULLs due to GLib being silly */
  /* this code is pedantic, but I prefer stable sorting */
  if(!featb)
    {
      if(!feata)
	return(0);
      return(1);
    }
  if(!feata)
    return(-1);

  if(feata->y1 < featb->y1)
    return(-1);
  if(feata->y1 > featb->y1)
    return(1);

  if(feata->y2 > featb->y2)
    return(-1);

  if(feata->y2 < featb->y2)
    return(1);
  return(0);
}


int get_heat_rgb(int a,int b,double score)
{
  int val = b - a;

  val = a + (int) (val * score);
  if(val < 0)
    val = 0;
  if(val > 0xff)
    val = 0xff;
  return(val);
}

/* find an RGBA pixel value between a and b */
/* NOTE foo canvas and GDK have got in a tangle with pixel values and we go round in circle to do this
 * but i acted dumb and followed the procedures (approx) used elsewhere
 */
gulong zMapWindowCanvasFeatureGetHeatColour(gulong a, gulong b, double score)
{
  int ar,ag,ab;
  int br,bg,bb;
  gulong colour;

  a >>= 8;		/* discard alpha */
  ab = a & 0xff; a >>= 8;
  ag = a & 0xff; a >>= 8;
  ar = a & 0xff; a >>= 8;

  b >>= 8;
  bb = b & 0xff; b >>= 8;
  bg = b & 0xff; b >>= 8;
  br = b & 0xff; b >>= 8;

  colour = 0xff;
  colour |= get_heat_rgb(ab,bb,score) << 8;
  colour |= get_heat_rgb(ag,bg,score) << 16;
  colour |= get_heat_rgb(ar,br,score) << 24;

  return(colour);
}





/* cribbed from zmapWindowGetPosFromScore(() which is called 3x from Item Factory and will eventaully get removed */
double zMapWindowCanvasFeatureGetWidthFromScore(ZMapFeatureTypeStyle style, double width, double score)
{
  double dx = 0.0 ;
  double numerator, denominator ;
  double max_score, min_score ;

  min_score = zMapStyleGetMinScore(style) ;
  max_score = zMapStyleGetMaxScore(style) ;

  /* We only do stuff if there are both min and max scores to work with.... */
  if (max_score && min_score)
    {
      numerator = score - min_score ;
      denominator = max_score - min_score ;

      if (denominator == 0)				    /* catch div by zero */
	{
	  if (numerator <= 0)
	    dx = 0.25 ;
	  else if (numerator > 0)
	    dx = 1 ;
	}
      else
	{
	  dx = 0.25 + (0.75 * (numerator / denominator)) ;
	}

      if (dx < 0.25)
	dx = 0.25 ;
      else if (dx > 1)
	dx = 1 ;

      width *= dx;
    }

  return width;
}


/* used by graph data ... which recalulates bins */
/* normal features just have width set from feature score */
double zMapWindowCanvasFeatureGetNormalisedScore(ZMapFeatureTypeStyle style, double score)
{
  double numerator, denominator, dx ;
  double max_score, min_score ;

  min_score = zMapStyleGetMinScore(style) ;
  max_score = zMapStyleGetMaxScore(style) ;

  numerator = score - min_score ;
  denominator = max_score - min_score ;

  if(numerator < 0)			/* coverage and histgrams do not have -ve values */
    numerator = 0;
  if(denominator < 0)		/* dumb but wise, could conceivably be mis-configured and not checked */
    denominator = 0;

  if(style->mode_data.graph.scale == ZMAPSTYLE_GRAPH_SCALE_LOG)
    {
      numerator++;	/* as log(1) is zero we need to bodge values of 1 to distingish from zero */
      /* and as log(0) is big -ve number bias zero to come out as zero */

      numerator = log(numerator);
      denominator = log(denominator) ;
    }

  if (denominator == 0)                         /* catch div by zero */
    {
      if (numerator < 0)
	dx = 0 ;
      else if (numerator > 0)
	dx = 1 ;
    }
  else
    {
      dx = numerator / denominator ;
      if (dx < 0)
	dx = 0 ;
      if (dx > 1)
	dx = 1 ;
    }
  return(dx);
}

double zMapWindowCanvasFeaturesetGetFilterValue(FooCanvasItem *foo)
{
  ZMapWindowFeaturesetItem featureset_item;

  featureset_item = (ZMapWindowFeaturesetItem) foo;
  return featureset_item->filter_value ;
}

int zMapWindowCanvasFeaturesetGetFilterCount(FooCanvasItem *foo)
{
  ZMapWindowFeaturesetItem featureset_item;

  featureset_item = (ZMapWindowFeaturesetItem) foo;
  return featureset_item->n_filtered ;
}

int zMapWindowCanvasFeaturesetFilter(gpointer gfilter, double value)
{
  ZMapWindowFilter filter	= (ZMapWindowFilter) gfilter;
  ZMapWindowFeaturesetItem fi = (ZMapWindowFeaturesetItem) filter->featureset;
  ZMapSkipList sl;
  int was = fi->n_filtered;
  double score;

  fi->filter_value = value;
  fi->n_filtered = 0;

  for(sl = zMapSkipListFirst(fi->display_index); sl; sl = sl->next)
    {
      ZMapWindowCanvasFeature feature = (ZMapWindowCanvasFeature) sl->data;	/* base struct of all features */
      ZMapWindowCanvasFeature f;

      if(feature->left)		/* we do joined up alignments */
	continue;

      if( !feature->feature->flags.has_score && !feature->feature->population)
	continue;


      /* get score for whole series of alignments */
      for(f = feature, score = 0.0; f; f = f->right)
	{
	  double feature_score = feature->feature->population;

	  if(!feature_score)
	  {
		  feature_score = feature->feature->score;
		/* NOTE feature->score is normalised, feature->feature->score is what we filter by */

		if(zMapStyleGetScoreMode(*f->feature->style) == ZMAPSCORE_PERCENT)
			feature_score = f->feature->feature.homol.percent_id;
	  }
	  if(feature_score > score)
	  score = feature_score;
	}

      /* set flags for whole series based on max score: filter is all below value */
      for(f = feature; f; f = f->right)
	{
	  if(score < value)
	    {
	      f->flags |= FEATURE_HIDE_FILTER | FEATURE_HIDDEN;
	      fi->n_filtered++;

	      /* NOTE many of these may be FEATURE_SUMMARISED which is not operative during bump
	       * so setting HIDDEN here must be done for the filtered features only
	       * Hmmm... not quite sure of the mechanism, but putting this if
	       * outside the brackets give a glitch on set column focus when bumped (features not painted)
	       * .... summarised features (FEATURE_SUMMARISED set but not HIDDEN bue to bumping) set to hidden when bumped
	       */
	    }
	  else
	    {
	      /* reset in case score went down */

	      f->flags &= ~FEATURE_HIDE_FILTER;
	      if(!(f->flags & FEATURE_HIDE_REASON))
		f->flags &= ~FEATURE_HIDDEN;
	      else if(fi->bumped && (f->flags & FEATURE_HIDE_REASON) == FEATURE_SUMMARISED)
		f->flags &= ~FEATURE_HIDDEN;
	    }
	}
    }

  if(fi->n_filtered != was)
    {
      /* trigger a re-calc if summarised to ensure the picture is pixel perfect
       * NOTE if bumped we don-t calculate so no creeping inefficiency here
       */
      fi->zoom = 0;

#if HIGHLIGHT_FILTERED_COLUMNS 
      /*!> \todo This code highlights columns that are filtered.
       * It is requested functionality but it needs to be optional
       * so that the user can turn it off. */
	ZMapWindowContainerGroup column = (ZMapWindowContainerGroup)((FooCanvasItem *)fi)->parent;
	GdkColor white = { 0xffffffff, 0xffff, 0xffff, 0xffff } ;		/* is there a column background config colour? */
	GdkColor *fill = &white;

	if(fi->n_filtered && filter->window)
	{
		zMapWindowGetFilteredColour(filter->window,&fill);

		column->flags.filtered = 1;

// NO:	zMapWindowCanvasFeaturesetSetBackground((FooCanvasItem *) fi, fill, NULL);
// must do the column not the featureset
		zmapWindowDrawSetGroupBackground(column, 0, 1, 1.0, ZMAP_CANVAS_LAYER_COL_BACKGROUND, fill, NULL);

		foo_canvas_item_request_redraw(((FooCanvasItem *)fi)->parent);
	}
	else
	{
		column->flags.filtered = 0;
		/*
		this col is selected or else we could not operate its filter button
		so we revert to select not normal background
		*/
		zmapWindowFocusHighlightHotColumn(filter->window->focus);
	}
#endif

      if(fi->bumped)
	{
	  ZMapWindowCompressMode compress_mode;

	  if (zMapWindowMarkIsSet(filter->window))
	    compress_mode = ZMAPWINDOW_COMPRESS_MARK ;
	  else
	    compress_mode = ZMAPWINDOW_COMPRESS_ALL ;

	  zmapWindowColumnBumpRange(filter->column, ZMAPBUMP_INVALID, ZMAPWINDOW_COMPRESS_INVALID);

	  /* dissapointing: we only need to reposition columns to the right of this one */

	  zmapWindowFullReposition(filter->window->feature_root_group,TRUE, "filter") ;
	}
      else
	{
	  zMapWindowCanvasFeaturesetRedraw(fi, fi->zoom);
	}
    }

  return(fi->n_filtered);
}


void zMapWindowFeaturesetSetFeatureWidth(ZMapWindowFeaturesetItem featureset_item, ZMapWindowCanvasFeature feat)
{
  ZMapFeature feature = feat->feature;
  ZMapFeatureTypeStyle style = *feature->style;

  feat->width = featureset_item->width;

  if(feature->population)	/* collapsed duplicated features, takes precedence over score */
    {
      double score = (double) feature->population;

      feat->score = zMapWindowCanvasFeatureGetNormalisedScore(style, score);

      if ((zMapStyleGetScoreMode(style) == ZMAPSCORE_WIDTH) || (zMapStyleGetScoreMode(style) == ZMAPSCORE_HEAT_WIDTH))
	feat->width = zMapWindowCanvasFeatureGetWidthFromScore(style, featureset_item->width, score);
    }
  else if(feature->flags.has_score)
    {
      if(featureset_item->style->mode == ZMAPSTYLE_MODE_GRAPH)
	{
	  feat->score = zMapWindowCanvasFeatureGetNormalisedScore(style, feature->score);
	  if(featureset_item->style->mode_data.graph.mode != ZMAPSTYLE_GRAPH_HEATMAP)
		feat->width = featureset_item->width * feat->score;
	}
      else
	{
	  if ((zMapStyleGetScoreMode(style) == ZMAPSCORE_WIDTH && feature->flags.has_score))
	    feat->width = zMapWindowCanvasFeatureGetWidthFromScore(style, featureset_item->width, feature->score);
	  else if(zMapStyleGetScoreMode(style) == ZMAPSCORE_PERCENT)
	    feat->width = zMapWindowCanvasFeatureGetWidthFromScore(style, featureset_item->width, feature->feature.homol.percent_id);
	}
    }
}


void zmapWindowFeaturesetAddToIndex(ZMapWindowFeaturesetItem featureset_item, ZMapWindowCanvasFeature feat)
{
  /* even if they come in order we still have to sort them to be sure so just add to the front */
  /* NOTE we asign the from pointer here: not just more efficient if we have eg 60k features but essential to prepend */
  //  feat->from =
  // only for feature not graphics, from does not work anyway

 featureset_item->features = g_list_prepend(featureset_item->features,feat);
  featureset_item->n_features++;

#if STYLE_DEBUG
if(feat->type < FEATURE_GRAPHICS)
{
	ZMapFeatureSet featureset = (ZMapFeatureSet) feat->feature->parent;
	ZMapFeature feature = feat->feature;

 	printf("add item %s %s @%p %p: %ld/%d style %p/%p %s\n",
		 g_quark_to_string(featureset_item->id),g_quark_to_string(feature->unique_id),
		 featureset, feature,
		 featureset_item->n_features, g_list_length(featureset_item->features),
		 featureset->style, *feature->style, g_quark_to_string(featureset->style->unique_id));
}
#endif

  /* add to the display bins if index already created */
  if(featureset_item->display_index)
    {
      /* have to re-sort... NB SkipListAdd() not exactly well tested, so be dumb */
      /* it's very rare that we add features anyway */
      /* although we could have several featuresets being loaded into one column */
      /* whereby this may be more efficient ? */
#if 1
      {
	/* need to recalc bins */
	/* quick fix FTM, de-calc which requires a re-calc on display */
	zMapSkipListDestroy(featureset_item->display_index, NULL);
	featureset_item->display_index = NULL;
      }
    }
  /* must set this independantly as empty columns with no index get flagged as sorted */
  featureset_item->features_sorted = FALSE;
  //  featureset_item->zoom = 0.0;	/* trigger a recalc */
#else
  // untested code
  {
    /* NOTE when this is implemented properly then it might be best to add to a linked list if there's no index created
     * as that might be more effecient,  or maybe it won't be.
     * i'd guess that creating a skip list from a sorted list is faster
     * Worth considering and also timing this,
     */
    featureset_item->display_index =
      zMapSkipListAdd(featureset_item->display_index, zMapFeatureCmp, feat);
	/* NOTE need to fix linked_sideways */

  }
}
#endif
}

ZMapWindowCanvasFeature zMapWindowFeaturesetAddFeature(ZMapWindowFeaturesetItem featureset_item, ZMapFeature feature, double y1, double y2)
{
  ZMapWindowCanvasFeature feat;
  ZMapFeatureTypeStyle style = *feature->style;
  zmapWindowCanvasFeatureType type = FEATURE_INVALID;

  zMapAssert(zMapFeatureIsValid((ZMapFeatureAny) feature));

  if(style)
    type = feature_types[zMapStyleGetMode(style)];
  if(type == FEATURE_INVALID)		/* no style or feature type not implemented */
    return NULL;

  feat = zmapWindowCanvasFeatureAlloc(type);

  feat->feature = feature;
  feat->type = type;

  feat->y1 = y1;
  feat->y2 = y2;

  if(y2 - y1 > featureset_item->longest)
    featureset_item->longest = y2 - y1;

  zmapWindowFeaturesetAddToIndex(featureset_item, feat);

  return feat;
}


ZMapWindowCanvasGraphics zMapWindowFeaturesetAddGraphics(ZMapWindowFeaturesetItem featureset_item, zmapWindowCanvasFeatureType type, double x1, double y1, double x2, double y2, GdkColor *fill, GdkColor *outline, char *text)
{
  ZMapWindowCanvasGraphics feat;
  gulong fill_pixel= 0, outline_pixel = 0;
  FooCanvasItem *foo = (FooCanvasItem *) featureset_item;

  if (type == FEATURE_INVALID || type < FEATURE_GRAPHICS)
    return NULL;

  feat = (ZMapWindowCanvasGraphics) zmapWindowCanvasFeatureAlloc(type);

  feat->type = type;

  if(x1 > x2) {  double x = x1; x1 = x2; x2 = x; }	/* boring.... */
  if(y1 > y2) {  double x = y1; y1 = y2; y2 = x; }

  feat->y1 = y1;
  feat->y2 = y2;

  feat->x1 = x1;
  feat->x2 = x2;

  feat->text = text;

  if(fill)
    {
      fill_pixel = zMap_gdk_color_to_rgba(fill);
      feat->fill = foo_canvas_get_color_pixel(foo->canvas, fill_pixel);
      feat->flags |= WCG_FILL_SET;
    }
  if(outline)
    {
      outline_pixel = zMap_gdk_color_to_rgba(outline);
      feat->outline = foo_canvas_get_color_pixel(foo->canvas, outline_pixel);
      feat->flags |= WCG_OUTLINE_SET;
    }

  if(y2 - y1 > featureset_item->longest)
    featureset_item->longest = y2 - y1 + 1;

  zmapWindowFeaturesetAddToIndex(featureset_item, (ZMapWindowCanvasFeature) feat);

  return feat;
}



int zMapWindowFeaturesetRemoveGraphics(ZMapWindowFeaturesetItem featureset_item, ZMapWindowCanvasGraphics feat)
{

#warning zMapWindowFeaturesetRemoveGraphics not implemented
  /* is this needed? yes: diff struct, yes: gets called on revcomp */

#if 0
  /* copy from remove feature */


  /* not strictly necessary to re-sort as the order is the same
   * but we avoid the index becoming degenerate by doing this
   * better to implement zmapSkipListRemove() properly
   */
  if(fi->display_index)
    {
      /* need to recalc bins */
      /* quick fix FTM, de-calc which requires a re-calc on display */
      zMapSkipListDestroy(fi->display_index, NULL);
      fi->display_index = NULL;
      /* is still sorted if it was before */
    }

  return fi->n_features;
#else
  return 0;
#endif
}



/*
  delete feature from the features list and trash the index
  returns no of features left

  rather tediously we can't get the feature via the index as that will give us the feature not the list node pointing to it.
  so to delete a whole featureset we could have a quadratic search time unless we delete in order
  but from OTF if we delete old ones we do this via a small hash table
  we don't delete elsewhere, execpt for legacy gapped alignments, so this works ok by fluke
  NOTE contract expended BAM features will delete 1000 times, so may be slow

  this function's a bit horrid: when we find the feature to delete we have to look it up in the index to repaint
  we really need a column refresh

  we really need to rethink this: deleting was not considered
*/
#warning need to revist this code and make it more efficient
// ideas:
// use a skip list exclusively ??
// use features list for loading, convert to skip list and remove features
// can add new features via list and add to skip list (extract skip list, add to features , sort and re-create skip list)

/* NOTE Here we improve the efficiency of deleting a feature with some rubbish code
 * we add a pointer to a feature's list mode in the fi->features list
 * which allows us to delete that feature from the list without searching for it
 * this is building rubbish on top of rubbish: really we should loose the features list
 * and _only_ store references to features in the skip list
 * there's reasons why not:
 * - haven't implemented add/delete in zmapSkipList.c, which requires fiddly code to prevent degeneracy.
 *   (Initially not implemented as not used, but now needed).
 * - graph density items recalculate bins and have a seperate list of features that get indexed -> we should do this using another skip list
 * - sometimes we may wish to sort differently, having a diff list to sort helps... we can use glib functions.
 * So to implement this quickly i added an extra pointer in the CanvasFeature struct.
 *
 * unfortunately glib sorts by creating new list nodes (i infer) so that the from pointer is invalid
 *
 */
/* NOTE it turns out that g_list_sort invalidates ->from pointers so we can't use them
 * however to delete all features we can just destroy the featureset, it will be created again when we add a new feature
 */
int zMapWindowFeaturesetItemRemoveFeature(FooCanvasItem *foo, ZMapFeature feature)
{
  ZMapWindowFeaturesetItem fi = (ZMapWindowFeaturesetItem) foo;


#if 1 // ORIGINAL_SLOW_VERSION
  GList *l;
  ZMapWindowCanvasFeature feat;

  for(l = fi->features;l;)
    {
      GList *del;

      feat = (ZMapWindowCanvasFeature) l->data;

      if(feat->feature == feature)
	{
	  /* NOTE the features list and display index both point to the same structs */

	  zmap_window_canvas_featureset_expose_feature(fi, feat);

	  zmapWindowCanvasFeatureFree(feat);
	  del = l;
	  l = l->next;
	  fi->features = g_list_delete_link(fi->features,del);
	  fi->n_features--;

#warning review this (feature remove)
// not sure what this is here for: we-d have to process the sideways list??
// and that does not give us the features list instsead the canvasfeature structs so no workee
// perhaps the ultimate caller calls several times??
	  if(fi->link_sideways)	/* we'll get calls for each sub-feature */
	    break;
	  /* else have to go through the whole list; fortunately transcripts are low volume */
	}
      else
	{
	  l = l->next;
	}
    }

  /* NOTE we may not have an index so this flag must be unset seperately */
  fi->linked_sideways = FALSE;  /* See code below: this was slack */


#else

  ZMapWindowCanvasFeature gs = zmap_window_canvas_featureset_find_feature(fi,feature);

  if(gs)
    {
      GList *link = gs->from;
      /* NOTE search for ->from if you revive this */
      /* glib  g_list_sort() invalidates these adresses -> preserves the data but not the list elements */

      zMapAssert(link);
      zmap_window_canvas_featureset_expose_feature(fi, gs);


      //      if(fi->linked_sideways)
      {
	if(gs->left)
	  gs->left->right = gs->right;
	if(gs->right)
	  gs->right->left = gs->left;
      }

      zmapWindowCanvasFeatureFree(gs);
      fi->features = g_list_delete_link(fi->features,link);
      fi->n_features--;
    }
#endif

  /* not strictly necessary to re-sort as the order is the same
   * but we avoid the index becoming degenerate by doing this
   * better to implement zmapSkipListRemove() properly
   */
  if(fi->display_index)
    {
      /* need to recalc bins */
      /* quick fix FTM, de-calc which requires a re-calc on display */
      zMapSkipListDestroy(fi->display_index, NULL);
      fi->display_index = NULL;
      /* is still sorted if it was before */
    }

  return fi->n_features;
}



/*
 * remove all the features in the given set from the canvas item
 * we may have several mapped into one featuresetItem
 * we could just remove each feature individually , but this is quicker and easier
 */

int zMapWindowFeaturesetItemRemoveSet(FooCanvasItem *foo, ZMapFeatureSet featureset, gboolean destroy)
{
  ZMapWindowFeaturesetItem fi = (ZMapWindowFeaturesetItem) foo;
  int n_feat = fi->n_features;

  if(!ZMAP_IS_WINDOW_FEATURESET_ITEM(foo))
	  return 0;
#if 1
  GList *l;
  ZMapWindowCanvasFeature feat;
  ZMapFeatureSet set;

  for (l = fi->features;l;)
    {
      GList *del;

      feat = (ZMapWindowCanvasFeature) l->data;

      set = (ZMapFeatureSet) feat->feature->parent;

      if (set == featureset)
	{
	  /* NOTE the features list and display index both point to the same structs */

	  zmap_window_canvas_featureset_expose_feature(fi, feat);

	  zmapWindowCanvasFeatureFree(feat);
	  del = l;
	  l = l->next;
	  fi->features = g_list_delete_link(fi->features,del);
	  fi->n_features--;
	}
      else
	{
	  l = l->next;
	}
    }

  /* NOTE we may not have an index so this flag must be unset seperately */
  fi->linked_sideways = FALSE;  /* See code below: this was slack */


#else
#if CODE_COPIED_FROM_REMOVE_FEATURE
  ZMapWindowCanvasFeature gs = zmap_window_canvas_featureset_find_feature(fi,feature);

  if(gs)
    {
      GList *link = gs->from;
      /* NOTE search for ->from if you revive this */
      /* glib  g_list_sort() invalidates these adresses -> preserves the data but not the list elements */

      zMapAssert(link);
      zmap_window_canvas_featureset_expose_feature(fi, gs);


      //      if(fi->linked_sideways)
      {
	if(gs->left)
	  gs->left->right = gs->right;
	if(gs->right)
	  gs->right->left = gs->left;
      }

      zmapWindowCanvasFeatureFree(gs);
      fi->features = g_list_delete_link(fi->features,link);
      fi->n_features--;
    }
#endif
#endif

  /* not strictly necessary to re-sort as the order is the same
   * but we avoid the index becoming degenerate by doing this
   * better to implement zmapSkipListRemove() properly
   */
  if(fi->display_index)
    {
      /* need to recalc bins */
      /* quick fix FTM, de-calc which requires a re-calc on display */
      zMapSkipListDestroy(fi->display_index, NULL);
      fi->display_index = NULL;
      /* is still sorted if it was before */
    }

  n_feat = fi->n_features;


//printf("canvas remove set %p %s %s: %d features\n", fi, g_quark_to_string(fi->id), g_quark_to_string(featureset->unique_id), n_feat);

  if(!fi->n_features && destroy)	/* if the canvasfeatureset is used only as a background we may not want to do this */
    {
// don-t do this we get glib **** errors
//	  zmap_window_featureset_item_item_destroy((GtkObject *) fi);
      gtk_object_destroy(GTK_OBJECT(fi));
    }


  return n_feat;
}



#warning make this into a foo canvas item class func

/* get the bounds of the current feature which has been set by the caller */
void zMapWindowCanvasFeaturesetGetFeatureBounds(FooCanvasItem *foo, double *rootx1, double *rooty1, double *rootx2, double *rooty2)
{
  ZMapWindowCanvasItem item = (ZMapWindowCanvasItem) foo;
  ZMapWindowFeaturesetItem fi;

  fi = (ZMapWindowFeaturesetItem) foo;

  if(rootx1)
    *rootx1 = fi->dx;
  if(rootx2)
    *rootx2 = fi->dx + fi->width;
  if(rooty1)
    *rooty1 = item->feature->x1;
  if(rooty2)
    *rooty2 = item->feature->x2;
}



static void zmap_window_featureset_item_item_destroy (GtkObject *object)
{

  ZMapWindowFeaturesetItem featureset_item;
  GList *features;
  ZMapWindowCanvasFeature feat;

  /* mh17 NOTE: this function gets called twice for every object via a very very tall stack */
  /* no idea why, but this is all harmless here if we make sure to test if pointers are valid */
  /* what's more interesting is why an object has to be killed twice */

  /* having changed it from GtkObject->destroy to GObject->destroy
   * it seems that FootCanvasitem destroy eventually calls remove from group
   * which calls dispose 'just to be sure'
   * so we have to ignore 2nd time round
   */
  /* didn-t change anything so i put it back to destroy
   * foo_canvas_re uses destroy not dispose so there must be some reaosn behind it
   * ...and that fixed it: the key is not to chain up to the parent 2nd time round
   */


//printf("zmap_window_featureset_item_item_destroy %p\n",object);

  g_return_if_fail(ZMAP_IS_WINDOW_FEATURESET_ITEM(object));

  featureset_item = ZMAP_WINDOW_FEATURESET_ITEM(object);

  if(g_hash_table_remove(featureset_class_G->featureset_items,GUINT_TO_POINTER(featureset_item->id)))
  {

//printf("destroy featureset %s %ld features\n",g_quark_to_string(featureset_item->id), featureset_item->n_features);

	if(featureset_item->display_index)
	{
		zMapSkipListDestroy(featureset_item->display_index, NULL);
		featureset_item->display_index = NULL;
		featureset_item->features_sorted = FALSE;
	}
	if(featureset_item->display)	/* was re-binned */
	{
		for(features = featureset_item->display; features; features = g_list_delete_link(features,features))
		{
		feat = (ZMapWindowCanvasFeature) features->data;
		zmapWindowCanvasFeatureFree(feat);
		}
		featureset_item->display = NULL;
	}

	if(featureset_item->features)
	{
		/* free items separately from the index as conceivably we may not have an index */
		for(features = featureset_item->features; features; features = g_list_delete_link(features,features))
		{
		feat = (ZMapWindowCanvasFeature) features->data;
		zmapWindowCanvasFeatureFree(feat);
		}
		featureset_item->features = NULL;
		featureset_item->n_features = 0;
	}

	// printf("featureset %s: %ld %ld %ld,\n",g_quark_to_string(featureset_item->id), n_block_alloc, n_feature_alloc, n_feature_free);

	zMapWindowCanvasFeaturesetFree(featureset_item);	/* must tidy optional set data*/

	if(featureset_item->opt)
	{
		g_free(featureset_item->opt);
		featureset_item->opt = NULL;
	}


	if(featureset_item->gc)
	{
		g_object_unref(featureset_item->gc);
		featureset_item->gc = NULL;
	}

//printf("chaining to parent... \n");
	if(GTK_OBJECT_CLASS (parent_class_G)->destroy)
		GTK_OBJECT_CLASS (parent_class_G)->destroy (object);
  }

  return ;
}






<|MERGE_RESOLUTION|>--- conflicted
+++ resolved
@@ -1665,7 +1665,6 @@
 
 static gboolean zmap_window_featureset_item_show_hide(FooCanvasItem *item, gboolean show)
 {
-<<<<<<< HEAD
   if (g_type_is_a(G_OBJECT_TYPE(item), ZMAP_TYPE_WINDOW_FEATURESET_ITEM))
     {
       ZMapWindowFeaturesetItem di = (ZMapWindowFeaturesetItem) item;
@@ -1674,17 +1673,6 @@
 #warning this should be a class function
       zmapWindowFeaturesetItemShowHide(item,canvas_item->feature,show, ZMWCF_HIDE_USER);
     }
-=======
-	if (g_type_is_a(G_OBJECT_TYPE(item), ZMAP_TYPE_WINDOW_FEATURESET_ITEM))
-	{
-		ZMapWindowFeaturesetItem di = (ZMapWindowFeaturesetItem) item;
-		ZMapWindowCanvasItem canvas_item = (ZMapWindowCanvasItem) &(di->__parent__);
-		/* find the feature struct and set a flag */
-
-		zmapWindowFeaturesetItemShowHide(item,canvas_item->feature,show, ZMWCF_HIDE_USER);
-	}
-
->>>>>>> 700df92b
   return FALSE;
 }
 
@@ -1947,8 +1935,6 @@
   }
 #endif
 
-<<<<<<< HEAD
-=======
 	/* return found if cursor is in the coloumn, then we don't need invisble background rectangles */
   if(!fi->point_feature)
   {
@@ -1956,7 +1942,6 @@
   }
 
 
->>>>>>> 700df92b
   return best;
 }
 
