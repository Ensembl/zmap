/*  File: zmapWindowFeaturesetItem.c
 *  Author: malcolm hinsley (mh17@sanger.ac.uk)
 *  Copyright (c) 2006-2012: Genome Research Ltd.
 *-------------------------------------------------------------------
 * ZMap is free software; you can redistribute it and/or
 * modify it under the terms of the GNU General Public License
 * as published by the Free Software Foundation; either version 2
 * of the License, or (at your option) any later version.
 *
 * This program is distributed in the hope that it will be useful,
 * but WITHOUT ANY WARRANTY; without even the implied warranty of
 * MERCHANTABILITY or FITNESS FOR A PARTICULAR PURPOSE.  See the
 * GNU General Public License for more details.
 *
 * You should have received a copy of the GNU General Public License
 * along with this program; if not, write to the Free Software
 * Foundation, Inc., 59 Temple Place - Suite 330, Boston, MA  02111-1307, USA.
 * or see the on-line version at http://www.gnu.org/copyleft/gpl.txt
 *-------------------------------------------------------------------
 * This file is part of the ZMap genome database package
 * originally written by:
 *
 *      Ed Griffiths (Sanger Institute, UK) edgrif@sanger.ac.uk,
 *        Roy Storey (Sanger Institute, UK) rds@sanger.ac.uk,
 *   Malcolm Hinsley (Sanger Institute, UK) mh17@sanger.ac.uk
 *
 * Description:
 *
 * Exported functions: See XXXXXXXXXXXXX.h
 * HISTORY:
 * Last edited: Jun  3 09:51 2009 (rds)
 * Created: Fri Jan 16 11:20:07 2009 (rds)
 *-------------------------------------------------------------------
 */

/* NOTE
 * this module implements the basic handling of featuresets as foo canvas items
 *
 * for basic features (the first type implemented) it runs about 3-5x faster than the foo canvas
 * but note that that does not include expose/ GDK
 * previous code can be used with 'foo=true' in the style

 _new code_
 deskpro17848[mh17]32: zmap --conf_file=ZMap_bins
 # /nfs/users/nfs_m/mh17/.ZMap/ZMap_bins	27/09/2011
 Draw featureset basic_1000: 999 features in 0.060 seconds
 Draw featureset scored: 9999 features in 0.347 seconds
 Draw featureset basic_10000: 9999 features in 0.324 seconds
 Draw featureset basic_100000: 99985 features in 1.729 seconds

 _old code_
 deskpro17848[mh17]33: zmap --conf_file=ZMap_bins
 # /nfs/users/nfs_m/mh17/.ZMap/ZMap_bins	27/09/2011
 Draw featureset basic_1000: 999 features in 0.165 seconds
 Draw featureset scored: 9999 features in 0.894 seconds
 Draw featureset basic_10000: 9999 features in 1.499 seconds
 Draw featureset basic_100000: 99985 features in 8.968 seconds


*/

#include <ZMap/zmap.h>



#include <math.h>
#include <string.h>
#include <ZMap/zmapUtilsLog.h>
#include <ZMap/zmapGLibUtils.h>
#include <ZMap/zmapUtilsLog.h>
#include <ZMap/zmapWindow.h>

#include <zmapWindowCanvasItem.h>
#include <zmapWindowCanvasFeatureset_I.h>
#include <zmapWindowCanvasBasic.h>
#include <zmapWindowCanvasGlyph.h>
#include <zmapWindowCanvasAlignment.h>
#include <zmapWindowCanvasGraphItem.h>
#include <zmapWindowCanvasTranscript.h>
#include <zmapWindowCanvasAssembly.h>
#include <zmapWindowCanvasSequence.h>
#include <zmapWindowCanvasLocus.h>

#include <zmapWindowCanvasGraphics.h>

//#include <zmapWindow_P.h>	// for debugging only
//#include <zmapWindowContainerFeatureSet_I.h>

typedef gint (FeatureCmpFunc)(gconstpointer a, gconstpointer b) ;

static void zmap_window_featureset_item_item_class_init  (ZMapWindowFeaturesetItemClass featureset_class);
static void zmap_window_featureset_item_item_init        (ZMapWindowFeaturesetItem      item);

static void  zmap_window_featureset_item_item_update (FooCanvasItem *item, double i2w_dx, double i2w_dy, int flags);
static double  zmap_window_featureset_item_foo_point (FooCanvasItem *item, double x, double y, int cx, int cy, FooCanvasItem **actual_item);
static void  zmap_window_featureset_item_item_bounds (FooCanvasItem *item, double *x1, double *y1, double *x2, double *y2);
static void  zmap_window_featureset_item_item_draw (FooCanvasItem *item, GdkDrawable *drawable, GdkEventExpose *expose);


static gboolean zmap_window_featureset_item_set_style(FooCanvasItem *item, ZMapFeatureTypeStyle style);
static void zmap_window_featureset_item_set_colour(ZMapWindowCanvasItem   thing,
						   FooCanvasItem         *interval,
						   ZMapFeature			feature,
						   ZMapFeatureSubPartSpan sub_feature,
						   ZMapStyleColourType    colour_type,
						   int colour_flags,
						   GdkColor              *default_fill,
						   GdkColor              *border);

static gboolean zmap_window_featureset_item_set_feature(FooCanvasItem *item, double x, double y);

static gboolean zmap_window_featureset_item_show_hide(FooCanvasItem *item, gboolean show);

static void zmap_window_featureset_item_item_destroy     (GtkObject *object);
static void zMapWindowCanvasFeaturesetPaintSet(ZMapWindowFeaturesetItem featureset,
					       GdkDrawable *drawable, GdkEventExpose *expose) ;

static double featurePoint(ZMapWindowFeaturesetItem fi, ZMapWindowCanvasFeature gs,
			   double item_x, double item_y, int cx, int cy,
			   double local_x, double local_y, double x_off) ;
static double graphicsPoint(ZMapWindowFeaturesetItem fi, ZMapWindowCanvasFeature gs,
			    double item_x, double item_y, int cx, int cy,
			    double local_x, double local_y, double x_off) ;

gint zMapFeatureNameCmp(gconstpointer a, gconstpointer b);
gint zMapFeatureFullCmp(gconstpointer a, gconstpointer b);
gint zMapFeatureCmp(gconstpointer a, gconstpointer b);


static FooCanvasItemClass *item_class_G = NULL;
static ZMapWindowCanvasItemClass parent_class_G = NULL;
static ZMapWindowFeaturesetItemClass featureset_class_G = NULL;

static void zmapWindowCanvasFeaturesetSetColours(ZMapWindowFeaturesetItem featureset, ZMapWindowCanvasFeature feature);

static ZMapSkipList zmap_window_canvas_featureset_find_feature_index(ZMapWindowFeaturesetItem fi,ZMapFeature feature);
static ZMapWindowCanvasFeature zmap_window_canvas_featureset_find_feature(ZMapWindowFeaturesetItem fi,
									  ZMapFeature feature);
static ZMapSkipList zmap_window_canvas_featureset_find_feature_coords(FeatureCmpFunc compare_func,
								      ZMapWindowFeaturesetItem fi,
								      double y1, double y2) ;
void zmap_window_canvas_featureset_expose_feature(ZMapWindowFeaturesetItem fi, ZMapWindowCanvasFeature gs);







/* this is in parallel with the ZMapStyleMode enum */
/* beware, traditionally glyphs ended up as basic features */
/* This is a retro-fit ... i noticed that i'd defined a struct/feature type but not set it as orignally there was only one  */
static zmapWindowCanvasFeatureType feature_types[N_STYLE_MODE + 1] =
  {
    FEATURE_INVALID,		/* ZMAPSTYLE_MODE_INVALID */

	FEATURE_BASIC, 		/* ZMAPSTYLE_MODE_BASIC */
	FEATURE_ALIGN,		/* ZMAPSTYLE_MODE_ALIGNMENT */
	FEATURE_TRANSCRIPT,	/* ZMAPSTYLE_MODE_TRANSCRIPT */
	FEATURE_SEQUENCE,		/* ZMAPSTYLE_MODE_SEQUENCE */
	FEATURE_ASSEMBLY,		/* ZMAPSTYLE_MODE_ASSEMBLY_PATH */
	FEATURE_LOCUS,		/* ZMAPSTYLE_MODE_TEXT */
	FEATURE_GRAPH,		/* ZMAPSTYLE_MODE_GRAPH */
	FEATURE_GLYPH,		/* ZMAPSTYLE_MODE_GLYPH */

	FEATURE_GRAPHICS,		/* ZMAPSTYLE_MODE_PLAIN */	/* plain graphics, no features eg scale bar */

	FEATURE_INVALID		/* ZMAPSTYLE_MODE_META */
};

#if N_STYLE_MODE != FEATURE_N_TYPE
#error N_STYLE_MODE and FEATURE_N_TYPE differ
#endif


/* Tables of function pointers for individual feature types, only required ones have to be provided. */
static gpointer _featureset_set_init_G[FEATURE_N_TYPE] = { 0 };
static gpointer _featureset_prepare_G[FEATURE_N_TYPE] = { 0 };
static gpointer _featureset_set_paint_G[FEATURE_N_TYPE] = { 0 };
static gpointer _featureset_paint_G[FEATURE_N_TYPE] = { 0 };
static gpointer _featureset_flush_G[FEATURE_N_TYPE] = { 0 };
static gpointer _featureset_extent_G[FEATURE_N_TYPE] = { 0 };
static gpointer _featureset_free_G[FEATURE_N_TYPE] = { 0 };
static gpointer _featureset_zoom_G[FEATURE_N_TYPE] = { 0 };
static gpointer _featureset_point_G[FEATURE_N_TYPE] = { 0 };
static gpointer _featureset_add_G[FEATURE_N_TYPE] = { 0 };
static gpointer _featureset_subpart_G[FEATURE_N_TYPE] = { 0 };
static gpointer _featureset_colour_G[FEATURE_N_TYPE] = { 0 };




/* clip to expose region */
/* erm,,, clip to visible scroll region: else rectangles would get extra edges */
int zMap_draw_line(GdkDrawable *drawable, ZMapWindowFeaturesetItem featureset, gint cx1, gint cy1, gint cx2, gint cy2)
{
  /* for H or V lines we can clip easily */

  if(cy1 > featureset->clip_y2)
    return 0;
  if(cy2 < featureset->clip_y1)
    return 0;


#if 0
  /*
    the problem is long vertical lines that wrap round
    we don't draw big horizontal ones
  */
  if(cx1 > featureset->clip_x2)
    return;
  if(cx2 < featureset->clip_x1)
    {
      /* this will return if we expose part of a line that runs TR to BL
       * we'd have to swap x1 and x2 round for the comparison to work
       */
      return;
    }
#endif


  if(cx1 == cx2)	/* is vertical */
    {
#if 0
      /*
	the problem is long vertical lines that wrap round
	we don't draw big horizontal ones
      */
      if(cx1 < featureset->clip_x1)
	cx1 = featureset->clip_x1;
      if(cx2 > featureset->clip_x2)
	cx2 = featureset->clip_x2;
#endif

      if(cy1 < featureset->clip_y1)
	cy1 = featureset->clip_y1;
      if(cy2 > featureset->clip_y2)
	cy2 = featureset->clip_y2 ;
    }
  else
    {
      double dx = cx2 - cx1;
      double dy = cy2 - cy1;

      if(cy1 < featureset->clip_y1)
	{
	  /* need to round to get partial lines joining up neatly */
	  cx1 += round(dx * (featureset->clip_y1 - cy1) / dy);
	  cy1 = featureset->clip_y1;
	}
      if(cy2 > featureset->clip_y2)
	{
	  cx2 -= round(dx * (cy2 - featureset->clip_y2) / dy);
	  cy2 = featureset->clip_y2;
	}

    }

  gdk_draw_line (drawable, featureset->gc, cx1, cy1, cx2, cy2);

  return 1;
}


/* these are less common than solid lines */
int zMap_draw_broken_line(GdkDrawable *drawable, ZMapWindowFeaturesetItem featureset, gint cx1, gint cy1, gint cx2, gint cy2)
{
  int ret;

  gdk_gc_set_line_attributes(featureset->gc, 1, GDK_LINE_ON_OFF_DASH,GDK_CAP_BUTT, GDK_JOIN_MITER);

  ret = zMap_draw_line(drawable, featureset, cx1, cy1, cx2, cy2);

  gdk_gc_set_line_attributes(featureset->gc, 1, GDK_LINE_SOLID,GDK_CAP_BUTT, GDK_JOIN_MITER);

  return ret;
}



/* clip to expose region */
/* erm,,, clip to visble scroll regipn: else rectangles would get extra edges */
/* NOTE rectangles may be drawn partially if they overlap the visible region
 * in which case a false outline will be draw outside the region
 */
int zMap_draw_rect(GdkDrawable *drawable, ZMapWindowFeaturesetItem featureset, gint cx1, gint cy1, gint cx2, gint cy2, gboolean fill)
{
  /* as our rectangles are all aligned to H and V we can clip easily */
  
  /* First check whether the coords overlap the clip rect at all */
  if(cy1 > featureset->clip_y2)
    return 0;
  if(cy2 < featureset->clip_y1)
    return 0;

  if(cx1 > featureset->clip_x2)
    return 0;
  if(cx2 < featureset->clip_x1)
    return 0;

  /* Clip the coords */
  if(cx1 < featureset->clip_x1)
    cx1 = featureset->clip_x1;
  if(cy1 < featureset->clip_y1)
    cy1 = featureset->clip_y1;
  if(cx2 > featureset->clip_x2)
    cx2 = featureset->clip_x2;
  if(cy2 > featureset->clip_y2)
    cy2 = featureset->clip_y2;

  /* NOTE that the gdk_draw_rectangle interface is a bit esoteric
   * and it doesn't like rectangles that have no depth 
   * read the docs to understand the coordinate calculations here
   */

  int result = 0;
  
  if (cy2 == cy1 || cx1 == cx2)
    {
      gdk_draw_line (drawable, featureset->gc, cx1, cy1, cx2, cy2);
      result = 1;
    }
  else if (cy2 < cy1 || cx2 < cx1)
    {
      /* We expect the second coord to be greater than the first so
       * if we get here it's an error. */
      zMapWarning("Program error: Tried to draw a rectangle with negative width/height (width=%d, height=%d)", cx2 - cx1, cy2 - cy1);
    }
  else
    {
      if (!fill)
	{
	  cx2--;	/* outline rects are 1 pixel bigger than filled ones */
	  cy2--;
	}
      gdk_draw_rectangle (drawable, featureset->gc, fill, cx1, cy1, cx2 - cx1, cy2 - cy1);
      result = 1;
    }

  return result;
}




/* get all the pango stuff we need for a font on a drawable */
void zmapWindowCanvasFeaturesetInitPango(GdkDrawable *drawable, ZMapWindowFeaturesetItem featureset, ZMapWindowCanvasPango pango, char *family, int size, GdkColor *draw)
{
  GdkScreen *screen = gdk_drawable_get_screen (drawable);
  PangoFontDescription *desc;
  int width, height;

  if(pango->drawable && pango->drawable != drawable)
    zmapWindowCanvasFeaturesetFreePango(pango);

  if(!pango->renderer)
    {
      pango->renderer = gdk_pango_renderer_new (screen);
      pango->drawable = drawable;

      gdk_pango_renderer_set_drawable (GDK_PANGO_RENDERER (pango->renderer), drawable);

      zMapAssert(featureset->gc);	/* should have been set by caller */
      gdk_pango_renderer_set_gc (GDK_PANGO_RENDERER (pango->renderer), featureset->gc);

      /* Create a PangoLayout, set the font and text */
      pango->context = gdk_pango_context_get_for_screen (screen);
      pango->layout = pango_layout_new (pango->context);

      //		font = findFixedWidthFontFamily(seq->pango.context);
      desc = pango_font_description_from_string (family);
#warning mod this function and call from both places
#if 0
      /* this must be identical to the one get by the ZoomControl */
      if(zMapGUIGetFixedWidthFont(view,
				  fixed_font_list, ZMAP_ZOOM_FONT_SIZE, PANGO_WEIGHT_NORMAL,
				  NULL,desc))
	{
	}
      else
	{
	  /* if this fails then we get a proportional font and someone will notice */
	  zmapLogWarning("Paint sequence cannot get fixed font","");
	}
#endif

      pango_font_description_set_size (desc,size * PANGO_SCALE);
      pango_layout_set_font_description (pango->layout, desc);
      pango_font_description_free (desc);

      pango_layout_set_text (pango->layout, "a", 1);		/* we need to get the size of one character */
      pango_layout_get_size (pango->layout, &width, &height);
      pango->text_height = height / PANGO_SCALE;
      pango->text_width = width / PANGO_SCALE;

      gdk_pango_renderer_set_override_color (GDK_PANGO_RENDERER (pango->renderer), PANGO_RENDER_PART_FOREGROUND, draw );
    }
}


void zmapWindowCanvasFeaturesetFreePango(ZMapWindowCanvasPango pango)
{
  if(pango->renderer)		/* free the pango renderer if allocated */
    {
      /* Clean up renderer, possiby this is not necessary */
      gdk_pango_renderer_set_override_color (GDK_PANGO_RENDERER (pango->renderer),
					     PANGO_RENDER_PART_FOREGROUND, NULL);
      gdk_pango_renderer_set_drawable (GDK_PANGO_RENDERER (pango->renderer), NULL);
      gdk_pango_renderer_set_gc (GDK_PANGO_RENDERER (pango->renderer), NULL);

      /* free other objects we created */
      if(pango->layout)
	{
	  g_object_unref(pango->layout);
	  pango->layout = NULL;
	}

      if(pango->context)
	{
	  g_object_unref (pango->context);
	  pango->context = NULL;
	}

      g_object_unref(pango->renderer);
      pango->renderer = NULL;
      //		pango->drawable = NULL;
    }
}



/* define feature specific functions here */
/* only access via wrapper functions to allow type checking */

/* handle upstream edge effects converse of flush */
/* feature may be NULL to signify start of data */
void zMapWindowCanvasFeaturesetPaintPrepare(ZMapWindowFeaturesetItem featureset,
					    ZMapWindowCanvasFeature feature,
					    GdkDrawable *drawable, GdkEventExpose *expose)
{
  void (*func) (ZMapWindowFeaturesetItem featureset, ZMapWindowCanvasFeature feature,
		GdkDrawable *drawable, GdkEventExpose *expose) = NULL;

  if ((featureset->type > 0 && featureset->type < FEATURE_N_TYPE)
      && (func = _featureset_prepare_G[featureset->type]))
    func(featureset, feature, drawable, expose);

  return ;
}



/* paint one feature, all context needed is in the FeaturesetItem */
/* we need the expose region to clip at high zoom esp with peptide alignments */
void zMapWindowCanvasFeaturesetPaintFeature(ZMapWindowFeaturesetItem featureset, ZMapWindowCanvasFeature feature, GdkDrawable *drawable, GdkEventExpose *expose)
{
  void (*func) (ZMapWindowFeaturesetItem featureset, ZMapWindowCanvasFeature feature, GdkDrawable *drawable, GdkEventExpose *expose) = NULL;


  /* NOTE we can have diff types of features in a column eg alignments and basic features in Repeats
   * if we use featureset->style then we get to call the wrong paint function and crash
   * NOTE that if we use PaintPrepare and PaintFlush we require one type of feature only in the column
   * (more complex behavious has not been programmed; alignemnts and basic features don't use this)
   */
  if ((feature->type > 0 && feature->type < FEATURE_N_TYPE)
      && (func = _featureset_paint_G[feature->type]))
    func(featureset, feature, drawable, expose) ;

  return ;
}


/* output any buffered paints: useful eg for poly-line */
/* paint function and flush must access data via FeaturesetItem or globally in thier module */
/* feaature is the last feature painted */
void zMapWindowCanvasFeaturesetPaintFlush(ZMapWindowFeaturesetItem featureset,ZMapWindowCanvasFeature feature, GdkDrawable *drawable, GdkEventExpose *expose)
{
  void (*func) (ZMapWindowFeaturesetItem featureset,ZMapWindowCanvasFeature feature, GdkDrawable *drawable, GdkEventExpose *expose) = NULL;

  /* NOTE each feature type has it's own buffer if implemented
   * but  we expect only one type of feature and to handle mull features
   * (which we do to join up lines in gaps betweeen features)
   * we need to use the featureset type instead.
   * we could code this as featyreset iff feature is null
   * x-ref with PaintPrepare above
   */

#if 0
  if(feature &&
     (feature->type > 0 && feature->type < FEATURE_N_TYPE)
     && (func = _featureset_flush_G[feature->type]))
#else
  if ((featureset->type > 0 && featureset->type < FEATURE_N_TYPE)
      && (func = _featureset_flush_G[featureset->type]))
#endif
    func(featureset, feature, drawable, expose);

  return;
}


/* get the total sequence extent of a simple or complex feature */
/* used by bumping; we allow force to simple for optional but silly bump modes */
gboolean zMapWindowCanvasFeaturesetGetFeatureExtent(ZMapWindowCanvasFeature feature, gboolean complex, ZMapSpan span, double *width)
{
  void (*func) (ZMapWindowCanvasFeature feature, ZMapSpan span, double *width) = NULL;

  if(!feature || feature->type < 0 || feature->type >= FEATURE_N_TYPE)
    return FALSE;

  func = _featureset_extent_G[feature->type];

  if(!complex)		/* reset any compund feature extents */
    feature->y2 = feature->feature->x2;

  if(!func || !complex)
    {
      /* all features have an extent, if it's simple get it here */
      span->x1 = feature->feature->x1;	/* use real coord from the feature context */
      span->x2 = feature->feature->x2;
      *width = feature->width;
    }
  else
    {
      func(feature, span, width);
    }
  return TRUE;
}






/* interface design driven by exsiting (ZMapCanvasItem/Foo) application code
 *
 * for normal faatures we only set the colour flags
 * for sequence  features we actually supply colours
 */
void zmapWindowFeaturesetItemSetColour(FooCanvasItem         *interval,
				       ZMapFeature			feature,
				       ZMapFeatureSubPartSpan sub_feature,
				       ZMapStyleColourType    colour_type,
				       int colour_flags,
				       GdkColor              *default_fill,
				       GdkColor              *default_border)
{
  ZMapWindowFeaturesetItem fi = (ZMapWindowFeaturesetItem) interval;
  ZMapWindowCanvasFeature gs;

  void (*func) (FooCanvasItem         *interval,
		ZMapFeature			feature,
		ZMapFeatureSubPartSpan sub_feature,
		ZMapStyleColourType    colour_type,
		int colour_flags,
		GdkColor              *default_fill,
		GdkColor              *default_border);

  func = _featureset_colour_G[fi->type];
  gs = zmap_window_canvas_featureset_find_feature(fi,feature);
  if(!gs)
    return;

  if(func)
    {
      zmapWindowCanvasFeatureStruct dummy;

      func(interval, feature, sub_feature, colour_type, colour_flags, default_fill, default_border);

      dummy.width = gs->width;
      dummy.y1 = gs->y1;
      dummy.y2 = gs->y2;
      if(sub_feature && sub_feature->subpart != ZMAPFEATURE_SUBPART_INVALID)
	{
	  dummy.y1 = sub_feature->start;
	  dummy.y2 = sub_feature->end;
	}
      dummy.bump_offset = gs->bump_offset;

      zmap_window_canvas_featureset_expose_feature(fi, &dummy);
    }
  else
    {
      if(fi->highlight_sideways)	/* ie transcripts as composite features */
	{
	  while(gs->left)
	    gs = gs->left;
	}

      while(gs)
	{
	  /* set the focus flags (on or off) */
	  /* zmapWindowFocus.c maintans these and we set/clear then all at once */
	  /* NOTE some way up the call stack in zmapWindowFocus.c add_unique()
	   * colour flags has a window id set into it
	   */

	  /* these flags are very fiddly: handle with care */
	  gs->flags = ((gs->flags & ~FEATURE_FOCUS_MASK) | (colour_flags & FEATURE_FOCUS_MASK)) |
	    ((gs->flags & FEATURE_FOCUS_ID) | (colour_flags & FEATURE_FOCUS_ID)) |
	    (gs->flags & FEATURE_FOCUS_BLURRED);

	  zmap_window_canvas_featureset_expose_feature(fi, gs);

	  if(!fi->highlight_sideways)		/* only doing the selected one */
	    return;

	  gs = gs->right;
	}
    }
}




int zMapWindowCanvasFeaturesetAddFeature(ZMapWindowFeaturesetItem featureset,
					 ZMapFeature feature, double y1, double y2)
{
  int rc = 0 ;
  ZMapWindowCanvasFeature (*func)(ZMapWindowFeaturesetItem featureset, ZMapFeature feature, double y1, double y2) ;
  ZMapWindowCanvasFeature feat ;

  if (feature)
    {
      if ((func = _featureset_add_G[featureset->type]))
	{
	  feat = func(featureset, feature, y1, y2) ;
	}
      else
	{
	  if ((feat = zMapWindowFeaturesetAddFeature(featureset, feature, y1, y2)))
	    zMapWindowFeaturesetSetFeatureWidth(featureset, feat) ;
	}

      if (feat)
	{
	  featureset->last_added = feat ;
	  rc = 1 ;
	}
    }

  return rc ;
}


/* if a featureset has any allocated data free it */
void zMapWindowCanvasFeaturesetFree(ZMapWindowFeaturesetItem featureset)
{
  ZMapWindowFeatureFreeFunc func ;

  if ((featureset->type > 0 && featureset->type < FEATURE_N_TYPE)
      && (func = _featureset_free_G[featureset->type]))
    func(featureset) ;

  return;
}

/* return a span struct for the feature */
ZMapFeatureSubPartSpan zMapWindowCanvasFeaturesetGetSubPartSpan(FooCanvasItem *foo, ZMapFeature feature, double x,double y)
{
  ZMapFeatureSubPartSpan (*func) (FooCanvasItem *foo,ZMapFeature feature,double x,double y) = NULL;
  //	ZMapWindowFeaturesetItem featureset = (ZMapWindowFeaturesetItem) foo;


  if(feature->type > 0 && feature->type < FEATURE_N_TYPE)
    func = _featureset_subpart_G[feature->type];
  if(!func)
    return NULL;

  return func(foo, feature, x, y);
}


gboolean zMapWindowCanvasFeaturesetHasPointFeature(FooCanvasItem *item)
{
	ZMapWindowFeaturesetItem featureset	= (ZMapWindowFeaturesetItem) item;

	if(featureset->point_feature)
		return TRUE;

	return FALSE;
}


/*
 * do anything that needs doing on zoom
 * we have column specific things like are features visible
 * and feature specific things like recalculate gapped alignment display
 * NOTE this is also called on the first paint to create the index
 * it must create the index if it's not there and this may be done by class Zoom functions
 */
void zMapWindowCanvasFeaturesetZoom(ZMapWindowFeaturesetItem featureset, GdkDrawable *drawable)
{
  ZMapSkipList sl;
  long trigger = (long) zMapStyleGetSummarise(featureset->style);
  PixRect pix = NULL;

  if (featureset)
    {
      ZMapWindowFeatureItemZoomFunc func ;

      if ((featureset->type > 0 && featureset->type < FEATURE_N_TYPE)
	  && (func = _featureset_zoom_G[featureset->type]))
	{
	  /* zoom can (re)create the index eg if graphs density stuff gets re-binned */
	  func(featureset, drawable) ;
	}

      if(!featureset->display_index)
	zMapWindowCanvasFeaturesetIndex(featureset);


      /* column summarise: after creating the index work out which features are visible and hide the rest */
      /* set for basic features and alignments */
      /* this could be moved to the class functions but as it's used more generally not worth it */

      if(!featureset->bumped && !featureset->re_bin && trigger && featureset->n_features >= trigger)
	{
	  /*
	    on min zoom we have nominally 1000 pixels so if we have 1000 features we should get some overlap
	    depends on the sequence length, longer sequence means more overlap (and likely more features
	    but simple no of features is easy to work with.
	    if we used 100 features out of sheer exuberance
	    then the chance of wasted CPU is small as the data is small
	    at high zoom we still do it as overlap is still overlap (eg w/ high coverage BAM regions)
	  */

	  /* NOTE: for faster code just process features overlapping the visible scroll region */
	  /* however on current volumes (< 200k normally) it makes little difference */
	  for(sl = zMapSkipListFirst(featureset->display_index); sl; sl = sl->next)
	    {
	      ZMapWindowCanvasFeature feature = (ZMapWindowCanvasFeature) sl->data;

	      pix = zmapWindowCanvasFeaturesetSummarise(pix,featureset,feature);
	    }

	  /* clear up */
	  zmapWindowCanvasFeaturesetSummariseFree(featureset, pix);
	}
    }

  return;
}



/* paint set-level features, e.g. graph base lines etc. */
static void zMapWindowCanvasFeaturesetPaintSet(ZMapWindowFeaturesetItem fi,
						      GdkDrawable *drawable, GdkEventExpose *expose)
{
  ZMapWindowFeatureItemSetPaintFunc func ;
  FooCanvasItem * foo = (FooCanvasItem *) fi;

  gint x1, x2, y1, y2;
  GdkColor c;

  x1 = (gint) foo->x1;
  x2 = (gint) foo->x2;
  y1 = (gint) foo->y1;
  y2 = (gint) foo->y2;

  /* NB: clip region is 1 bigger than the expose to avoid drawing spurious lines */

  if(x1 < fi->clip_x1)
	x1 = fi->clip_x1;
  if(x2 > fi->clip_x2)
	x2 = fi->clip_x2;
  if(y1 < fi->clip_y1)
	y1 = fi->clip_y1;
  if(y2 > fi->clip_y2)
	y2 = fi->clip_y2;

  if(fi->background_set)
  {
	c.pixel = fi->background;
	gdk_gc_set_foreground (fi->gc, &c);

	if(fi->stipple)
	{
		gdk_gc_set_stipple (fi->gc, fi->stipple);
		gdk_gc_set_fill (fi->gc, GDK_STIPPLED);
	}
	else
	{
		gdk_gc_set_fill (fi->gc, GDK_SOLID);
	}

	zMap_draw_rect (drawable, fi, x1, y1, x2, y2, TRUE);
//printf("draw back %s %x %d,%d - %d,%d\n", g_quark_to_string(fi->id), c.pixel, x1, y1, x2, y2);
  }

  if(fi->border_set)
  {
	c.pixel = fi->border;
	gdk_gc_set_foreground (fi->gc, &c);
	gdk_gc_set_fill (fi->gc, GDK_SOLID);

	zMap_draw_rect (drawable, fi, x1, y1, x2, y2, FALSE);
//printf("draw border %d,%d - %d,%d\n", g_quark_to_string(fi->id), c.pixel, x1, y1, x2, y2);
  }



  if ((fi->type > 0 && fi->type < FEATURE_N_TYPE)
      &&(func = _featureset_set_paint_G[fi->type]))
    func(fi, drawable, expose) ;

  return ;
}





/* each feature type defines its own functions */
/* if they inherit from another type then they must include that type's headers and call code directly */

void zMapWindowCanvasFeatureSetSetFuncs(int featuretype, gpointer *funcs, int feature_struct_size, int set_struct_size)
{

  _featureset_set_init_G[featuretype] = funcs[FUNC_SET_INIT];
  _featureset_prepare_G[featuretype] = funcs[FUNC_PREPARE];
  _featureset_set_paint_G[featuretype] = funcs[FUNC_SET_PAINT];
  _featureset_paint_G[featuretype] = funcs[FUNC_PAINT];
  _featureset_flush_G[featuretype] = funcs[FUNC_FLUSH];
  _featureset_extent_G[featuretype] = funcs[FUNC_EXTENT];
  _featureset_colour_G[featuretype]  = funcs[FUNC_COLOUR];
  _featureset_zoom_G[featuretype] = funcs[FUNC_ZOOM];
  _featureset_free_G[featuretype] = funcs[FUNC_FREE];
  _featureset_point_G[featuretype] = funcs[FUNC_POINT];
  _featureset_add_G[featuretype]     = funcs[FUNC_ADD];
  _featureset_subpart_G[featuretype] = funcs[FUNC_SUBPART];


  featureset_class_G->struct_size[featuretype] = feature_struct_size;
  featureset_class_G->set_struct_size[featuretype] = set_struct_size;

  return ;
}





/* fetch all the funcs we know about
 * there's no clean way to do this without everlasting overhead per feature
 * NB: canvas featuresets could get more than one type of feature
 * we know how many there are due to the zmapWindowCanvasFeatureType enum
 * so we just do them all, once, from the featureset class init
 * rather tediously that means we have to include headers for each type
 * In terms of OO 'classiness' we regard CanvasFeatureSet as the big daddy that has a few dependant children
 * they dont get to evolve unknown to thier parent.
 *
 * NOTE these functions could be called from the application, before starting the window/ camvas, which would allow extendablilty
 */
void featureset_init_funcs(void)
{
  /* set size of unspecified features structs to just the base */
  featureset_class_G->struct_size[FEATURE_INVALID] = sizeof(zmapWindowCanvasFeatureStruct);

  zMapWindowCanvasBasicInit();		/* the order of these may be important */
  zMapWindowCanvasGlyphInit();
  zMapWindowCanvasAlignmentInit();
  zMapWindowCanvasGraphInit();
  zMapWindowCanvasTranscriptInit();
  zMapWindowCanvasAssemblyInit();
  zMapWindowCanvasSequenceInit();
  zMapWindowCanvasLocusInit();
  zMapWindowCanvasGraphicsInit();

  /* if you add a new one then update feature_types[N_STYLE_MODE] above */

  /* if not then graphics modules have to set thier size */
  /* this wastes a bit of memory but uses only one free list and may be safer */
  zMapAssert( sizeof(zmapWindowCanvasGraphicsStruct) <= sizeof(zmapWindowCanvasFeatureStruct));

  return ;
}



/* Converts a sequence extent into a canvas extent.
 *
 *
 * sequence coords:           1  2  3  4  5  6  7  8
 *
 *                           |__|__|__|__|__|__|__|__|
 *
 *                           |                       |
 * canvas coords:           1.0                     9.0
 *
 * i.e. when we actually come to draw it we need to go one _past_ the sequence end
 * coord because our drawing needs to draw in the whole of the last base.
 *
 */
void zmapWindowFeaturesetS2Ccoords(double *start_inout, double *end_inout)
{
  zMapAssert(start_inout && end_inout && *start_inout <= *end_inout) ;

  *end_inout += 1 ;

  return ;
}



GType zMapWindowFeaturesetItemGetType(void)
{
  static GType group_type = 0 ;

  if (!group_type)
    {
      static const GTypeInfo group_info = {
	sizeof (zmapWindowFeaturesetItemClass),
	(GBaseInitFunc) NULL,
	(GBaseFinalizeFunc) NULL,
	(GClassInitFunc) zmap_window_featureset_item_item_class_init,
	NULL,           /* class_finalize */
	NULL,           /* class_data */
	sizeof (zmapWindowFeaturesetItem),
	0,              /* n_preallocs */
	(GInstanceInitFunc) zmap_window_featureset_item_item_init,
	NULL
      };

      group_type = g_type_register_static(zMapWindowCanvasItemGetType(),
					  ZMAP_WINDOW_FEATURESET_ITEM_NAME,
					  &group_info,
					  0) ;
    }

  return group_type;
}



/*
 * return a singleton column wide canvas item
 * just in case we wanted to overlay two or more line graphs we need to allow for more than one
 * graph per column, so we specify these by col_id (which includes strand) and featureset_id
 * we allow for stranded bins, which get fed in via the add function below
 * we also have to include the window to allow more than one -> not accessable so we use the canvas instead
 *
 * we also allow several featuresets to map into the same canvas item via a virtual featureset (quark)
 *
 * NOTE after adding an item we sort the group's item list according to layer.
 * **** This assumes that we only have a few items in the group ****
 * which is ok as it's typically 1, occasionally 2 (focus)  and sometimes serveral eg 4 or 12
 */
ZMapWindowCanvasItem zMapWindowCanvasItemFeaturesetGetFeaturesetItem(FooCanvasGroup *parent, GQuark id, int start,int end, ZMapFeatureTypeStyle style, ZMapStrand strand, ZMapFrame frame, int index, guint layer)
{
  ZMapWindowFeaturesetItem featureset = NULL;
  zmapWindowCanvasFeatureType type;
  int stagger;
  ZMapWindowFeatureItemSetInitFunc func ;
  FooCanvasItem *foo  = NULL;

  /* class not intialised till we make an item in foo_canvas_item_new() below */
  if(featureset_class_G && featureset_class_G->featureset_items)
    foo = (FooCanvasItem *) g_hash_table_lookup( featureset_class_G->featureset_items, GUINT_TO_POINTER(id));

  if(foo)
    {
      return((ZMapWindowCanvasItem) foo);
    }
  else
    {
      foo = foo_canvas_item_new(parent, ZMAP_TYPE_WINDOW_FEATURESET_ITEM,
				//				 "x", 0.0,
				//				 "y", (double) start,
				NULL);

      featureset = (ZMapWindowFeaturesetItem) foo ;
      featureset->id = id;

#if STYLE_DEBUG
{
ZMapWindowContainerFeatureSet x = (ZMapWindowContainerFeatureSet) foo->parent;

printf("create canvas set %s(%p)/%s %x\n",
	 g_quark_to_string(zmapWindowContainerFeatureSetGetColumnId(x)),
	 x, g_quark_to_string(featureset->id),layer);
}
#endif

      g_hash_table_insert(featureset_class_G->featureset_items,GUINT_TO_POINTER(id),(gpointer) foo);


      /* we record strand and frame for display colours
       * the features get added to the appropriate column depending on strand, frame
       * so we get the right featureset item foo item implicitly
       */
      featureset->strand = strand;
      featureset->frame = frame;
      featureset->style = style;

      featureset->overlap = TRUE;

      /* column type, style is a combination of all context featureset styles in the column */
      /* main use is for graph density items */
      featureset->type = type = feature_types[zMapStyleGetMode(featureset->style)];

      if(featureset_class_G->set_struct_size[type])
	featureset->opt = g_malloc0(featureset_class_G->set_struct_size[type]);

      /* Maybe these should be subsumed into the feature_set_init_G mechanism..... */
      /* mh17: via the set_init_G function, already moved code from here for link_sideways */
      if(type == FEATURE_ALIGN)
	{
	  featureset->link_sideways = TRUE;
	}
      else if(type == FEATURE_TRANSCRIPT)
	{
	  featureset->highlight_sideways = TRUE;
	}

      else if(type == FEATURE_GRAPH && zMapStyleDensity(style))
	{
	  featureset->overlap = FALSE;
	  featureset->re_bin = TRUE;

	  /* this was originally invented for heatmaps & it would be better as generic, but that's another job */
	  stagger = zMapStyleDensityStagger(style);
	  featureset->set_index = index;
	  featureset->x_off = stagger * featureset->set_index;
	}

	featureset->x_off += zMapStyleOffset(style);

	featureset->width = zMapStyleGetWidth(featureset->style);

      /* width is in characters, need to get the sequence code to adjust this */
      if(zMapStyleGetMode(featureset->style) == ZMAPSTYLE_MODE_SEQUENCE)
	featureset->width *= 10;
      //  if(zMapStyleGetMode(featureset->style) == ZMAPSTYLE_MODE_TEXT)
      //    featureset->width *= 10;

      featureset->start = start;
      featureset->end = end;

      /* initialise zoom to prevent double index create on first draw (coverage graphs) */
      featureset->zoom = foo->canvas->pixels_per_unit_y;
      featureset->bases_per_pixel = 1.0 / featureset->zoom;

      /* feature type specific code. */
      if ((featureset->type > 0 && featureset->type < FEATURE_N_TYPE)
	  && (func = _featureset_set_init_G[featureset->type]))
	func(featureset) ;

	featureset->layer = layer;

	zMapWindowContainerGroupSortByLayer(parent);

      /* set our bounding box in canvas coordinates to be the whole column */
      foo_canvas_item_request_update (foo);
    }

  return ((ZMapWindowCanvasItem) foo);
}


guint zMapWindowCanvasFeaturesetGetId(ZMapWindowFeaturesetItem featureset)
{
	return(featureset->id);
}


void zMapWindowCanvasFeaturesetSetStipple(ZMapWindowFeaturesetItem featureset, GdkBitmap *stipple)
{
	featureset->stipple = stipple;
	foo_canvas_item_request_redraw((FooCanvasItem *) featureset);
}

/* scope issues.... */
void zMapWindowCanvasFeaturesetSetWidth(ZMapWindowFeaturesetItem featureset, double width)
{
  featureset->width = width;
}

double zMapWindowCanvasFeaturesetGetWidth(ZMapWindowFeaturesetItem featureset)
{
	if(featureset->bumped)
		return featureset->bump_width;
	else
		return featureset->width;

}

double zMapWindowCanvasFeaturesetGetOffset(ZMapWindowFeaturesetItem featureset)
{
	return featureset->x_off;
}


void zMapWindowCanvasFeaturesetSetSequence(ZMapWindowFeaturesetItem featureset, double y1, double y2)
{
	featureset->start = y1;
	featureset->end = y2;
}




void zMapWindowCanvasFeaturesetSetBackground(FooCanvasItem *foo, GdkColor *fill, GdkColor * outline)
{
	ZMapWindowFeaturesetItem featureset = (ZMapWindowFeaturesetItem) foo;
	gulong pixel;

	featureset->background_set = featureset->border_set = FALSE;

	if(fill)
	{
		pixel = zMap_gdk_color_to_rgba(fill);
		featureset->background = foo_canvas_get_color_pixel(foo->canvas, pixel);
		featureset->background_set = TRUE;
	}
	if(outline)
	{
		pixel = zMap_gdk_color_to_rgba(outline);
		featureset->border = foo_canvas_get_color_pixel(foo->canvas, pixel);
		featureset->border_set = TRUE;
	}

// call from caller: this gives exposes between drawing featuresets
//	zMapWindowCanvasFeaturesetRedraw(featureset, featureset->zoom);
}




guint zMapWindowCanvasFeaturesetGetLayer(ZMapWindowFeaturesetItem featureset)
{
	return(featureset->layer);
}



#if EVER_CALLED
void zMapWindowCanvasFeaturesetSetLayer(ZMapWindowFeaturesetItem featureset, guint layer)
{
	featureset->layer = layer;
	zMapWindowContainerGroupSortByLayer(((FooCanvasItem *) featureset)->parent);
}
#endif



/* this is a nest of incestuous functions that all do the same thing
 * but at least this way we keep the search criteria in one place not 20
 */
static ZMapSkipList zmap_window_canvas_featureset_find_feature_coords(FeatureCmpFunc compare_func,
								      ZMapWindowFeaturesetItem fi,
								      double y1, double y2)
{
  ZMapSkipList sl;
  zmapWindowCanvasFeatureStruct search;
  double extra = fi->longest;

  if (!compare_func)
    compare_func = zMapFeatureCmp;

  search.y1 = y1;
  search.y2 = y2;

  if(fi->overlap)
    {
      if(fi->bumped)
	extra =  fi->bump_overlap;

      /* glyphs are fixed size so expand/ contract according to zoom, fi->longest is in canvas pixel coordinates  */
      if(fi->style->mode == ZMAPSTYLE_MODE_GLYPH)
	foo_canvas_c2w(((FooCanvasItem *) fi)->canvas, 0, ceil(extra), NULL, &extra);

      search.y1 -= extra;

      // this is harmelss and otherwise prevents features overlapping the featureset being found
      //      if(search.y1 < fi->start)
      //		search.y1 = fi->start;
    }

  sl =  zMapSkipListFind(fi->display_index, compare_func, &search) ;
  //	if(sl->prev)
  //		sl = sl->prev;	/* in case of not exact match when rebinned... done by SkipListFind */

  return sl;
}


static ZMapSkipList zmap_window_canvas_featureset_find_feature_index(ZMapWindowFeaturesetItem fi,ZMapFeature feature)
{
  ZMapWindowCanvasFeature gs;
  ZMapSkipList sl;

  sl = zmap_window_canvas_featureset_find_feature_coords(NULL, fi, feature->x1, feature->x2);

  /* find the feature's feature struct but return the skip list */

  while(sl)
    {
      gs = sl->data;

      /* if we got rebinned then we need to find the bin surrounding the feature
	 if the feature is split bewteeen bins just choose one
      */
      if(gs->y1 > feature->x2)
	return NULL;

      /* don't we know we have a feature and item that both exist?
	 There must have been a reason for this w/ DensityItems */
#if 1 // NEVER_REBINNED
      if(gs->feature == feature)
#else
	/*
	 *	if we re-bin variable sized features then we could have features extending beyond bins
	 *	in which case a simple containment test will fail
	 *	so we have to test for overlap, which will also handle the simpler case.
	 *	bins have a real feature attached and this is fed in from the cursor code (point function)
	 *	this argument also applies to fixed size bins: we pro-rate overlaps when we calculate bins
	 *	according to pixel coordinates.
	 *	so we can have bin contains feature, feature contains bin, bin and feature overlap left or right. Yuk
	 */
	/* NOTE: lookup exact feature may fail if rebinned */

	if(!((gs->y1 > feature->x2) || (gs->y2 < feature->x1)))
#endif
	  {
	    return sl;
	  }

      sl = sl->next;
    }
  return NULL;
}

static ZMapWindowCanvasFeature zmap_window_canvas_featureset_find_feature(ZMapWindowFeaturesetItem fi,ZMapFeature feature)
{
  ZMapSkipList sl;
  ZMapWindowCanvasFeature gs = NULL;

  if(fi->last_added && fi->last_added->feature == feature)
    {
      gs = fi->last_added;
    }
  else
    {
      sl = zmap_window_canvas_featureset_find_feature_index(fi,feature);

      if(sl)
	gs = (ZMapWindowCanvasFeature) sl->data;
    }

  return gs;
}



/* NOTE idea: allow NULL feature for whole foo item */
void zmap_window_canvas_featureset_expose_feature(ZMapWindowFeaturesetItem fi, ZMapWindowCanvasFeature gs)
{
  double i2w_dx,i2w_dy;
  int cx1,cx2,cy1,cy2;
  FooCanvasItem *foo = (FooCanvasItem *) fi;
  double x1;

  x1 = fi->x_off;
  if(fi->bumped)
    x1 += gs->bump_offset;

  /* trigger a repaint */
  /* get canvas coords */
  i2w_dx = i2w_dy = 0.0;
  foo_canvas_item_i2w (foo, &i2w_dx, &i2w_dy);

  /* get item canvas coords, following example from FOO_CANVAS_RE (used by graph items) */
  foo_canvas_w2c (foo->canvas, x1 + i2w_dx, gs->y1 - fi->start + i2w_dy, &cx1, &cy1);
  foo_canvas_w2c (foo->canvas, x1 + gs->width + i2w_dx, (gs->y2 - fi->start + i2w_dy + 1), &cx2, &cy2);

  /* need to expose + 1, plus for glyphs add on a bit: bodged to 8 pixels
   * really ought to work out max glyph size or rather have true feature extent
   * NOTE this is only currently used via OTF remove exisitng features
   */
  foo_canvas_request_redraw (foo->canvas, cx1, cy1-8, cx2 + 1, cy2 + 8);
}


void zMapWindowCanvasFeaturesetExpose(ZMapWindowFeaturesetItem fi)
{
	zMapWindowCanvasFeaturesetRedraw(fi, fi->zoom);
}


void zMapWindowCanvasFeaturesetRedraw(ZMapWindowFeaturesetItem fi, double zoom)
{
  double i2w_dx,i2w_dy;
  int cx1,cx2,cy1,cy2;
  FooCanvasItem *foo = (FooCanvasItem *) fi;
  double x1;
  double width = fi->width;

  fi->zoom = zoom;	/* can set to 0 to trigger recalc of zoom data */

#if 1

  foo_canvas_item_request_update (foo);
//  foo_canvas_item_request_redraw (foo); /* won't run if the item is not mapped yet */

#endif

// this code fails if we just added the item as it's not been updated yet
  x1 = fi->dx + fi->x_off;
  /* x_off is for staggered columns - we can't just add it to our foo position as it's columns that get moved about */
  /* well maybe that would be possible but the rest of the code works this way */

  if(fi->bumped)
    width = fi->bump_width;

  /* trigger a repaint */
  /* get canvas coords */
  i2w_dx = i2w_dy = 0.0;
  foo_canvas_item_i2w (foo, &i2w_dx, &i2w_dy);

  /* get item canvas coords, following example from FOO_CANVAS_RE (used by graph items) */
//  foo_canvas_w2c (foo->canvas, x1 + i2w_dx, i2w_dy, &cx1, &cy1);
//  foo_canvas_w2c (foo->canvas, x1 + width + i2w_dx, fi->end - fi->start + i2w_dy, &cx2, &cy2);
/* NOTE: these coords should be relative to the block but that requires fixing update and .... draw, point??? */
  foo_canvas_w2c (foo->canvas, x1 + i2w_dx, fi->start, &cx1, &cy1);
  foo_canvas_w2c (foo->canvas, x1 + width + i2w_dx, fi->end, &cx2, &cy2);

<<<<<<< HEAD
  /* need to expose + 1, plus for glyphs add on a bit: bodged to 8 pixels
   * really ought to work out max glyph size or rather have true feature extent
   * NOTE this is only currently used via OTF remove exisitng features
   */
  foo_canvas_request_redraw (foo->canvas, cx1, cy1, cx2 + 1, cy2 + 1);
=======
  foo_canvas_request_redraw (foo->canvas, cx1, cy1, cx2 + 1, cy2 + 1);	/* hits column next door? (NO, is needed) */
>>>>>>> 46a5dafb
}


/* NOTE this function interfaces to user show/hide via zmapWindow/unhideItemsCB() and zmapWindowFocus/hideFocusItemsCB()
 * and could do other things if appropriate if we include some other flags
 * current best guess is that this is not best practice: eg summarise is an internal function and does not need an external interface
 */
void zmapWindowFeaturesetItemShowHide(FooCanvasItem *foo, ZMapFeature feature, gboolean show, ZMapWindowCanvasFeaturesetHideType how)
{
  ZMapWindowFeaturesetItem fi = (ZMapWindowFeaturesetItem) foo;
  ZMapWindowCanvasFeature gs;

  //printf("show hide %s %d %d\n",g_quark_to_string(feature->original_id),show,how);

  gs = zmap_window_canvas_featureset_find_feature(fi,feature);
  if(!gs)
    return;

  if(fi->highlight_sideways)	/* ie transcripts as composite features */
    {
      while(gs->left)
	gs = gs->left;
    }

  while(gs)
    {
      if(show)
	{
	  /* due to calling code these flgs are not operated correctly, so always show */
	  gs->flags &= ~FEATURE_HIDDEN & ~FEATURE_HIDE_REASON;
	}
      else
	{
	  switch(how)
	    {
	    case ZMWCF_HIDE_USER:
	      gs->flags |= FEATURE_HIDDEN | FEATURE_USER_HIDE;
	      break;

	    case ZMWCF_HIDE_EXPAND:
	      /* NOTE as expanded features get deleted if unbumped we can be fairly slack not testing for other flags */
	      gs->flags |= FEATURE_HIDDEN | FEATURE_HIDE_EXPAND;
	      break;
	    default:
	      break;
	    }
	}
      //printf("gs->flags: %lx\n", gs->flags);
      zmap_window_canvas_featureset_expose_feature(fi, gs);

      if(!fi->highlight_sideways)		/* only doing the selected one */
	return;

      gs = gs->right;
    }
}


/*
 * return the foo canvas item under the lassoo, and a list of more features if included
 * we restrict the features to one column as previously multi-select was restricted to one column
 * the column is defined by the centre of the lassoo and we include features inside not overlapping
 * NOTE we implement this for CanvasFeatureset only, not old style foo
 * NOTE due to happenstance (sic) transcripts are selected if they overlap
 */

/*
 * coordinates are canvas not world, we have to compare with foo bounds for each canvasfeatureset
 */
GList *zMapWindowFeaturesetItemFindFeatures(FooCanvasItem **item, double y1, double y2, double x1, double x2)
{
  GList *feature_list = NULL ;
  ZMapWindowFeaturesetItem fset ;
  ZMapSkipList sl ;
  FooCanvasItem *foo = NULL ;
  double mid_x = (x1 + x2) / 2 ;
  GList *l, *lx ;


  zMap_g_hash_table_get_data(&lx, featureset_class_G->featureset_items) ;

  for (l = lx ; l ; l = l->next)
    {
      foo = (FooCanvasItem *)(l->data) ;

      if (foo->canvas != (*item)->canvas)	/* on another window ? */
	continue;

      if (!(foo->object.flags & FOO_CANVAS_ITEM_VISIBLE))
	continue;

      fset = (ZMapWindowFeaturesetItem)foo ;

      /* feature set must surround the given coords and must be features and not
       * some graphics. */
      if ((foo->x1 < mid_x && foo->x2 > mid_x)
	  && (fset->start < y1 && fset->end > y2)
	  && (fset->type == FEATURE_BASIC || fset->type == FEATURE_ALIGN || fset->type == FEATURE_TRANSCRIPT))
	{

#ifdef ED_G_NEVER_INCLUDE_THIS_CODE
	  /* Keeping this in for debugging.....original bug was that we picked up a feature set
	   * that was graphics or the wrong type or..... */

	  char *fset_name ;

	  fset_name = g_quark_to_string(fset->id) ;

	  printf("%s\n", fset_name) ;
#endif /* ED_G_NEVER_INCLUDE_THIS_CODE */

	  break;
	}
    }

  if (lx)
    g_list_free(lx) ;

  if (!l || !foo)
    return(NULL) ;


  {
    char *fset_name ;

    fset_name = g_quark_to_string(fset->id) ;

    printf("%s\n", fset_name) ;

  }




  sl = zmap_window_canvas_featureset_find_feature_coords(NULL, fset, y1, y2);

  for( ; sl ; sl = sl->next)
    {
      ZMapWindowCanvasFeature gs;
      gs = sl->data;

      if(gs->flags & FEATURE_HIDDEN)	/* we are setting focus on visible features ! */
	continue;

      if(gs->y1 > y2)
	break;

      /* reject overlaps as we can add to the selection but not subtract from it */
      if(gs->y1 < y1)
	continue;
      if(gs->y2 > y2)
	continue;

      if(fset->bumped)
	{
	  double x = fset->dx + gs->bump_offset;
	  if(x < x1)
	    continue;
	  x += gs->width;

	  if(x > x2)
	    continue;
	}
      /* else just match */

      if(!feature_list)
	{
	  *item = (FooCanvasItem *) fset;
	  zMapWindowCanvasItemSetFeaturePointer((ZMapWindowCanvasItem) *item, gs->feature);

	  /* rather boringly these could get revived later and overwrite the canvas item feature ?? */
	  /* NOTE probably not, the bug was a missing * in the line above */
	  fset->point_feature = gs->feature;
	  fset->point_canvas_feature = gs;
	}
      //     else	// why? item has the first one and feature list is the others if present
      // mh17: always include the first in the list to filter duplicates eg transcript exons
      {
	feature_list = zMap_g_list_append_unique(feature_list, gs->feature);
      }
    }


  return feature_list ;
}




static guint32 gdk_color_to_rgba(GdkColor *color)
{
  guint32 rgba = 0;

  rgba = ((color->red & 0xff00) << 16  |
	  (color->green & 0xff00) << 8 |
	  (color->blue & 0xff00)       |
	  0xff);

  return rgba;
}


/* cut and paste from former graph density code */
gboolean zMapWindowFeaturesetItemSetStyle(ZMapWindowFeaturesetItem di, ZMapFeatureTypeStyle style)
{
  GdkColor *draw = NULL, *fill = NULL, *outline = NULL;
  FooCanvasItem *foo = (FooCanvasItem *) di;
  gboolean re_index = FALSE;
  GList  *features;

//  di->zoom = 0.0;		// trigger recalc


  if(zMapStyleGetMode(di->style) == ZMAPSTYLE_MODE_GRAPH && di->re_bin && zMapStyleDensityMinBin(di->style) != zMapStyleDensityMinBin(style))
    re_index = TRUE;

  if(di->display_index && re_index)
    {
      zMapSkipListDestroy(di->display_index, NULL);
      di->display_index = NULL;

      if(di->display)	/* was re-binned */
	{
	  for(features = di->display; features; features = g_list_delete_link(features,features))
	    {
	      ZMapWindowCanvasFeature feat = (ZMapWindowCanvasFeature) features->data;
	      zmapWindowCanvasFeatureFree(feat);
	    }
	  di->display = NULL;
	}
    }

  di->style = style;		/* includes col width */
  di->width = style->width;
  di->x_off = zMapStyleDensityStagger(style) * di->set_index;
  di->x_off += zMapStyleOffset(style);

  /* need to set colours */
  zmapWindowCanvasItemGetColours(style, di->strand, di->frame, ZMAPSTYLE_COLOURTYPE_NORMAL, &fill, &draw, &outline, NULL, NULL);

  if(fill)
    {
      di->fill_set = TRUE;
      di->fill_colour = gdk_color_to_rgba(fill);
      di->fill_pixel = foo_canvas_get_color_pixel(foo->canvas, di->fill_colour);
    }
  if(outline)
    {
      di->outline_set = TRUE;
      di->outline_colour = gdk_color_to_rgba(outline);
      di->outline_pixel = foo_canvas_get_color_pixel(foo->canvas, di->outline_colour);
    }

  foo_canvas_item_request_update ((FooCanvasItem *)di);

  return TRUE;
}





/* NOTE this extends FooCanvasItem via ZMapWindowCanvasItem */
static void zmap_window_featureset_item_item_class_init(ZMapWindowFeaturesetItemClass featureset_class)
{
  GtkObjectClass *gtkobject_class ;
  FooCanvasItemClass *item_class;
  ZMapWindowCanvasItemClass canvas_class;

  featureset_class_G = featureset_class;
  featureset_class_G->featureset_items = g_hash_table_new(NULL,NULL);

  parent_class_G = g_type_class_peek_parent (featureset_class);

  gtkobject_class = (GtkObjectClass *) featureset_class;
  item_class = (FooCanvasItemClass *) featureset_class;
  item_class_G = gtk_type_class(FOO_TYPE_CANVAS_ITEM);
  canvas_class = (ZMapWindowCanvasItemClass) featureset_class;

  gtkobject_class->destroy = zmap_window_featureset_item_item_destroy;

  item_class->update = zmap_window_featureset_item_item_update;
  item_class->bounds = zmap_window_featureset_item_item_bounds;
  item_class->point  = zmap_window_featureset_item_foo_point;
  item_class->draw   = zmap_window_featureset_item_item_draw;

  canvas_class->set_colour = zmap_window_featureset_item_set_colour;
  canvas_class->set_feature = zmap_window_featureset_item_set_feature;
  canvas_class->set_style = zmap_window_featureset_item_set_style;
  canvas_class->showhide = zmap_window_featureset_item_show_hide;

  //  zmapWindowItemStatsInit(&(canvas_class->stats), ZMAP_TYPE_WINDOW_FEATURESET_ITEM) ;

  featureset_init_funcs();

  return ;
}


/* record the current feature found by cursor movement which continues moving as we run more code using the feature */
static gboolean zmap_window_featureset_item_set_feature(FooCanvasItem *item, double x, double y)
{
  if (g_type_is_a(G_OBJECT_TYPE(item), ZMAP_TYPE_WINDOW_FEATURESET_ITEM))
    {
      ZMapWindowFeaturesetItem fi = (ZMapWindowFeaturesetItem) item;
#if MOUSE_DEBUG
	zMapLogWarning("set feature %p",fi->point_feature);
#endif

      if(fi->point_feature)
	{
	  fi->__parent__.feature = fi->point_feature;
	  return TRUE;
	}
    }
  return FALSE;
}


/* redisplay the column using an alternate style */
static gboolean zmap_window_featureset_item_set_style(FooCanvasItem *item, ZMapFeatureTypeStyle style)
{
  if (g_type_is_a(G_OBJECT_TYPE(item), ZMAP_TYPE_WINDOW_FEATURESET_ITEM))
    {
      ZMapWindowFeaturesetItem di = (ZMapWindowFeaturesetItem) item;
      zMapWindowFeaturesetItemSetStyle(di,style);
    }
  return FALSE;
}



static gboolean zmap_window_featureset_item_show_hide(FooCanvasItem *item, gboolean show)
{
	if (g_type_is_a(G_OBJECT_TYPE(item), ZMAP_TYPE_WINDOW_FEATURESET_ITEM))
	{
		ZMapWindowFeaturesetItem di = (ZMapWindowFeaturesetItem) item;
		ZMapWindowCanvasItem canvas_item = (ZMapWindowCanvasItem) &(di->__parent__);
		/* find the feature struct and set a flag */

		zmapWindowFeaturesetItemShowHide(item,canvas_item->feature,show, ZMWCF_HIDE_USER);
	}

  return FALSE;
}


static void zmap_window_featureset_item_set_colour(ZMapWindowCanvasItem   item,
						      FooCanvasItem         *interval,
						      ZMapFeature			feature,
						      ZMapFeatureSubPartSpan sub_feature,
						      ZMapStyleColourType    colour_type,
							int colour_flags,
						      GdkColor              *fill,
                                          GdkColor              *border)
{
	if (g_type_is_a(G_OBJECT_TYPE(interval), ZMAP_TYPE_WINDOW_FEATURESET_ITEM))
	{
		zmapWindowFeaturesetItemSetColour(interval,feature,sub_feature,colour_type,colour_flags,fill,border);
	}
}



/* Called for each new featureset (== column ??). */
static void zmap_window_featureset_item_item_init(ZMapWindowFeaturesetItem featureset)
{

  return ;
}




static void zmap_window_featureset_item_item_update (FooCanvasItem *item, double i2w_dx, double i2w_dy, int flags)
{

  ZMapWindowFeaturesetItem di = (ZMapWindowFeaturesetItem) item;
  int cx1,cy1,cx2,cy2;
  double x1,x2,y1,y2;
  double width;

  if(item_class_G->update)
    item_class_G->update(item, i2w_dx, i2w_dy, flags);		/* just sets flags */

  // cribbed from FooCanvasRE; this sets the canvas coords in the foo item
  /* x_off is needed for staggered graphs, is currently 0 for all other types */
  /* x1 is relative to the groups (column), but would be better to implement the foo 'x' property */
  x1 = di->dx = i2w_dx + di->x + di->x_off;
  width = (di->bumped? di->bump_width : di->width);
//printf("update %s width = %.1f\n",g_quark_to_string(di->id),di->width);

  if((di->layer & ZMAP_CANVAS_LAYER_STRETCH_X))
	  width = 1;  	/* will be set afterwards by caller */

  x2 = x1 + width;

  di->dy = i2w_dy;
  y1 = di->dy = di->start;
  y2 = y1 + di->end - di->start;

  if((di->layer & ZMAP_CANVAS_LAYER_STRETCH_Y))
	  y2 = y1;  	/* will be set afterwards by caller */

//printf("update %s y1,y2 = %f, %f\n",g_quark_to_string(di->id), y1, y2);

  foo_canvas_w2c (item->canvas, x1, y1, &cx1, &cy1);
  foo_canvas_w2c (item->canvas, x2, y2, &cx2, &cy2);

  item->x1 = cx1;
  item->x2 = cx2;

  item->y1 = cy1;
  item->y2 = cy2;
}




/* are we within the bounding box if not on a feature ? */
/* when we call this we already know, but we have to set actual_item */
double featureset_background_point(FooCanvasItem *item,int cx, int cy, FooCanvasItem **actual_item)
{
	double best = 1.0e36;

	if(item->y1 <= cy && item->y2 >= cy)
	{
		if(item->x1 <= cx && item->x2 >= cx)
		{
			best = 0.0;
			*actual_item = item;
		}
	}

	return(best);
}



/* how far are we from the cursor? */
/* can't return foo canvas item for the feature as they are not in the canvas,
 * so return the featureset foo item adjusted to point at the nearest feature */

/* by a process of guesswork x,y are world coordinates and cx,cy are canvas (i think) */
/* No: x,y are parent item local coordinates ie offset within the group
 * we have a ZMapCanvasItem group with no offset, so we need to adjust by the x,ypos of that group
 */
double  zmap_window_featureset_item_foo_point(FooCanvasItem *item,
					      double item_x, double item_y, int cx, int cy,
					      FooCanvasItem **actual_item)
{
  double best = 1.0e36 ;				    /* Default value from foocanvas code. */
  ZMapWindowFeatureItemPointFunc point_func = NULL;
  ZMapWindowFeaturesetItem fi = (ZMapWindowFeaturesetItem)item;
  ZMapWindowCanvasFeature gs;
  ZMapSkipList sl;
  double local_x, local_y ;
  double y1,y2;
  //      FooCanvasGroup *group;
  double x_off;
  static double save_best = 1.0e36, save_x = 0.0, save_y = 0.0 ;
  //int debug = fi->type >= FEATURE_GRAPHICS ;

  int n = 0;
  /*
   * need to scan internal list and apply close enough rules
   */

  /* zmapSkipListFind();		 gets exact match to start coord or item before
     if any feature overlaps choose that
     (assuming non overlapping features)
     else choose nearest of next and previous
  */
  *actual_item = NULL;

#if 0
{
ZMapWindowContainerFeatureSet x = (ZMapWindowContainerFeatureSet) item->parent;

printf("CFS point %s(%p)/%s %x %ld\n",
	 g_quark_to_string(zmapWindowContainerFeatureSetGetColumnId(x)),
	 x, g_quark_to_string(fi->id),fi->layer, fi->n_features);
}
#endif

  if((fi->layer & ZMAP_CANVAS_LAYER_DECORATION))	/* we don-t want to click on these ! */
	  return(best);

  /* optimise repeat calls: the foo canvas does 6 calls for a click event (3 down 3 up)
   * and if we are zoomed into a bumped peptide alignment column that means looking at a lot of features
   * each one goes through about 12 layers of canvas containers first but that's another issue
   * then if we move the lassoo that gets silly (button down: calls point())
   */
  //if(debug)
  //	zMapLogWarning("point: %.1f,%.1f %.1f %.1f\n", item_x, item_y, fi->start, fi->dy);

  if(fi->point_canvas_feature && item_x == save_x && item_y == save_y)
    {
      fi->point_feature = fi->point_canvas_feature->feature;
      *actual_item = item;
      best = save_best ;
    }
  else
    {
      save_x = item_x;
      save_y = item_y;
      fi->point_canvas_feature = NULL;
	fi->point_feature = NULL;

      best = fi->end - fi->start + 1;

#warning need to check these coordinate calculations
      local_x = item_x + fi->dx;
      local_y = item_y + fi->dy;
#warning this code is in the wrong place, review when containers rationalised

      y1 = local_y - item->canvas->close_enough;
      y2 = local_y + item->canvas->close_enough;


      /* This all seems a bit hokey...who says the glyphs are in the middle of the column ? */

      /* NOTE histgrams are hooked onto the LHS, but we can click on the row and still get the feature */
#warning change this to use featurex1 and x2 coords
      /* NOTE warning even better if we express point() function in pixel coordinates only */

      x_off = fi->dx + fi->x_off;

      /* NOTE there is a flake in world coords at low zoom */
      /* NOTE close_enough is zero */
      sl = zmap_window_canvas_featureset_find_feature_coords(zMapFeatureFullCmp, fi, y1 , y2) ;

      //printf("point %s	%f,%f %d,%d: %p\n",g_quark_to_string(fi->id),x,y,cx,cy,sl);
      if (!sl)
	  return featureset_background_point(item,cx,cy, actual_item);

      for (; sl ; sl = sl->next)
	{
	  gs = (ZMapWindowCanvasFeature) sl->data;
	  double this_one;
	  double left;

	  // printf("y1,2: %.1f %.1f,   gs: %s %lx %f %f\n",y1,y2, g_quark_to_string(gs->feature->unique_id), gs->flags, gs->y1,gs->y2);

	  n++;
	  if(gs->flags & FEATURE_HIDDEN)
	    continue;

	  // mh17: if best is 1e36 this is silly:
	  //	  if (gs->y1 > y2  + best)
	  if(gs->y1 > y2)		/* y2 has close_enough factored in */
	    break;

	  /* check for feature type specific point code, otherwise default to standard point func. */
	  point_func = NULL;

  	  if (gs->type > 0 && gs->type < FEATURE_N_TYPE)
	    point_func = _featureset_point_G[gs->type] ;
	  if (!point_func)
	    point_func = gs->type < FEATURE_GRAPHICS ? featurePoint : graphicsPoint;

	  left = x_off;
	  if(zMapStyleGetMode(fi->style) != ZMAPSTYLE_MODE_GRAPH)
		left += fi->width / 2 - gs->width / 2;

	  if ((this_one = point_func(fi, gs, item_x, item_y, cx, cy, local_x, local_y, left)) < best)
	    {
	      fi->point_feature = gs->feature;
	      *actual_item = item;
	      //printf("overlaps x\n");
<<<<<<< HEAD
#warning this could conceivably cause a memory fault if we freed point_canvas_feature but that seems unlikely if we don-t nove the cursor
	      fi->point_canvas_feature = gs;
	      best = this_one;
=======

		/*
		 * NOTE: this could concievably cause a memory fault if we freed point_canvas_feature
		 * but that seems unlikely if we don-t nove the cursor
		 */
		fi->point_canvas_feature = gs;
		best = this_one;

>>>>>>> 46a5dafb

	      if(!best)	/* can't get better */
		{
		  /* and if we don't quit we will look at every other feature,
		   * pointlessly, although that makes no difference to the user
		   */
		  break;
		}
	    }
	}
    }


  /* experiment: this prevents the delay: 	*actual_item = NULL;  best = 1e36; */

#if MOUSE_DEBUG

  { char *x = "";
    extern int n_item_pick; // foo canvas debug

    if(fi->point_feature) x = (char *) g_quark_to_string(fi->point_feature->unique_id);

    zMapLogWarning("point tried %d/ %d features (%.1f,%.1f) @ %s (picked = %d)\n",
		   n,fi->n_features, item_x, item_y, x, n_item_pick);
  }
#endif

	/* return found if cursor is in the coloumn, then we don't need invisble background rectangles */
  if(!fi->point_feature)
  {
	  return featureset_background_point(item, cx, cy, actual_item);
  }


  return best;
}


/* Default function to check if the given x,y coord is within a feature, this
 * function assumes the feature is box-like. */
static double featurePoint(ZMapWindowFeaturesetItem fi, ZMapWindowCanvasFeature gs,
			   double item_x, double item_y, int cx, int cy,
			   double local_x, double local_y, double x_off)
{
  double best = 1.0e36 ;
  double can_start, can_end ;

  /* Get feature extent on display. */
  /* NOTE cannot use feature coords as transcript exons all point to the same feature */
  /* alignments have to implement a special function to handle bumped features - the first exon gets expanded to cover the whole */
  /* when we get upgraded to vulgar strings these can be like transcripts... except that there's a performance problem due to volume */
  /* perhaps better to add  extra display/ search coords to ZMapWindowCanvasFeature ?? */
  can_start = gs->y1; 	//feature->x1 ;
  can_end = gs->y2;	//feature->x2 ;
  zmapWindowFeaturesetS2Ccoords(&can_start, &can_end) ;


  if (can_start <= local_y && can_end >= local_y)			    /* overlaps cursor */
    {
      double wx ;
      double left, right ;

      wx = x_off; // - (gs->width / 2) ;

      if (fi->bumped)
	wx += gs->bump_offset ;

      /* get coords within one pixel */
      left = wx - 1 ;					    /* X coords are on fixed zoom, allow one pixel grace */
      right = wx + gs->width + 1 ;

      if (local_x > left && local_x < right)			    /* item contains cursor */
	{
	  best = 0.0;
	}
    }

  return best ;
}

/* Default function to check if the given x,y coord is within a feature, this
 * function assumes the feature is box-like. */
static double graphicsPoint(ZMapWindowFeaturesetItem fi, ZMapWindowCanvasFeature gs,
			    double item_x, double item_y, int cx, int cy,
			    double local_x, double local_y, double x_off)
{
  double best = 1.0e36 ;
  double can_start, can_end ;
  ZMapWindowCanvasGraphics gfx = (ZMapWindowCanvasGraphics) gs;

  /* Get feature extent on display. */
  can_start = gs->y1; 	//feature->x1 ;
  can_end = gs->y2;	//feature->x2 ;
  zmapWindowFeaturesetS2Ccoords(&can_start, &can_end) ;


  if (can_start <= local_y && can_end >= local_y)			    /* overlaps cursor */
    {
      double left, right ;

      /* get coords within one pixel */
      left = gfx->x1 - 1 ;					    /* X coords are on fixed zoom, allow one pixel grace */
      right = gfx->x2 + 1 ;

      if (local_x > left && local_x < right)			    /* item contains cursor */
	{
	  best = 0.0;
	}
    }

  return best ;
}




void  zmap_window_featureset_item_item_bounds (FooCanvasItem *item, double *x1, double *y1, double *x2, double *y2)
{
  double minx,miny,maxx,maxy;

  minx = item->x1;
  miny = item->y1;
  maxx = item->x2;
  maxy = item->y2;

#if 0
  /* Make the bounds be relative to our parent's coordinate system */
  if (item->parent)
    {
	FooCanvasGroup *group = FOO_CANVAS_GROUP (item->parent);

      minx += group->xpos;
      miny += group->ypos;
      maxx += group->xpos;
      maxy += group->ypos;
    }
#endif

  *x1 = minx;
  *y1 = miny;
  *x2 = maxx;
  *y2 = maxy;
}



/* a slightly ad-hoc function
 * really the feature context should specify complex features
 * but for historical reasons alignments come disconnected
 * and we have to join them up by inference (same name)
 * we may have several context featuresets but by convention all these have features with different names
 * do we have to do the same w/ transcripts? watch this space:
 *
 */
/* revisit this when VULGAR alignments are implemented: call from zmapView code */
void zmap_window_featureset_item_link_sideways(ZMapWindowFeaturesetItem fi)
{
  GList *l;
  ZMapWindowCanvasFeature left,right;		/* feat -ures */
  GQuark name = 0;

  /* we use the featureset features list which sits there in parallel with the skip list (display index) */
  /* sort by name and start coord */
  /* link same name features with ascending query start coord */

  /* if we ever need to link by something other than same name
   * then we can define a feature type specific sort function
   * and revive the zMapWindowCanvasFeaturesetLinkFeature() function
   */

  fi->features = g_list_sort(fi->features,zMapFeatureNameCmp);
  fi->features_sorted = FALSE;

  for(l = fi->features;l;l = l->next)
    {
      right = (ZMapWindowCanvasFeature) l->data;
      right->left = right->right = NULL;		/* we can re-calculate so must zero */

      if(name == right->feature->original_id)
	{
	  right->left = left;
	  left->right = right;
	}
      left = right;
      name = left->feature->original_id;

    }

  fi->linked_sideways = TRUE;
}



void zMapWindowCanvasFeaturesetIndex(ZMapWindowFeaturesetItem fi)
{
  GList *features;

  /*
   * this call has to be here as zMapWindowCanvasFeaturesetIndex() is called from bump,
   * which can happen before we get a paint i tried to move it into alignments 
   * (it's a bodge to cope with the data being shredded before we get it)
   */
  if(fi->link_sideways && !fi->linked_sideways)
    zmap_window_featureset_item_link_sideways(fi);

  features = fi->display;		/* NOTE: is always sorted */

  if(!fi->features_sorted)
    {
      //printf("sort index\n");
      fi->features = g_list_sort(fi->features,zMapFeatureCmp);
      fi->features_sorted = TRUE;
    }
  if(!features)				/* was not pre-processed */
    features = fi->features;

  fi->display_index = zMapSkipListCreate(features, NULL);
}



void  zmap_window_featureset_item_item_draw (FooCanvasItem *item, GdkDrawable *drawable, GdkEventExpose *expose)
{
  ZMapSkipList sl;
  ZMapWindowCanvasFeature feat = NULL;
  double y1,y2;
  double width;
  GList *highlight = NULL;	/* must paint selected on top ie last */
  gboolean is_line;
  //gboolean debug = FALSE;

  ZMapWindowFeaturesetItem fi = (ZMapWindowFeaturesetItem) item;


  /* get visible scroll region in gdk coordinates to clip features that overlap and possibly extend beyond actual scroll
   * this avoids artifacts due to wrap round
   * NOTE we cannot calc this post zoom as we get scroll afterwards
   * except possibly if we combine the zoom and scroll operation
   * but this code cannot assume that
   */
  {
    GdkRegion *region;
    GdkRectangle rect;

    region = gdk_drawable_get_visible_region(drawable);
    gdk_region_get_clipbox ((const GdkRegion *) region, &rect);
    gdk_region_destroy(region);

    fi->clip_x1 = rect.x - 1;
    fi->clip_y1 = rect.y - 1;
    fi->clip_x2 = rect.x + rect.width + 1;
    fi->clip_y2 = rect.y + rect.height + 1;
  }

  if(!fi->gc && (item->object.flags & FOO_CANVAS_ITEM_REALIZED))
    fi->gc = gdk_gc_new (item->canvas->layout.bin_window);
  if(!fi->gc)
  {
    zMapLogWarning("draw: no gc","");
    return;		/* got a draw before realize ?? */
  }

  /* check zoom level and recalculate */
  /* NOTE this also creates the index if needed */
  if(!fi->display_index || fi->zoom != item->canvas->pixels_per_unit_y)
    {
      fi->zoom = item->canvas->pixels_per_unit_y;
      fi->bases_per_pixel = 1.0 / fi->zoom;
      zMapWindowCanvasFeaturesetZoom(fi, drawable) ;
    }

  /* paint all the data in the exposed area */

  //  width = zMapStyleGetWidth(fi->style) - 1;		/* off by 1 error! width = #pixels not end-start */
  width = fi->width;

  /*
   *	get the exposed area
   *	find the top (and bottom?) items
   *	clip the extremes and paint all
   */

  fi->dx = fi->dy = 0.0;		/* this gets the offset of the parent of this item */
  foo_canvas_item_i2w (item, &fi->dx, &fi->dy);
  /* ref to zMapCanvasFeaturesetDrawBoxMacro to see how seq coords map to world coords and then canvas coords */

  foo_canvas_c2w(item->canvas,0,floor(expose->area.y - 1),NULL,&y1);
  foo_canvas_c2w(item->canvas,0,ceil(expose->area.y + expose->area.height + 1),NULL,&y2);

#if 0

if(fi->type >= FEATURE_GRAPHICS)
//if(!fi->features)
{
	ZMapWindowContainerFeatureSet column;
	GdkRectangle *area = &expose->area;

	printf("expose %p %s %.1f,%.1f (%d %d, %d %d) %ld features\n", item->canvas, g_quark_to_string(fi->id),
		 y1, y2, area->x, area->y, area->width, area->height, fi->n_features);

	column =  (ZMapWindowContainerFeatureSet) ((ZMapWindowCanvasItem) item)->__parent__.parent;
//	if(ZMAP_IS_CONTAINER_FEATURESET(column))
//		printf("painting column %s\n", g_quark_to_string(zmapWindowContainerFeatureSetGetColumnId(column)));
}
#endif

  /* ok...this looks like the place to do feature specific painting..... */
  zMapWindowCanvasFeaturesetPaintSet(fi, drawable, expose) ;

  if(!fi->display_index)
    return; 		/* could be an empty column or a mistake */


  //if(zMapStyleDisplayInSeparator(fi->style)) debug = TRUE;

  sl = zmap_window_canvas_featureset_find_feature_coords(NULL, fi, y1, y2);
//if(debug) printf("draw %s	%f,%f: %p\n",g_quark_to_string(fi->id),y1,y2,sl);

  if(!sl)
    return;

  /* we have already found the first matching or previous item */
  /* get the previous one to handle wiggle plots that must go off screen */
  is_line = (zMapStyleGetMode(fi->style) == ZMAPSTYLE_MODE_GRAPH && fi->style->mode_data.graph.mode == ZMAPSTYLE_GRAPH_LINE);

  if(is_line)
    {
      feat = sl->prev ? (ZMapWindowCanvasFeature) sl->prev->data : NULL;
      zMapWindowCanvasFeaturesetPaintPrepare(fi,feat,drawable,expose);
    }

  for(fi->featurestyle = NULL;sl;sl = sl->next)
    {
      feat = (ZMapWindowCanvasFeature) sl->data;

//      if(debug && feat->feature) printf("feat: %s %lx %f %f\n",g_quark_to_string(feat->feature->unique_id), feat->flags, feat->y1,feat->y2);
      if(!is_line && feat->y1 > y2)		/* for lines we have to do one more */
	break;	/* finished */

      if(feat->y2 < y1)
	{
	  /* if bumped and complex then the first feature does the join up lines */
	  if(!fi->bumped || feat->left)
	    continue;
	}

      if (feat->type < FEATURE_GRAPHICS && (feat->flags & FEATURE_HIDDEN))
	continue;

      /* when bumped we can have a sequence wide 'bump_overlap
       * which means we could try to paint all the features
       * which would be slow
       * so we need to test again for the expose region and not call gdk
       * for alignments the first feature in a set has the colinear lines and we clip in that paint function too
       */
      /* erm... already did that */

      /*
	NOTE need to sort out container positioning to make this work
	di covers its container exactly, but is it offset??
	by analogy w/ old style ZMapWindowCanvasItems we should display
	'intervals' as item relative
      */

      /* we don't display focus on lines */
      if (feat->type < FEATURE_GRAPHICS && !is_line && (feat->flags & FEATURE_FOCUS_MASK))
	{
	  highlight = g_list_prepend(highlight, feat);
	  continue;
	}

      /* clip this one (GDK does that? or is it X?) and paint */
      //if(debug) printf("paint %d-%d\n",(int) feat->y1,(int) feat->y2);

      /* set style colours if they changed */
      if(feat->type < FEATURE_GRAPHICS)
	zmapWindowCanvasFeaturesetSetColours(fi,feat);

      // call the paint function for the feature
      zMapWindowCanvasFeaturesetPaintFeature(fi,feat,drawable,expose);

      if(feat->y1 > y2)		/* for lines we have to do one more */
	break;	/* finished */
    }

  /* flush out any stored data (eg if we are drawing polylines) */
  zMapWindowCanvasFeaturesetPaintFlush(fi, sl ? feat : NULL, drawable, expose);

  if(!is_line && highlight)
    {
      // NOTE type will be < FEATURE_GRAPHICS for all items in the list

      highlight = g_list_reverse(highlight);	/* preserve normal display ordering */

      /* now paint the focus features on top, clear style to force colours lookup */
      for(fi->featurestyle = NULL;highlight;highlight = highlight->next)
	{
	  feat = (ZMapWindowCanvasFeature) highlight->data;

	  zmapWindowCanvasFeaturesetSetColours(fi,feat);
	  zMapWindowCanvasFeaturesetPaintFeature(fi,feat,drawable,expose);
	}
      zMapWindowCanvasFeaturesetPaintFlush(fi, feat ,drawable, expose);
    }

#if MOUSE_DEBUG
  zMapLogWarning("expose completes","");
#endif
}



void zmapWindowCanvasFeaturesetSetColours(ZMapWindowFeaturesetItem fi, ZMapWindowCanvasFeature feat)
{
  FooCanvasItem *item = (FooCanvasItem *) fi;
  ZMapFeature feature = feat->feature ;
  ZMapStyleColourType ct;
  static gboolean tmp_debug = FALSE ;


  /* NOTE carefully balanced code:
   * we do all blurred features then all focussed ones
   * if the style changes then we look up the colours
   * so we reset the style before doing focus
   * other kinds of focus eg evidence do not have colours set in the style
   * so mixed focus types are not a problem
   */

  if (tmp_debug)
    zMapUtilsDebugPrintf(stderr, "Feature: \"%s\", \"%s\"\n",
			 g_quark_to_string(feature->original_id), g_quark_to_string(feature->unique_id)) ;


  zMapAssert(*feat->feature->style);

  if((fi->featurestyle != *feat->feature->style) || !(fi->frame && zMapStyleIsFrameSpecific(*feat->feature->style)))
    /* diff style: set colour from style */
    {
      /* cache style for a single featureset
       * if we have one source featureset in the column then this works fastest (eg good for trembl/ swissprot)
       * if we have several (eg BAM rep1, rep2, etc,  Repeatmasker then we get to switch around frequently
       * but hopefully it's faster than not caching regardless
       * beware of enum ZMapWindowFocusType not being a bit-mask
       */

      GdkColor *fill = NULL,*draw = NULL, *outline = NULL;
      ZMapFrame frame;
      ZMapStrand strand;

      fi->featurestyle = *feat->feature->style;

      /* eg for glyphs these get mixed up in one column so have to set for the feature not featureset */
      frame = zMapFeatureFrame(feat->feature);
      strand = feat->feature->strand;

      ct = feat->flags & WINDOW_FOCUS_GROUP_FOCUSSED ? ZMAPSTYLE_COLOURTYPE_SELECTED : ZMAPSTYLE_COLOURTYPE_NORMAL;

      zmapWindowCanvasItemGetColours(fi->featurestyle, strand, frame, ct , &fill, &draw, &outline, NULL, NULL);

      /* can cache these in the feature? or style?*/

      fi->fill_set = FALSE;
      if(fill)
	{
	  fi->fill_set = TRUE;
	  fi->fill_colour = zMap_gdk_color_to_rgba(fill);
	  fi->fill_pixel = foo_canvas_get_color_pixel(item->canvas, fi->fill_colour);
	}
      fi->outline_set = FALSE;
      if(outline)
	{
	  fi->outline_set = TRUE;
	  fi->outline_colour = zMap_gdk_color_to_rgba(outline);
	  fi->outline_pixel = foo_canvas_get_color_pixel(item->canvas, fi->outline_colour);
	}

    }
}


/* called by item drawing code, we cache style colours hoping it will run faster */
/* see also zmap_window_canvas_alignment_get_colours() */
int zMapWindowCanvasFeaturesetGetColours(ZMapWindowFeaturesetItem featureset,
					 ZMapWindowCanvasFeature feature,
					 gulong *fill_pixel, gulong *outline_pixel)
{
  int ret = 0;

  ret = zMapWindowFocusCacheGetSelectedColours(feature->flags, fill_pixel, outline_pixel);

  if(!(ret & WINDOW_FOCUS_CACHE_FILL))
    {
      if (featureset->fill_set)
	{
	  *fill_pixel = featureset->fill_pixel;
	  ret |= WINDOW_FOCUS_CACHE_FILL;
	}
    }

  if(!(ret & WINDOW_FOCUS_CACHE_OUTLINE))
    {
      if (featureset->outline_set)
	{
	  *outline_pixel = featureset->outline_pixel;
	  ret |= WINDOW_FOCUS_CACHE_OUTLINE;
	}
    }

  return ret;
}


/* show / hide all masked features in the CanvasFeatureset
 * this just means setting a flag
 *
 * unless of course we are re-masking and have to delete items if no colour is defined
 * in which case we destroy the index to force a rebuild: slow but not run very often
 * original foo code actually deleted the features, we will just flag them away.
 * feature homol flags displayed means 'is in foo'
 * so we could have to post process the featureset->features list
 * to delete then and then rebuild the index (skip list)
 * if the colour is not defined we should not have the show/hide menu item
 */
void zMapWindowCanvasFeaturesetShowHideMasked(FooCanvasItem *foo, gboolean show, gboolean set_colour)
{
  ZMapWindowFeaturesetItem featureset = (ZMapWindowFeaturesetItem) foo;
  ZMapSkipList sl;
  gboolean delete = FALSE;
  int has_colours;

  has_colours = zMapWindowFocusCacheGetSelectedColours(WINDOW_FOCUS_GROUP_MASKED, NULL, NULL);
  delete = !has_colours;

  for(sl = zMapSkipListFirst(featureset->display_index); sl; sl = sl->next)
    {
      ZMapWindowCanvasFeature feature = (ZMapWindowCanvasFeature) sl->data;	/* base struct of all features */

      if(feature->type == FEATURE_ALIGN && feature->feature->feature.homol.flags.masked)
	{
	  if(set_colour)      /* called on masking by another featureset */
	    {
	      feature->flags |= focus_group_mask[WINDOW_FOCUS_GROUP_MASKED];
	    }

	  if(set_colour && delete)
	    {
	      feature->feature->feature.homol.flags.displayed = FALSE;
	      feature->flags |= FEATURE_MASK_HIDE | FEATURE_HIDDEN;
	    }
	  else if(show)
	    {
	      feature->flags &= ~FEATURE_MASK_HIDE;
	      /* this could get complicated combined with summarise */
	      if(!(feature->flags & FEATURE_HIDE_REASON))
		{
		  feature->flags &= ~FEATURE_HIDDEN;
		  //					feature->feature.homol.flags.displayed = TRUE;	/* legacy, should net be needed */
		}
	    }
	  else
	    {
	      feature->flags |= FEATURE_MASK_HIDE | FEATURE_HIDDEN;
	      //				feature->feature.homol.flags.displayed = FALSE;	/* legacy, should net be needed */
	    }
	}
    }
#if MH17_NOT_IMPLEMENTED
  if(delete)
    {
      scan featureset->features, delete masked features with homol.flags/displayed == FALSE
	destroy the index to force a rebuild
	}
#endif
}


static long n_block_alloc = 0;
static long n_feature_alloc = 0;
static long n_feature_free = 0;


/* allocate a free list for an unknown structure */
ZMapWindowCanvasFeature zmapWindowCanvasFeatureAlloc(zmapWindowCanvasFeatureType type)
{
  GList *l;
  gpointer mem;
  int size;
  ZMapWindowCanvasFeature feat;
  zmapWindowCanvasFeatureType ftype = type;

  if(type <= FEATURE_INVALID || type >= FEATURE_N_TYPE)
    {
      /* there was a crash where type and ftype were bth rubbigh and different
       * adding this if 'cured' it
       * look like stack corruption ??
       * but how???
       */
      //	  int x = 0;	/* try to make totalview work */
      zMapAssert("bad feature type in alloc");
    }

  size = featureset_class_G->struct_size[type];
  if(!size)
    {
      type = FEATURE_INVALID;		/* catch all for simple features (one common free list) */
      size = sizeof(zmapWindowCanvasFeatureStruct);
    }

  if(!featureset_class_G->feature_free_list[type])
    {
      int i;
      mem = g_malloc(size * N_FEAT_ALLOC);
      zMapAssert(mem);

      for(i = 0;i < N_FEAT_ALLOC;i++, mem += size)
      	{
	  feat = (ZMapWindowCanvasFeature) mem;
	  feat->type = type;
	  feat->feature = NULL;
	  zmapWindowCanvasFeatureFree((gpointer) mem);
	}
      n_block_alloc++;
    }
  zMapAssert(featureset_class_G->feature_free_list[type]);

  l = featureset_class_G->feature_free_list[type];
  feat = (ZMapWindowCanvasFeature) l->data;
  featureset_class_G->feature_free_list[type] = g_list_delete_link(featureset_class_G->feature_free_list[type],l);

  /* these can get re-allocated so must zero */
  memset((gpointer) feat,0,size);

  feat->type = ftype;

  n_feature_alloc++;
  return(feat);
}


/* need to be a ZMapSkipListFreeFunc for use as a callback */
void zmapWindowCanvasFeatureFree(gpointer thing)
{
  ZMapWindowCanvasFeature feat = (ZMapWindowCanvasFeature) thing;
  zmapWindowCanvasFeatureType type = feat->type;

  if(!featureset_class_G->struct_size[type])
    type = FEATURE_INVALID;		/* catch all for simple features */

  featureset_class_G->feature_free_list[type] =
    g_list_prepend(featureset_class_G->feature_free_list[type], thing);

  n_feature_free++;
}




/* sort by name and the start coord to link same name features */
/* note that ultimately we are interested in query coords in a zmapHomol struct
 * but only after getting alignments in order on the genomic sequence
 */
gint zMapFeatureNameCmp(gconstpointer a, gconstpointer b)
{
  ZMapWindowCanvasFeature feata = (ZMapWindowCanvasFeature) a;
  ZMapWindowCanvasFeature featb = (ZMapWindowCanvasFeature) b;

  if(!featb)
    {
      if(!feata)
	return(0);
      return(1);
    }
  if(!feata)
    return(-1);

  if(feata->feature->strand < featb->feature->strand)
    return(-1);
  if(feata->feature->strand > featb->feature->strand)
    return(1);

  if(feata->feature->original_id < featb->feature->original_id)
    return(-1);
  if(feata->feature->original_id > featb->feature->original_id)
    return(1);

  return(zMapFeatureCmp(a,b));
}



/* Fuller version of zMapFeatureCmp() which handles special glyph code where
 * positions to be compared can be greater than the feature coords.
 *
 * NOTE that featb is a 'dummy' just used for coords.
 *  */
gint zMapFeatureFullCmp(gconstpointer a, gconstpointer b)
{
  ZMapWindowCanvasFeature feata = (ZMapWindowCanvasFeature) a ;
  ZMapWindowCanvasFeature featb = (ZMapWindowCanvasFeature) b ;

  /* we can get NULLs due to GLib being silly */
  /* this code is pedantic, but I prefer stable sorting */
  if(!featb)
    {
      if(!feata)
	return(0);
      return(1);
    }
  else if(!feata)
    {
      return(-1);
    }
  else
    {
      ZMapFeature feature = feata->feature ;
      int real_start, real_end ;

      real_start = feata->y1 ;
      real_end = feata->y2 ;

      if (feata->type == FEATURE_GLYPH && feature->flags.has_boundary)
	{
	  if (feature->boundary_type == ZMAPBOUNDARY_5_SPLICE)
	    {
	      real_start = feata->y1 + 0.5 ;
	      real_end = feata->y2 + 2 ;
	    }
	  else if (feature->boundary_type == ZMAPBOUNDARY_3_SPLICE)
	    {
	      real_start = feata->y1 - 2 ;
	      real_end = feata->y2 - 0.5 ;
	    }


	  /* Look for dummy to be completey inside.... */
	  if (real_start <= featb->y1 && real_end >= featb->y2)
	    return(0);

	  if(real_start < featb->y1)
	    return(-1);
	  if(real_start > featb->y1)
	    return(1);
	  if(real_end > featb->y2)
	    return(-1);
	  if(real_end < featb->y2)
	    return(1);
	}
      else
	{
	  if(real_start < featb->y1)
	    return(-1);
	  if(real_start > featb->y1)
	    return(1);

	  if(real_end > featb->y2)
	    return(-1);

	  if(real_end < featb->y2)
	    return(1);
	}
    }

  return(0);
}



/* sort by genomic coordinate for display purposes */
/* start coord then end coord reversed, mainly for summarise function */
/* also used by collapse code and locus de-overlap  */
gint zMapFeatureCmp(gconstpointer a, gconstpointer b)
{
  ZMapWindowCanvasFeature feata = (ZMapWindowCanvasFeature) a;
  ZMapWindowCanvasFeature featb = (ZMapWindowCanvasFeature) b;

  /* we can get NULLs due to GLib being silly */
  /* this code is pedantic, but I prefer stable sorting */
  if(!featb)
    {
      if(!feata)
	return(0);
      return(1);
    }
  if(!feata)
    return(-1);

  if(feata->y1 < featb->y1)
    return(-1);
  if(feata->y1 > featb->y1)
    return(1);

  if(feata->y2 > featb->y2)
    return(-1);

  if(feata->y2 < featb->y2)
    return(1);
  return(0);
}


/*
 * look up a feature
 * < 1 if feature is before b
 * > 1 if feature is after b
 * 0 if it overlaps
 */
gint zMapFeatureFind(gconstpointer a, gconstpointer b)
{
  ZMapWindowCanvasFeature feata = (ZMapWindowCanvasFeature) a;
  ZMapWindowCanvasFeature featb = (ZMapWindowCanvasFeature) b;

  /* we can get NULLs due to GLib being silly */
  /* this code is pedantic, but I prefer stable sorting */
  if(!featb)
    {
      if(!feata)
	return(0);
      return(1);
    }
  if(!feata)
    return(-1);

  if(feata->y1 < featb->y1)
    return(-1);
  if(feata->y1 > featb->y1)
    return(1);

  if(feata->y2 > featb->y2)
    return(-1);

  if(feata->y2 < featb->y2)
    return(1);
  return(0);
}


int get_heat_rgb(int a,int b,double score)
{
  int val = b - a;

  val = a + (int) (val * score);
  if(val < 0)
    val = 0;
  if(val > 0xff)
    val = 0xff;
  return(val);
}

/* find an RGBA pixel value between a and b */
/* NOTE foo canvas and GDK have got in a tangle with pixel values and we go round in circle to do this
 * but i acted dumb and followed the procedures (approx) used elsewhere
 */
gulong zMapWindowCanvasFeatureGetHeatColour(gulong a, gulong b, double score)
{
  int ar,ag,ab;
  int br,bg,bb;
  gulong colour;

  a >>= 8;		/* discard alpha */
  ab = a & 0xff; a >>= 8;
  ag = a & 0xff; a >>= 8;
  ar = a & 0xff; a >>= 8;

  b >>= 8;
  bb = b & 0xff; b >>= 8;
  bg = b & 0xff; b >>= 8;
  br = b & 0xff; b >>= 8;

  colour = 0xff;
  colour |= get_heat_rgb(ab,bb,score) << 8;
  colour |= get_heat_rgb(ag,bg,score) << 16;
  colour |= get_heat_rgb(ar,br,score) << 24;

  return(colour);
}





/* cribbed from zmapWindowGetPosFromScore(() which is called 3x from Item Factory and will eventaully get removed */
double zMapWindowCanvasFeatureGetWidthFromScore(ZMapFeatureTypeStyle style, double width, double score)
{
  double dx = 0.0 ;
  double numerator, denominator ;
  double max_score, min_score ;

  min_score = zMapStyleGetMinScore(style) ;
  max_score = zMapStyleGetMaxScore(style) ;

  /* We only do stuff if there are both min and max scores to work with.... */
  if (max_score && min_score)
    {
      numerator = score - min_score ;
      denominator = max_score - min_score ;

      if (denominator == 0)				    /* catch div by zero */
	{
	  if (numerator <= 0)
	    dx = 0.25 ;
	  else if (numerator > 0)
	    dx = 1 ;
	}
      else
	{
	  dx = 0.25 + (0.75 * (numerator / denominator)) ;
	}

      if (dx < 0.25)
	dx = 0.25 ;
      else if (dx > 1)
	dx = 1 ;

      width *= dx;
    }

  return width;
}


/* used by graph data ... which recalulates bins */
/* normal features just have width set from feature score */
double zMapWindowCanvasFeatureGetNormalisedScore(ZMapFeatureTypeStyle style, double score)
{
  double numerator, denominator, dx ;
  double max_score, min_score ;

  min_score = zMapStyleGetMinScore(style) ;
  max_score = zMapStyleGetMaxScore(style) ;

  numerator = score - min_score ;
  denominator = max_score - min_score ;

  if(numerator < 0)			/* coverage and histgrams do not have -ve values */
    numerator = 0;
  if(denominator < 0)		/* dumb but wise, could conceivably be mis-configured and not checked */
    denominator = 0;

  if(style->mode_data.graph.scale == ZMAPSTYLE_GRAPH_SCALE_LOG)
    {
      numerator++;	/* as log(1) is zero we need to bodge values of 1 to distingish from zero */
      /* and as log(0) is big -ve number bias zero to come out as zero */

      numerator = log(numerator);
      denominator = log(denominator) ;
    }

  if (denominator == 0)                         /* catch div by zero */
    {
      if (numerator < 0)
	dx = 0 ;
      else if (numerator > 0)
	dx = 1 ;
    }
  else
    {
      dx = numerator / denominator ;
      if (dx < 0)
	dx = 0 ;
      if (dx > 1)
	dx = 1 ;
    }
  return(dx);
}

double zMapWindowCanvasFeaturesetGetFilterValue(FooCanvasItem *foo)
{
  ZMapWindowFeaturesetItem featureset_item;

  featureset_item = (ZMapWindowFeaturesetItem) foo;
  return featureset_item->filter_value ;
}

int zMapWindowCanvasFeaturesetGetFilterCount(FooCanvasItem *foo)
{
  ZMapWindowFeaturesetItem featureset_item;

  featureset_item = (ZMapWindowFeaturesetItem) foo;
  return featureset_item->n_filtered ;
}

int zMapWindowCanvasFeaturesetFilter(gpointer gfilter, double value)
{
  ZMapWindowFilter filter	= (ZMapWindowFilter) gfilter;
  ZMapWindowFeaturesetItem fi = (ZMapWindowFeaturesetItem) filter->featureset;
  ZMapSkipList sl;
  int was = fi->n_filtered;
  double score;

  fi->filter_value = value;
  fi->n_filtered = 0;

  for(sl = zMapSkipListFirst(fi->display_index); sl; sl = sl->next)
    {
      ZMapWindowCanvasFeature feature = (ZMapWindowCanvasFeature) sl->data;	/* base struct of all features */
      ZMapWindowCanvasFeature f;

      if(feature->left)		/* we do joined up alignments */
	continue;

      if( !feature->feature->flags.has_score && !feature->feature->population)
	continue;


      /* get score for whole series of alignments */
      for(f = feature, score = 0.0; f; f = f->right)
	{
	  double feature_score = feature->feature->population;

	  if(!feature_score)
	  {
		  feature_score = feature->feature->score;
		/* NOTE feature->score is normalised, feature->feature->score is what we filter by */

		if(zMapStyleGetScoreMode(*f->feature->style) == ZMAPSCORE_PERCENT)
			feature_score = f->feature->feature.homol.percent_id;
	  }
	  if(feature_score > score)
	  score = feature_score;
	}

      /* set flags for whole series based on max score: filter is all below value */
      for(f = feature; f; f = f->right)
	{
	  if(score < value)
	    {
	      f->flags |= FEATURE_HIDE_FILTER | FEATURE_HIDDEN;
	      fi->n_filtered++;

	      /* NOTE many of these may be FEATURE_SUMMARISED which is not operative during bump
	       * so setting HIDDEN here must be done for the filtered features only
	       * Hmmm... not quite sure of the mechanism, but putting this if
	       * outside the brackets give a glitch on set column focus when bumped (features not painted)
	       * .... summarised features (FEATURE_SUMMARISED set but not HIDDEN bue to bumping) set to hidden when bumped
	       */
	    }
	  else
	    {
	      /* reset in case score went down */

	      f->flags &= ~FEATURE_HIDE_FILTER;
	      if(!(f->flags & FEATURE_HIDE_REASON))
		f->flags &= ~FEATURE_HIDDEN;
	      else if(fi->bumped && (f->flags & FEATURE_HIDE_REASON) == FEATURE_SUMMARISED)
		f->flags &= ~FEATURE_HIDDEN;
	    }
	}
    }

  if(fi->n_filtered != was)
    {
      /* trigger a re-calc if summarised to ensure the picture is pixel perfect
       * NOTE if bumped we don-t calculate so no creeping inefficiency here
       */
      fi->zoom = 0;

#if HIGHLIGHT_FILTERED_COLUMNS 
      /*!> \todo This code highlights columns that are filtered.
       * It is requested functionality but it needs to be optional
       * so that the user can turn it off. */
	ZMapWindowContainerGroup column = (ZMapWindowContainerGroup)((FooCanvasItem *)fi)->parent;
	GdkColor white = { 0xffffffff, 0xffff, 0xffff, 0xffff } ;		/* is there a column background config colour? */
	GdkColor *fill = &white;

	if(fi->n_filtered && filter->window)
	{
		zMapWindowGetFilteredColour(filter->window,&fill);

		column->flags.filtered = 1;

// NO:	zMapWindowCanvasFeaturesetSetBackground((FooCanvasItem *) fi, fill, NULL);
// must do the column not the featureset
		zmapWindowDrawSetGroupBackground(column, 0, 1, 1.0, ZMAP_CANVAS_LAYER_COL_BACKGROUND, fill, NULL);

		foo_canvas_item_request_redraw(((FooCanvasItem *)fi)->parent);
	}
	else
	{
		column->flags.filtered = 0;
		/*
		this col is selected or else we could not operate its filter button
		so we revert to select not normal background
		*/
		zmapWindowFocusHighlightHotColumn(filter->window->focus);
	}
#endif

      if(fi->bumped)
	{
	  ZMapWindowCompressMode compress_mode;

	  if (zMapWindowMarkIsSet(filter->window))
	    compress_mode = ZMAPWINDOW_COMPRESS_MARK ;
	  else
	    compress_mode = ZMAPWINDOW_COMPRESS_ALL ;

	  zmapWindowColumnBumpRange(filter->column, ZMAPBUMP_INVALID, ZMAPWINDOW_COMPRESS_INVALID);

	  /* dissapointing: we only need to reposition columns to the right of this one */

	  zmapWindowFullReposition(filter->window->feature_root_group,TRUE, "filter") ;
	}
      else
	{
	  zMapWindowCanvasFeaturesetRedraw(fi, fi->zoom);
	}
    }

  return(fi->n_filtered);
}


void zMapWindowFeaturesetSetFeatureWidth(ZMapWindowFeaturesetItem featureset_item, ZMapWindowCanvasFeature feat)
{
  ZMapFeature feature = feat->feature;
  ZMapFeatureTypeStyle style = *feature->style;

  feat->width = featureset_item->width;

  if(feature->population)	/* collapsed duplicated features, takes precedence over score */
    {
      double score = (double) feature->population;

      feat->score = zMapWindowCanvasFeatureGetNormalisedScore(style, score);

      if ((zMapStyleGetScoreMode(style) == ZMAPSCORE_WIDTH) || (zMapStyleGetScoreMode(style) == ZMAPSCORE_HEAT_WIDTH))
	feat->width = zMapWindowCanvasFeatureGetWidthFromScore(style, featureset_item->width, score);
    }
  else if(feature->flags.has_score)
    {
      if(featureset_item->style->mode == ZMAPSTYLE_MODE_GRAPH)
	{
	  feat->score = zMapWindowCanvasFeatureGetNormalisedScore(style, feature->score);
	  if(featureset_item->style->mode_data.graph.mode != ZMAPSTYLE_GRAPH_HEATMAP)
		feat->width = featureset_item->width * feat->score;
	}
      else
	{
	  if ((zMapStyleGetScoreMode(style) == ZMAPSCORE_WIDTH && feature->flags.has_score))
	    feat->width = zMapWindowCanvasFeatureGetWidthFromScore(style, featureset_item->width, feature->score);
	  else if(zMapStyleGetScoreMode(style) == ZMAPSCORE_PERCENT)
	    feat->width = zMapWindowCanvasFeatureGetWidthFromScore(style, featureset_item->width, feature->feature.homol.percent_id);
	}
    }
}


void zmapWindowFeaturesetAddToIndex(ZMapWindowFeaturesetItem featureset_item, ZMapWindowCanvasFeature feat)
{
  /* even if they come in order we still have to sort them to be sure so just add to the front */
  /* NOTE we asign the from pointer here: not just more efficient if we have eg 60k features but essential to prepend */
  //  feat->from =
  // only for feature not graphics, from does not work anyway

 featureset_item->features = g_list_prepend(featureset_item->features,feat);
  featureset_item->n_features++;

#if STYLE_DEBUG
if(feat->type < FEATURE_GRAPHICS)
{
	ZMapFeatureSet featureset = (ZMapFeatureSet) feat->feature->parent;
	ZMapFeature feature = feat->feature;

 	printf("add item %s %s @%p %p: %ld/%d style %p/%p %s\n",
		 g_quark_to_string(featureset_item->id),g_quark_to_string(feature->unique_id),
		 featureset, feature,
		 featureset_item->n_features, g_list_length(featureset_item->features),
		 featureset->style, *feature->style, g_quark_to_string(featureset->style->unique_id));
}
#endif

  /* add to the display bins if index already created */
  if(featureset_item->display_index)
    {
      /* have to re-sort... NB SkipListAdd() not exactly well tested, so be dumb */
      /* it's very rare that we add features anyway */
      /* although we could have several featuresets being loaded into one column */
      /* whereby this may be more efficient ? */
#if 1
      {
	/* need to recalc bins */
	/* quick fix FTM, de-calc which requires a re-calc on display */
	zMapSkipListDestroy(featureset_item->display_index, NULL);
	featureset_item->display_index = NULL;
      }
    }
  /* must set this independantly as empty columns with no index get flagged as sorted */
  featureset_item->features_sorted = FALSE;
  //  featureset_item->zoom = 0.0;	/* trigger a recalc */
#else
  // untested code
  {
    /* NOTE when this is implemented properly then it might be best to add to a linked list if there's no index created
     * as that might be more effecient,  or maybe it won't be.
     * i'd guess that creating a skip list from a sorted list is faster
     * Worth considering and also timing this,
     */
    featureset_item->display_index =
      zMapSkipListAdd(featureset_item->display_index, zMapFeatureCmp, feat);
	/* NOTE need to fix linked_sideways */

  }
}
#endif
}

ZMapWindowCanvasFeature zMapWindowFeaturesetAddFeature(ZMapWindowFeaturesetItem featureset_item, ZMapFeature feature, double y1, double y2)
{
  ZMapWindowCanvasFeature feat;
  ZMapFeatureTypeStyle style = *feature->style;
  zmapWindowCanvasFeatureType type = FEATURE_INVALID;

  zMapAssert(zMapFeatureIsValid((ZMapFeatureAny) feature));

  if(style)
    type = feature_types[zMapStyleGetMode(style)];
  if(type == FEATURE_INVALID)		/* no style or feature type not implemented */
    return NULL;

  feat = zmapWindowCanvasFeatureAlloc(type);

  feat->feature = feature;
  feat->type = type;

  feat->y1 = y1;
  feat->y2 = y2;

  if(y2 - y1 > featureset_item->longest)
    featureset_item->longest = y2 - y1;

  zmapWindowFeaturesetAddToIndex(featureset_item, feat);

  return feat;
}


ZMapWindowCanvasGraphics zMapWindowFeaturesetAddGraphics(ZMapWindowFeaturesetItem featureset_item, zmapWindowCanvasFeatureType type, double x1, double y1, double x2, double y2, GdkColor *fill, GdkColor *outline, char *text)
{
  ZMapWindowCanvasGraphics feat;
  gulong fill_pixel= 0, outline_pixel = 0;
  FooCanvasItem *foo = (FooCanvasItem *) featureset_item;

  if (type == FEATURE_INVALID || type < FEATURE_GRAPHICS)
    return NULL;

  feat = (ZMapWindowCanvasGraphics) zmapWindowCanvasFeatureAlloc(type);

  feat->type = type;

  if(x1 > x2) {  double x = x1; x1 = x2; x2 = x; }	/* boring.... */
  if(y1 > y2) {  double x = y1; y1 = y2; y2 = x; }

  feat->y1 = y1;
  feat->y2 = y2;

  feat->x1 = x1;
  feat->x2 = x2;

  feat->text = text;

  if(fill)
    {
      fill_pixel = zMap_gdk_color_to_rgba(fill);
      feat->fill = foo_canvas_get_color_pixel(foo->canvas, fill_pixel);
      feat->flags |= WCG_FILL_SET;
    }
  if(outline)
    {
      outline_pixel = zMap_gdk_color_to_rgba(outline);
      feat->outline = foo_canvas_get_color_pixel(foo->canvas, outline_pixel);
      feat->flags |= WCG_OUTLINE_SET;
    }

  if(y2 - y1 > featureset_item->longest)
    featureset_item->longest = y2 - y1 + 1;

  zmapWindowFeaturesetAddToIndex(featureset_item, (ZMapWindowCanvasFeature) feat);

  return feat;
}



int zMapWindowFeaturesetRemoveGraphics(ZMapWindowFeaturesetItem featureset_item, ZMapWindowCanvasGraphics feat)
{

#warning zMapWindowFeaturesetRemoveGraphics not implemented
  /* is this needed? yes: diff struct, yes: gets called on revcomp */

#if 0
  /* copy from remove feature */


  /* not strictly necessary to re-sort as the order is the same
   * but we avoid the index becoming degenerate by doing this
   * better to implement zmapSkipListRemove() properly
   */
  if(fi->display_index)
    {
      /* need to recalc bins */
      /* quick fix FTM, de-calc which requires a re-calc on display */
      zMapSkipListDestroy(fi->display_index, NULL);
      fi->display_index = NULL;
      /* is still sorted if it was before */
    }

  return fi->n_features;
#else
  return 0;
#endif
}



/*
  delete feature from the features list and trash the index
  returns no of features left

  rather tediously we can't get the feature via the index as that will give us the feature not the list node pointing to it.
  so to delete a whole featureset we could have a quadratic search time unless we delete in order
  but from OTF if we delete old ones we do this via a small hash table
  we don't delete elsewhere, execpt for legacy gapped alignments, so this works ok by fluke
  NOTE contract expended BAM features will delete 1000 times, so may be slow

  this function's a bit horrid: when we find the feature to delete we have to look it up in the index to repaint
  we really need a column refresh

  we really need to rethink this: deleting was not considered
*/
#warning need to revist this code and make it more efficient
// ideas:
// use a skip list exclusively ??
// use features list for loading, convert to skip list and remove features
// can add new features via list and add to skip list (extract skip list, add to features , sort and re-create skip list)

/* NOTE Here we improve the efficiency of deleting a feature with some rubbish code
 * we add a pointer to a feature's list mode in the fi->features list
 * which allows us to delete that feature from the list without searching for it
 * this is building rubbish on top of rubbish: really we should loose the features list
 * and _only_ store references to features in the skip list
 * there's reasons why not:
 * - haven't implemented add/delete in zmapSkipList.c, which requires fiddly code to prevent degeneracy.
 *   (Initially not implemented as not used, but now needed).
 * - graph density items recalculate bins and have a seperate list of features that get indexed -> we should do this using another skip list
 * - sometimes we may wish to sort differently, having a diff list to sort helps... we can use glib functions.
 * So to implement this quickly i added an extra pointer in the CanvasFeature struct.
 *
 * unfortunately glib sorts by creating new list nodes (i infer) so that the from pointer is invalid
 *
 */
/* NOTE it turns out that g_list_sort invalidates ->from pointers so we can't use them
 * however to delete all features we can just destroy the featureset, it will be created again when we add a new feature
 */
int zMapWindowFeaturesetItemRemoveFeature(FooCanvasItem *foo, ZMapFeature feature)
{
  ZMapWindowFeaturesetItem fi = (ZMapWindowFeaturesetItem) foo;


#if 1 // ORIGINAL_SLOW_VERSION
  GList *l;
  ZMapWindowCanvasFeature feat;

  for(l = fi->features;l;)
    {
      GList *del;

      feat = (ZMapWindowCanvasFeature) l->data;

      if(feat->feature == feature)
	{
	  /* NOTE the features list and display index both point to the same structs */

	  zmap_window_canvas_featureset_expose_feature(fi, feat);

	  zmapWindowCanvasFeatureFree(feat);
	  del = l;
	  l = l->next;
	  fi->features = g_list_delete_link(fi->features,del);
	  fi->n_features--;

#warning review this (feature remove)
// not sure what this is here for: we-d have to process the sideways list??
// and that does not give us the features list instsead the canvasfeature structs so no workee
// perhaps the ultimate caller calls several times??
	  if(fi->link_sideways)	/* we'll get calls for each sub-feature */
	    break;
	  /* else have to go through the whole list; fortunately transcripts are low volume */
	}
      else
	{
	  l = l->next;
	}
    }

  /* NOTE we may not have an index so this flag must be unset seperately */
  fi->linked_sideways = FALSE;  /* See code below: this was slack */


#else

  ZMapWindowCanvasFeature gs = zmap_window_canvas_featureset_find_feature(fi,feature);

  if(gs)
    {
      GList *link = gs->from;
      /* NOTE search for ->from if you revive this */
      /* glib  g_list_sort() invalidates these adresses -> preserves the data but not the list elements */

      zMapAssert(link);
      zmap_window_canvas_featureset_expose_feature(fi, gs);


      //      if(fi->linked_sideways)
      {
	if(gs->left)
	  gs->left->right = gs->right;
	if(gs->right)
	  gs->right->left = gs->left;
      }

      zmapWindowCanvasFeatureFree(gs);
      fi->features = g_list_delete_link(fi->features,link);
      fi->n_features--;
    }
#endif

  /* not strictly necessary to re-sort as the order is the same
   * but we avoid the index becoming degenerate by doing this
   * better to implement zmapSkipListRemove() properly
   */
  if(fi->display_index)
    {
      /* need to recalc bins */
      /* quick fix FTM, de-calc which requires a re-calc on display */
      zMapSkipListDestroy(fi->display_index, NULL);
      fi->display_index = NULL;
      /* is still sorted if it was before */
    }

  return fi->n_features;
}



/*
 * remove all the features in the given set from the canvas item
 * we may have several mapped into one featuresetItem
 * we could just remove each feature individually , but this is quicker and easier
 */

int zMapWindowFeaturesetItemRemoveSet(FooCanvasItem *foo, ZMapFeatureSet featureset, gboolean destroy)
{
  ZMapWindowFeaturesetItem fi = (ZMapWindowFeaturesetItem) foo;
  int n_feat = fi->n_features;

  if(!ZMAP_IS_WINDOW_FEATURESET_ITEM(foo))
	  return 0;
#if 1
  GList *l;
  ZMapWindowCanvasFeature feat;
  ZMapFeatureSet set;

  for (l = fi->features;l;)
    {
      GList *del;

      feat = (ZMapWindowCanvasFeature) l->data;

      set = (ZMapFeatureSet) feat->feature->parent;

      if (set == featureset)
	{
	  /* NOTE the features list and display index both point to the same structs */

	  zmap_window_canvas_featureset_expose_feature(fi, feat);

	  zmapWindowCanvasFeatureFree(feat);
	  del = l;
	  l = l->next;
	  fi->features = g_list_delete_link(fi->features,del);
	  fi->n_features--;
	}
      else
	{
	  l = l->next;
	}
    }

  /* NOTE we may not have an index so this flag must be unset seperately */
  fi->linked_sideways = FALSE;  /* See code below: this was slack */


#else
#if CODE_COPIED_FROM_REMOVE_FEATURE
  ZMapWindowCanvasFeature gs = zmap_window_canvas_featureset_find_feature(fi,feature);

  if(gs)
    {
      GList *link = gs->from;
      /* NOTE search for ->from if you revive this */
      /* glib  g_list_sort() invalidates these adresses -> preserves the data but not the list elements */

      zMapAssert(link);
      zmap_window_canvas_featureset_expose_feature(fi, gs);


      //      if(fi->linked_sideways)
      {
	if(gs->left)
	  gs->left->right = gs->right;
	if(gs->right)
	  gs->right->left = gs->left;
      }

      zmapWindowCanvasFeatureFree(gs);
      fi->features = g_list_delete_link(fi->features,link);
      fi->n_features--;
    }
#endif
#endif

  /* not strictly necessary to re-sort as the order is the same
   * but we avoid the index becoming degenerate by doing this
   * better to implement zmapSkipListRemove() properly
   */
  if(fi->display_index)
    {
      /* need to recalc bins */
      /* quick fix FTM, de-calc which requires a re-calc on display */
      zMapSkipListDestroy(fi->display_index, NULL);
      fi->display_index = NULL;
      /* is still sorted if it was before */
    }

  n_feat = fi->n_features;


//printf("canvas remove set %p %s %s: %d features\n", fi, g_quark_to_string(fi->id), g_quark_to_string(featureset->unique_id), n_feat);

  if(!fi->n_features && destroy)	/* if the canvasfeatureset is used only as a background we may not want to do this */
    {
// don-t do this we get glib **** errors
//	  zmap_window_featureset_item_item_destroy((GtkObject *) fi);
      gtk_object_destroy(GTK_OBJECT(fi));
    }


  return n_feat;
}



#warning make this into a foo canvas item class func

/* get the bounds of the current feature which has been set by the caller */
void zMapWindowCanvasFeaturesetGetFeatureBounds(FooCanvasItem *foo, double *rootx1, double *rooty1, double *rootx2, double *rooty2)
{
  ZMapWindowCanvasItem item = (ZMapWindowCanvasItem) foo;
  ZMapWindowFeaturesetItem fi;

  fi = (ZMapWindowFeaturesetItem) foo;

  if(rootx1)
    *rootx1 = fi->dx;
  if(rootx2)
    *rootx2 = fi->dx + fi->width;
  if(rooty1)
    *rooty1 = item->feature->x1;
  if(rooty2)
    *rooty2 = item->feature->x2;
}



static void zmap_window_featureset_item_item_destroy (GtkObject *object)
{

  ZMapWindowFeaturesetItem featureset_item;
  GList *features;
  ZMapWindowCanvasFeature feat;

  /* mh17 NOTE: this function gets called twice for every object via a very very tall stack */
  /* no idea why, but this is all harmless here if we make sure to test if pointers are valid */
  /* what's more interesting is why an object has to be killed twice */

  /* having changed it from GtkObject->destroy to GObject->destroy
   * it seems that FootCanvasitem destroy eventually calls remove from group
   * which calls dispose 'just to be sure'
   * so we have to ignore 2nd time round
   */
  /* didn-t change anything so i put it back to destroy
   * foo_canvas_re uses destroy not dispose so there must be some reaosn behind it
   * ...and that fixed it: the key is not to chain up to the parent 2nd time round
   */


//printf("zmap_window_featureset_item_item_destroy %p\n",object);

  g_return_if_fail(ZMAP_IS_WINDOW_FEATURESET_ITEM(object));

  featureset_item = ZMAP_WINDOW_FEATURESET_ITEM(object);

  if(g_hash_table_remove(featureset_class_G->featureset_items,GUINT_TO_POINTER(featureset_item->id)))
  {

//printf("destroy featureset %s %ld features\n",g_quark_to_string(featureset_item->id), featureset_item->n_features);

	if(featureset_item->display_index)
	{
		zMapSkipListDestroy(featureset_item->display_index, NULL);
		featureset_item->display_index = NULL;
		featureset_item->features_sorted = FALSE;
	}
	if(featureset_item->display)	/* was re-binned */
	{
		for(features = featureset_item->display; features; features = g_list_delete_link(features,features))
		{
		feat = (ZMapWindowCanvasFeature) features->data;
		zmapWindowCanvasFeatureFree(feat);
		}
		featureset_item->display = NULL;
	}

	if(featureset_item->features)
	{
		/* free items separately from the index as conceivably we may not have an index */
		for(features = featureset_item->features; features; features = g_list_delete_link(features,features))
		{
		feat = (ZMapWindowCanvasFeature) features->data;
		zmapWindowCanvasFeatureFree(feat);
		}
		featureset_item->features = NULL;
		featureset_item->n_features = 0;
	}

	// printf("featureset %s: %ld %ld %ld,\n",g_quark_to_string(featureset_item->id), n_block_alloc, n_feature_alloc, n_feature_free);

	zMapWindowCanvasFeaturesetFree(featureset_item);	/* must tidy optional set data*/

	if(featureset_item->opt)
	{
		g_free(featureset_item->opt);
		featureset_item->opt = NULL;
	}


	if(featureset_item->gc)
	{
		g_object_unref(featureset_item->gc);
		featureset_item->gc = NULL;
	}

//printf("chaining to parent... \n");
	if(GTK_OBJECT_CLASS (parent_class_G)->destroy)
		GTK_OBJECT_CLASS (parent_class_G)->destroy (object);
  }

  return ;
}






<|MERGE_RESOLUTION|>--- conflicted
+++ resolved
@@ -1326,15 +1326,11 @@
   foo_canvas_w2c (foo->canvas, x1 + i2w_dx, fi->start, &cx1, &cy1);
   foo_canvas_w2c (foo->canvas, x1 + width + i2w_dx, fi->end, &cx2, &cy2);
 
-<<<<<<< HEAD
   /* need to expose + 1, plus for glyphs add on a bit: bodged to 8 pixels
    * really ought to work out max glyph size or rather have true feature extent
    * NOTE this is only currently used via OTF remove exisitng features
    */
-  foo_canvas_request_redraw (foo->canvas, cx1, cy1, cx2 + 1, cy2 + 1);
-=======
   foo_canvas_request_redraw (foo->canvas, cx1, cy1, cx2 + 1, cy2 + 1);	/* hits column next door? (NO, is needed) */
->>>>>>> 46a5dafb
 }
 
 
@@ -1905,20 +1901,14 @@
 	      fi->point_feature = gs->feature;
 	      *actual_item = item;
 	      //printf("overlaps x\n");
-<<<<<<< HEAD
-#warning this could conceivably cause a memory fault if we freed point_canvas_feature but that seems unlikely if we don-t nove the cursor
-	      fi->point_canvas_feature = gs;
-	      best = this_one;
-=======
 
 		/*
-		 * NOTE: this could concievably cause a memory fault if we freed point_canvas_feature
+		 * NOTE: this could conceivably cause a memory fault if we freed point_canvas_feature
 		 * but that seems unlikely if we don-t nove the cursor
 		 */
 		fi->point_canvas_feature = gs;
 		best = this_one;
 
->>>>>>> 46a5dafb
 
 	      if(!best)	/* can't get better */
 		{
