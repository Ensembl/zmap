/*  File: zmapWindowFeaturesetItem.c
 *  Author: malcolm hinsley (mh17@sanger.ac.uk)
 *  Copyright (c) 2006-2012: Genome Research Ltd.
 *-------------------------------------------------------------------
 * ZMap is free software; you can redistribute it and/or
 * modify it under the terms of the GNU General Public License
 * as published by the Free Software Foundation; either version 2
 * of the License, or (at your option) any later version.
 *
 * This program is distributed in the hope that it will be useful,
 * but WITHOUT ANY WARRANTY; without even the implied warranty of
 * MERCHANTABILITY or FITNESS FOR A PARTICULAR PURPOSE.  See the
 * GNU General Public License for more details.
 *
 * You should have received a copy of the GNU General Public License
 * along with this program; if not, write to the Free Software
 * Foundation, Inc., 59 Temple Place - Suite 330, Boston, MA  02111-1307, USA.
 * or see the on-line version at http://www.gnu.org/copyleft/gpl.txt
 *-------------------------------------------------------------------
 * This file is part of the ZMap genome database package
 * originally written by:
 *
 *      Ed Griffiths (Sanger Institute, UK) edgrif@sanger.ac.uk,
 *        Roy Storey (Sanger Institute, UK) rds@sanger.ac.uk,
 *   Malcolm Hinsley (Sanger Institute, UK) mh17@sanger.ac.uk
 *
 * Description:
 *
 * Exported functions: See XXXXXXXXXXXXX.h
 * HISTORY:
 * Last edited: Jun  3 09:51 2009 (rds)
 * Created: Fri Jan 16 11:20:07 2009 (rds)
 *-------------------------------------------------------------------
 */

 /* NOTE
  * this module implements the basic handling of featuresets as foo canvas items
  *
  * for basic features (the first type implemented) it runs about 3-5x faster than the foo canvas
  * but note that that does not include expose/ GDK
  * previous code can be used with 'foo=true' in the style

    _new code_
deskpro17848[mh17]32: zmap --conf_file=ZMap_bins
# /nfs/users/nfs_m/mh17/.ZMap/ZMap_bins	27/09/2011
Draw featureset basic_1000: 999 features in 0.060 seconds
Draw featureset scored: 9999 features in 0.347 seconds
Draw featureset basic_10000: 9999 features in 0.324 seconds
Draw featureset basic_100000: 99985 features in 1.729 seconds

    _old code_
deskpro17848[mh17]33: zmap --conf_file=ZMap_bins
# /nfs/users/nfs_m/mh17/.ZMap/ZMap_bins	27/09/2011
Draw featureset basic_1000: 999 features in 0.165 seconds
Draw featureset scored: 9999 features in 0.894 seconds
Draw featureset basic_10000: 9999 features in 1.499 seconds
Draw featureset basic_100000: 99985 features in 8.968 seconds


  */

#include <ZMap/zmap.h>



#include <math.h>
#include <string.h>
#include <ZMap/zmapUtilsLog.h>
#include <ZMap/zmapGLibUtils.h>
#include <ZMap/zmapWindow.h>

#include <zmapWindowCanvasItem.h>
#include <zmapWindowCanvasFeatureset_I.h>
//#include <zmapWindowCanvasItemFeatureSet_I.h>
#include <zmapWindowCanvasBasic.h>
#include <zmapWindowCanvasGlyph.h>
#include <zmapWindowCanvasAlignment.h>
#include <zmapWindowCanvasGraphItem.h>
#include <zmapWindowCanvasTranscript.h>
#include <zmapWindowCanvasSequence.h>


typedef gint (FeatureCmpFunc)(gconstpointer a, gconstpointer b) ;

static void zmap_window_featureset_item_item_class_init  (ZMapWindowFeaturesetItemClass featureset_class);
static void zmap_window_featureset_item_item_init        (ZMapWindowFeaturesetItem      item);

static void  zmap_window_featureset_item_item_update (FooCanvasItem *item, double i2w_dx, double i2w_dy, int flags);
static void  zmap_window_featureset_item_item_update (FooCanvasItem *item, double i2w_dx, double i2w_dy, int flags);
static double  zmap_window_featureset_item_item_point (FooCanvasItem *item, double x, double y, int cx, int cy, FooCanvasItem **actual_item);
static void  zmap_window_featureset_item_item_bounds (FooCanvasItem *item, double *x1, double *y1, double *x2, double *y2);
static void  zmap_window_featureset_item_item_draw (FooCanvasItem *item, GdkDrawable *drawable, GdkEventExpose *expose);
static void zmap_window_featureset_item_item_destroy     (GObject *object);
static void zMapWindowCanvasFeaturesetSetPaintFeature(ZMapWindowFeaturesetItem featureset,
						      GdkDrawable *drawable, GdkEventExpose *expose) ;

static double defaultPoint(ZMapWindowFeaturesetItem fi, ZMapWindowCanvasFeature gs,
			   double item_x, double item_y, int cx, int cy,
			   double local_x, double local_y, double x_off) ;

gint zMapFeatureNameCmp(gconstpointer a, gconstpointer b);
gint zMapFeatureFullCmp(gconstpointer a, gconstpointer b);
gint zMapFeatureCmp(gconstpointer a, gconstpointer b);


static FooCanvasItemClass *parent_class_G;
static ZMapWindowFeaturesetItemClass featureset_class_G = NULL;

static void zmapWindowCanvasFeaturesetSetColours(ZMapWindowFeaturesetItem featureset, ZMapWindowCanvasFeature feature);

static ZMapSkipList zmap_window_canvas_featureset_find_feature_index(ZMapWindowFeaturesetItem fi,ZMapFeature feature);
static ZMapWindowCanvasFeature zmap_window_canvas_featureset_find_feature(ZMapWindowFeaturesetItem fi,
									  ZMapFeature feature);
static ZMapSkipList zmap_window_canvas_featureset_find_feature_coords(FeatureCmpFunc compare_func,
								      ZMapWindowFeaturesetItem fi,
								      double y1, double y2) ;
void zmap_window_canvas_featureset_expose_feature(ZMapWindowFeaturesetItem fi, ZMapWindowCanvasFeature gs);




/* this is in parallel with the ZMapStyleMode enum */
/* beware, traditionally glyphs ended up as basic features */
/* This is a retro-fit ... i noticed that i'd defined a struct/feature type but not set it as orignally there was only one  */
static zmapWindowCanvasFeatureType feature_types[N_STYLE_MODE] =
{
	FEATURE_INVALID,		/* ZMAPSTYLE_MODE_INVALID */
	FEATURE_BASIC, 		/* ZMAPSTYLE_MODE_BASIC */
	FEATURE_ALIGN,		/* ZMAPSTYLE_MODE_ALIGNMENT */
	FEATURE_TRANSCRIPT,	/* ZMAPSTYLE_MODE_TRANSCRIPT */
	FEATURE_SEQUENCE,		/* ZMAPSTYLE_MODE_SEQUENCE */
	FEATURE_INVALID,		/* ZMAPSTYLE_MODE_ASSEMBLY_PATH */
	FEATURE_INVALID,		/* ZMAPSTYLE_MODE_TEXT */
	FEATURE_GRAPH,		/* ZMAPSTYLE_MODE_GRAPH */
	FEATURE_GLYPH,		/* ZMAPSTYLE_MODE_GLYPH */
	FEATURE_INVALID		/* ZMAPSTYLE_MODE_META */
};



/* Tables of function pointers for individual feature types, only required ones have to be provided. */
static gpointer _featureset_set_init_G[FEATURE_N_TYPE] = { 0 };
static gpointer _featureset_prepare_G[FEATURE_N_TYPE] = { 0 };
static gpointer _featureset_set_paint_G[FEATURE_N_TYPE] = { 0 };
static gpointer _featureset_paint_G[FEATURE_N_TYPE] = { 0 };
static gpointer _featureset_flush_G[FEATURE_N_TYPE] = { 0 };
static gpointer _featureset_extent_G[FEATURE_N_TYPE] = { 0 };
#if CANVAS_FEATURESET_LINK_FEATURE
static gpointer _featureset_link_G[FEATURE_N_TYPE] = { 0 };
#endif
static gpointer _featureset_free_G[FEATURE_N_TYPE] = { 0 };
static gpointer _featureset_zoom_G[FEATURE_N_TYPE] = { 0 };
static gpointer _featureset_point_G[FEATURE_N_TYPE] = { 0 };






/* clip to expose region */
/* erm,,, clip to visible scroll region: else rectangles would get extra edges */
void zMap_draw_line(GdkDrawable *drawable, ZMapWindowFeaturesetItem featureset, gint cx1, gint cy1, gint cx2, gint cy2)
{
<<<<<<< HEAD
	/* for H or V lines we can clip easily */

	if(cy1 > featureset->clip_y2)
		return;
	if(cy2 < featureset->clip_y1)
		return;
	if(cx1 > featureset->clip_x2)
		return;
	if(cx2 < featureset->clip_x1)
		return;

	if(cx1 == cx2)	/* is vertical */
	{
#if 0
/*
	the problem is long vertical lines that wrap round
	we don't draw big horizontal ones
*/
		if(cx1 < featureset->clip_x1)
			cx1 = featureset->clip_x1;
		if(cx2 > featureset->clip_x2)
			cx2 = featureset->clip_x2;
#endif
		if(cy1 < featureset->clip_y1)
			cy1 = featureset->clip_y1;
		if(cy2 > featureset->clip_y2)
			cy2 = featureset->clip_y2 ;
	}
	else
	{
		gint dx = cx2 - cx1;
		gint dy = cy2 - cy1;

#warning somehow this clips the top right of lines like this: / when scrolling to the left
		if(cy1 < featureset->clip_y1)
		{
			cx1 += dx * (featureset->clip_y1 - cy1) / dy;
			cy1 = featureset->clip_y1;

		}
		if(cy2 > featureset->clip_y2)
		{
			cx2 -= dx * (cy2 - featureset->clip_y2) / dy;
			cy2 = featureset->clip_y2;
		}

	}

	gdk_draw_line (drawable, featureset->gc, cx1, cy1, cx2, cy2);
=======
  /* for H or V lines we can clip easily */
#warning when transcripts are implemented we need to intersect the visible region

  if(cy1 > featureset->clip_y2)
    return;
  if(cy2 < featureset->clip_y1)
    return;
  if(cx1 > featureset->clip_x2)
    return;
  if(cx2 < featureset->clip_x1)
    return;

  if(cx1 < featureset->clip_x1)
    cx1 = featureset->clip_x1;
  if(cy1 < featureset->clip_y1)
    cy1 = featureset->clip_y1;
  if(cx2 > featureset->clip_x2)
    cx2 = featureset->clip_x2;
  if(cy2 > featureset->clip_y2)
    cy2 = featureset->clip_y2;

  gdk_draw_line (drawable, featureset->gc, cx1, cy1, cx2, cy2);

  return ;
>>>>>>> 06f219d6
}




/* clip to expose region */
/* erm,,, clip to visble scroll regipn: else rectangles would get extra edges */
/* NOTE rectangles may be drawn partially if they overlap the visible region
 * in which case a false outline will be draw outside the region
 */
void zMap_draw_rect(GdkDrawable *drawable, ZMapWindowFeaturesetItem featureset, gint cx1, gint cy1, gint cx2, gint cy2, gboolean fill)
{
  /* as our rectangles are all aligned to H and V we can clip easily */

  if(cy1 > featureset->clip_y2)
    return;
  if(cy2 < featureset->clip_y1)
    return;

  if(cx1 > featureset->clip_x2)
    return;
  if(cx2 < featureset->clip_x1)
    return;

  if(cx1 < featureset->clip_x1)
    cx1 = featureset->clip_x1;
  if(cy1 < featureset->clip_y1)
    cy1 = featureset->clip_y1;
  if(cx2 > featureset->clip_x2)
    cx2 = featureset->clip_x2;
  if(cy2 > featureset->clip_y2)
    cy2 = featureset->clip_y2;

  /* NOTE that the gdk_draw_rectangle interface is a bit esoteric
   * and it doesn't like rectangles that have no depth
   * read the docs to understand the coordinate calculations here
   */

  if(cy2 == cy1)
    {
      gdk_draw_line (drawable, featureset->gc, cx1, cy1, cx2, cy2);
    }
  else
    {
      if(fill)
	{
	  cx2++;
	  cy2++;
	}
      gdk_draw_rectangle (drawable, featureset->gc, fill, cx1, cy1, cx2 - cx1, cy2 - cy1);
    }


}


/* define feature specific functions here */
/* only access via wrapper functions to allow type checking */

/* handle upstream edge effects converse of flush */
/* feature may be NULL to signify start of data */
void zMapWindowCanvasFeaturesetPaintPrepare(ZMapWindowFeaturesetItem featureset,
					    ZMapWindowCanvasFeature feature,
					    GdkDrawable *drawable, GdkEventExpose *expose)
{
  void (*func) (ZMapWindowFeaturesetItem featureset, ZMapWindowCanvasFeature feature,
		GdkDrawable *drawable, GdkEventExpose *expose) = NULL;

  if ((featureset->type > 0 && featureset->type < FEATURE_N_TYPE)
      && (func = _featureset_prepare_G[featureset->type]))
    func(featureset, feature, drawable, expose);

  return ;
}



/* paint one feature, all context needed is in the FeaturesetItem */
/* we need the expose region to clip at high zoom esp with peptide alignments */
void zMapWindowCanvasFeaturesetPaintFeature(ZMapWindowFeaturesetItem featureset, ZMapWindowCanvasFeature feature, GdkDrawable *drawable, GdkEventExpose *expose)
{
  void (*func) (ZMapWindowFeaturesetItem featureset, ZMapWindowCanvasFeature feature, GdkDrawable *drawable, GdkEventExpose *expose) = NULL;

  if ((featureset->type > 0 && featureset->type < FEATURE_N_TYPE)
      && (func = _featureset_paint_G[featureset->type]))
    func(featureset, feature, drawable, expose) ;

  return ;
}


/* output any buffered paints: useful eg for poly-line */
/* paint function and flush must access data via FeaturesetItem */
/* feature may be NULL to signify end of data */
void zMapWindowCanvasFeaturesetPaintFlush(ZMapWindowFeaturesetItem featureset,ZMapWindowCanvasFeature feature, GdkDrawable *drawable, GdkEventExpose *expose)
{
  void (*func) (ZMapWindowFeaturesetItem featureset,ZMapWindowCanvasFeature feature, GdkDrawable *drawable, GdkEventExpose *expose) = NULL;

  if ((featureset->type > 0 && featureset->type < FEATURE_N_TYPE)
      && (func = _featureset_flush_G[featureset->type]))
    func(featureset, feature, drawable, expose);

  return;
}


/* get the total sequence extent of a simple or complex feature */
/* used by bumping; we allow force to simple for optional but silly bump modes */
gboolean zMapWindowCanvasFeaturesetGetFeatureExtent(ZMapWindowCanvasFeature feature, gboolean complex, ZMapSpan span, double *width)
{
  void (*func) (ZMapWindowCanvasFeature feature, ZMapSpan span, double *width) = NULL;

  if(!feature || feature->type < 0 || feature->type >= FEATURE_N_TYPE)
    return FALSE;

  func = _featureset_extent_G[feature->type];

  if(!complex)		/* reset any compund feature extents */
    feature->y2 = feature->feature->x2;

  if(!func || !complex)
    {
      /* all features have an extent, if it's simple get it here */
      span->x1 = feature->feature->x1;	/* use real coord from the feature context */
      span->x2 = feature->feature->x2;
      *width = feature->width;
    }
  else
    {
      func(feature, span, width);
    }
  return TRUE;
}


/* interface design driven by exsiting application code */
void zmapWindowFeaturesetItemSetColour(FooCanvasItem         *interval,
				       ZMapFeature			feature,
				       ZMapFeatureSubPartSpan sub_feature,
				       ZMapStyleColourType    colour_type,
				       int colour_flags,
				       GdkColor              *default_fill,
				       GdkColor              *default_border)
{
  ZMapWindowFeaturesetItem fi = (ZMapWindowFeaturesetItem) interval;
  ZMapWindowCanvasFeature gs;

  gs = zmap_window_canvas_featureset_find_feature(fi,feature);

  if(gs)
    {
      /* set the focus flags (on or off) */
      /* zmapWindowFocus.c maintans these and we set/clear then all at once */
      /* NOTE some way up the call stack in zmapWindowFocus.c add_unique()
       * colour flags has a window id set into it
       */

      /* these flags are very fiddly: handle with care */
      gs->flags = ((gs->flags & ~FEATURE_FOCUS_MASK) | (colour_flags & FEATURE_FOCUS_MASK)) |
	((gs->flags & FEATURE_FOCUS_ID) | (colour_flags & FEATURE_FOCUS_ID)) |
	(gs->flags & FEATURE_FOCUS_BLURRED);

      zmap_window_canvas_featureset_expose_feature(fi, gs);
      return;
    }
}


<<<<<<< HEAD
static gpointer _featureset_colour_G[FEATURE_N_TYPE] = { 0 };
/* interface design driven by exsiting (ZMapCanvasItem/Foo) application code
 *
 * for normal faatures we only set the colour flags
 * for sequence  features we actually supply colours
 */
void zmapWindowFeaturesetItemSetColour(FooCanvasItem         *interval,
						      ZMapFeature			feature,
						      ZMapFeatureSubPartSpan sub_feature,
						      ZMapStyleColourType    colour_type,
							int colour_flags,
						      GdkColor              *default_fill,
                                          GdkColor              *default_border)
{
	ZMapWindowFeaturesetItem fi = (ZMapWindowFeaturesetItem) interval;
	ZMapWindowCanvasFeature gs;

	void (*func) (FooCanvasItem         *interval,
						      ZMapFeature			feature,
						      ZMapFeatureSubPartSpan sub_feature,
						      ZMapStyleColourType    colour_type,
							int colour_flags,
						      GdkColor              *default_fill,
                                          GdkColor              *default_border);

	func = _featureset_colour_G[fi->type];
	gs = zmap_window_canvas_featureset_find_feature(fi,feature);
	if(!gs)
		return;

	if(func)
	{
		zmapWindowCanvasFeatureStruct dummy;

		func(interval, feature, sub_feature, colour_type, colour_flags, default_fill, default_border);

		dummy.width = gs->width;
		dummy.y1 = gs->y1;
		dummy.y2 = gs->y2;
		if(sub_feature && sub_feature->subpart != ZMAPFEATURE_SUBPART_INVALID)
		{
			dummy.y1 = sub_feature->start;
			dummy.y2 = sub_feature->end;
		}
		dummy.bump_offset = gs->bump_offset;

		zmap_window_canvas_featureset_expose_feature(fi, &dummy);
	}
	else
	{
		if(fi->highlight_sideways)	/* ie transcripts as composite features */
		{
			while(gs->left)
				gs = gs->left;
		}

		while(gs)
		{
			/* set the focus flags (on or off) */
			/* zmapWindowFocus.c maintans these and we set/clear then all at once */
			/* NOTE some way up the call stack in zmapWindowFocus.c add_unique()
			* colour flags has a window id set into it
			*/

			/* these flags are very fiddly: handle with care */
			gs->flags = ((gs->flags & ~FEATURE_FOCUS_MASK) | (colour_flags & FEATURE_FOCUS_MASK)) |
				((gs->flags & FEATURE_FOCUS_ID) | (colour_flags & FEATURE_FOCUS_ID)) |
				(gs->flags & FEATURE_FOCUS_BLURRED);

			zmap_window_canvas_featureset_expose_feature(fi, gs);

			if(!fi->highlight_sideways)		/* only doing the selected one */
				return;

			gs = gs->right;
		}
	}
}

=======
>>>>>>> 06f219d6

#if CANVAS_FEATURESET_LINK_FEATURE
/* link same name features in a feature type specific way */
/* must accept NULL as meaning clear local data */
int zMapWindowCanvasFeaturesetLinkFeature(ZMapWindowCanvasFeature feature)
{
<<<<<<< HEAD
	int (*func) (ZMapWindowCanvasFeature feature);
	zmapWindowCanvasFeatureType type;

	if(!feature || feature->type < 0 || feature->type >= FEATURE_N_TYPE)
		return 0;

	type = feature_types[feature->type];

	func = _featureset_link_G[feature->type];
	if(!func)
		return 0;
=======
  int (*func) (ZMapWindowCanvasFeature feature);

  if(!feature || feature->type < 0 || feature->type >= FEATURE_N_TYPE)
    return FALSE;

  func = _featureset_link_G[feature->type];
  if(!func)
    return FALSE;
>>>>>>> 06f219d6

  return func(feature);
}
#endif


<<<<<<< HEAD

static gpointer _featureset_add_G[FEATURE_N_TYPE] = { 0 };
int zMapWindowCanvasFeaturesetAddFeature(ZMapWindowFeaturesetItem featureset, ZMapFeature feature, double y1, double y2)
{
	int (*func) (ZMapWindowFeaturesetItem featureset, ZMapFeature feature, double y1, double y2);
	ZMapWindowCanvasFeature feat;
//	zmapWindowCanvasFeatureType type;

	if(!feature)
		return 0;

//	type = feature_types[zMapStyleGetMode(feature->style)];

	func = _featureset_add_G[featureset->type];
	if(func)
		return func(featureset, feature, y1, y2);

	feat = zMapWindowFeaturesetAddFeature(featureset, feature, y1, y2);
	zMapWindowFeaturesetSetFeatureWidth(featureset,feat);
	return(1);
}


/* if a featureset has any allocated data free it */
static gpointer _featureset_free_G[FEATURE_N_TYPE] = { 0 };
=======
/* if a featureset has any allocated data free it */
>>>>>>> 06f219d6
void zMapWindowCanvasFeaturesetFree(ZMapWindowFeaturesetItem featureset)
{
  ZMapWindowFeatureFreeFunc func ;

  if ((featureset->type > 0 && featureset->type < FEATURE_N_TYPE)
      && (func = _featureset_free_G[featureset->type]))
    func(featureset) ;

    return;
}

/* return a span struct for the feature */
static gpointer _featureset_subpart_G[FEATURE_N_TYPE] = { 0 };
ZMapFeatureSubPartSpan zMapWindowCanvasFeaturesetGetSubPartSpan(FooCanvasItem *foo,ZMapFeature feature,double x,double y)
{
	ZMapFeatureSubPartSpan (*func) (FooCanvasItem *foo,ZMapFeature feature,double x,double y) = NULL;
	ZMapWindowFeaturesetItem featureset = (ZMapWindowFeaturesetItem) foo;

	if(!y)	/* legacy interface: return canvasfeature from index */
	{
		static ZMapFeatureSubPartSpanStruct fred;

		if(!featureset->point_canvas_feature)
			return NULL;
		fred.start = featureset->point_canvas_feature->y1;
		fred.end   = featureset->point_canvas_feature->y2;
		fred.subpart = ZMAPFEATURE_SUBPART_MATCH;
		fred.index = 1;
		return &fred;
	}

	if(featureset->type > 0 && featureset->type < FEATURE_N_TYPE)
		func = _featureset_subpart_G[featureset->type];
	if(!func)
		return NULL;

	return func(foo, feature, x, y);
}



/*
 * do anything that needs doing on zoom
 * we have column specific things like are features visible
 * and feature specific things like recalculate gapped alignment display
 * NOTE this is also called on the first paint to create the index
 * it must create the index if it's not there and this may be done by class Zoom functions
 */
void zMapWindowCanvasFeaturesetZoom(ZMapWindowFeaturesetItem featureset, GdkDrawable *drawable)
{
  ZMapSkipList sl;
  long trigger = (long) zMapStyleGetSummarise(featureset->style);
  PixRect pix = NULL;

  if (featureset)
    {
      ZMapWindowFeatureItemZoomFunc func ;

      if ((featureset->type > 0 && featureset->type < FEATURE_N_TYPE)
	  && (func = _featureset_zoom_G[featureset->type]))
	{
	  /* zoom can (re)create the index eg ig graphs density stuff gets re-binned */
	  func(featureset, drawable) ;
	}

      if(!featureset->display_index)
	zMapWindowCanvasFeaturesetIndex(featureset);


      /* column summarise: after creating the index work out which features are visible and hide the rest */
      /* set for basic features and alignments */
      /* this could be moved to the class functions but as it's used more generally not worth it */

      if(!featureset->bumped && !featureset->re_bin && trigger && featureset->n_features >= trigger)
	{
	  /*
	    on min zoom we have nominally 1000 pixels so if we have 1000 features we should get some overlap
	    depends on the sequence length, longer sequence means more overlap (and likely more features
	    but simple no of features is easy to work with.
	    if we used 100 features out of sheer exuberance
	    then the chance of wasted CPU is small as the data is small
	    at high zoom we still do it as overlap is still overlap (eg w/ high coverage BAM regions)
	  */

	  /* NOTE: for faster code just process features overlapping the visible scroll region */
	  /* however on current volumes (< 200k normally) it makes little difference */
	  for(sl = zMapSkipListFirst(featureset->display_index); sl; sl = sl->next)
	    {
	      ZMapWindowCanvasFeature feature = (ZMapWindowCanvasFeature) sl->data;

	      pix = zmapWindowCanvasFeaturesetSummarise(pix,featureset,feature);
	    }

	  /* clear up */
	  zmapWindowCanvasFeaturesetSummariseFree(featureset, pix);
	}
    }

  return;
}


/* each feature type defines its own functions */
/* if they inherit from another type then they must include that type's headers and call code directly */

void zMapWindowCanvasFeatureSetSetFuncs(int featuretype, gpointer *funcs, int struct_size)
{
<<<<<<< HEAD
	_featureset_prepare_G[featuretype] = funcs[FUNC_PREPARE];
	_featureset_paint_G[featuretype]   = funcs[FUNC_PAINT];
	_featureset_flush_G[featuretype]   = funcs[FUNC_FLUSH];
	_featureset_extent_G[featuretype]  = funcs[FUNC_EXTENT];
	_featureset_colour_G[featuretype]  = funcs[FUNC_COLOUR];
	_featureset_zoom_G[featuretype]    = funcs[FUNC_ZOOM];
	_featureset_free_G[featuretype]    = funcs[FUNC_FREE];
	_featureset_add_G[featuretype]     = funcs[FUNC_ADD];
	_featureset_subpart_G[featuretype] = funcs[FUNC_SUBPART];
=======
  _featureset_set_init_G[featuretype] = funcs[FUNC_SET_INIT];
  _featureset_prepare_G[featuretype] = funcs[FUNC_PREPARE];
  _featureset_set_paint_G[featuretype] = funcs[FUNC_SET_PAINT];
  _featureset_paint_G[featuretype] = funcs[FUNC_PAINT];
  _featureset_flush_G[featuretype] = funcs[FUNC_FLUSH];
  _featureset_extent_G[featuretype] = funcs[FUNC_EXTENT];
  _featureset_zoom_G[featuretype] = funcs[FUNC_ZOOM];
#if CANVAS_FEATURESET_LINK_FEATURE
  _featureset_link_G[featuretype] = funcs[FUNC_LINK];
#endif
  _featureset_free_G[featuretype] = funcs[FUNC_FREE];
  _featureset_point_G[featuretype] = funcs[FUNC_POINT];
>>>>>>> 06f219d6

  featureset_class_G->struct_size[featuretype] = struct_size;

  return ;
}


/* Converts a sequence extent into a canvas extent.
 *
 *
 * sequence coords:           1  2  3  4  5  6  7  8
 *
 *                           |__|__|__|__|__|__|__|__|
 *
 *                           |                       |
 * canvas coords:           1.0                     9.0
 *
 * i.e. when we actually come to draw it we need to go one _past_ the sequence end
 * coord because our drawing needs to draw in the whole of the last base.
 *
 */
void zmapWindowFeaturesetS2Ccoords(double *start_inout, double *end_inout)
{
  zMapAssert(start_inout && end_inout && *start_inout <= *end_inout) ;

  *end_inout += 1 ;

  return ;
}





/* fetch all the funcs we know about
 * there's no clean way to do this without everlasting overhead per feature
 * NB: canvas featuresets could get more than one type of feature
 * we know how many there are due to the zmapWindowCanvasFeatureType enum
 * so we just do them all, once, from the featureset class init
 * rather tediously that means we have to include headers for each type
 * In terms of OO 'classiness' we regard CanvasFeatureSet as the big daddy that has a few dependant children
 * they dont get to evolve unknown to thier parent.
 *
 * NOTE these functions could be called from the application, before starting the window/ camvas, which would allow extendablilty
 */
void featureset_init_funcs(void)
{
  /* set size of iunspecifed features structs to just the base */
  featureset_class_G->struct_size[FEATURE_INVALID] = sizeof(zmapWindowCanvasFeatureStruct);

<<<<<<< HEAD
	zMapWindowCanvasBasicInit();		/* the order of these may be important */
	zMapWindowCanvasGlyphInit();
	zMapWindowCanvasAlignmentInit();
	zMapWindowCanvasGraphInit();
	zMapWindowCanvasTranscriptInit();
	zMapWindowCanvasSequenceInit();
=======
  zMapWindowCanvasBasicInit();		/* the order of these may be important */
  zMapWindowCanvasGlyphInit();
  zMapWindowCanvasAlignmentInit();
  zMapWindowCanvasGraphInit();
>>>>>>> 06f219d6

  /* if you add a new one then update feature_types[N_STYLE_MODE] below */

  return ;
}




GType zMapWindowFeaturesetItemGetType(void)
{
  static GType group_type = 0 ;

  if (!group_type)
    {
      static const GTypeInfo group_info = {
	sizeof (zmapWindowFeaturesetItemClass),
	(GBaseInitFunc) NULL,
	(GBaseFinalizeFunc) NULL,
	(GClassInitFunc) zmap_window_featureset_item_item_class_init,
	NULL,           /* class_finalize */
	NULL,           /* class_data */
	sizeof (zmapWindowFeaturesetItem),
	0,              /* n_preallocs */
	(GInstanceInitFunc) zmap_window_featureset_item_item_init,
	NULL
      };

      group_type = g_type_register_static(foo_canvas_item_get_type(),
					  ZMAP_WINDOW_FEATURESET_ITEM_NAME,
					  &group_info,
					  0) ;
    }

  return group_type;
}



/*
 * return a singleton column wide canvas item
 * just in case we wanted to overlay two or more line graphs we need to allow for more than one
 * graph per column, so we specify these by col_id (which includes strand) and featureset_id
 * we allow for stranded bins, which get fed in via the add function below
 * we also have to include the window to allow more than one -> not accessable so we use the canvas instead
 *
 * we also allow several featuresets to map into the same canvas item via a virtual featureset (quark)
 */

/* that was then, now we just set the foo item passed in. */

FooCanvasItem *zMapWindowFeaturesetItemSetInit(FooCanvasItem *foo,
					       GQuark id, int start, int end,
					       ZMapFeatureTypeStyle style,
					       ZMapStrand strand, ZMapFrame frame, int index)
{
  ZMapWindowFeaturesetItem featureset = NULL;
  zmapWindowCanvasFeatureType type;
  int stagger;
  ZMapWindowFeatureItemSetInitFunc func ;


<<<<<<< HEAD
	/* NOTE need to combine code from the containing canvas item  at some point */
=======
  /* THIS IS WHERE I NEED TO DO THE GLYPH INITING...STICK IN A NEW CALL BACK..... */
>>>>>>> 06f219d6


<<<<<<< HEAD
//printf("adding %s\n",g_quark_to_string(id));

		/* we record strand and frame for display colours
		 * the features get added to the appropriate column depending on strand, frame
		 * so we get the right featureset item foo item implicitly
		 */
		di->strand = strand;
		di->frame = frame;
		di->style = style;
=======
  /* NOTE need to combined code from cainating canvas item  at some point */
>>>>>>> 06f219d6

  featureset = (ZMapWindowFeaturesetItem)foo ;
  featureset->id = id;
  g_hash_table_insert(featureset_class_G->featureset_items,GUINT_TO_POINTER(id),(gpointer) foo);

<<<<<<< HEAD
		    /* column type, style is a combination of all context featureset styles in the column */
		    /* main use is for graph density items */
		di->type = type = feature_types[zMapStyleGetMode(di->style)];
		if(type == FEATURE_ALIGN)
		{
			di->link_sideways = TRUE;
		}
		if(type == FEATURE_TRANSCRIPT)
		{
			di->highlight_sideways = TRUE;
		}
		else if(type == FEATURE_GRAPH && zMapStyleDensity(style))
		{
			di->overlap = FALSE;
			di->re_bin = TRUE;
=======
  /* we record strand and frame for display colours
   * the features get added to the appropriate column depending on strand, frame
   * so we get the right featureset item foo item implicitly
   */
  featureset->strand = strand;
  featureset->frame = frame;
  featureset->style = style;
>>>>>>> 06f219d6

  featureset->overlap = TRUE;

<<<<<<< HEAD
		di->width = zMapStyleGetWidth(di->style);
		if(zMapStyleGetMode(di->style) == ZMAPSTYLE_MODE_SEQUENCE)
			di->width *= 10;

  		di->start = start;
  		di->end = end;
=======
  /* column type, style is a combination of all context featureset styles in the column */
  /* main use is for graph density items */
  featureset->type = type = feature_types[zMapStyleGetMode(featureset->style)];
>>>>>>> 06f219d6


  /* Maybe these should be subsumed into the feature_set_int_G mechanism..... */
  if(type == FEATURE_ALIGN)
    {
      featureset->link_sideways = TRUE;
    }
  else if(type == FEATURE_GRAPH && zMapStyleDensity(style))
    {
      featureset->overlap = FALSE;
      featureset->re_bin = TRUE;

      /* this was originally invented for heatmaps & it would be better as generic, but that's another job */
      stagger = zMapStyleDensityStagger(style);
      featureset->set_index = index;
      featureset->x_off = stagger * featureset->set_index;
    }

  featureset->width = zMapStyleGetWidth(featureset->style);
  featureset->start = start;
  featureset->end = end;

  /* initialise zoom to prevent double index create on first draw (coverage graphs) */
  featureset->zoom = foo->canvas->pixels_per_unit_y;
  featureset->bases_per_pixel = 1.0 / featureset->zoom;

  /* feature type specific code. */
  if ((featureset->type > 0 && featureset->type < FEATURE_N_TYPE)
      && (func = _featureset_set_init_G[featureset->type]))
    func(featureset) ;


  /* set our bounding box in canvas coordinates to be the whole column */
  foo_canvas_item_request_update (foo);

  return foo;
}




/* this is a nest of incestuous functions that all do the same thing
 * but at least this way we keep the search criteria in one place not 20
 */
static ZMapSkipList zmap_window_canvas_featureset_find_feature_coords(FeatureCmpFunc compare_func,
								      ZMapWindowFeaturesetItem fi,
								      double y1, double y2)
{
  ZMapSkipList sl;
  zmapWindowCanvasFeatureStruct search;

  if (!compare_func)
    compare_func = zMapFeatureCmp ;

  search.y1 = y1;
  search.y2 = y2;

  if(fi->overlap)
    {
      if(fi->bumped)
	search.y1 -= fi->bump_overlap;
      else
	search.y1 -= fi->longest;

      if(search.y1 < fi->start)
	search.y1 = fi->start;
    }

  sl =  zMapSkipListFind(fi->display_index, compare_func, &search) ;
  //	if(sl->prev)
  //		sl = sl->prev;	/* in case of not exact match when rebinned... done by SkipListFind */

  return sl;
}


static ZMapSkipList zmap_window_canvas_featureset_find_feature_index(ZMapWindowFeaturesetItem fi,ZMapFeature feature)
{
  ZMapWindowCanvasFeature gs;
  ZMapSkipList sl;

  sl = zmap_window_canvas_featureset_find_feature_coords(NULL, fi, feature->x1, feature->x2);

  /* find the feature's feature struct but return the skip list */

  while(sl)
    {
      gs = sl->data;

      /* if we got rebinned then we need to find the bin surrounding the feature
	 if the feature is split bewteeen bins just choose one
      */
      if(gs->y1 > feature->x2)
	return NULL;

      /* don't we know we have a feature and item that both exist?
	 There must have been a reason for this w/ DensityItems */
#if 1 // NEVER_REBINNED
      if(gs->feature == feature)
#else
	/*
	 *	if we re-bin variable sized features then we could have features extending beyond bins
	 *	in which case a simple containment test will fail
	 *	so we have to test for overlap, which will also handle the simpler case.
	 *	bins have a real feature attached and this is fed in from the cursor code (point function)
	 *	this argument also applies to fixed size bins: we pro-rate overlaps when we calculate bins
	 *	according to pixel coordinates.
	 *	so we can have bin contains feature, feature contains bin, bin and feature overlap left or right. Yuk
	 */
#warning lookup exact feature may fail if rebinned
	if(!((gs->y1 > feature->x2) || (gs->y2 < feature->x1)))
#endif
	  {
	    return sl;
	  }

      sl = sl->next;
    }
  return NULL;
}

static ZMapWindowCanvasFeature zmap_window_canvas_featureset_find_feature(ZMapWindowFeaturesetItem fi,ZMapFeature feature)
{
  ZMapSkipList sl = zmap_window_canvas_featureset_find_feature_index(fi,feature);
  ZMapWindowCanvasFeature gs = NULL;

  if(sl)
    gs = (ZMapWindowCanvasFeature) sl->data;

  return gs;
}


void zmap_window_canvas_featureset_expose_feature(ZMapWindowFeaturesetItem fi, ZMapWindowCanvasFeature gs)
{
  double i2w_dx,i2w_dy;
  int cx1,cx2,cy1,cy2;
  FooCanvasItem *foo = (FooCanvasItem *) fi;
  double x1;

  x1 = 0.0;
  if(fi->bumped)
    x1 += gs->bump_offset;

  /* trigger a repaint */
  /* get canvas coords */
  i2w_dx = i2w_dy = 0.0;
  foo_canvas_item_i2w (foo, &i2w_dx, &i2w_dy);

  /* get item canvas coords, following example from FOO_CANVAS_RE (used by graph items) */
  foo_canvas_w2c (foo->canvas, x1 + i2w_dx, gs->y1 - fi->start + i2w_dy, &cx1, &cy1);
  foo_canvas_w2c (foo->canvas, x1 + gs->width + i2w_dx, gs->y2 - fi->start + i2w_dy, &cx2, &cy2);

  /* need to expose + 1, plus for glyphs add on a bit: bodged to 8 pixels
   * really ought to work out max glyph size or rather have true feature extent
   * NOTE this is only currently used via OTF remove exisitng features
   */
  foo_canvas_request_redraw (foo->canvas, cx1, cy1-8, cx2 + 1, cy2 + 8);
}


void zMapWindowCanvasFeaturesetRedraw(ZMapWindowFeaturesetItem fi)
{
<<<<<<< HEAD
	double i2w_dx,i2w_dy;
	int cx1,cx2,cy1,cy2;
	FooCanvasItem *foo = (FooCanvasItem *) fi;
	double x1;
	double width = fi->width;

	x1 = 0.0;
	if(fi->bumped)
		width = fi->bump_width;

	/* trigger a repaint */
	/* get canvas coords */
	i2w_dx = i2w_dy = 0.0;
	foo_canvas_item_i2w (foo, &i2w_dx, &i2w_dy);

	/* get item canvas coords, following example from FOO_CANVAS_RE (used by graph items) */
	foo_canvas_w2c (foo->canvas, x1 + i2w_dx, i2w_dy, &cx1, &cy1);
	foo_canvas_w2c (foo->canvas, x1 + width + i2w_dx, fi->end - fi->start + i2w_dy, &cx2, &cy2);

		/* need to expose + 1, plus for glyphs add on a bit: bodged to 8 pixels
		 * really ought to work out max glyph size or rather have true featrue extent
		 * NOTE this is only currently used via OTF remove exisitng features
		 */
	foo_canvas_request_redraw (foo->canvas, cx1, cy1, cx2 + 1, cy2 + 1);
}


=======
  double i2w_dx,i2w_dy;
  int cx1,cx2,cy1,cy2;
  FooCanvasItem *foo = (FooCanvasItem *) fi;
  double x1;
  double width = fi->width;

  x1 = 0.0;
  if(fi->bumped)
    width = fi->bump_width;

  /* trigger a repaint */
  /* get canvas coords */
  i2w_dx = i2w_dy = 0.0;
  foo_canvas_item_i2w (foo, &i2w_dx, &i2w_dy);

  /* get item canvas coords, following example from FOO_CANVAS_RE (used by graph items) */
  foo_canvas_w2c (foo->canvas, x1 + i2w_dx, i2w_dy, &cx1, &cy1);
  foo_canvas_w2c (foo->canvas, x1 + width + i2w_dx, fi->end - fi->start + i2w_dy, &cx2, &cy2);

  /* need to expose + 1, plus for glyphs add on a bit: bodged to 8 pixels
   * really ought to work out max glyph size or rather have true featrue extent
   * NOTE this is only currently used via OTF remove exisitng features
   */
  foo_canvas_request_redraw (foo->canvas, cx1, cy1, cx2 + 1, cy2 + 1);
}
>>>>>>> 06f219d6

/* NOTE this function interfaces to user show/hide via zmapWindow/unhideItemsCB() and zmapWindowFocus/hideFocusItemsCB()
 * and could do other things if appropriate if we include some other flags
 * current best guess is that this is not best practice: eg summarise is an internal function and does not need an external interface
 */
void zmapWindowFeaturesetItemShowHide(FooCanvasItem *foo, ZMapFeature feature, gboolean show, ZMapWindowCanvasFeaturesetHideType how)
{
  ZMapWindowFeaturesetItem fi = (ZMapWindowFeaturesetItem) foo;
  ZMapWindowCanvasFeature gs;

  //printf("show hide %s %d %d\n",g_quark_to_string(feature->original_id),show,how);

<<<<<<< HEAD
	gs = zmap_window_canvas_featureset_find_feature(fi,feature);
	if(!gs)
		return;

	if(fi->highlight_sideways)	/* ie transcripts as composite features */
	{
		while(gs->left)
			gs = gs->left;
	}

	while(gs)
	{
		if(show)
		{
			/* due to calling code these flgs are not operated correctly, so always show */
			gs->flags &= ~FEATURE_HIDDEN & ~FEATURE_HIDE_REASON;
		}
		else
		{
			switch(how)
			{
			case ZMWCF_HIDE_USER:
				gs->flags |= FEATURE_HIDDEN | FEATURE_USER_HIDE;
				break;

			case ZMWCF_HIDE_EXPAND:
			/* NOTE as expanded features get deleted if unbumped we can be fairly slack not testing for other flags */
				gs->flags |= FEATURE_HIDDEN | FEATURE_HIDE_EXPAND;
				break;
			default:
				break;
			}
		}
//printf("gs->flags: %lx\n", gs->flags);
		zmap_window_canvas_featureset_expose_feature(fi, gs);

		if(!fi->highlight_sideways)		/* only doing the selected one */
			return;

		gs = gs->right;
=======
  gs = zmap_window_canvas_featureset_find_feature(fi,feature);

  if(gs)
    {
      if(show)
	{
	  /* due to calling code these flgs are not operated correctly, so always show */
	  gs->flags &= ~FEATURE_HIDDEN & ~FEATURE_HIDE_REASON;
	}
      else
	{
	  switch(how)
	    {
	    case ZMWCF_HIDE_USER:
	      gs->flags |= FEATURE_HIDDEN | FEATURE_USER_HIDE;
	      break;

	    case ZMWCF_HIDE_EXPAND:
	      /* NOTE as expanded features get deleted if unbumped we can be fairly slack not testing for other flags */
	      gs->flags |= FEATURE_HIDDEN | FEATURE_HIDE_EXPAND;
	      break;
	    default:
	      break;
	    }
>>>>>>> 06f219d6
	}
      //printf("gs->flags: %lx\n", gs->flags);
      zmap_window_canvas_featureset_expose_feature(fi, gs);
    }
}


/*
 * return the foo canvas item under the lassoo, and a list of more features if included
 * we restrict the features to one column as previously multi-select was restricted to one column
 * the column is defined by the centre of the lassoo and we include features inside not overlapping
 * NOTE we implement this for CanvasFeatureset only, not old style foo
 */

GList *zMapWindowFeaturesetItemFindFeatures(FooCanvasItem **item, double y1, double y2, double x1, double x2)
{
  double mid_x = (x1 + x2) / 2;
  GList *l, *lx;
  ZMapWindowFeaturesetItem fset;
  ZMapSkipList sl;
  GList *feature_list = NULL;
  double width;

  *item = NULL;

  zMap_g_hash_table_get_data(&lx,featureset_class_G->featureset_items);

  for(l = lx;l ;l = l->next)
    {
      fset = (ZMapWindowFeaturesetItem) l->data;
      width = fset->width;
      if(fset->bumped)
	width = fset->bump_width;
      if(fset->dx < mid_x && (fset->dx + width) > mid_x)
	break;
    }

  if(lx)
    g_list_free(lx);

  if(!l || !fset)
    return(NULL);

  sl = zmap_window_canvas_featureset_find_feature_coords(NULL, fset, y1, y2);

  for(;sl ; sl = sl->next)
    {
      ZMapWindowCanvasFeature gs;
      gs = sl->data;

      if(gs->flags & FEATURE_HIDDEN)	/* we are setting focus on visible features ! */
	continue;

      if(gs->y1 > y2)
	break;

      /* reject overlaps as we can add to the selection but not subtract from it */
      if(gs->y1 < y1)
	continue;
      if(gs->y2 > y2)
	continue;

      if(fset->bumped)
	{
	  double x = fset->dx + gs->bump_offset;
	  if(x < x1)
	    continue;
	  x += gs->width;

	  if(x > x2)
	    continue;
	}
      /* else just match */


<<<<<<< HEAD
		if(!*item)
		{
			*item = fset->canvas_item;
			zMapWindowCanvasItemSetFeaturePointer((ZMapWindowCanvasItem) *item, gs->feature);
		}
		else
		{
			feature_list = g_list_prepend(feature_list,gs->feature);
		}
=======
      if(!*item)
	{
	  *item = fset->canvas_item;
	  zMapWindowCanvasItemSetFeaturePointer((ZMapWindowCanvasItem) *item,gs->feature);

>>>>>>> 06f219d6
	}
      else
	{
	  feature_list = g_list_prepend(feature_list,gs->feature);
	}
    }
  return feature_list;
}




static guint32 gdk_color_to_rgba(GdkColor *color)
{
  guint32 rgba = 0;

  rgba = ((color->red & 0xff00) << 16  |
	  (color->green & 0xff00) << 8 |
	  (color->blue & 0xff00)       |
	  0xff);

  return rgba;
}


/* cut and paste from former graph density code */
gboolean zMapWindowFeaturesetItemSetStyle(ZMapWindowFeaturesetItem di, ZMapFeatureTypeStyle style)
{
  GdkColor *draw = NULL, *fill = NULL, *outline = NULL;
  FooCanvasItem *foo = (FooCanvasItem *) di;
  gboolean re_index = FALSE;
  GList  *features;

  if(zMapStyleGetMode(di->style) == ZMAPSTYLE_MODE_GRAPH && di->re_bin && zMapStyleDensityMinBin(di->style) != zMapStyleDensityMinBin(style))
    re_index = TRUE;

  if(di->display_index && re_index)
    {
      zMapSkipListDestroy(di->display_index, NULL);
      di->display_index = NULL;

      if(di->display)	/* was re-binned */
	{
	  for(features = di->display; features; features = g_list_delete_link(features,features))
	    {
	      ZMapWindowCanvasFeature feat = (ZMapWindowCanvasFeature) features->data;
	      zmapWindowCanvasFeatureFree(feat);
	    }
	  di->display = NULL;
	}
    }

  di->style = style;		/* includes col width */
  di->width = style->width;
  di->x_off = zMapStyleDensityStagger(style) * di->set_index;

  /* need to set colours */
  zmapWindowCanvasItemGetColours(style, di->strand, di->frame, ZMAPSTYLE_COLOURTYPE_NORMAL, &fill, &draw, &outline, NULL, NULL);

  if(fill)
    {
      di->fill_set = TRUE;
      di->fill_colour = gdk_color_to_rgba(fill);
      di->fill_pixel = foo_canvas_get_color_pixel(foo->canvas, di->fill_colour);
    }
  if(outline)
    {
      di->outline_set = TRUE;
      di->outline_colour = gdk_color_to_rgba(outline);
      di->outline_pixel = foo_canvas_get_color_pixel(foo->canvas, di->outline_colour);
    }

  foo_canvas_item_request_update ((FooCanvasItem *)di);

  return TRUE;
}





/* NOTE this extends FooCanvasItem not ZMapWindowCanvasItem */
static void zmap_window_featureset_item_item_class_init(ZMapWindowFeaturesetItemClass featureset_class)
{
  GObjectClass *gobject_class ;
  FooCanvasItemClass *item_class;

  featureset_class_G = featureset_class;
  featureset_class_G->featureset_items = g_hash_table_new(NULL,NULL);

  parent_class_G = gtk_type_class (foo_canvas_item_get_type ());

  gobject_class = (GObjectClass *) featureset_class;

  item_class = (FooCanvasItemClass *) featureset_class;

  gobject_class->dispose = zmap_window_featureset_item_item_destroy;

  item_class->update = zmap_window_featureset_item_item_update;
  item_class->bounds = zmap_window_featureset_item_item_bounds;
  item_class->point  = zmap_window_featureset_item_item_point;
  item_class->draw   = zmap_window_featureset_item_item_draw;

  //  zmapWindowItemStatsInit(&(canvas_class->stats), ZMAP_TYPE_WINDOW_FEATURESET_ITEM) ;

  featureset_init_funcs();

  return ;
}


<<<<<<< HEAD
=======
/* replaces a g_object_get_data() call and returns a static data struct */
/* only used by the status bar if you click on a sub-feature */
ZMapFeatureSubPartSpan zMapWindowCanvasFeaturesetGetSubPartSpan(FooCanvasItem *foo,ZMapFeature feature,double x,double y)
{
  static ZMapFeatureSubPartSpanStruct sub_part;
  ZMapWindowFeaturesetItem fi = (ZMapWindowFeaturesetItem) foo;

  switch(feature->type)
    {
    case ZMAPSTYLE_MODE_ALIGNMENT:
      {
	ZMapAlignBlock ab;
	int i;

	/* find the gap or match if we are bumped */
	if(!fi->bumped)
	  return NULL;
	if(!feature->feature.homol.align)	/* is un-gapped */
	  return NULL;

	/* get sequence coords for x,y,  well y at least */
	/* AFAICS y is a world coordinate as the caller runs it through foo_w2c() */


	/* we refer to the actual feature gaps data not the display data
	 * as that may be compressed and does not contain sequence info
	 * return the type index and target start and end
	 */
	for(i = 0; i < feature->feature.homol.align->len;i++)
	  {
	    ab = &g_array_index(feature->feature.homol.align, ZMapAlignBlockStruct, i);
	    /* in the original foo based code
	     * match n corresponds to the match block indexed from 1
	     * gap n corresponds to the following match block
	     */

	    sub_part.index = i + 1;
	    sub_part.start = ab->t1;
	    sub_part.end = ab->t2;

	    if(y >= ab->t1 && y <= ab->t2)
	      {
		sub_part.subpart = ZMAPFEATURE_SUBPART_MATCH;
		return &sub_part;
	      }
	    if(y < ab->t1)
	      {
		sub_part.start = sub_part.end + 1;
		sub_part.end = ab->t1 -1;
		sub_part.subpart = ZMAPFEATURE_SUBPART_GAP;
		return &sub_part;
	      }
	  }
      }
      break;

    default:
      break;
    }
  return NULL;
}


/* Called for each new featureset (== column ??). */
static void zmap_window_featureset_item_item_init(ZMapWindowFeaturesetItem featureset)
{

  return ;
}
>>>>>>> 06f219d6



/* paint set-level features, e.g. graph base lines etc. */
static void zMapWindowCanvasFeaturesetSetPaintFeature(ZMapWindowFeaturesetItem featureset,
						      GdkDrawable *drawable, GdkEventExpose *expose)
{
  ZMapWindowFeatureItemSetPaintFunc func ;

  if ((featureset->type > 0 && featureset->type < FEATURE_N_TYPE)
      &&(func = _featureset_set_paint_G[featureset->type]))
    func(featureset, drawable, expose) ;

  return ;
}


static void zmap_window_featureset_item_item_update (FooCanvasItem *item, double i2w_dx, double i2w_dy, int flags)
{

  ZMapWindowFeaturesetItem di = (ZMapWindowFeaturesetItem) item;
  int cx1,cy1,cx2,cy2;
  double x1,x2,y1,y2;

  if (parent_class_G->update)
    (* parent_class_G->update) (item, i2w_dx, i2w_dy, flags);

  // cribbed from FooCanvasRE; this sets the canvas coords in the foo item
  /* x_off is needed for staggered graphs, is currently 0 for all other types */
  di->dx = x1 = i2w_dx + di->x_off;
  x2 = x1 + (di->bumped? di->bump_width : di->width);

  di->dy = y1 = i2w_dy;
  y2 = y1 + di->end - di->start;

  foo_canvas_w2c (item->canvas, x1, y1, &cx1, &cy1);
  foo_canvas_w2c (item->canvas, x2, y2, &cx2, &cy2);

  item->x1 = cx1;
  item->y1 = cy1;
  item->x2 = cx2+1;
  item->y2 = cy2+1;

}



/* how far are we from the cursor? */
/* can't return foo canvas item for the feature as they are not in the canvas,
 * so return the featureset foo item adjusted to point at the nearest feature */

/* by a process of guesswork x,y are world coordinates and cx,cy are canvas (i think) */
/* No: x,y are parent item local coordinates ie offset within the group
 * we have a ZMapCanvasItem group with no offset, so we need to adjust by the x,ypos of that group
 */
double  zmap_window_featureset_item_item_point(FooCanvasItem *item,
					       double item_x, double item_y, int cx, int cy,
					       FooCanvasItem **actual_item)
{
<<<<<<< HEAD
	ZMapWindowFeaturesetItem fi = (ZMapWindowFeaturesetItem) item;
	ZMapWindowCanvasFeature gs;
	ZMapSkipList sl;
      double wx; //,wy;
//      double dx,dy;
      double y1,y2;
//      FooCanvasGroup *group;
	double x_off;

      /* optimise repeat calls: the foo canvas does 6 calls for a click event (3 down 3 up)
       * and if we are zoomed into a bumped peptide alignment column that means looking at a lot of features
       * each one goes through about 12 layers of canvas containers first but that's another issue
       * then if we move the lassoo that gets silly (button down: calls point())
       */
      static double save_x,save_y;
//      static ZMapWindowCanvasFeature save_gs = NULL;
	static double best = 0.0;

      /*
       * need to scan internal list and apply close enough rules
       */

       /* zmapSkipListFind();		 gets exact match to start coord or item before
	   if any feature overlaps choose that
	   (assuming non overlapping features)
	   else choose nearest of next and previous
        */
      *actual_item = NULL;

      if(fi->point_canvas_feature && x == save_x && y == save_y)
      {
      	fi->point_feature = fi->point_canvas_feature->feature;

      	*actual_item = item;
=======
  double best = 1.0e36 ;				    /* Default value from foocanvas code. */
  ZMapWindowFeatureItemPointFunc point_func ;
  ZMapWindowFeaturesetItem fi = (ZMapWindowFeaturesetItem)item;
  ZMapWindowCanvasFeature gs;
  ZMapSkipList sl;
  double local_x, local_y ;
  double y1,y2;
  //      FooCanvasGroup *group;
  double x_off;
  static double save_best = 1.0e36, save_x = 0.0, save_y = 0.0 ;
  static ZMapWindowCanvasFeature save_gs = NULL;


  /* check for feature type specific point code, otherwise default to standard point func. */
  if (fi->type > 0 && fi->type < FEATURE_N_TYPE)
    point_func = _featureset_point_G[fi->type] ;

  if (!point_func)
    point_func = defaultPoint ;


  /*
   * need to scan internal list and apply close enough rules
   */

  /* zmapSkipListFind();		 gets exact match to start coord or item before
     if any feature overlaps choose that
     (assuming non overlapping features)
     else choose nearest of next and previous
  */
  *actual_item = NULL;
>>>>>>> 06f219d6


<<<<<<< HEAD
	save_x = x;
	save_y = y;
      fi->point_canvas_feature = NULL;
=======
  /* optimise repeat calls: the foo canvas does 6 calls for a click event (3 down 3 up)
   * and if we are zoomed into a bumped peptide alignment column that means looking at a lot of features
   * each one goes through about 12 layers of canvas containers first but that's another issue
   * then if we move the lassoo that gets silly (button down: calls point())
   */
  if (save_gs && item_x == save_x && item_y == save_y)
    {
      fi->point_feature = save_gs->feature;
      *actual_item = item;
      best = save_best ;
    }
  else
    {
      save_x = item_x;
      save_y = item_y;
      save_gs = NULL;
>>>>>>> 06f219d6

      local_x = item_x + fi->dx;
      local_y = item_y + fi->dy;
#warning this code is in the wrong place, review when containers rationalised

      y1 = local_y - item->canvas->close_enough;
      y2 = local_y + item->canvas->close_enough;


      /* This all seems a bit hokey...who says the glyphs are in the middle of the column ? */
      x_off = fi->dx + fi->x_off + fi->width / 2;

      /* NOTE there is a flake in world coords at low zoom */
      /* NOTE close_enough is zero */
      sl = zmap_window_canvas_featureset_find_feature_coords(zMapFeatureFullCmp, fi, y1 , y2) ;

      //printf("point %s	%f,%f %d,%d: %p\n",g_quark_to_string(fi->id),x,y,cx,cy,sl);
      if (!sl)
	return best ;

      for (; sl ; sl = sl->next)
	{
	  gs = (ZMapWindowCanvasFeature) sl->data;

	  //printf("gs: %x %f %f\n",gs->flags, gs->y1,gs->y2);

	  if(gs->flags & FEATURE_HIDDEN)
	    continue;


#ifdef ED_G_NEVER_INCLUDE_THIS_CODE
	  /* A hack ? */

	  if (gs->y1 > y2)
	    break;
#endif /* ED_G_NEVER_INCLUDE_THIS_CODE */

<<<<<<< HEAD
			if(x > left && x < right)	/* item contains cursor */
			{
				best = 0.0;
				fi->point_feature = gs->feature;
#warning this could concievably cause a memory fault if we freed save_gs but that seems unlikely if we don-t nove the cursor
				fi->point_canvas_feature = gs;
				*actual_item = item;
//printf("overlaps x\n");
				break;			/* just find any one */
			}
		}
=======

	  if ((best = point_func(fi, gs, item_x, item_y, cx, cy, local_x, local_y, x_off)) < 1.0e36)
	    {
	      fi->point_feature = gs->feature;
	      *actual_item = item;
	      //printf("overlaps x\n");
#warning this could concievably cause a memory fault if we freed save_gs but that seems unlikely if we don-t nove the cursor
	      save_gs = gs;

	      break;			/* just find any one */
	    }

	}
    }

  return best;
}


/* Default function to check if the given x,y coord is within a feature, this
 * function assumes the feature is box-like. */
static double defaultPoint(ZMapWindowFeaturesetItem fi, ZMapWindowCanvasFeature gs,
			   double item_x, double item_y, int cx, int cy,
			   double local_x, double local_y, double x_off)
{
  double best = 1.0e36 ;
  double can_start, can_end ;

  /* Get feature extent on display. */
  can_start = gs->feature->x1 ;
  can_end = gs->feature->x2 ;
  zmapWindowFeaturesetS2Ccoords(&can_start, &can_end) ;


  if (can_start <= local_y && can_end >= local_y)			    /* overlaps cursor */
    {
      double wx ;
      double left, right ;

      wx = x_off - (gs->width / 2) ;

      if (fi->bumped)
	wx += gs->bump_offset ;

      /* get coords within one pixel */
      left = wx - 1 ;					    /* X coords are on fixed zoom, allow one pixel grace */
      right = wx + gs->width + 1 ;

      if (local_x > left && local_x < right)			    /* item contains cursor */
	{
	  best = 0.0;
>>>>>>> 06f219d6
	}
    }

  return best ;
}






void  zmap_window_featureset_item_item_bounds (FooCanvasItem *item, double *x1, double *y1, double *x2, double *y2)
{
  double minx,miny,maxx,maxy;
  FooCanvasGroup *group;

  minx = item->x1;
  miny = item->y1;
  maxx = item->x2;
  maxy = item->y2;

  /* Make the bounds be relative to our parent's coordinate system */
  if (item->parent)
    {
      group = FOO_CANVAS_GROUP (item->parent);

      minx += group->xpos;
      miny += group->ypos;
      maxx += group->xpos;
      maxy += group->ypos;
    }

  *x1 = minx;
  *y1 = miny;
  *x2 = maxx;
  *y2 = maxy;
}


<<<<<<< HEAD
=======
/* a slightly ad-hoc function
 * really the feature context should specify complex features
 * but for historical reasons alignments come disconnected
 * and we have to join them up by inference (same name)
 * we may have several context featuresets but by convention all these have features with different names
 * do we have to do the same w/ transcripts? watch this space:
 *
 */
#warning revisit this when transcripts are implemented: call from zmapView code
void zmap_window_featureset_item_link_sideways(ZMapWindowFeaturesetItem fi)
{
  GList *l;
  ZMapWindowCanvasFeature left,right;		/* feat -ures */
#if !CANVAS_FEATURESET_LINK_FEATURE
  GQuark name = 0;
#endif

  /* we use the featureset features list which sits there in parallel with the skip list (display index) */
  /* sort by name and start coord */
  /* link same name features with ascending query start coord */

  /* if we ever need to link by something other than same name
   * then we can define a feature type specific sort function
   * and revive the zMapWindowCanvasFeaturesetLinkFeature() fucntion
   */
  //printf("sort sideways\n");
  fi->features = g_list_sort(fi->features,zMapFeatureNameCmp);
  fi->features_sorted = FALSE;

#if CANVAS_FEATURESET_LINK_FEATURE
  zMapWindowCanvasFeaturesetLinkFeature(NULL);	/* clear out static data */
#endif

  for(l = fi->features;l;l = l->next)
    {
      right = (ZMapWindowCanvasFeature) l->data;
      right->left = right->right = NULL;		/* we can re-calculate so must zero */

      zMapAssert(right != left);

#if CANVAS_FEATURESET_LINK_FEATURE
      if(zMapWindowCanvasFeaturesetLinkFeature(right))
#else
	if(name == right->feature->original_id)
#endif
	  {
	    right->left = left;
	    left->right = right;
	  }
      left = right;
#if !CANVAS_FEATURESET_LINK_FEATURE
      name = left->feature->original_id;
#endif

    }

  fi->linked_sideways = TRUE;
}
>>>>>>> 06f219d6


void zMapWindowCanvasFeaturesetIndex(ZMapWindowFeaturesetItem fi)
{
  GList *features;

<<<<<<< HEAD
    features = fi->display;		/* NOTE: is always sorted */
=======
  if(fi->link_sideways && !fi->linked_sideways)
    zmap_window_featureset_item_link_sideways(fi);

  features = fi->display;		/* NOTE: is always sorted */
>>>>>>> 06f219d6

  if(!fi->features_sorted)
    {
      //printf("sort index\n");
      fi->features = g_list_sort(fi->features,zMapFeatureCmp);
      fi->features_sorted = TRUE;
    }
  if(!features)				/* was not pre-processed */
    features = fi->features;

  fi->display_index = zMapSkipListCreate(features, NULL);
}



void  zmap_window_featureset_item_item_draw (FooCanvasItem *item, GdkDrawable *drawable, GdkEventExpose *expose)
{
  ZMapSkipList sl;
  ZMapWindowCanvasFeature feat;
  double y1,y2;
  double width;
  GList *highlight = NULL;	/* must paint selected on top ie last */
  gboolean is_line;
  //gboolean debug = FALSE;

  ZMapWindowFeaturesetItem fi = (ZMapWindowFeaturesetItem) item;

  /* get visible scroll region in gdk coordinates to clip features that overlap and possibly extend beyond actual scroll
   * this avoids artifacts due to wrap round
   * NOTE we cannot calc this post zoom as we get scroll afterwards
   * except possibly if we combine the zoom and scroll operation
   * but this code cannot assume that
   */
  {
    GdkRegion *region;
    GdkRectangle rect;

    region = gdk_drawable_get_visible_region(drawable);
    gdk_region_get_clipbox ((const GdkRegion *) region, &rect);
    gdk_region_destroy(region);

<<<<<<< HEAD
		fi->clip_x1 = rect.x - 1;
		fi->clip_y1 = rect.y - 1;
		fi->clip_x2 = rect.x + rect.width + 1;
		fi->clip_y2 = rect.y + rect.height + 1;
	}
=======
    fi->clip_x1 = rect.x - 1;
    fi->clip_y1 = rect.y - 1;
    fi->clip_x2 =rect.x + rect.width + 1;
    fi->clip_y2 = rect.y + rect.height + 1;
  }
>>>>>>> 06f219d6


  /* check zoom level and recalculate */
  /* NOTE this also creates the index if needed */
  if(!fi->display_index || fi->zoom != item->canvas->pixels_per_unit_y)
    {
      fi->zoom = item->canvas->pixels_per_unit_y;
      fi->bases_per_pixel = 1.0 / fi->zoom;
      zMapWindowCanvasFeaturesetZoom(fi, drawable) ;
    }

  if(!fi->display_index)
    return; 		/* could be an empty column or a mistake */

  /* paint all the data in the exposed area */

  if(!fi->gc && (item->object.flags & FOO_CANVAS_ITEM_REALIZED))
    fi->gc = gdk_gc_new (item->canvas->layout.bin_window);
  if(!fi->gc)
    return;		/* got a draw before realize ?? */

  width = zMapStyleGetWidth(fi->style) - 1;		/* off by 1 error! width = #pixels not end-start */

  /*
   *	get the exposed area
   *	find the top (and bottom?) items
   *	clip the extremes and paint all
   */

  fi->dx = fi->dy = 0.0;		/* this gets the offset of the parent of this item */
  foo_canvas_item_i2w (item, &fi->dx, &fi->dy);

<<<<<<< HEAD
	foo_canvas_c2w(item->canvas,0,floor(expose->area.y - 1),NULL,&y1);
	foo_canvas_c2w(item->canvas,0,ceil(expose->area.y + expose->area.height + 1),NULL,&y2);
=======
  foo_canvas_c2w(item->canvas,0,floor(expose->area.y),NULL,&y1);
  foo_canvas_c2w(item->canvas,0,ceil(expose->area.y + expose->area.height),NULL,&y2);
>>>>>>> 06f219d6



  /* ok...this looks like the place to do feature specific painting..... */
  zMapWindowCanvasFeaturesetSetPaintFeature(fi, drawable, expose) ;


  //if(zMapStyleDisplayInSeparator(fi->style)) debug = TRUE;

  sl = zmap_window_canvas_featureset_find_feature_coords(NULL, fi, y1, y2);
  //if(debug) printf("draw %s	%f,%f: %p\n",g_quark_to_string(fi->id),y1,y2,sl);

  if(!sl)
    return;

  /* we have already found the first matching or previous item */
  /* get the previous one to handle wiggle plots that must go off screen */
  is_line = (zMapStyleGetMode(fi->style) == ZMAPSTYLE_MODE_GRAPH && fi->style->mode_data.graph.mode == ZMAPSTYLE_GRAPH_LINE);

  if(is_line)
    {
      feat = sl->prev ? (ZMapWindowCanvasFeature) sl->prev->data : NULL;
      zMapWindowCanvasFeaturesetPaintPrepare(fi,feat,drawable,expose);
    }

  for(fi->featurestyle = NULL;sl;sl = sl->next)
    {
      feat = (ZMapWindowCanvasFeature) sl->data;
      //printf("found %d-%d\n",(int) feat->y1,(int) feat->y2);

      //if(debug) printf("feat: %s %lx %f %f\n",g_quark_to_string(feat->feature->unique_id), feat->flags, feat->y1,feat->y2);

      if(!is_line && feat->y1 > y2)		/* for lines we have to do one more */
	break;	/* finished */

      if(feat->y2 < y1)
	{
	  /* if bumped and complex then the first feature does the join up lines */
	  if(!fi->bumped || feat->left)
	    continue;
	}

      if((feat->flags & FEATURE_HIDDEN))
	continue;

      /* when bumped we can have a sequence wide 'bump_overlap
       * which means we could try to paint all the features
       * which would be slow
       * so we need to test again for the expose region and not call gdk
       * for alignments the first feature in a set has the colinear lines and we clip in that paint fucntion too
       */
      /* erm... already did that */

      /*
	NOTE need to sort out container positioning to make this work
	di covers its container exactly, but is it offset??
	by analogy w/ old style ZMapWindowCanvasItems we should display
	'intervals' as item relative
      */

      /* we don't display focus on lines */
      if(!is_line && (feat->flags & FEATURE_FOCUS_MASK))
	{
	  highlight = g_list_prepend(highlight, feat);
	  continue;
	}

      /* clip this one (GDK does that? or is it X?) and paint */
      //if(debug) printf("paint %d-%d\n",(int) feat->y1,(int) feat->y2);

      /* set style colours if they changed */
      zmapWindowCanvasFeaturesetSetColours(fi,feat);

      // call the paint function for the feature
      zMapWindowCanvasFeaturesetPaintFeature(fi,feat,drawable,expose);

      if(feat->y1 > y2)		/* for lines we have to do one more */
	break;	/* finished */
    }

  /* flush out any stored data (eg if we are drawing polylines) */
  zMapWindowCanvasFeaturesetPaintFlush(fi, sl ? feat : NULL, drawable, expose);

  if(!is_line && highlight)
    {
      highlight = g_list_reverse(highlight);	/* preserve normal display ordering */

      /* now paint the focus features on top, clear style to force colours lookup */
      for(fi->featurestyle = NULL;highlight;highlight = highlight->next)
	{
	  feat = (ZMapWindowCanvasFeature) highlight->data;

	  zmapWindowCanvasFeaturesetSetColours(fi,feat);
	  zMapWindowCanvasFeaturesetPaintFeature(fi,feat,drawable,expose);
	}
      zMapWindowCanvasFeaturesetPaintFlush(fi, feat ,drawable, expose);
    }
}



void zmapWindowCanvasFeaturesetSetColours(ZMapWindowFeaturesetItem fi, ZMapWindowCanvasFeature feat)
{
  FooCanvasItem *item = (FooCanvasItem *) fi;
  ZMapStyleColourType ct;

  /* NOTE carefully balanced code:
   * we do all blurred features then all focussed ones
   * if the style changes then we look up the colours
   * so we reset the style before doing focus
   * other kinds of focus eg evidence do not have colours set in the style
   * so mixed focus types are not a problem
   */

  if((fi->featurestyle != feat->feature->style) || !(fi->frame && zMapStyleIsFrameSpecific(feat->feature->style)))
    /* diff style: set colour from style */
    {
      /* cache style for a single featureset
       * if we have one source featureset in the column then this works fastest (eg good for trembl/ swissprot)
       * if we have several (eg BAM rep1, rep2, etc,  Repeatmasker then we get to switch around frequently
       * but hopefully it's faster than not caching regardless
       * beware of enum ZMapWindowFocusType not being a bit-mask
       */

      GdkColor *fill = NULL,*draw = NULL, *outline = NULL;
      ZMapFrame frame;
      ZMapStrand strand;

      fi->featurestyle = feat->feature->style;

      /* eg for glyphs these get mixed up in one column so have to set for the feature not featureset */
      frame = zMapFeatureFrame(feat->feature);
      strand = feat->feature->strand;

      ct = feat->flags & WINDOW_FOCUS_GROUP_FOCUSSED ? ZMAPSTYLE_COLOURTYPE_SELECTED : ZMAPSTYLE_COLOURTYPE_NORMAL;

      zmapWindowCanvasItemGetColours(fi->featurestyle, strand, frame, ct , &fill, &draw, &outline, NULL, NULL);

      /* can cache these in the feature? or style?*/

      fi->fill_set = FALSE;
      if(fill)
	{
	  fi->fill_set = TRUE;
	  fi->fill_colour = zMap_gdk_color_to_rgba(fill);
	  fi->fill_pixel = foo_canvas_get_color_pixel(item->canvas, fi->fill_colour);
	}
      fi->outline_set = FALSE;
      if(outline)
	{
	  fi->outline_set = TRUE;
	  fi->outline_colour = zMap_gdk_color_to_rgba(outline);
	  fi->outline_pixel = foo_canvas_get_color_pixel(item->canvas, fi->outline_colour);
	}

    }
}


/* called by item drawing code, we cache style colours hoping it will run faster */
/* see also zmap_window_canvas_alignment_get_colours() */
int zMapWindowCanvasFeaturesetGetColours(ZMapWindowFeaturesetItem featureset,
					 ZMapWindowCanvasFeature feature,
					 gulong *fill_pixel, gulong *outline_pixel)
{
  int ret = 0;

  ret = zMapWindowFocusCacheGetSelectedColours(feature->flags, fill_pixel, outline_pixel);

  if(!(ret & WINDOW_FOCUS_CACHE_FILL))
    {
      if (featureset->fill_set)
	{
	  *fill_pixel = featureset->fill_pixel;
	  ret |= WINDOW_FOCUS_CACHE_FILL;
	}
    }

  if(!(ret & WINDOW_FOCUS_CACHE_OUTLINE))
    {
      if (featureset->outline_set)
	{
	  *outline_pixel = featureset->outline_pixel;
	  ret |= WINDOW_FOCUS_CACHE_OUTLINE;
	}
    }

  return ret;
}


/* show / hide all masked features in the CanvasFeatureset
 * this just means setting a flag
 *
 * unless of course we are re-masking and have to delete items if no colour is defined
 * in which case we destroy the index to force a rebuild: slow but not run very often
 * original foo code actually deleted the features, we will just flag them away.
 * feature homol flags displayed means 'is in foo'
 * so we could have to post process the featureset->features list
 * to delete then and then rebuild the index (skip list)
 * if the colour is not defined we should not have the show/hide menu item
 */
void zMapWindowCanvasFeaturesetShowHideMasked(FooCanvasItem *foo, gboolean show, gboolean set_colour)
{
  ZMapWindowFeaturesetItem featureset = (ZMapWindowFeaturesetItem) foo;
  ZMapSkipList sl;
  gboolean delete = FALSE;
  int has_colours;

  has_colours = zMapWindowFocusCacheGetSelectedColours(WINDOW_FOCUS_GROUP_MASKED, NULL, NULL);
  delete = !has_colours;

  for(sl = zMapSkipListFirst(featureset->display_index); sl; sl = sl->next)
    {
      ZMapWindowCanvasFeature feature = (ZMapWindowCanvasFeature) sl->data;	/* base struct of all features */

      if(feature->type == FEATURE_ALIGN && feature->feature->feature.homol.flags.masked)
	{
	  if(set_colour)      /* called on masking by another featureset */
	    {
	      feature->flags |= focus_group_mask[WINDOW_FOCUS_GROUP_MASKED];
	    }

	  if(set_colour && delete)
	    {
	      feature->feature->feature.homol.flags.displayed = FALSE;
	      feature->flags |= FEATURE_MASK_HIDE | FEATURE_HIDDEN;
	    }
	  else if(show)
	    {
	      feature->flags &= ~FEATURE_MASK_HIDE;
	      /* this could get complicated combined with summarise */
	      if(!(feature->flags & FEATURE_HIDE_REASON))
		{
		  feature->flags &= ~FEATURE_HIDDEN;
		  //					feature->feature.homol.flags.displayed = TRUE;	/* legacy, should net be needed */
		}
	    }
	  else
	    {
	      feature->flags |= FEATURE_MASK_HIDE | FEATURE_HIDDEN;
	      //				feature->feature.homol.flags.displayed = FALSE;	/* legacy, should net be needed */
	    }
	}
    }
#if MH17_NOT_IMPLEMENTED
  if(delete)
    {
      scan featureset->features, delete masked features with homol.flags/displayed == FALSE
	destroy the index to force a rebuild
	}
#endif
}


static long n_block_alloc = 0;
static long n_feature_alloc = 0;
static long n_feature_free = 0;


/* allocate a free list for an unknown structure */
ZMapWindowCanvasFeature zmapWindowCanvasFeatureAlloc(zmapWindowCanvasFeatureType type)
{
  GList *l;
  gpointer mem;
  int size;
  ZMapWindowCanvasFeature feat;

  size = featureset_class_G->struct_size[type];
  if(!size)
    {
      type = FEATURE_INVALID;		/* catch all for simple features */
      size = sizeof(zmapWindowCanvasFeatureStruct);
    }

  if(!featureset_class_G->feature_free_list[type])
    {
      int i;
      mem = g_malloc(size * N_FEAT_ALLOC);
      zMapAssert(mem);

      for(i = 0;i < N_FEAT_ALLOC;i++, mem += size)
      	{
	  feat = (ZMapWindowCanvasFeature) mem;
	  feat->type = type;
	  feat->feature = NULL;
	  zmapWindowCanvasFeatureFree((gpointer) mem);
	}
      n_block_alloc++;
    }
  zMapAssert(featureset_class_G->feature_free_list[type]);

  l = featureset_class_G->feature_free_list[type];
  feat = (ZMapWindowCanvasFeature) l->data;
  featureset_class_G->feature_free_list[type] = g_list_delete_link(featureset_class_G->feature_free_list[type],l);

  /* these can get re-allocated so must zero */
  memset((gpointer) feat,0,size);

  feat->type = type;

  n_feature_alloc++;
  return(feat);
}


/* need to be a ZMapSkipListFreeFunc for use as a callback */
void zmapWindowCanvasFeatureFree(gpointer thing)
{
  ZMapWindowCanvasFeature feat = (ZMapWindowCanvasFeature) thing;
  zmapWindowCanvasFeatureType type = feat->type;

  if(!featureset_class_G->struct_size[type])
    type = FEATURE_INVALID;		/* catch all for simple features */

  featureset_class_G->feature_free_list[type] =
    g_list_prepend(featureset_class_G->feature_free_list[type], thing);

  n_feature_free++;
}




/* sort by name and the start coord to link same name features */
/* note that ultimately we are interested in query coords in a zmapHomol struct
 * but only after getting alignments in order on the genomic sequence
 */
gint zMapFeatureNameCmp(gconstpointer a, gconstpointer b)
{
  ZMapWindowCanvasFeature feata = (ZMapWindowCanvasFeature) a;
  ZMapWindowCanvasFeature featb = (ZMapWindowCanvasFeature) b;

  if(!featb)
    {
      if(!feata)
	return(0);
      return(1);
    }
  if(!feata)
    return(-1);

  if(feata->feature->strand < featb->feature->strand)
    return(-1);
  if(feata->feature->strand > featb->feature->strand)
    return(1);

  if(feata->feature->original_id < featb->feature->original_id)
    return(-1);
  if(feata->feature->original_id > featb->feature->original_id)
    return(1);

  return(zMapFeatureCmp(a,b));
}



/* Fuller version of zMapFeatureCmp() which handles special glyph code where
 * positions to be compared can be greater than the feature coords.
 *
 * NOTE that featb is a 'dummy' just used for coords.
 *  */
gint zMapFeatureFullCmp(gconstpointer a, gconstpointer b)
{
  ZMapWindowCanvasFeature feata = (ZMapWindowCanvasFeature) a ;
  ZMapWindowCanvasFeature featb = (ZMapWindowCanvasFeature) b ;

  /* we can get NULLs due to GLib being silly */
  /* this code is pedantic, but I prefer stable sorting */
  if(!featb)
    {
      if(!feata)
	return(0);
      return(1);
    }
  else if(!feata)
    {
      return(-1);
    }
  else
    {
      ZMapFeature feature = feata->feature ;
      int real_start, real_end ;

      real_start = feata->y1 ;
      real_end = feata->y2 ;

      if (feata->type == FEATURE_GLYPH && feature->flags.has_boundary)
	{
	  if (feature->boundary_type == ZMAPBOUNDARY_5_SPLICE)
	    {
	      real_start = feata->y1 + 0.5 ;
	      real_end = feata->y2 + 2 ;
	    }
	  else if (feature->boundary_type == ZMAPBOUNDARY_3_SPLICE)
	    {
	      real_start = feata->y1 - 2 ;
	      real_end = feata->y2 - 0.5 ;
	    }


	  /* Look for dummy to be completey inside.... */
	  if (real_start <= featb->y1 && real_end >= featb->y2)
	    return(0);

	  if(real_start < featb->y1)
	    return(-1);
	  if(real_start > featb->y1)
	    return(1);
	  if(real_end > featb->y2)
	    return(-1);
	  if(real_end < featb->y2)
	    return(1);
	}
      else
	{
	  if(real_start < featb->y1)
	    return(-1);
	  if(real_start > featb->y1)
	    return(1);

	  if(real_end > featb->y2)
	    return(-1);

	  if(real_end < featb->y2)
	    return(1);
	}
    }

  return(0);
}



/* sort by genomic coordinate for display purposes */
/* start coord then end coord reversed, mainly for summarise fucntion */
/* also used by collapse code */
gint zMapFeatureCmp(gconstpointer a, gconstpointer b)
{
  ZMapWindowCanvasFeature feata = (ZMapWindowCanvasFeature) a;
  ZMapWindowCanvasFeature featb = (ZMapWindowCanvasFeature) b;

  /* we can get NULLs due to GLib being silly */
  /* this code is pedantic, but I prefer stable sorting */
  if(!featb)
    {
      if(!feata)
	return(0);
      return(1);
    }
  if(!feata)
    return(-1);

  if(feata->y1 < featb->y1)
    return(-1);
  if(feata->y1 > featb->y1)
    return(1);

  if(feata->y2 > featb->y2)
    return(-1);

  if(feata->y2 < featb->y2)
    return(1);
  return(0);
}



int get_heat_rgb(int a,int b,double score)
{
  int val = b - a;

  val = a + (int) (val * score);
  if(val < 0)
    val = 0;
  if(val > 0xff)
    val = 0xff;
  return(val);
}

/* find an RGBA pixel value between a and b */
/* NOTE foo canvas and GDK have got in a tangle with pixel values and we go round in circle to do this
 * but i acted dumb and followed the procedures (approx) used elsewhere
 */
gulong zMapWindowCanvasFeatureGetHeatColour(gulong a, gulong b, double score)
{
  int ar,ag,ab;
  int br,bg,bb;
  gulong colour;

  a >>= 8;		/* discard alpha */
  ab = a & 0xff; a >>= 8;
  ag = a & 0xff; a >>= 8;
  ar = a & 0xff; a >>= 8;

  b >>= 8;
  bb = b & 0xff; b >>= 8;
  bg = b & 0xff; b >>= 8;
  br = b & 0xff; b >>= 8;

  colour = 0xff;
  colour |= get_heat_rgb(ab,bb,score) << 8;
  colour |= get_heat_rgb(ag,bg,score) << 16;
  colour |= get_heat_rgb(ar,br,score) << 24;

  return(colour);
}





/* cribbed from zmapWindowGetPosFromScore(() which is called 3x from Item Factory and will eventaully get removed */
double zMapWindowCanvasFeatureGetWidthFromScore(ZMapFeatureTypeStyle style, double width, double score)
{
  double dx = 0.0 ;
  double numerator, denominator ;
  double max_score, min_score ;

  min_score = zMapStyleGetMinScore(style) ;
  max_score = zMapStyleGetMaxScore(style) ;

  /* We only do stuff if there are both min and max scores to work with.... */
  if (max_score && min_score)
    {
      numerator = score - min_score ;
      denominator = max_score - min_score ;

      if (denominator == 0)				    /* catch div by zero */
	{
	  if (numerator <= 0)
	    dx = 0.25 ;
	  else if (numerator > 0)
	    dx = 1 ;
	}
      else
	{
	  dx = 0.25 + (0.75 * (numerator / denominator)) ;
	}

      if (dx < 0.25)
	dx = 0.25 ;
      else if (dx > 1)
	dx = 1 ;

      width *= dx;
    }

  return width;
}


/* used by graph data ... which recalulates bins */
/* normal features just have width set from feature score */
double zMapWindowCanvasFeatureGetNormalisedScore(ZMapFeatureTypeStyle style, double score)
{
  double numerator, denominator, dx ;
  double max_score, min_score ;

  min_score = zMapStyleGetMinScore(style) ;
  max_score = zMapStyleGetMaxScore(style) ;

  numerator = score - min_score ;
  denominator = max_score - min_score ;

  if(numerator < 0)			/* coverage and histgrams do not have -ve values */
    numerator = 0;
  if(denominator < 0)		/* dumb but wise, could conceivably be mis-configured and not checked */
    denominator = 0;

  if(style->mode_data.graph.scale == ZMAPSTYLE_GRAPH_SCALE_LOG)
    {
      numerator++;	/* as log(1) is zero we need to bodge values of 1 to distingish from zero */
      /* and as log(0) is big -ve number bias zero to come out as zero */

      numerator = log(numerator);
      denominator = log(denominator) ;
    }

  if (denominator == 0)                         /* catch div by zero */
    {
      if (numerator < 0)
	dx = 0 ;
      else if (numerator > 0)
	dx = 1 ;
    }
  else
    {
      dx = numerator / denominator ;
      if (dx < 0)
	dx = 0 ;
      if (dx > 1)
	dx = 1 ;
    }
  return(dx);
}

double zMapWindowCanvasFeaturesetGetFilterValue(FooCanvasItem *foo)
{
  ZMapWindowFeaturesetItem featureset_item;

  featureset_item = (ZMapWindowFeaturesetItem) foo;
  return featureset_item->filter_value ;
}

int zMapWindowCanvasFeaturesetGetFilterCount(FooCanvasItem *foo)
{
  ZMapWindowFeaturesetItem featureset_item;

  featureset_item = (ZMapWindowFeaturesetItem) foo;
  return featureset_item->n_filtered ;
}

int zMapWindowCanvasFeaturesetFilter(gpointer gfilter, double value)
{
  ZMapWindowFilter filter	= (ZMapWindowFilter) gfilter;
  ZMapWindowFeaturesetItem fi = (ZMapWindowFeaturesetItem) filter->featureset;
  ZMapSkipList sl;
  int was = fi->n_filtered;
  double score;

  fi->filter_value = value;
  fi->n_filtered = 0;

  for(sl = zMapSkipListFirst(fi->display_index); sl; sl = sl->next)
    {
      ZMapWindowCanvasFeature feature = (ZMapWindowCanvasFeature) sl->data;	/* base struct of all features */
      ZMapWindowCanvasFeature f;

      if(feature->left)		/* we do joined up alignments */
	continue;

      if(! feature->feature->flags.has_score)
	continue;


      /* get score for whole series of alignments */
      for(f = feature, score = 0.0; f; f = f->right)
	{
	  double feature_score = f->feature->score;
	  /* NOTE feature->score is normalised, feature->feature->score is what we filter by */

	  if(zMapStyleGetScoreMode(f->feature->style) == ZMAPSCORE_PERCENT)
	    feature_score = f->feature->feature.homol.percent_id;

	  if(feature_score > score)
	    score = feature_score;
	}

      /* set flags for whole series based on max score: filter is all below value */
      for(f = feature; f; f = f->right)
	{
	  if(score < value)
	    {
	      f->flags |= FEATURE_HIDE_FILTER | FEATURE_HIDDEN;
	      fi->n_filtered++;

	      /* NOTE many of these may be FEATURE_SUMMARISED which is not operative during bump
	       * so setting HIDDEN here must be done for the filtered features only
	       * Hmmm... not quite sure of the mechanism, but putting this if
	       * outside the brackets give a glitch on set column focus when bumped (features not painted)
	       * .... summarised features (FEATURE_SUMMARISED set but not HIDDEN bue to bumping) set to hidden when bumped
	       */
	    }
	  else
	    {
	      /* reset in case score went down */

	      f->flags &= ~FEATURE_HIDE_FILTER;
	      if(!(f->flags & FEATURE_HIDE_REASON))
		f->flags &= ~FEATURE_HIDDEN;
	      else if(fi->bumped && (f->flags & FEATURE_HIDE_REASON) == FEATURE_SUMMARISED)
		f->flags &= ~FEATURE_HIDDEN;
	    }
	}
    }

  if(fi->n_filtered != was)
    {
      /* trigger a re-calc if summarised to ensure the picture is pixel perfect
       * NOTE if bumped we don;t calculate so no creeping inefficiency here
       */
      fi->zoom = 0;


      if(fi->bumped)
	{
	  ZMapWindowCompressMode compress_mode;

	  if (zMapWindowMarkIsSet(filter->window))
	    compress_mode = ZMAPWINDOW_COMPRESS_MARK ;
	  else
	    compress_mode = ZMAPWINDOW_COMPRESS_ALL ;

	  zmapWindowColumnBumpRange(filter->column, ZMAPBUMP_INVALID, ZMAPWINDOW_COMPRESS_INVALID);

	  /* dissapointing: we only need to reposition columns to the right of this one */
#warning need a better reposition function
	  zmapWindowFullReposition(filter->window) ;
	}
      else
	{
	  zMapWindowCanvasFeaturesetRedraw(fi);
	}
    }

  return(fi->n_filtered);
}


void zMapWindowFeaturesetSetFeatureWidth(ZMapWindowFeaturesetItem featureset_item, ZMapWindowCanvasFeature feat)
{
	ZMapFeature feature = feat->feature;
	ZMapFeatureTypeStyle style = feature->style;

	feat->width = featureset_item->width;

	if(feature->population)	/* collapsed duplicated features, takes precedence over score */
	{
		double score = (double) feature->population;

		feat->score = zMapWindowCanvasFeatureGetNormalisedScore(style, score);

		if ((zMapStyleGetScoreMode(style) == ZMAPSCORE_WIDTH) || (zMapStyleGetScoreMode(style) == ZMAPSCORE_HEAT_WIDTH))
			feat->width = zMapWindowCanvasFeatureGetWidthFromScore(style, featureset_item->width, score);
	}
	else if(feature->flags.has_score)
	{
		if(featureset_item->style->mode == ZMAPSTYLE_MODE_GRAPH)
		{
			feat->score = zMapWindowCanvasFeatureGetNormalisedScore(style, feature->score);
			feat->width = featureset_item->width * feat->score;
		}
		else
		{
			if ((zMapStyleGetScoreMode(style) == ZMAPSCORE_WIDTH && feature->flags.has_score))
				feat->width = zMapWindowCanvasFeatureGetWidthFromScore(style, featureset_item->width, feature->score);
			else if(zMapStyleGetScoreMode(style) == ZMAPSCORE_PERCENT)
				feat->width = zMapWindowCanvasFeatureGetWidthFromScore(style, featureset_item->width, feature->feature.homol.percent_id);
		}
	}
}



ZMapWindowCanvasFeature zMapWindowFeaturesetAddFeature(ZMapWindowFeaturesetItem featureset_item, ZMapFeature feature, double y1, double y2)
{
  ZMapWindowCanvasFeature feat;
  ZMapFeatureTypeStyle style = feature->style;
  zmapWindowCanvasFeatureType type = FEATURE_INVALID;

  zMapAssert(zMapFeatureIsValid((ZMapFeatureAny) feature));

  if(style)
    type = feature_types[zMapStyleGetMode(feature->style)];
  if(type == FEATURE_INVALID)		/* no style or feature type not implemented */
<<<<<<< HEAD
  	return NULL;
=======
    return;

  featureset_item = (ZMapWindowFeaturesetItem) foo;
>>>>>>> 06f219d6

  feat = zmapWindowCanvasFeatureAlloc(type);

  feat->feature = feature;
  feat->type = type;
<<<<<<< HEAD
=======
  if(type == FEATURE_ALIGN)
    {
      if(feat->feature->feature.homol.flags.masked)
	feat->flags |= focus_group_mask[WINDOW_FOCUS_GROUP_MASKED];
    }
>>>>>>> 06f219d6

  feat->y1 = y1;
  feat->y2 = y2;

<<<<<<< HEAD
=======
  feat->width = featureset_item->width;

  if(feature->population)	/* collapsed duplicated features, takes precedence over score */
    {
      double score = (double) feature->population;

      feat->score = zMapWindowCanvasFeatureGetNormalisedScore(style, score);

      if ((zMapStyleGetScoreMode(style) == ZMAPSCORE_WIDTH) || (zMapStyleGetScoreMode(style) == ZMAPSCORE_HEAT_WIDTH))
	feat->width = zMapWindowCanvasFeatureGetWidthFromScore(style, featureset_item->width, score);
    }
  else if(feature->flags.has_score)
    {
      if(featureset_item->style->mode == ZMAPSTYLE_MODE_GRAPH)
	{
	  feat->score = zMapWindowCanvasFeatureGetNormalisedScore(style, feature->score);
	  feat->width = featureset_item->width * feat->score;
	}
      else
	{
	  if ((zMapStyleGetScoreMode(style) == ZMAPSCORE_WIDTH && feature->flags.has_score))
	    feat->width = zMapWindowCanvasFeatureGetWidthFromScore(style, featureset_item->width, feature->score);
	  else if(zMapStyleGetScoreMode(style) == ZMAPSCORE_PERCENT)
	    feat->width = zMapWindowCanvasFeatureGetWidthFromScore(style, featureset_item->width, feature->feature.homol.percent_id);
	}
    }


>>>>>>> 06f219d6
  if(y2 - y1 > featureset_item->longest)
    featureset_item->longest = y2 - y1;

  /* even if they come in order we still have to sort them to be sure so just add to the front */
  /* NOTE we asign the from pointer here: not just more efficient if we have eg 60k features but essential to prepend */
  feat->from = featureset_item->features = g_list_prepend(featureset_item->features,feat);
  featureset_item->n_features++;

  //  printf("add item %s/%s @%p: %ld/%d\n",g_quark_to_string(featureset_item->id),g_quark_to_string(feature->unique_id),feature, featureset_item->n_features, g_list_length(featureset_item->features));

  /* add to the display bins if index already created */
  if(featureset_item->display_index)
    {
      /* have to re-sort... NB SkipListAdd() not exactly well tested, so be dumb */
      /* it's very rare that we add features anyway */
      /* although we could have several featuresets being loaded into one column */
      /* whereby this may be more efficient ? */
#if 1
      {
	/* need to recalc bins */
	/* quick fix FTM, de-calc which requires a re-calc on display */
	zMapSkipListDestroy(featureset_item->display_index, NULL);
	featureset_item->display_index = NULL;
      }
    }
  /* must set this independantly as empty columns with no index get flagged as sorted */
  featureset_item->features_sorted = FALSE;
#else
  // untested code
  {
    featureset_item->display_index =
      zMapSkipListAdd(featureset_item->display_index, zMapFeatureCmp, feat);
#warning need to fix linked_sideways
  }
}
#endif

<<<<<<< HEAD
  return feat;
=======

/* NOTE we may not have an index so this flag must be unset seperately */
/* eg on OTF w/ delete existing selected */
featureset_item->linked_sideways = FALSE;
>>>>>>> 06f219d6
}



/*
  delete feature from the features list and trash the index
  returns no of features left

  rather tediously we can't get the feature via the index as that will give us the feature not the list node pointing to it.
  so to delete a whole featureset we could have a quadratic search time unless we delete in order
  but from OTF if we delete old ones we do this via a small hash table
  we don't delete elsewhere, execpt for legacy gapped alignments, so this works ok by fluke

  this function's a bit horrid: when we find the feature to delete we have to look it up in the index to repaint
  we really need a column refresh

  we really need to rethink this: deleting was not considered
*/
#warning need to revist this code and make it more efficient
// ideas:
// use a skip list exclusively ??
// use features list for loading, convert to skip list and remove features
// can add new features via list and add to skip list (extract skip list, add to features , sort and re-create skip list

/* NOTE Here we improve the efficiency of deleting a feature with some rubbish code
 * we add a pointer to a feature's list mode in the fi->features list
 * which allows us to delete that feature from the list without searching for it
 * this is building rubbish on top of rubbish: really we should loose the features list
 * and _only_ store references to features in the skip list
 * there's reasons why not:
 * - haven't implemented add/delete in zmapSkipList.c, which requires fiddly code to prevent degeneracy.
 *   (Initially not implemented as not used, but now needed).
 * - graph density items recalculate bins and have a sperate list of features that get indexed -> we shoudl do this using another skip list
 * - sometimes we may wish to sort differently, having a diff list to sort helps... we can use glib functions.
 * So to implement this quickly i added an extra pointer in the CanvasFeature struct.
 *
 * unfortunately glib sorts by creating new list nodes (i infer) so that the from pointer is invalid
 *
 */
int zMapWindowFeaturesetItemRemoveFeature(FooCanvasItem *foo, ZMapFeature feature)
{
  ZMapWindowFeaturesetItem fi = (ZMapWindowFeaturesetItem) foo;


#if 1 // ORIGINAL_SLOW_VERSION
  GList *l;
  ZMapWindowCanvasFeature feat;

  for(l = fi->features;l;l = l->next)
    {
      feat = (ZMapWindowCanvasFeature) l->data;
      if(feat->feature == feature)
	{
	  ZMapWindowCanvasFeature gs = zmap_window_canvas_featureset_find_feature(fi,feature);
	  if(gs)
	    {
	      zmap_window_canvas_featureset_expose_feature(fi, gs);
	    }

	  zmapWindowCanvasFeatureFree(feat);
	  fi->features = g_list_delete_link(fi->features,l);
	  fi->n_features--;
	  break;
	}
    }

  /* NOTE we may not have an index so this flag must be unset seperately */
  fi->linked_sideways = FALSE;  /* See code below: this was slack */


#else

  ZMapWindowCanvasFeature gs = zmap_window_canvas_featureset_find_feature(fi,feature);

  if(gs)
    {
      GList *link = gs->from;
      /* glib  g_list_sort() invalidates these adresses -> preserves the data but not the list elements */

      zMapAssert(link);
      zmap_window_canvas_featureset_expose_feature(fi, gs);

<<<<<<< HEAD
//		if(fi->linked_sideways)
		{
			if(gs->left)
				gs->left->right = gs->right;
			if(gs->right)
				gs->right->left = gs->left;
		}

		zmapWindowCanvasFeatureFree(gs);
		fi->features = g_list_delete_link(fi->features,link);
		fi->n_features--;
=======
      if(fi->linked_sideways)
	{
	  if(gs->left)
	    gs->left->right = gs->right;
	  if(gs->right)
	    gs->right->left = gs->left;
>>>>>>> 06f219d6
	}

      zmapWindowCanvasFeatureFree(gs);
      fi->features = g_list_delete_link(fi->features,link);
      fi->n_features--;
    }
#endif

  /* not strictly necessary to re-sort as the order is the same
   * but we avoid the index becoming degenerate but doing this
   * better to implement zmapSkipListRemove() properly
   */
  if(fi->display_index)
    {
      /* need to recalc bins */
      /* quick fix FTM, de-calc which requires a re-calc on display */
      zMapSkipListDestroy(fi->display_index, NULL);
      fi->display_index = NULL;
      /* is still sorted if it was before */
    }

  return fi->n_features;
}



static void zmap_window_featureset_item_item_destroy     (GObject *object)
{

  ZMapWindowFeaturesetItem featureset_item;
  GList *features;
  ZMapWindowCanvasFeature feat;

  /* mh17 NOTE: this function gets called twice for every object via a very very tall stack */
  /* no idea why, but this is all harmless here if we make sure to test if pointers are valid */
  /* what's more interesting is why an object has to be killed twice */


  //  printf("zmap_window_featureset_item_item_destroy %p\n",object);

  g_return_if_fail(ZMAP_IS_WINDOW_FEATURESET_ITEM(object));

  featureset_item = ZMAP_WINDOW_FEATURESET_ITEM(object);

  zMapWindowCanvasFeaturesetFree(featureset_item);

  if(featureset_item->gc)	/* the featureset code does this but we do it here to have controlover the sequence of events */
  {
	g_object_unref(featureset_item->gc);
	featureset_item->gc = NULL;
  }


  if(featureset_item->display_index)
    {
      zMapSkipListDestroy(featureset_item->display_index, NULL);
      featureset_item->display_index = NULL;
      featureset_item->features_sorted = FALSE;
    }
  if(featureset_item->display)	/* was re-binned */
    {
      for(features = featureset_item->display; features; features = g_list_delete_link(features,features))
	  {
		  feat = (ZMapWindowCanvasFeature) features->data;
		  zmapWindowCanvasFeatureFree(feat);
	  }
	  featureset_item->display = NULL;
  }

  if(featureset_item->features)
  {
	/* free items separately from the index as conceivably we may not have an index */
	for(features = featureset_item->features; features; features = g_list_delete_link(features,features))
	{
		feat = (ZMapWindowCanvasFeature) features->data;
		zmapWindowCanvasFeatureFree(feat);
	}
	featureset_item->features = NULL;
	featureset_item->n_features = 0;
  }


  	/* removing it the second time will fail gracefully */
  g_hash_table_remove(featureset_class_G->featureset_items,GUINT_TO_POINTER(featureset_item->id));

//  printf("removing foo item %s\n",g_quark_to_string(featureset_item->id));

//printf("features %s: %ld %ld %ld,\n",g_quark_to_string(featureset_item->id), n_block_alloc, n_feature_alloc, n_feature_free);

  if(featureset_item->gc)
  {
	  g_object_unref(featureset_item->gc);
	  featureset_item->gc = NULL;
  }


  if (GTK_OBJECT_CLASS (parent_class_G)->destroy)
	(* GTK_OBJECT_CLASS (parent_class_G)->destroy) (GTK_OBJECT(object));


  return ;
}




<|MERGE_RESOLUTION|>--- conflicted
+++ resolved
@@ -161,7 +161,6 @@
 /* erm,,, clip to visible scroll region: else rectangles would get extra edges */
 void zMap_draw_line(GdkDrawable *drawable, ZMapWindowFeaturesetItem featureset, gint cx1, gint cy1, gint cx2, gint cy2)
 {
-<<<<<<< HEAD
 	/* for H or V lines we can clip easily */
 
 	if(cy1 > featureset->clip_y2)
@@ -211,14 +210,25 @@
 	}
 
 	gdk_draw_line (drawable, featureset->gc, cx1, cy1, cx2, cy2);
-=======
-  /* for H or V lines we can clip easily */
-#warning when transcripts are implemented we need to intersect the visible region
+}
+
+
+
+
+/* clip to expose region */
+/* erm,,, clip to visble scroll regipn: else rectangles would get extra edges */
+/* NOTE rectangles may be drawn partially if they overlap the visible region
+ * in which case a false outline will be draw outside the region
+ */
+void zMap_draw_rect(GdkDrawable *drawable, ZMapWindowFeaturesetItem featureset, gint cx1, gint cy1, gint cx2, gint cy2, gboolean fill)
+{
+  /* as our rectangles are all aligned to H and V we can clip easily */
 
   if(cy1 > featureset->clip_y2)
     return;
   if(cy2 < featureset->clip_y1)
     return;
+
   if(cx1 > featureset->clip_x2)
     return;
   if(cx2 < featureset->clip_x1)
@@ -233,43 +243,6 @@
   if(cy2 > featureset->clip_y2)
     cy2 = featureset->clip_y2;
 
-  gdk_draw_line (drawable, featureset->gc, cx1, cy1, cx2, cy2);
-
-  return ;
->>>>>>> 06f219d6
-}
-
-
-
-
-/* clip to expose region */
-/* erm,,, clip to visble scroll regipn: else rectangles would get extra edges */
-/* NOTE rectangles may be drawn partially if they overlap the visible region
- * in which case a false outline will be draw outside the region
- */
-void zMap_draw_rect(GdkDrawable *drawable, ZMapWindowFeaturesetItem featureset, gint cx1, gint cy1, gint cx2, gint cy2, gboolean fill)
-{
-  /* as our rectangles are all aligned to H and V we can clip easily */
-
-  if(cy1 > featureset->clip_y2)
-    return;
-  if(cy2 < featureset->clip_y1)
-    return;
-
-  if(cx1 > featureset->clip_x2)
-    return;
-  if(cx2 < featureset->clip_x1)
-    return;
-
-  if(cx1 < featureset->clip_x1)
-    cx1 = featureset->clip_x1;
-  if(cy1 < featureset->clip_y1)
-    cy1 = featureset->clip_y1;
-  if(cx2 > featureset->clip_x2)
-    cx2 = featureset->clip_x2;
-  if(cy2 > featureset->clip_y2)
-    cy2 = featureset->clip_y2;
-
   /* NOTE that the gdk_draw_rectangle interface is a bit esoteric
    * and it doesn't like rectangles that have no depth
    * read the docs to understand the coordinate calculations here
@@ -405,7 +378,7 @@
 }
 
 
-<<<<<<< HEAD
+
 static gpointer _featureset_colour_G[FEATURE_N_TYPE] = { 0 };
 /* interface design driven by exsiting (ZMapCanvasItem/Foo) application code
  *
@@ -485,15 +458,13 @@
 	}
 }
 
-=======
->>>>>>> 06f219d6
 
 #if CANVAS_FEATURESET_LINK_FEATURE
 /* link same name features in a feature type specific way */
 /* must accept NULL as meaning clear local data */
 int zMapWindowCanvasFeaturesetLinkFeature(ZMapWindowCanvasFeature feature)
 {
-<<<<<<< HEAD
+
 	int (*func) (ZMapWindowCanvasFeature feature);
 	zmapWindowCanvasFeatureType type;
 
@@ -505,23 +476,12 @@
 	func = _featureset_link_G[feature->type];
 	if(!func)
 		return 0;
-=======
-  int (*func) (ZMapWindowCanvasFeature feature);
-
-  if(!feature || feature->type < 0 || feature->type >= FEATURE_N_TYPE)
-    return FALSE;
-
-  func = _featureset_link_G[feature->type];
-  if(!func)
-    return FALSE;
->>>>>>> 06f219d6
 
   return func(feature);
 }
 #endif
 
 
-<<<<<<< HEAD
 
 static gpointer _featureset_add_G[FEATURE_N_TYPE] = { 0 };
 int zMapWindowCanvasFeaturesetAddFeature(ZMapWindowFeaturesetItem featureset, ZMapFeature feature, double y1, double y2)
@@ -547,9 +507,6 @@
 
 /* if a featureset has any allocated data free it */
 static gpointer _featureset_free_G[FEATURE_N_TYPE] = { 0 };
-=======
-/* if a featureset has any allocated data free it */
->>>>>>> 06f219d6
 void zMapWindowCanvasFeaturesetFree(ZMapWindowFeaturesetItem featureset)
 {
   ZMapWindowFeatureFreeFunc func ;
@@ -657,17 +614,7 @@
 
 void zMapWindowCanvasFeatureSetSetFuncs(int featuretype, gpointer *funcs, int struct_size)
 {
-<<<<<<< HEAD
-	_featureset_prepare_G[featuretype] = funcs[FUNC_PREPARE];
-	_featureset_paint_G[featuretype]   = funcs[FUNC_PAINT];
-	_featureset_flush_G[featuretype]   = funcs[FUNC_FLUSH];
-	_featureset_extent_G[featuretype]  = funcs[FUNC_EXTENT];
-	_featureset_colour_G[featuretype]  = funcs[FUNC_COLOUR];
-	_featureset_zoom_G[featuretype]    = funcs[FUNC_ZOOM];
-	_featureset_free_G[featuretype]    = funcs[FUNC_FREE];
-	_featureset_add_G[featuretype]     = funcs[FUNC_ADD];
-	_featureset_subpart_G[featuretype] = funcs[FUNC_SUBPART];
-=======
+
   _featureset_set_init_G[featuretype] = funcs[FUNC_SET_INIT];
   _featureset_prepare_G[featuretype] = funcs[FUNC_PREPARE];
   _featureset_set_paint_G[featuretype] = funcs[FUNC_SET_PAINT];
@@ -680,7 +627,9 @@
 #endif
   _featureset_free_G[featuretype] = funcs[FUNC_FREE];
   _featureset_point_G[featuretype] = funcs[FUNC_POINT];
->>>>>>> 06f219d6
+  _featureset_add_G[featuretype]     = funcs[FUNC_ADD];
+  _featureset_subpart_G[featuretype] = funcs[FUNC_SUBPART];
+
 
   featureset_class_G->struct_size[featuretype] = struct_size;
 
@@ -731,19 +680,12 @@
   /* set size of iunspecifed features structs to just the base */
   featureset_class_G->struct_size[FEATURE_INVALID] = sizeof(zmapWindowCanvasFeatureStruct);
 
-<<<<<<< HEAD
 	zMapWindowCanvasBasicInit();		/* the order of these may be important */
 	zMapWindowCanvasGlyphInit();
 	zMapWindowCanvasAlignmentInit();
 	zMapWindowCanvasGraphInit();
 	zMapWindowCanvasTranscriptInit();
 	zMapWindowCanvasSequenceInit();
-=======
-  zMapWindowCanvasBasicInit();		/* the order of these may be important */
-  zMapWindowCanvasGlyphInit();
-  zMapWindowCanvasAlignmentInit();
-  zMapWindowCanvasGraphInit();
->>>>>>> 06f219d6
 
   /* if you add a new one then update feature_types[N_STYLE_MODE] below */
 
@@ -806,48 +748,13 @@
   ZMapWindowFeatureItemSetInitFunc func ;
 
 
-<<<<<<< HEAD
-	/* NOTE need to combine code from the containing canvas item  at some point */
-=======
-  /* THIS IS WHERE I NEED TO DO THE GLYPH INITING...STICK IN A NEW CALL BACK..... */
->>>>>>> 06f219d6
-
-
-<<<<<<< HEAD
-//printf("adding %s\n",g_quark_to_string(id));
-
-		/* we record strand and frame for display colours
-		 * the features get added to the appropriate column depending on strand, frame
-		 * so we get the right featureset item foo item implicitly
-		 */
-		di->strand = strand;
-		di->frame = frame;
-		di->style = style;
-=======
-  /* NOTE need to combined code from cainating canvas item  at some point */
->>>>>>> 06f219d6
+  /* NOTE need to combine code from the containing canvas item  at some point */
+
 
   featureset = (ZMapWindowFeaturesetItem)foo ;
   featureset->id = id;
   g_hash_table_insert(featureset_class_G->featureset_items,GUINT_TO_POINTER(id),(gpointer) foo);
 
-<<<<<<< HEAD
-		    /* column type, style is a combination of all context featureset styles in the column */
-		    /* main use is for graph density items */
-		di->type = type = feature_types[zMapStyleGetMode(di->style)];
-		if(type == FEATURE_ALIGN)
-		{
-			di->link_sideways = TRUE;
-		}
-		if(type == FEATURE_TRANSCRIPT)
-		{
-			di->highlight_sideways = TRUE;
-		}
-		else if(type == FEATURE_GRAPH && zMapStyleDensity(style))
-		{
-			di->overlap = FALSE;
-			di->re_bin = TRUE;
-=======
   /* we record strand and frame for display colours
    * the features get added to the appropriate column depending on strand, frame
    * so we get the right featureset item foo item implicitly
@@ -855,29 +762,25 @@
   featureset->strand = strand;
   featureset->frame = frame;
   featureset->style = style;
->>>>>>> 06f219d6
 
   featureset->overlap = TRUE;
 
-<<<<<<< HEAD
-		di->width = zMapStyleGetWidth(di->style);
-		if(zMapStyleGetMode(di->style) == ZMAPSTYLE_MODE_SEQUENCE)
-			di->width *= 10;
-
-  		di->start = start;
-  		di->end = end;
-=======
   /* column type, style is a combination of all context featureset styles in the column */
   /* main use is for graph density items */
   featureset->type = type = feature_types[zMapStyleGetMode(featureset->style)];
->>>>>>> 06f219d6
 
 
   /* Maybe these should be subsumed into the feature_set_int_G mechanism..... */
+  /* mh17: via the set_init_H fucntion, already moved code from here for link_sideways */
   if(type == FEATURE_ALIGN)
     {
       featureset->link_sideways = TRUE;
     }
+  else if(type == FEATURE_TRANSCRIPT)
+  {
+	featureset->highlight_sideways = TRUE;
+  }
+
   else if(type == FEATURE_GRAPH && zMapStyleDensity(style))
     {
       featureset->overlap = FALSE;
@@ -890,6 +793,11 @@
     }
 
   featureset->width = zMapStyleGetWidth(featureset->style);
+
+  /* width is in characters, need to get the sequence code to adjust this */
+  if(zMapStyleGetMode(featureset->style) == ZMAPSTYLE_MODE_SEQUENCE)
+    featureset->width *= 10;
+
   featureset->start = start;
   featureset->end = end;
 
@@ -1034,35 +942,6 @@
 
 void zMapWindowCanvasFeaturesetRedraw(ZMapWindowFeaturesetItem fi)
 {
-<<<<<<< HEAD
-	double i2w_dx,i2w_dy;
-	int cx1,cx2,cy1,cy2;
-	FooCanvasItem *foo = (FooCanvasItem *) fi;
-	double x1;
-	double width = fi->width;
-
-	x1 = 0.0;
-	if(fi->bumped)
-		width = fi->bump_width;
-
-	/* trigger a repaint */
-	/* get canvas coords */
-	i2w_dx = i2w_dy = 0.0;
-	foo_canvas_item_i2w (foo, &i2w_dx, &i2w_dy);
-
-	/* get item canvas coords, following example from FOO_CANVAS_RE (used by graph items) */
-	foo_canvas_w2c (foo->canvas, x1 + i2w_dx, i2w_dy, &cx1, &cy1);
-	foo_canvas_w2c (foo->canvas, x1 + width + i2w_dx, fi->end - fi->start + i2w_dy, &cx2, &cy2);
-
-		/* need to expose + 1, plus for glyphs add on a bit: bodged to 8 pixels
-		 * really ought to work out max glyph size or rather have true featrue extent
-		 * NOTE this is only currently used via OTF remove exisitng features
-		 */
-	foo_canvas_request_redraw (foo->canvas, cx1, cy1, cx2 + 1, cy2 + 1);
-}
-
-
-=======
   double i2w_dx,i2w_dy;
   int cx1,cx2,cy1,cy2;
   FooCanvasItem *foo = (FooCanvasItem *) fi;
@@ -1088,7 +967,7 @@
    */
   foo_canvas_request_redraw (foo->canvas, cx1, cy1, cx2 + 1, cy2 + 1);
 }
->>>>>>> 06f219d6
+
 
 /* NOTE this function interfaces to user show/hide via zmapWindow/unhideItemsCB() and zmapWindowFocus/hideFocusItemsCB()
  * and could do other things if appropriate if we include some other flags
@@ -1101,7 +980,6 @@
 
   //printf("show hide %s %d %d\n",g_quark_to_string(feature->original_id),show,how);
 
-<<<<<<< HEAD
 	gs = zmap_window_canvas_featureset_find_feature(fi,feature);
 	if(!gs)
 		return;
@@ -1142,36 +1020,7 @@
 			return;
 
 		gs = gs->right;
-=======
-  gs = zmap_window_canvas_featureset_find_feature(fi,feature);
-
-  if(gs)
-    {
-      if(show)
-	{
-	  /* due to calling code these flgs are not operated correctly, so always show */
-	  gs->flags &= ~FEATURE_HIDDEN & ~FEATURE_HIDE_REASON;
-	}
-      else
-	{
-	  switch(how)
-	    {
-	    case ZMWCF_HIDE_USER:
-	      gs->flags |= FEATURE_HIDDEN | FEATURE_USER_HIDE;
-	      break;
-
-	    case ZMWCF_HIDE_EXPAND:
-	      /* NOTE as expanded features get deleted if unbumped we can be fairly slack not testing for other flags */
-	      gs->flags |= FEATURE_HIDDEN | FEATURE_HIDE_EXPAND;
-	      break;
-	    default:
-	      break;
-	    }
->>>>>>> 06f219d6
-	}
-      //printf("gs->flags: %lx\n", gs->flags);
-      zmap_window_canvas_featureset_expose_feature(fi, gs);
-    }
+	}
 }
 
 
@@ -1242,24 +1091,10 @@
 	}
       /* else just match */
 
-
-<<<<<<< HEAD
-		if(!*item)
-		{
-			*item = fset->canvas_item;
-			zMapWindowCanvasItemSetFeaturePointer((ZMapWindowCanvasItem) *item, gs->feature);
-		}
-		else
-		{
-			feature_list = g_list_prepend(feature_list,gs->feature);
-		}
-=======
       if(!*item)
 	{
 	  *item = fset->canvas_item;
 	  zMapWindowCanvasItemSetFeaturePointer((ZMapWindowCanvasItem) *item,gs->feature);
-
->>>>>>> 06f219d6
 	}
       else
 	{
@@ -1371,70 +1206,6 @@
 }
 
 
-<<<<<<< HEAD
-=======
-/* replaces a g_object_get_data() call and returns a static data struct */
-/* only used by the status bar if you click on a sub-feature */
-ZMapFeatureSubPartSpan zMapWindowCanvasFeaturesetGetSubPartSpan(FooCanvasItem *foo,ZMapFeature feature,double x,double y)
-{
-  static ZMapFeatureSubPartSpanStruct sub_part;
-  ZMapWindowFeaturesetItem fi = (ZMapWindowFeaturesetItem) foo;
-
-  switch(feature->type)
-    {
-    case ZMAPSTYLE_MODE_ALIGNMENT:
-      {
-	ZMapAlignBlock ab;
-	int i;
-
-	/* find the gap or match if we are bumped */
-	if(!fi->bumped)
-	  return NULL;
-	if(!feature->feature.homol.align)	/* is un-gapped */
-	  return NULL;
-
-	/* get sequence coords for x,y,  well y at least */
-	/* AFAICS y is a world coordinate as the caller runs it through foo_w2c() */
-
-
-	/* we refer to the actual feature gaps data not the display data
-	 * as that may be compressed and does not contain sequence info
-	 * return the type index and target start and end
-	 */
-	for(i = 0; i < feature->feature.homol.align->len;i++)
-	  {
-	    ab = &g_array_index(feature->feature.homol.align, ZMapAlignBlockStruct, i);
-	    /* in the original foo based code
-	     * match n corresponds to the match block indexed from 1
-	     * gap n corresponds to the following match block
-	     */
-
-	    sub_part.index = i + 1;
-	    sub_part.start = ab->t1;
-	    sub_part.end = ab->t2;
-
-	    if(y >= ab->t1 && y <= ab->t2)
-	      {
-		sub_part.subpart = ZMAPFEATURE_SUBPART_MATCH;
-		return &sub_part;
-	      }
-	    if(y < ab->t1)
-	      {
-		sub_part.start = sub_part.end + 1;
-		sub_part.end = ab->t1 -1;
-		sub_part.subpart = ZMAPFEATURE_SUBPART_GAP;
-		return &sub_part;
-	      }
-	  }
-      }
-      break;
-
-    default:
-      break;
-    }
-  return NULL;
-}
-
 
 /* Called for each new featureset (== column ??). */
 static void zmap_window_featureset_item_item_init(ZMapWindowFeaturesetItem featureset)
@@ -1442,7 +1213,7 @@
 
   return ;
 }
->>>>>>> 06f219d6
+
 
 
 
@@ -1502,42 +1273,6 @@
 					       double item_x, double item_y, int cx, int cy,
 					       FooCanvasItem **actual_item)
 {
-<<<<<<< HEAD
-	ZMapWindowFeaturesetItem fi = (ZMapWindowFeaturesetItem) item;
-	ZMapWindowCanvasFeature gs;
-	ZMapSkipList sl;
-      double wx; //,wy;
-//      double dx,dy;
-      double y1,y2;
-//      FooCanvasGroup *group;
-	double x_off;
-
-      /* optimise repeat calls: the foo canvas does 6 calls for a click event (3 down 3 up)
-       * and if we are zoomed into a bumped peptide alignment column that means looking at a lot of features
-       * each one goes through about 12 layers of canvas containers first but that's another issue
-       * then if we move the lassoo that gets silly (button down: calls point())
-       */
-      static double save_x,save_y;
-//      static ZMapWindowCanvasFeature save_gs = NULL;
-	static double best = 0.0;
-
-      /*
-       * need to scan internal list and apply close enough rules
-       */
-
-       /* zmapSkipListFind();		 gets exact match to start coord or item before
-	   if any feature overlaps choose that
-	   (assuming non overlapping features)
-	   else choose nearest of next and previous
-        */
-      *actual_item = NULL;
-
-      if(fi->point_canvas_feature && x == save_x && y == save_y)
-      {
-      	fi->point_feature = fi->point_canvas_feature->feature;
-
-      	*actual_item = item;
-=======
   double best = 1.0e36 ;				    /* Default value from foocanvas code. */
   ZMapWindowFeatureItemPointFunc point_func ;
   ZMapWindowFeaturesetItem fi = (ZMapWindowFeaturesetItem)item;
@@ -1547,7 +1282,7 @@
   double y1,y2;
   //      FooCanvasGroup *group;
   double x_off;
-  static double save_best = 1.0e36, save_x = 0.0, save_y = 0.0 ;
+  static double save_best = fi->end - fi->start + 1, save_x = 0.0, save_y = 0.0 ;
   static ZMapWindowCanvasFeature save_gs = NULL;
 
 
@@ -1569,14 +1304,8 @@
      else choose nearest of next and previous
   */
   *actual_item = NULL;
->>>>>>> 06f219d6
-
-
-<<<<<<< HEAD
-	save_x = x;
-	save_y = y;
-      fi->point_canvas_feature = NULL;
-=======
+
+
   /* optimise repeat calls: the foo canvas does 6 calls for a click event (3 down 3 up)
    * and if we are zoomed into a bumped peptide alignment column that means looking at a lot of features
    * each one goes through about 12 layers of canvas containers first but that's another issue
@@ -1593,7 +1322,6 @@
       save_x = item_x;
       save_y = item_y;
       save_gs = NULL;
->>>>>>> 06f219d6
 
       local_x = item_x + fi->dx;
       local_y = item_y + fi->dy;
@@ -1623,27 +1351,8 @@
 	  if(gs->flags & FEATURE_HIDDEN)
 	    continue;
 
-
-#ifdef ED_G_NEVER_INCLUDE_THIS_CODE
-	  /* A hack ? */
-
-	  if (gs->y1 > y2)
+	  if (gs->y1 > y2 + best)
 	    break;
-#endif /* ED_G_NEVER_INCLUDE_THIS_CODE */
-
-<<<<<<< HEAD
-			if(x > left && x < right)	/* item contains cursor */
-			{
-				best = 0.0;
-				fi->point_feature = gs->feature;
-#warning this could concievably cause a memory fault if we freed save_gs but that seems unlikely if we don-t nove the cursor
-				fi->point_canvas_feature = gs;
-				*actual_item = item;
-//printf("overlaps x\n");
-				break;			/* just find any one */
-			}
-		}
-=======
 
 	  if ((best = point_func(fi, gs, item_x, item_y, cx, cy, local_x, local_y, x_off)) < 1.0e36)
 	    {
@@ -1695,13 +1404,11 @@
       if (local_x > left && local_x < right)			    /* item contains cursor */
 	{
 	  best = 0.0;
->>>>>>> 06f219d6
 	}
     }
 
   return best ;
 }
-
 
 
 
@@ -1735,81 +1442,14 @@
 }
 
 
-<<<<<<< HEAD
-=======
-/* a slightly ad-hoc function
- * really the feature context should specify complex features
- * but for historical reasons alignments come disconnected
- * and we have to join them up by inference (same name)
- * we may have several context featuresets but by convention all these have features with different names
- * do we have to do the same w/ transcripts? watch this space:
- *
- */
-#warning revisit this when transcripts are implemented: call from zmapView code
-void zmap_window_featureset_item_link_sideways(ZMapWindowFeaturesetItem fi)
-{
-  GList *l;
-  ZMapWindowCanvasFeature left,right;		/* feat -ures */
-#if !CANVAS_FEATURESET_LINK_FEATURE
-  GQuark name = 0;
-#endif
-
-  /* we use the featureset features list which sits there in parallel with the skip list (display index) */
-  /* sort by name and start coord */
-  /* link same name features with ascending query start coord */
-
-  /* if we ever need to link by something other than same name
-   * then we can define a feature type specific sort function
-   * and revive the zMapWindowCanvasFeaturesetLinkFeature() fucntion
-   */
-  //printf("sort sideways\n");
-  fi->features = g_list_sort(fi->features,zMapFeatureNameCmp);
-  fi->features_sorted = FALSE;
-
-#if CANVAS_FEATURESET_LINK_FEATURE
-  zMapWindowCanvasFeaturesetLinkFeature(NULL);	/* clear out static data */
-#endif
-
-  for(l = fi->features;l;l = l->next)
-    {
-      right = (ZMapWindowCanvasFeature) l->data;
-      right->left = right->right = NULL;		/* we can re-calculate so must zero */
-
-      zMapAssert(right != left);
-
-#if CANVAS_FEATURESET_LINK_FEATURE
-      if(zMapWindowCanvasFeaturesetLinkFeature(right))
-#else
-	if(name == right->feature->original_id)
-#endif
-	  {
-	    right->left = left;
-	    left->right = right;
-	  }
-      left = right;
-#if !CANVAS_FEATURESET_LINK_FEATURE
-      name = left->feature->original_id;
-#endif
-
-    }
-
-  fi->linked_sideways = TRUE;
-}
->>>>>>> 06f219d6
 
 
 void zMapWindowCanvasFeaturesetIndex(ZMapWindowFeaturesetItem fi)
 {
   GList *features;
 
-<<<<<<< HEAD
-    features = fi->display;		/* NOTE: is always sorted */
-=======
-  if(fi->link_sideways && !fi->linked_sideways)
-    zmap_window_featureset_item_link_sideways(fi);
 
   features = fi->display;		/* NOTE: is always sorted */
->>>>>>> 06f219d6
 
   if(!fi->features_sorted)
     {
@@ -1851,19 +1491,11 @@
     gdk_region_get_clipbox ((const GdkRegion *) region, &rect);
     gdk_region_destroy(region);
 
-<<<<<<< HEAD
-		fi->clip_x1 = rect.x - 1;
-		fi->clip_y1 = rect.y - 1;
-		fi->clip_x2 = rect.x + rect.width + 1;
-		fi->clip_y2 = rect.y + rect.height + 1;
-	}
-=======
     fi->clip_x1 = rect.x - 1;
     fi->clip_y1 = rect.y - 1;
     fi->clip_x2 =rect.x + rect.width + 1;
     fi->clip_y2 = rect.y + rect.height + 1;
   }
->>>>>>> 06f219d6
 
 
   /* check zoom level and recalculate */
@@ -1896,14 +1528,8 @@
   fi->dx = fi->dy = 0.0;		/* this gets the offset of the parent of this item */
   foo_canvas_item_i2w (item, &fi->dx, &fi->dy);
 
-<<<<<<< HEAD
-	foo_canvas_c2w(item->canvas,0,floor(expose->area.y - 1),NULL,&y1);
-	foo_canvas_c2w(item->canvas,0,ceil(expose->area.y + expose->area.height + 1),NULL,&y2);
-=======
   foo_canvas_c2w(item->canvas,0,floor(expose->area.y),NULL,&y1);
   foo_canvas_c2w(item->canvas,0,ceil(expose->area.y + expose->area.height),NULL,&y2);
->>>>>>> 06f219d6
-
 
 
   /* ok...this looks like the place to do feature specific painting..... */
@@ -2659,61 +2285,17 @@
   if(style)
     type = feature_types[zMapStyleGetMode(feature->style)];
   if(type == FEATURE_INVALID)		/* no style or feature type not implemented */
-<<<<<<< HEAD
+
   	return NULL;
-=======
-    return;
-
-  featureset_item = (ZMapWindowFeaturesetItem) foo;
->>>>>>> 06f219d6
 
   feat = zmapWindowCanvasFeatureAlloc(type);
 
   feat->feature = feature;
   feat->type = type;
-<<<<<<< HEAD
-=======
-  if(type == FEATURE_ALIGN)
-    {
-      if(feat->feature->feature.homol.flags.masked)
-	feat->flags |= focus_group_mask[WINDOW_FOCUS_GROUP_MASKED];
-    }
->>>>>>> 06f219d6
 
   feat->y1 = y1;
   feat->y2 = y2;
 
-<<<<<<< HEAD
-=======
-  feat->width = featureset_item->width;
-
-  if(feature->population)	/* collapsed duplicated features, takes precedence over score */
-    {
-      double score = (double) feature->population;
-
-      feat->score = zMapWindowCanvasFeatureGetNormalisedScore(style, score);
-
-      if ((zMapStyleGetScoreMode(style) == ZMAPSCORE_WIDTH) || (zMapStyleGetScoreMode(style) == ZMAPSCORE_HEAT_WIDTH))
-	feat->width = zMapWindowCanvasFeatureGetWidthFromScore(style, featureset_item->width, score);
-    }
-  else if(feature->flags.has_score)
-    {
-      if(featureset_item->style->mode == ZMAPSTYLE_MODE_GRAPH)
-	{
-	  feat->score = zMapWindowCanvasFeatureGetNormalisedScore(style, feature->score);
-	  feat->width = featureset_item->width * feat->score;
-	}
-      else
-	{
-	  if ((zMapStyleGetScoreMode(style) == ZMAPSCORE_WIDTH && feature->flags.has_score))
-	    feat->width = zMapWindowCanvasFeatureGetWidthFromScore(style, featureset_item->width, feature->score);
-	  else if(zMapStyleGetScoreMode(style) == ZMAPSCORE_PERCENT)
-	    feat->width = zMapWindowCanvasFeatureGetWidthFromScore(style, featureset_item->width, feature->feature.homol.percent_id);
-	}
-    }
-
-
->>>>>>> 06f219d6
   if(y2 - y1 > featureset_item->longest)
     featureset_item->longest = y2 - y1;
 
@@ -2751,14 +2333,7 @@
 }
 #endif
 
-<<<<<<< HEAD
   return feat;
-=======
-
-/* NOTE we may not have an index so this flag must be unset seperately */
-/* eg on OTF w/ delete existing selected */
-featureset_item->linked_sideways = FALSE;
->>>>>>> 06f219d6
 }
 
 
@@ -2791,7 +2366,7 @@
  * there's reasons why not:
  * - haven't implemented add/delete in zmapSkipList.c, which requires fiddly code to prevent degeneracy.
  *   (Initially not implemented as not used, but now needed).
- * - graph density items recalculate bins and have a sperate list of features that get indexed -> we shoudl do this using another skip list
+ * - graph density items recalculate bins and have a seperate list of features that get indexed -> we should do this using another skip list
  * - sometimes we may wish to sort differently, having a diff list to sort helps... we can use glib functions.
  * So to implement this quickly i added an extra pointer in the CanvasFeature struct.
  *
@@ -2841,26 +2416,13 @@
       zMapAssert(link);
       zmap_window_canvas_featureset_expose_feature(fi, gs);
 
-<<<<<<< HEAD
-//		if(fi->linked_sideways)
-		{
-			if(gs->left)
-				gs->left->right = gs->right;
-			if(gs->right)
-				gs->right->left = gs->left;
-		}
-
-		zmapWindowCanvasFeatureFree(gs);
-		fi->features = g_list_delete_link(fi->features,link);
-		fi->n_features--;
-=======
-      if(fi->linked_sideways)
+
+//      if(fi->linked_sideways)
 	{
 	  if(gs->left)
 	    gs->left->right = gs->right;
 	  if(gs->right)
 	    gs->right->left = gs->left;
->>>>>>> 06f219d6
 	}
 
       zmapWindowCanvasFeatureFree(gs);
