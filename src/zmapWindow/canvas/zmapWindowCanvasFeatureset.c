--- conflicted
+++ resolved
@@ -2003,16 +2003,9 @@
   /* return found if cursor is in the coloumn, then we don't need invisble background rectangles */
   if (!fi->point_feature)
     {
-<<<<<<< HEAD
-      return featureset_background_point(item, cx, cy, actual_item) ;
-    }
-
-=======
       best = featureset_background_point(item, cx, cy, actual_item) ;
     }
 
-
->>>>>>> ae34d7c3
   return best ;
 }
 
