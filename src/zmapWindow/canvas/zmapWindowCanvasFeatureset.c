--- conflicted
+++ resolved
@@ -683,11 +683,7 @@
 gboolean zMapWindowCanvasFeaturesetHasPointFeature(FooCanvasItem *item)
 {
   gboolean result = FALSE ;
-<<<<<<< HEAD
-  ZMapWindowFeaturesetItem featureset = (ZMapWindowFeaturesetItem) item;
-=======
   ZMapWindowFeaturesetItem featureset = (ZMapWindowFeaturesetItem) item ;
->>>>>>> a354768c
 
   if (featureset->point_feature)
     result = TRUE ;
@@ -1841,15 +1837,10 @@
   }
 #endif
 
-<<<<<<< HEAD
 /* YES BUT WHAT ARE THEY !!!!!!!!!" */
   if ((fi->layer & ZMAP_CANVAS_LAYER_DECORATION))	/* we don-t want to click on these ! */
     return(best);
 
-=======
-  if((fi->layer & ZMAP_CANVAS_LAYER_DECORATION))	/* we don-t want to click on these ! */
-    return(best);
->>>>>>> a354768c
 
   /* optimise repeat calls: the foo canvas does 6 calls for a click event (3 down 3 up)
    * and if we are zoomed into a bumped peptide alignment column that means looking at a lot of features
@@ -1898,11 +1889,7 @@
 
       //printf("point %s	%f,%f %d,%d: %p\n",g_quark_to_string(fi->id),x,y,cx,cy,sl);
       if (!sl)
-<<<<<<< HEAD
 	return featureset_background_point(item, cx, cy, actual_item) ;
-=======
-	return featureset_background_point(item,cx,cy, actual_item);
->>>>>>> a354768c
 
       for (; sl ; sl = sl->next)
 	{
@@ -1939,13 +1926,9 @@
 	    point_func = gs->type < FEATURE_GRAPHICS ? featurePoint : graphicsPoint;
 
 	  left = x_off;
-<<<<<<< HEAD
-	  if (zMapStyleGetMode(fi->style) != ZMAPSTYLE_MODE_GRAPH)
-		left += fi->width / 2 - gs->width / 2;
-=======
+
 	  if(zMapStyleGetMode(fi->style) != ZMAPSTYLE_MODE_GRAPH)
 	    left += fi->width / 2 - gs->width / 2;
->>>>>>> a354768c
 
 	  if ((this_one = point_func(fi, gs, item_x, item_y, cx, cy, local_x, local_y, left)) < best)
 	    {
@@ -1953,21 +1936,12 @@
 	      *actual_item = item;
 	      //printf("overlaps x\n");
 
-<<<<<<< HEAD
-		/*
-		 * NOTE: this could conceivably cause a memory fault if we freed point_canvas_feature
-		 * but that seems unlikely if we don-t nove the cursor
-		 */
-		fi->point_canvas_feature = gs;
-		best = this_one;
-=======
 	      /*
 	       * NOTE: this could concievably cause a memory fault if we freed point_canvas_feature
 	       * but that seems unlikely if we don-t nove the cursor
 	       */
 	      fi->point_canvas_feature = gs;
 	      best = this_one;
->>>>>>> a354768c
 
 
 	      if(!best)	/* can't get better */
@@ -1997,18 +1971,10 @@
 #endif
 
   /* return found if cursor is in the coloumn, then we don't need invisble background rectangles */
-<<<<<<< HEAD
   if (!fi->point_feature)
     {
       return featureset_background_point(item, cx, cy, actual_item) ;
     }
-=======
-  if(!fi->point_feature)
-    {
-      return featureset_background_point(item, cx, cy, actual_item);
-    }
-
->>>>>>> a354768c
 
   return best ;
 }
@@ -3031,32 +2997,15 @@
        * NOTE if bumped we don-t calculate so no creeping inefficiency here
        */
       fi->zoom = 0;
-<<<<<<< HEAD
-      
-=======
 
 #if HIGHLIGHT_FILTERED_COLUMNS 
       /*!> \todo This code highlights columns that are filtered.
        * It is requested functionality but it needs to be optional
        * so that the user can turn it off. */
->>>>>>> a354768c
       ZMapWindowContainerGroup column = (ZMapWindowContainerGroup)((FooCanvasItem *)fi)->parent;
       GdkColor white = { 0xffffffff, 0xffff, 0xffff, 0xffff } ;		/* is there a column background config colour? */
       GdkColor *fill = &white;
 
-<<<<<<< HEAD
-      /* Set the 'filtered' flag. Note that this only gets set if 
-       * the column is actually to be highlighted, i.e. if the 
-       * user-preference highlight_filtered_columns is true. */
-      column->flags.filtered = (fi->n_filtered && filter->window && highlight_filtered_columns);
-      
-      /* Revert the background colour. This is because this must be the 
-       * currently-selected column, otherwise we could not operate its filter
-       * button, therefore we use the focused column background colour, not the
-       * normal background colour (and not even the filter highlight colour, 
-       * because this is overriden by the focus colour) */
-      zmapWindowFocusHighlightHotColumn(filter->window->focus);
-=======
       if(fi->n_filtered && filter->window)
 	{
 	  zMapWindowGetFilteredColour(filter->window,&fill);
@@ -3079,7 +3028,6 @@
 	  zmapWindowFocusHighlightHotColumn(filter->window->focus);
 	}
 #endif
->>>>>>> a354768c
 
       if(fi->bumped)
 	{
