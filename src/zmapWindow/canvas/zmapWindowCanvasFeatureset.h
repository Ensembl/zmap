/*  File: zmapWindowFeatureset.h
 *  Author: malcolm hinsley (mh17@sanger.ac.uk)
 *  Copyright (c) 2006-2012: Genome Research Ltd.
 *-------------------------------------------------------------------
 * ZMap is free software; you can redistribute it and/or
 * modify it under the terms of the GNU General Public License
 * as published by the Free Software Foundation; either version 2
 * of the License, or (at your option) any later version.
 *
 * This program is distributed in the hope that it will be useful,
 * but WITHOUT ANY WARRANTY; without even the implied warranty of
 * MERCHANTABILITY or FITNESS FOR A PARTICULAR PURPOSE.  See the
 * GNU General Public License for more details.
 *
 * You should have received a copy of the GNU General Public License
 * along with this program; if not, write to the Free Software
 * Foundation, Inc., 59 Temple Place - Suite 330, Boston, MA  02111-1307, USA.
 * or see the on-line version at http://www.gnu.org/copyleft/gpl.txt
 *-------------------------------------------------------------------
 * This file is part of the ZMap genome database package
 * originally written by:
 *
 *      Ed Griffiths (Sanger Institute, UK) edgrif@sanger.ac.uk,
 *        Roy Storey (Sanger Institute, UK) rds@sanger.ac.uk,
 *     Malcolm Hinsley (Sanger Institute, UK) mh17@sanger.ac.uk
 *
 * Description:
 *
 * Exported functions: See XXXXXXXXXXXXX.h
 *-------------------------------------------------------------------
 */

#ifndef ZMAP_WINDOW_FEATURESET_H
#define ZMAP_WINDOW_FEATURESET_H

//#include <ZMap/zmapStyle.h>         // for shape struct and style data


#define ZMAP_WINDOW_FEATURESET_ITEM_NAME "ZMapWindowFeaturesetItem"

#define ZMAP_TYPE_WINDOW_FEATURESET_ITEM        (zMapWindowFeaturesetItemGetType())

#if GOBJ_CAST
#define ZMAP_WINDOW_FEATURESET_ITEM(obj)       ((ZMapWindowFeaturesetItem) obj)
#define ZMAP_WINDOW_FEATURESET_ITEM_CONST(obj) ((ZMapWindowFeaturesetItem const) obj)
#else
#define ZMAP_WINDOW_FEATURESET_ITEM(obj)	      (G_TYPE_CHECK_INSTANCE_CAST((obj), ZMAP_TYPE_WINDOW_FEATURESET_ITEM, zmapWindowFeaturesetItem))
#define ZMAP_WINDOW_FEATURESET_ITEM_CONST(obj)     (G_TYPE_CHECK_INSTANCE_CAST((obj), ZMAP_TYPE_WINDOW_FEATURESET_ITEM, zmapWindowFeaturesetItem const))
#endif
#define ZMAP_WINDOW_FEATURESET_CLASS(klass)   (G_TYPE_CHECK_CLASS_CAST((klass),  ZMAP_TYPE_WINDOW_FEATURESET_ITEM, zmapWindowFeaturesetItemClass))
#define ZMAP_IS_WINDOW_FEATURESET_ITEM(obj)        (G_TYPE_CHECK_INSTANCE_TYPE((obj), ZMAP_TYPE_WINDOW_FEATURESET_ITEM))
#define ZMAP_WINDOW_FEATURESET_ITEM_GET_CLASS(obj) (G_TYPE_INSTANCE_GET_CLASS((obj),  ZMAP_TYPE_WINDOW_FEATURESET_ITEM, zmapWindowFeaturesetItemClass))





/* Instance */
typedef struct _zmapWindowFeaturesetItemStruct  zmapWindowFeaturesetItem, *ZMapWindowFeaturesetItem ;
typedef struct _zmapWindowCanvasFeatureStruct  zmapWindowCanvasFeature, *ZMapWindowCanvasFeature ;
typedef struct _zmapWindowCanvasPangoStruct   zmapWindowCanvasPango, *ZMapWindowCanvasPango;

typedef struct _zmapWindowCanvasGraphicsStruct zmapWindowCanvasGraphics, *ZMapWindowCanvasGraphics;


/* Class */
typedef struct _zmapWindowFeaturesetItemClassStruct  zmapWindowFeaturesetItemClass, *ZMapWindowFeaturesetItemClass ;


/* enums for function type */
typedef enum
  {
    FUNC_SET_INIT,
    FUNC_PREPARE,
    FUNC_SET_PAINT, FUNC_PAINT,
    FUNC_FLUSH, FUNC_EXTENT,
    FUNC_COLOUR,
    FUNC_STYLE, FUNC_ZOOM,
    FUNC_INDEX, FUNC_FREE,
    FUNC_POINT,
    FUNC_ADD, FUNC_SUBPART,
    FUNC_N_FUNC
  } zmapWindowCanvasFeatureFunc;


/* Typedefs for per feature type function implementations (there should be others here.... */

typedef void (*ZMapWindowFeatureItemSetInitFunc)(ZMapWindowFeaturesetItem featureset) ;

typedef void (*ZMapWindowFeatureItemSetPaintFunc)(ZMapWindowFeaturesetItem featureset,
						  GdkDrawable *drawable, GdkEventExpose *expose) ;

typedef void (*ZMapWindowFeatureItemZoomFunc)(ZMapWindowFeaturesetItem featureset, GdkDrawable *drawable) ;

typedef double (*ZMapWindowFeatureItemPointFunc)(ZMapWindowFeaturesetItem fi, ZMapWindowCanvasFeature gs,
						 double item_x, double item_y, int cx, int cy,
						 double local_x, double local_y, double x_off) ;

typedef void (*ZMapWindowFeatureFreeFunc)(ZMapWindowFeaturesetItem featureset) ;



/* enums for feature function lookup  (feature types) */
/* NOTE these are set by style mode but are defined separately as CanvasFeaturesets
 * do not initially handle all style modes */
/* see  zMapWindowFeaturesetAddItem() */
typedef enum
  {
    FEATURE_INVALID,

    /* genomic features */
    FEATURE_BASIC,
    FEATURE_GENOMIC = FEATURE_BASIC,

    FEATURE_ALIGN,
    FEATURE_TRANSCRIPT,

    FEATURE_SEQUENCE,
    FEATURE_ASSEMBLY,
    FEATURE_LOCUS,

    FEATURE_GRAPH,
    FEATURE_GLYPH,

    /* unadorned graphics primitives, NOTE that FEATURE_GRAPHICS is used in the code to test
     * for feature vs. graphic items. */
    FEATURE_GRAPHICS,		/* a catch-all for the featureset type */
    FEATURE_LINE,
    FEATURE_BOX,
    FEATURE_TEXT,

    FEATURE_N_TYPE
  } zmapWindowCanvasFeatureType;



/* Public funcs */
GType zMapWindowFeaturesetItemGetType(void);


void zMapWindowCanvasFeatureSetSetFuncs(int featuretype,gpointer *funcs, int feature_size, int set_size);

/* GDK wrappers to clip features */
<<<<<<< HEAD
int zMap_draw_line(GdkDrawable *drawable, ZMapWindowFeaturesetItem featureset, gint cx1, gint cy1, gint cx2, gint cy2);
int zMap_draw_rect(GdkDrawable *drawable, ZMapWindowFeaturesetItem featureset, gint cx1, gint cy1, gint cx2, gint cy2, gboolean fill);
=======
void zMap_draw_line(GdkDrawable *drawable, ZMapWindowFeaturesetItem featureset, gint cx1, gint cy1, gint cx2, gint cy2);
void zMap_draw_broken_line(GdkDrawable *drawable, ZMapWindowFeaturesetItem featureset, gint cx1, gint cy1, gint cx2, gint cy2);
void zMap_draw_rect(GdkDrawable *drawable, ZMapWindowFeaturesetItem featureset, gint cx1, gint cy1, gint cx2, gint cy2, gboolean fill);
>>>>>>> baa135ea

void zmapWindowCanvasFeaturesetInitPango(GdkDrawable *drawable, ZMapWindowFeaturesetItem featureset, ZMapWindowCanvasPango pango, char *family, int size, GdkColor *draw);

void zmapWindowCanvasFeaturesetFreePango(ZMapWindowCanvasPango pango);

void zMapWindowCanvasFeaturesetExpose(ZMapWindowFeaturesetItem fi);
void zMapWindowCanvasFeaturesetRedraw(ZMapWindowFeaturesetItem fi, double zoom);


ZMapWindowCanvasItem zMapWindowCanvasItemFeaturesetGetFeaturesetItem(FooCanvasGroup *parent, GQuark id, int start,int end, ZMapFeatureTypeStyle style, ZMapStrand strand, ZMapFrame frame, int index, guint layer);

guint zMapWindowCanvasFeaturesetGetId(ZMapWindowFeaturesetItem featureset);

ZMapFeatureSubPartSpan zMapWindowCanvasFeaturesetGetSubPartSpan(FooCanvasItem *foo,ZMapFeature feature,double x,double y);

gboolean zMapWindowCanvasFeaturesetHasPointFeature(FooCanvasItem *item);

ZMapWindowCanvasFeature zmapWindowCanvasFeatureAlloc(zmapWindowCanvasFeatureType type);
void zmapWindowCanvasFeatureFree(gpointer thing);

void zMapWindowCanvasFeaturesetSetWidth(ZMapWindowFeaturesetItem featureset, double width);
double zMapWindowCanvasFeaturesetGetWidth(ZMapWindowFeaturesetItem featureset);

double zMapWindowCanvasFeaturesetGetOffset(ZMapWindowFeaturesetItem featureset);

void zMapWindowCanvasFeaturesetSetSequence(ZMapWindowFeaturesetItem featureset, double y1, double y2);

void zMapWindowCanvasFeaturesetSetBackground(FooCanvasItem *foo, GdkColor *fill, GdkColor *outline);

guint zMapWindowCanvasFeaturesetGetLayer(ZMapWindowFeaturesetItem featureset);
void zMapWindowCanvasFeaturesetSetLayer(ZMapWindowFeaturesetItem featureset, guint layer);

void zMapWindowFeaturesetSetFeatureWidth(ZMapWindowFeaturesetItem featureset_item, ZMapWindowCanvasFeature feat);
int zMapWindowCanvasFeaturesetAddFeature(ZMapWindowFeaturesetItem featureset, ZMapFeature feature, double y1, double y2);

ZMapWindowCanvasFeature zMapWindowFeaturesetAddFeature(ZMapWindowFeaturesetItem featureset_item, ZMapFeature feature, double y1, double y2);
int zMapWindowFeaturesetItemRemoveFeature(FooCanvasItem *foo, ZMapFeature feature);

int zMapWindowFeaturesetItemRemoveSet(FooCanvasItem *foo, ZMapFeatureSet featureset, gboolean destroy);

ZMapWindowCanvasGraphics zMapWindowFeaturesetAddGraphics(ZMapWindowFeaturesetItem featureset_item, zmapWindowCanvasFeatureType type, double x1, double y1, double x2, double y2, GdkColor *fill, GdkColor *outline, char *text);
int zMapWindowFeaturesetRemoveGraphics(ZMapWindowFeaturesetItem featureset_item, ZMapWindowCanvasGraphics feat);


void zmapWindowFeaturesetItemSetColour(   FooCanvasItem         *interval,
						      ZMapFeature 		feature,
						      ZMapFeatureSubPartSpan sub_feature,
						      ZMapStyleColourType    colour_type,
							int colour_flags,
						      GdkColor              *fill,
                                          GdkColor              *border);

gboolean zMapWindowFeaturesetItemSetStyle(ZMapWindowFeaturesetItem di, ZMapFeatureTypeStyle style);

typedef enum
{
	ZMWCF_HIDE_INVALID,
	ZMWCF_HIDE_USER,			/* user hides feature */
	ZMWCF_HIDE_EXPAND			/* user expands/ contracts feature */

} ZMapWindowCanvasFeaturesetHideType;

void zmapWindowFeaturesetItemShowHide(FooCanvasItem *foo, ZMapFeature feature, gboolean show, ZMapWindowCanvasFeaturesetHideType how);



guint32 zMap_gdk_color_to_rgba(GdkColor *color);

int zMapWindowCanvasFeaturesetGetColours(ZMapWindowFeaturesetItem featureset, ZMapWindowCanvasFeature feature, gulong *fill_pixel,gulong *outline_pixel);

void zMapWindowCanvasFeaturesetIndex(ZMapWindowFeaturesetItem fi);

gboolean zMapWindowCanvasFeaturesetGetSeqCoord(ZMapWindowFeaturesetItem featureset, gboolean set, double x, double y, long *start, long *end);

void zMapWindowCanvasFeaturesetGetFeatureBounds(FooCanvasItem *foo, double *rootx1, double *rooty1, double *rootx2, double *rooty2);



/* basic feature draw a box
 * defined as a macro for efficiency to avoid multple copies of cut and paste
 * otherwise would need 10 args which is silly
 * used by basc feature, alignments, graphs, maybe transcripts... and what else??
 *
 * NOTE x1 and x2 passed as args as normal features are centred but graphs maybe not
 */
#define zMapCanvasFeaturesetDrawBoxMacro(featureset, x1,x2, y1,y2,  drawable,fill_set,outline_set,fill,outline)\
{\
	FooCanvasItem *item = (FooCanvasItem *) featureset;\
	GdkColor c;\
      int cx1, cy1, cx2, cy2;\
\
		/* get item canvas coords, following example from FOO_CANVAS_RE (used by graph items) */\
		/* NOTE CanvasFeature coords are the extent including decorations so we get coords from the feature */\
	foo_canvas_w2c (item->canvas, x1, y1 - featureset->start + featureset->dy, &cx1, &cy1);\
	foo_canvas_w2c (item->canvas, x2, y2 - featureset->start + featureset->dy + 1, &cx2, &cy2);\
      						/* + 1 to draw to the end of the last base */\
\
		/* NOTE that the gdk_draw_rectangle interface is a bit esoteric\
		 * and it doesn't like rectangles that have no depth\
		 */\
\
	if(fill_set && (!outline_set || (cy2 - cy1 > 1)))	/* fill will be visible */\
	{\
		c.pixel = fill;\
		gdk_gc_set_foreground (featureset->gc, &c);\
		zMap_draw_rect (drawable, featureset, cx1, cy1, cx2, cy2, TRUE);\
	}\
\
	if(outline_set)\
	{\
		c.pixel = outline;\
		gdk_gc_set_foreground (featureset->gc, &c);\
		zMap_draw_rect (drawable, featureset, cx1, cy1, cx2+1, cy2+1, FALSE); /* +1 due to gdk_draw_rect and zMap_draw_rect */\
	}\
}


void zMapWindowCanvasFeaturesetPaintFeature(ZMapWindowFeaturesetItem featureset, ZMapWindowCanvasFeature feature,
					    GdkDrawable *drawable, GdkEventExpose *expose);
void zMapWindowCanvasFeaturesetPaintFlush(ZMapWindowFeaturesetItem featureset, ZMapWindowCanvasFeature feature,
					  GdkDrawable *drawable, GdkEventExpose *expose);
gboolean zMapWindowCanvasFeaturesetGetFeatureExtent(ZMapWindowCanvasFeature feature, gboolean complex,
						    ZMapSpan span, double *width);
void zMapWindowCanvasFeaturesetZoom(ZMapWindowFeaturesetItem featureset, GdkDrawable *drawable);


gint zMapFeatureNameCmp(gconstpointer a, gconstpointer b);
gint zMapFeatureCmp(gconstpointer a, gconstpointer b);

gulong zMapWindowCanvasFeatureGetHeatColour(gulong a, gulong b, double score);
gulong zMapWindowCanvasFeatureGetHeatPixel(gulong a, gulong b, double score);


/* holds all data need to drive exotic bump modes */
typedef struct
{
	double start,end;	/* eg mark */
	double spacing;	/* between sub columns */
	double offset;	/* current offset */
	double incr;	/* per sub column */
	double width;	/* max column width */
	GList *pos_list;	/* list of features in bumped sub-columns */
	ZMapSpanStruct span;	/* of current feature(s) */
	gboolean complex;
	gboolean mark_set;

	/* effciency stats */
	int features;
	int comps;
	int n_col;

} BumpFeaturesetStruct, *BumpFeatureset;

gboolean zMapWindowCanvasFeaturesetBump(ZMapWindowFeaturesetItem item, ZMapStyleBumpMode bump_mode, int compress_mode, BumpFeatureset bump_data);


void zMapWindowCanvasFeaturesetShowHideMasked(FooCanvasItem *foo, gboolean show, gboolean set_colour);

GList *zMapWindowFeaturesetItemFindFeatures(FooCanvasItem **item, double y1, double y2, double x1, double x2);


void zMapWindowCanvasFeaturesetSetStipple(ZMapWindowFeaturesetItem featureset, GdkBitmap *stipple);


double zMapWindowCanvasFeatureGetWidthFromScore(ZMapFeatureTypeStyle style, double width, double score);
double zMapWindowCanvasFeatureGetNormalisedScore(ZMapFeatureTypeStyle style, double score);


double zMapWindowCanvasFeaturesetGetFilterValue(FooCanvasItem *foo);
int zMapWindowCanvasFeaturesetGetFilterCount(FooCanvasItem *foo);
int zMapWindowCanvasFeaturesetFilter(gpointer filter, double value);


void zMapWindowCanvasFeaturesetRequestReposition(FooCanvasItem *foo);



#endif /* ZMAP_WINDOW_FEATURESET_H */<|MERGE_RESOLUTION|>--- conflicted
+++ resolved
@@ -141,14 +141,11 @@
 void zMapWindowCanvasFeatureSetSetFuncs(int featuretype,gpointer *funcs, int feature_size, int set_size);
 
 /* GDK wrappers to clip features */
-<<<<<<< HEAD
+
 int zMap_draw_line(GdkDrawable *drawable, ZMapWindowFeaturesetItem featureset, gint cx1, gint cy1, gint cx2, gint cy2);
+int zMap_draw_broken_line(GdkDrawable *drawable, ZMapWindowFeaturesetItem featureset, gint cx1, gint cy1, gint cx2, gint cy2);
 int zMap_draw_rect(GdkDrawable *drawable, ZMapWindowFeaturesetItem featureset, gint cx1, gint cy1, gint cx2, gint cy2, gboolean fill);
-=======
-void zMap_draw_line(GdkDrawable *drawable, ZMapWindowFeaturesetItem featureset, gint cx1, gint cy1, gint cx2, gint cy2);
-void zMap_draw_broken_line(GdkDrawable *drawable, ZMapWindowFeaturesetItem featureset, gint cx1, gint cy1, gint cx2, gint cy2);
-void zMap_draw_rect(GdkDrawable *drawable, ZMapWindowFeaturesetItem featureset, gint cx1, gint cy1, gint cx2, gint cy2, gboolean fill);
->>>>>>> baa135ea
+
 
 void zmapWindowCanvasFeaturesetInitPango(GdkDrawable *drawable, ZMapWindowFeaturesetItem featureset, ZMapWindowCanvasPango pango, char *family, int size, GdkColor *draw);
 
