/*  File: zmapWindowFeatureset.h
 *  Author: malcolm hinsley (mh17@sanger.ac.uk)
 *  Copyright (c) 2006-2012: Genome Research Ltd.
 *-------------------------------------------------------------------
 * ZMap is free software; you can redistribute it and/or
 * modify it under the terms of the GNU General Public License
 * as published by the Free Software Foundation; either version 2
 * of the License, or (at your option) any later version.
 *
 * This program is distributed in the hope that it will be useful,
 * but WITHOUT ANY WARRANTY; without even the implied warranty of
 * MERCHANTABILITY or FITNESS FOR A PARTICULAR PURPOSE.  See the
 * GNU General Public License for more details.
 *
 * You should have received a copy of the GNU General Public License
 * along with this program; if not, write to the Free Software
 * Foundation, Inc., 59 Temple Place - Suite 330, Boston, MA  02111-1307, USA.
 * or see the on-line version at http://www.gnu.org/copyleft/gpl.txt
 *-------------------------------------------------------------------
 * This file is part of the ZMap genome database package
 * originally written by:
 *
 *      Ed Griffiths (Sanger Institute, UK) edgrif@sanger.ac.uk,
 *        Roy Storey (Sanger Institute, UK) rds@sanger.ac.uk,
 *     Malcolm Hinsley (Sanger Institute, UK) mh17@sanger.ac.uk
 *
 * Description:
 *
 * Exported functions: See XXXXXXXXXXXXX.h
 *-------------------------------------------------------------------
 */

#ifndef ZMAP_WINDOW_FEATURESET_H
#define ZMAP_WINDOW_FEATURESET_H

//#include <ZMap/zmapStyle.h>         // for shape struct and style data


#define ZMAP_WINDOW_FEATURESET_ITEM_NAME "ZMapWindowFeaturesetItem"

#define ZMAP_TYPE_WINDOW_FEATURESET_ITEM        (zMapWindowFeaturesetItemGetType())

#if GOBJ_CAST
#define ZMAP_WINDOW_FEATURESET_ITEM(obj)       ((ZMapWindowFeaturesetItem) obj)
#define ZMAP_WINDOW_FEATURESET_ITEM_CONST(obj) ((ZMapWindowFeaturesetItem const) obj)
#else
#define ZMAP_WINDOW_FEATURESET_ITEM(obj)	      (G_TYPE_CHECK_INSTANCE_CAST((obj), ZMAP_TYPE_WINDOW_FEATURESET_ITEM, zmapWindowFeaturesetItem))
#define ZMAP_WINDOW_FEATURESET_ITEM_CONST(obj)     (G_TYPE_CHECK_INSTANCE_CAST((obj), ZMAP_TYPE_WINDOW_FEATURESET_ITEM, zmapWindowFeaturesetItem const))
#endif
#define ZMAP_WINDOW_FEATURESET_CLASS(klass)   (G_TYPE_CHECK_CLASS_CAST((klass),  ZMAP_TYPE_WINDOW_FEATURESET_ITEM, zmapWindowFeaturesetItemClass))
#define ZMAP_IS_WINDOW_FEATURESET_ITEM(obj)        (G_TYPE_CHECK_INSTANCE_TYPE((obj), ZMAP_TYPE_WINDOW_FEATURESET_ITEM))
#define ZMAP_WINDOW_FEATURESET_ITEM_GET_CLASS(obj) (G_TYPE_INSTANCE_GET_CLASS((obj),  ZMAP_TYPE_WINDOW_FEATURESET_ITEM, zmapWindowFeaturesetItemClass))





/* Instance */
typedef struct _zmapWindowFeaturesetItemStruct  zmapWindowFeaturesetItem, *ZMapWindowFeaturesetItem ;
typedef struct _zmapWindowCanvasFeatureStruct  zmapWindowCanvasFeature, *ZMapWindowCanvasFeature ;


/* Class */
typedef struct _zmapWindowFeaturesetItemClassStruct  zmapWindowFeaturesetItemClass, *ZMapWindowFeaturesetItemClass ;


/* enums for function type */
<<<<<<< HEAD
typedef enum { FUNC_PREPARE, FUNC_PAINT, FUNC_FLUSH, FUNC_EXTENT, FUNC_COLOUR, FUNC_STYLE, FUNC_ZOOM, FUNC_INDEX, FUNC_FREE, FUNC_ADD, FUNC_SUBPART, FUNC_N_FUNC } zmapWindowCanvasFeatureFunc;
=======
typedef enum
  {
    FUNC_SET_INIT,
    FUNC_PREPARE,
    FUNC_SET_PAINT, FUNC_PAINT,
    FUNC_FLUSH, FUNC_EXTENT,
    FUNC_LINK, FUNC_COLOUR,
    FUNC_STYLE, FUNC_ZOOM,
    FUNC_INDEX, FUNC_FREE,
    FUNC_POINT,
    FUNC_N_FUNC
  } zmapWindowCanvasFeatureFunc;
>>>>>>> 06f219d6
/* NOTE FUNC_EXTENT initially coded as zMapFeatureGetExtent() */
/* NOTE FUNC_COLOUR initially hard coded by CanvasFeatureset */


/* Typedefs for per feature type function implementations (there should be others here.... */

typedef void (*ZMapWindowFeatureItemSetInitFunc)(ZMapWindowFeaturesetItem featureset) ;

typedef void (*ZMapWindowFeatureItemSetPaintFunc)(ZMapWindowFeaturesetItem featureset,
						  GdkDrawable *drawable, GdkEventExpose *expose) ;

typedef void (*ZMapWindowFeatureItemZoomFunc)(ZMapWindowFeaturesetItem featureset, GdkDrawable *drawable) ;

typedef double (*ZMapWindowFeatureItemPointFunc)(ZMapWindowFeaturesetItem fi, ZMapWindowCanvasFeature gs,
						 double item_x, double item_y, int cx, int cy,
						 double local_x, double local_y, double x_off) ;

typedef void (*ZMapWindowFeatureFreeFunc)(ZMapWindowFeaturesetItem featureset) ;



/* enums for feature function lookup  (feature types) */
/* NOTE these are set by style mode but are defined separately as CanvasFeaturesets do not initially handle all style modes */
/* see  zMapWindowFeaturesetAddItem() */
<<<<<<< HEAD
typedef enum { FEATURE_INVALID, FEATURE_BASIC, FEATURE_GLYPH, FEATURE_ALIGN, FEATURE_GRAPH, FEATURE_TRANSCRIPT, FEATURE_SEQUENCE,  FEATURE_N_TYPE } zmapWindowCanvasFeatureType;
=======
typedef enum
  {
    FEATURE_INVALID,
    FEATURE_BASIC, FEATURE_GLYPH,
    FEATURE_ALIGN, FEATURE_GRAPH,
    FEATURE_TRANSCRIPT,
    FEATURE_N_TYPE } zmapWindowCanvasFeatureType;
>>>>>>> 06f219d6


/* Public funcs */
GType zMapWindowFeaturesetItemGetType(void);


void zMapWindowCanvasFeatureSetSetFuncs(int featuretype,gpointer *funcs, int size);

/* GDK wrappers to clip features */
void zMap_draw_line(GdkDrawable *drawable, ZMapWindowFeaturesetItem featureset, gint cx1, gint cy1, gint cx2, gint cy2);
void zMap_draw_rect(GdkDrawable *drawable, ZMapWindowFeaturesetItem featureset, gint cx1, gint cy1, gint cx2, gint cy2, gboolean fill);


FooCanvasItem *zMapWindowFeaturesetItemSetInit(FooCanvasItem *foo,
					       GQuark id, int start,int end,
					       ZMapFeatureTypeStyle style, ZMapStrand strand, ZMapFrame frame,
					       int index);

ZMapFeatureSubPartSpan zMapWindowCanvasFeaturesetGetSubPartSpan(FooCanvasItem *foo,ZMapFeature feature,double x,double y);


ZMapWindowCanvasFeature zmapWindowCanvasFeatureAlloc(zmapWindowCanvasFeatureType type);
void zmapWindowCanvasFeatureFree(gpointer thing);

void zMapWindowFeaturesetSetFeatureWidth(ZMapWindowFeaturesetItem featureset_item, ZMapWindowCanvasFeature feat);
int zMapWindowCanvasFeaturesetAddFeature(ZMapWindowFeaturesetItem featureset, ZMapFeature feature, double y1, double y2);

ZMapWindowCanvasFeature zMapWindowFeaturesetAddFeature(ZMapWindowFeaturesetItem featureset_item, ZMapFeature feature, double y1, double y2);
int zMapWindowFeaturesetItemRemoveFeature(FooCanvasItem *foo, ZMapFeature feature);


void zmapWindowFeaturesetItemSetColour(   FooCanvasItem         *interval,
						      ZMapFeature 		feature,
						      ZMapFeatureSubPartSpan sub_feature,
						      ZMapStyleColourType    colour_type,
							int colour_flags,
						      GdkColor              *fill,
                                          GdkColor              *border);

gboolean zMapWindowFeaturesetItemSetStyle(ZMapWindowFeaturesetItem di, ZMapFeatureTypeStyle style);

typedef enum
{
	ZMWCF_HIDE_INVALID,
	ZMWCF_HIDE_USER,			/* user hides feature */
	ZMWCF_HIDE_EXPAND			/* user expands/ contracts feature */

} ZMapWindowCanvasFeaturesetHideType;

void zmapWindowFeaturesetItemShowHide(FooCanvasItem *foo, ZMapFeature feature, gboolean show, ZMapWindowCanvasFeaturesetHideType how);



guint32 zMap_gdk_color_to_rgba(GdkColor *color);

int zMapWindowCanvasFeaturesetGetColours(ZMapWindowFeaturesetItem featureset, ZMapWindowCanvasFeature feature, gulong *fill_pixel,gulong *outline_pixel);

void zMapWindowCanvasFeaturesetIndex(ZMapWindowFeaturesetItem fi);



/* basic feature draw a box
 * defined as a macro for efficiency to avoid multple copies of cut and paste
 * otherwise would need 10 args which is silly
 * used by basc feature, alignments, graphs, maybe transcripts... and what else??
 *
 * NOTE x1 and x2 passed as args as normal features are centred but graphs maybe not
 */
#define zMapCanvasFeaturesetDrawBoxMacro(featureset, x1,x2, y1,y2,  drawable,fill_set,outline_set,fill,outline)\
{\
	FooCanvasItem *item = (FooCanvasItem *) featureset;\
	GdkColor c;\
      int cx1, cy1, cx2, cy2;\
\
		/* get item canvas coords, following example from FOO_CANVAS_RE (used by graph items) */\
		/* NOTE CanvasFeature coords are the extent including decorations so we get coords from the feature */\
	foo_canvas_w2c (item->canvas, x1, y1 - featureset->start + featureset->dy, &cx1, &cy1);\
	foo_canvas_w2c (item->canvas, x2, y2 - featureset->start + featureset->dy + 1, &cx2, &cy2);\
      						/* + 1 to draw to the end of the last base */\
\
		/* NOTE that the gdk_draw_rectangle interface is a bit esoteric\
		 * and it doesn't like rectangles that have no depth\
		 */\
\
	if(fill_set && (!outline_set || (cy2 - cy1 > 1)))	/* fill will be visible */\
	{\
		c.pixel = fill;\
		gdk_gc_set_foreground (featureset->gc, &c);\
		zMap_draw_rect (drawable, featureset, cx1, cy1, cx2, cy2, TRUE);\
	}\
\
	if(outline_set)\
	{\
		c.pixel = outline;\
		gdk_gc_set_foreground (featureset->gc, &c);\
		zMap_draw_rect (drawable, featureset, cx1, cy1, cx2, cy2, FALSE);\
	}\
}


void zMapWindowCanvasFeaturesetPaintFeature(ZMapWindowFeaturesetItem featureset, ZMapWindowCanvasFeature feature,
					    GdkDrawable *drawable, GdkEventExpose *expose);
void zMapWindowCanvasFeaturesetPaintFlush(ZMapWindowFeaturesetItem featureset, ZMapWindowCanvasFeature feature,
					  GdkDrawable *drawable, GdkEventExpose *expose);
gboolean zMapWindowCanvasFeaturesetGetFeatureExtent(ZMapWindowCanvasFeature feature, gboolean complex,
						    ZMapSpan span, double *width);
void zMapWindowCanvasFeaturesetZoom(ZMapWindowFeaturesetItem featureset, GdkDrawable *drawable);

#define CANVAS_FEATURESET_LINK_FEATURE	0	/* not needed: is OTT */
#if CANVAS_FEATURESET_LINK_FEATURE
int zMapWindowCanvasFeaturesetLinkFeature(ZMapWindowCanvasFeature feature);
#endif

gint zMapFeatureNameCmp(gconstpointer a, gconstpointer b);
gint zMapFeatureCmp(gconstpointer a, gconstpointer b);

gulong zMapWindowCanvasFeatureGetHeatColour(gulong a, gulong b, double score);
gulong zMapWindowCanvasFeatureGetHeatPixel(gulong a, gulong b, double score);


/* holds all data need to drive exotic bump modes */
typedef struct
{
	double start,end;	/* eg mark */
	double spacing;	/* between sub columns */
	double offset;	/* current offset */
	double incr;	/* per sub column */
	double width;	/* max column width */
	GList *pos_list;	/* list of features in bumped sub-columns */
	ZMapSpanStruct span;	/* of current feature(s) */
	gboolean complex;

	/* effciency stats */
	int features;
	int comps;
	int n_col;

} BumpFeaturesetStruct, *BumpFeatureset;

gboolean zMapWindowCanvasFeaturesetBump(ZMapWindowFeaturesetItem item, ZMapStyleBumpMode bump_mode, int compress_mode, BumpFeatureset bump_data);


void zMapWindowCanvasFeaturesetShowHideMasked(FooCanvasItem *foo, gboolean show, gboolean set_colour);

GList *zMapWindowFeaturesetItemFindFeatures(FooCanvasItem **item, double y1, double y2, double x1, double x2);



double zMapWindowCanvasFeatureGetWidthFromScore(ZMapFeatureTypeStyle style, double width, double score);
double zMapWindowCanvasFeatureGetNormalisedScore(ZMapFeatureTypeStyle style, double score);


double zMapWindowCanvasFeaturesetGetFilterValue(FooCanvasItem *foo);
int zMapWindowCanvasFeaturesetGetFilterCount(FooCanvasItem *foo);
int zMapWindowCanvasFeaturesetFilter(gpointer filter, double value);




#endif /* ZMAP_WINDOW_FEATURESET_H */<|MERGE_RESOLUTION|>--- conflicted
+++ resolved
@@ -65,24 +65,19 @@
 
 
 /* enums for function type */
-<<<<<<< HEAD
-typedef enum { FUNC_PREPARE, FUNC_PAINT, FUNC_FLUSH, FUNC_EXTENT, FUNC_COLOUR, FUNC_STYLE, FUNC_ZOOM, FUNC_INDEX, FUNC_FREE, FUNC_ADD, FUNC_SUBPART, FUNC_N_FUNC } zmapWindowCanvasFeatureFunc;
-=======
 typedef enum
   {
     FUNC_SET_INIT,
     FUNC_PREPARE,
     FUNC_SET_PAINT, FUNC_PAINT,
     FUNC_FLUSH, FUNC_EXTENT,
-    FUNC_LINK, FUNC_COLOUR,
+    FUNC_COLOUR,
     FUNC_STYLE, FUNC_ZOOM,
     FUNC_INDEX, FUNC_FREE,
     FUNC_POINT,
+    FUNC_ADD, FUNC_SUBPART,
     FUNC_N_FUNC
   } zmapWindowCanvasFeatureFunc;
->>>>>>> 06f219d6
-/* NOTE FUNC_EXTENT initially coded as zMapFeatureGetExtent() */
-/* NOTE FUNC_COLOUR initially hard coded by CanvasFeatureset */
 
 
 /* Typedefs for per feature type function implementations (there should be others here.... */
@@ -105,17 +100,15 @@
 /* enums for feature function lookup  (feature types) */
 /* NOTE these are set by style mode but are defined separately as CanvasFeaturesets do not initially handle all style modes */
 /* see  zMapWindowFeaturesetAddItem() */
-<<<<<<< HEAD
-typedef enum { FEATURE_INVALID, FEATURE_BASIC, FEATURE_GLYPH, FEATURE_ALIGN, FEATURE_GRAPH, FEATURE_TRANSCRIPT, FEATURE_SEQUENCE,  FEATURE_N_TYPE } zmapWindowCanvasFeatureType;
-=======
+
 typedef enum
   {
     FEATURE_INVALID,
     FEATURE_BASIC, FEATURE_GLYPH,
     FEATURE_ALIGN, FEATURE_GRAPH,
     FEATURE_TRANSCRIPT,
+    FEATURE_SEQUENCE,
     FEATURE_N_TYPE } zmapWindowCanvasFeatureType;
->>>>>>> 06f219d6
 
 
 /* Public funcs */
