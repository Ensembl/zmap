/*  File: zmapWindowCanvasGraphItem.c
 *  Author: Malcolm Hinsley (mh17@sanger.ac.uk)
 *  Copyright (c) 2006-2014: Genome Research Ltd.
 *-------------------------------------------------------------------
 * ZMap is free software; you can redistribute it and/or
 * modify it under the terms of the GNU General Public License
 * as published by the Free Software Foundation; either version 2
 * of the License, or (at your option) any later version.
 *
 * This program is distributed in the hope that it will be useful,
 * but WITHOUT ANY WARRANTY; without even the implied warranty of
 * MERCHANTABILITY or FITNESS FOR A PARTICULAR PURPOSE.  See the
 * GNU General Public License for more details.
 *
 * You should have received a copy of the GNU General Public License
 * along with this program; if not, write to the Free Software
 * Foundation, Inc., 59 Temple Place - Suite 330, Boston, MA  02111-1307, USA.
 * or see the on-line version at http://www.gnu.org/copyleft/gpl.txt
 *-------------------------------------------------------------------
 * This file is part of the ZMap genome database package
 * originally written by:
 *
 *      Ed Griffiths (Sanger Institute, UK) edgrif@sanger.ac.uk,
 *        Roy Storey (Sanger Institute, UK) rds@sanger.ac.uk,
 *   Malcolm Hinsley (Sanger Institute, UK) mh17@sanger.ac.uk
 *
 * Description: this module takes a series of bins and draws then in various formats
 *              (line, hiostogram, heatmap) but in each case the source data is the same if
 *              'density' mode is set then the source data is re-binned according to zoom level 
 *              it adds a single (extended) foo_canvas item to the canvas for each set of data 
 *              in a column.  It is possible to have several line graphs overlapping, but note
 *              that heatmaps and histograms would not look as good.
 *              
 *              NOTE originally implemented as free standing canvas type
 *               and later merged into CanvasFeatureset.
 *
 *-------------------------------------------------------------------
 */

#include <ZMap/zmap.h>

#include <math.h>
#include <string.h>

#include <ZMap/zmapUtilsFoo.h>
#include <ZMap/zmapUtilsLog.h>
#include <ZMap/zmapFeature.h>
#include <zmapWindowCanvasDraw.h>
#include <zmapWindowCanvasFeatureset.h>
#include <zmapWindowCanvasGraphItem_I.h>

/*
 * if we draw wiggle plots then instead of one GDK call per segment we cache points and draw a big
 * long poly-line. For filled graphs we just call the gdk draw polygon function instead.
 *
 * ideally this would be implemented in the featureset struct as extended for graphs but we don't
 * extend featuresets as the rest of the code would be more complex.  instead we have a single
 * cache here which works because we only ever display one column at a time.  and relies on
 * ..PaintFlush() being called
 *
 * If we ever created threads to paint columns then this needs to be moved into CanvasFeatureset
 * and alloc'd for graphs and freed on CFS_destroy()
 *
 * NOTE currently we do use callbacks but these are necessarily serialised by the Foo Canvas
 */

/* Current state of play of this code:
 * 
 * Code was originally written by Malcolm and then a load of fixes applied by Ed.
 * I (Ed) don't completely understand all of Malcolm's thinking and there are
 * probably some bugs remaining but I don't have the time to fix this any more.
 * The code seems robust and the colouring/filling work except that the fill code draws
 * shapes that are one short in height. This is probably related to the gdk
 * polygon function which must call an X Windows function, these functions
 * often have arcane semantics about which pixels they actually fill on the screen.
 * 
 *  */


static void graphInit(ZMapWindowFeaturesetItem featureset) ;
static void graphPaintFlush(ZMapWindowFeaturesetItem featureset, ZMapWindowCanvasFeature feature,
                            GdkDrawable *drawable, GdkEventExpose *expose);
static void graphPaintPrepare(ZMapWindowFeaturesetItem featureset, ZMapWindowCanvasFeature feature,
                              GdkDrawable *drawable, GdkEventExpose *expose) ;
static void graphPaintFeature(ZMapWindowFeaturesetItem featureset, ZMapWindowCanvasFeature feature,
                              GdkDrawable *drawable, GdkEventExpose *expose) ;
static void graphPreZoom(ZMapWindowFeaturesetItem featureset) ;
static void graphZoom(ZMapWindowFeaturesetItem featureset, GdkDrawable *drawable) ;
static GList *densityCalcBins(ZMapWindowFeaturesetItem di) ;
static void setColumnStyle(ZMapWindowFeaturesetItem featureset, ZMapFeatureTypeStyle feature_style) ;


/* 
 *                        Globals
 */

static gboolean debug_G = FALSE ;                            /* Set TRUE for debug output. */



/* 
 *                     External routines.
 * 
 * Some of these are static but are directly called from zmapWindowCanvasFeature
 * as they are "methods".
 * 
 */


/* Called by canvasFeature to set up callbacks for graph when features are painted, zoomed etc. */
void zMapWindowCanvasGraphInit(void)
{
  gpointer funcs[FUNC_N_FUNC] = { NULL } ;

  funcs[FUNC_SET_INIT] = graphInit ;
  funcs[FUNC_PREPARE] = graphPaintPrepare ;
  funcs[FUNC_PAINT] = graphPaintFeature ;
  funcs[FUNC_FLUSH] = graphPaintFlush ;
  funcs[FUNC_PRE_ZOOM] = graphPreZoom ;
  funcs[FUNC_ZOOM] = graphZoom ;

  zMapWindowCanvasFeatureSetSetFuncs(FEATURE_GRAPH, funcs, 0, sizeof(ZMapWindowCanvasGraphStruct)) ;

  return ;
}



/* Initialise the graph object. */
static void graphInit(ZMapWindowFeaturesetItem featureset)
{
  ZMapWindowCanvasGraph graph_set = (ZMapWindowCanvasGraph)(featureset->opt) ;
  GdkColor *draw = NULL, *fill = NULL, *border = NULL ;

  /* Set up default colours to draw with, these may be overwritten later by the features
   * colours. */
  if (zmapWindowFeaturesetGetDefaultColours(featureset, &fill, &draw, &border))
    {
      graph_set->fill = *fill ;
      graph_set->draw = *draw ;
      graph_set->border = *border ;
    }

  graph_set->last_gy = -1.0 ;

  return ;
}


/* Called before any zooming, this column needs to be recalculated with every zoom, this call sets
 * a flag to make sure this happens.  This is required because we need special processing on zoom
 * not just box/line resizing. */
static void graphPreZoom(ZMapWindowFeaturesetItem featureset)
{
  zMapWindowCanvasFeaturesetSetZoomRecalc(featureset, TRUE) ;

  return ;
}



/* Recalculate the bins if the zoom level changes */
static void graphZoom(ZMapWindowFeaturesetItem featureset, GdkDrawable *drawable)
{
#ifdef ED_G_NEVER_INCLUDE_THIS_CODE
  /* unused currently. */
  ZMapWindowCanvasGraph graph_set = (ZMapWindowCanvasGraph)(featureset->opt) ;
#endif /* ED_G_NEVER_INCLUDE_THIS_CODE */


  /* WHEN DOES featureset->featurestyle GET SET ????????? */
  /* OK...THIS ALL POINTS TO SOMETHING NOT QUITE RIGHT....AT THIS POINT WE ARE ZOOMING
   * WHICH REQUIRES STYLE ACCESS BUT featureset->featurestyle IS NOT SET....DUH... */

  /* need logic here to handle all this style crud and to get hold of a feature in the
   * the first place.... Can this in fact happen here....we need the feature style so
   * it should have been set ??????? */
  /* FIND OUT WHEN featureset->featurestyle GETS SET....POTENTIAL FOR SCREW UPS HERE...
   *  */

  if (featureset->featurestyle)
    {
      setColumnStyle(featureset, featureset->featurestyle) ;
    }
  else
    {
      GList *feature_list ;
      ZMapWindowCanvasFeature feature_item ;
      ZMapFeature feature ;

      feature_list = featureset->features ;

      feature_item = (ZMapWindowCanvasFeature)(feature_list->data) ;

      feature = feature_item->feature ;


      setColumnStyle(featureset, *(feature->style)) ;
    }

  /* Some displays must be rebinned on zoom. */
  if (featureset->re_bin)
    {
      if (featureset->display_index)
        {
          zMapSkipListDestroy(featureset->display_index, zmapWindowCanvasFeatureFree);
          featureset->display = NULL;
          featureset->display_index = NULL;
        }

      featureset->display = densityCalcBins(featureset);
    }

  /* will index display not features if display is set */
  if (!featureset->display_index)
    zMapWindowCanvasFeaturesetIndex(featureset) ;

  return ;
}



/* There may not be a feature so that may mean graph stuff is not set up properly....?? */
static void graphPaintPrepare(ZMapWindowFeaturesetItem featureset, ZMapWindowCanvasFeature feature,
                              GdkDrawable *drawable, GdkEventExpose *expose)
{
  ZMapWindowCanvasGraph graph_set = (ZMapWindowCanvasGraph)(featureset->opt) ;
  int cx2 = 0, cy2 = 0 ;                                    /* initialised for LINE mode */
  double x2 = 0, y2 = 0 ;
  FooCanvasItem *item = (FooCanvasItem *)featureset ;


  if (featureset->featurestyle)
    {
      zMapDebugPrint(debug_G, "FeatureSet  \"%s\", featureset style \"%s\",  feature style \"%s\"",
                     g_quark_to_string(featureset->id),
                     zMapStyleGetName(featureset->style),
                     zMapStyleGetName(featureset->featurestyle)) ;

      /* Need score stuff to be copied across.... */
      if (zMapStyleIsPropertySetId(featureset->featurestyle, STYLE_PROP_MIN_SCORE))
        {
          featureset->style->min_score = featureset->featurestyle->min_score ;
          zmapStyleSetIsSet(featureset->style, STYLE_PROP_MIN_SCORE) ;
        }

      if (zMapStyleIsPropertySetId(featureset->featurestyle, STYLE_PROP_MAX_SCORE))
        {
          featureset->style->max_score = featureset->featurestyle->max_score ;
          zmapStyleSetIsSet(featureset->style, STYLE_PROP_MAX_SCORE) ;
        }

      if (zMapStyleIsPropertySetId(featureset->featurestyle, STYLE_PROP_SCORE_SCALE))
        {
          featureset->style->score_scale = featureset->featurestyle->score_scale ;
          zmapStyleSetIsSet(featureset->style, STYLE_PROP_SCORE_SCALE) ;
        }
    }


  if (zMapStyleGraphMode(featureset->style) == ZMAPSTYLE_GRAPH_LINE)
    {
      gboolean line_fill ;
      double x_offset, y_offset ;

      /* THERE IS ANOTHER PROBLEM HERE TOO....THE COLUMN STYLE NEEDS TO REFLECT THE
       * FEATURESET STYLES...NONE OF THIS IS TOO GOOD ACTUALLY SINCE REALLY THE FEATURESET
       * STYLES SHOULD BE USED BY THE CANVAS FEATURESET CODE TOO !! */
      /* quite hacky....we need the graph fill mode which is in the feature style but
       * if we move right to the end of the sequence the featurestyle can be NULL because there
       * may not be a feature within the canvas range and then the code crashes so here
       * I copy across the fill mode into the column style to cache it and also the colour stuff. */
      if (featureset->featurestyle)
        {
          featureset->style->mode_data.graph.fill = zMapStyleGraphFill(featureset->featurestyle) ;

          if (zMapStyleIsPropertySetId(featureset->featurestyle, STYLE_PROP_GRAPH_COLOURS))
            {
              /* We need a function to copy colours across..... */
              featureset->style->mode_data.graph.colours = featureset->featurestyle->mode_data.graph.colours ;
              zmapStyleSetIsSet(featureset->style, STYLE_PROP_GRAPH_COLOURS) ;
            }

          if (zMapStyleIsPropertySetId(featureset->style, STYLE_PROP_GRAPH_COLOURS))
            {
              GdkColor *draw = NULL, *fill = NULL, *border = NULL ;
              ZMapWindowFeaturesetItemClass featureset_class = ZMAP_WINDOW_FEATURESET_ITEM_GET_CLASS(featureset) ;

              zMapStyleGetColours(featureset->style, STYLE_PROP_GRAPH_COLOURS, ZMAPSTYLE_COLOURTYPE_NORMAL,
                                  &fill, &draw, &border) ;

              if (fill)
                {
                  graph_set->fill = *fill ;
                  zmapWindowFeaturesetAllocColour(featureset_class, &(graph_set->fill)) ;
                }
              if (draw)
                {
                  graph_set->draw = *draw ;
                  zmapWindowFeaturesetAllocColour(featureset_class, &(graph_set->draw)) ;
                }
              if (border)
                {
                  graph_set->border = *border ;
                  zmapWindowFeaturesetAllocColour(featureset_class, &(graph_set->border)) ;
                }
            }
        }

      line_fill = zMapStyleGraphFill(featureset->style) ;

      x_offset = featureset->dx + featureset->x_off ;
      y_offset = featureset->start - featureset->dy ;

      graph_set->n_points = 0 ;


      if (feature)
        {
          /* add first point to join up to */
          if (zMapStyleGraphFill(featureset->style))
            {
              x2 = 0 ;
              y2 = feature->y1 ;

              foo_canvas_w2c(item->canvas,
                             x2 + x_offset,
                             y2 + y_offset,
                             &cx2, &cy2) ;

              cy2 = CANVAS_CLAMP_COORDS(cy2) ;

              graph_set->points[graph_set->n_points].x = cx2 ;
              graph_set->points[graph_set->n_points].y = cy2 ;
              graph_set->n_points++ ;
            }
          else
            {
              /* this is probably a paint in the middle of the window */
              /* and the line has been drawn previously, we need to paint over it exactly */
              x2 = featureset->style->mode_data.graph.baseline + feature->width - 1 ;
              y2 = (feature->y2 + feature->y1 + 1) / 2;

              foo_canvas_w2c(item->canvas,
                             x2 + x_offset,
                             y2 + y_offset,
                             &cx2, &cy2) ;

              cy2 = CANVAS_CLAMP_COORDS(cy2) ;

              graph_set->points[graph_set->n_points].x = cx2 ;
              graph_set->points[graph_set->n_points].y = cy2 ;
              graph_set->n_points++ ;

            }

          graph_set->last_gx = x2 ;          
          graph_set->last_gy = feature->y2 ;
          graph_set->last_width = feature->width ;
        }
      else
        {
          if (zMapStyleGraphFill(featureset->style))
            {
              x2 = 0 ;
              y2 = featureset->start ;

              foo_canvas_w2c(item->canvas,
                             x2 + x_offset,
                             y2 + y_offset,
                             &cx2, &cy2) ;

              cy2 = CANVAS_CLAMP_COORDS(cy2) ;

              graph_set->points[graph_set->n_points].x = cx2 ;
              graph_set->points[graph_set->n_points].y = cy2 ;
              graph_set->n_points++ ;
            }


          /* trigger vertical bracket at the start */
          graph_set->last_gx = x2 ;
          graph_set->last_gy = featureset->start ;
          graph_set->last_width = 0 ;
        }
    }

  return ;
}



/* paint one feature, CanvasFeatureset handles focus highlight
 * 
 * NOTE wiggle plots are drawn as poly-lines and get cached and painted when complete
 * NOTE lines have to be drawn out of the box at the edges */
static void graphPaintFeature(ZMapWindowFeaturesetItem featureset, ZMapWindowCanvasFeature feature,
                              GdkDrawable *drawable, GdkEventExpose *expose)

{
  ZMapWindowCanvasGraph graph_set = (ZMapWindowCanvasGraph)(featureset->opt) ;
  FooCanvasItem *item = (FooCanvasItem *)featureset ;
  int cx2 = 0, cy2 = 0 ;                                    /* initialised for LINE mode */
  double x1,x2,y2 ;
  gboolean draw_box = TRUE ;                                /* else line */
  gulong fill,outline ;
  int colours_set, fill_set, outline_set ;


  switch(zMapStyleGraphMode(featureset->style))
    {
    case ZMAPSTYLE_GRAPH_LINE:
      {
        double x_offset, y_offset ;
        int bin_gap ;

        if (debug_G && feature && feature->feature)
          zMapDebugPrint(debug_G, "Feature %s -\tbin: %.f, %.f\tfeature: %d, %d\tdiff: %.f, %.f",
                         g_quark_to_string(feature->feature->original_id),
                         feature->y1, feature->y2,
                         feature->feature->x1, feature->feature->x2,
                         feature->y1 - feature->feature->x1, feature->y2 - feature->feature->x2) ;

        draw_box = FALSE;

        x_offset = featureset->dx + featureset->x_off ;
        y_offset = featureset->start - featureset->dy ;

        /* output poly-line segemnts via a series of points
         * NOTE we start at the previous segment if any via the calling display code
         * so this caters for dangling lines above the start
         * and we stop after the end so this caters for dangling lines below the end
         */

        /* get width, y1, y2 and middle
         * our point is middle,width
         * and we join to the previous point if it's close in y
         * or back to baseline if y1 > prev.y2 in pixels, and then join with a vertical (add two points)
         */


        /* If the very first feature is right at the start of the sequence we need to fill
         * in s is the very first feature we fudge it big gap is left at start of sequence...try this.... */
        if (feature->y1 == featureset->start)
          {
            x2 = featureset->style->mode_data.graph.baseline + feature->width - 1 ;
            y2 = feature->y1 ;

            foo_canvas_w2c(item->canvas,
                           x2 + x_offset,
                           y2 + y_offset,
                           &cx2, &cy2) ;

            cy2 = CANVAS_CLAMP_COORDS(cy2) ;

            graph_set->points[graph_set->n_points].x = cx2 ;
            graph_set->points[graph_set->n_points].y = cy2 ;
            graph_set->n_points++ ;
          }


        /* && fill_gaps_between_bins */
        bin_gap = feature->y1 - graph_set->last_gy ;

        if (bin_gap > 1 && (bin_gap > (featureset->bases_per_pixel * 2)))
          {
            double x_pos, y_pos ;
            int cx, cy ;

            x_pos = featureset->style->mode_data.graph.baseline + x_offset ;
            y_pos = graph_set->last_gy ;

            /* draw from last point back to base: add baseline point at previous feature y2 */
            foo_canvas_w2c(item->canvas,
                           x_pos,
                           y_pos + y_offset,
                           &cx, &cy) ;

            cy = CANVAS_CLAMP_COORDS(cy) ;

            graph_set->points[graph_set->n_points].x = cx;
            graph_set->points[graph_set->n_points].y = cy;
            graph_set->n_points++;

            /* add point at current feature y1, implies vertical if there's a previous point */
            foo_canvas_w2c(item->canvas,
                           x_pos,
                           feature->y1 - y_offset,
                           &cx, &cy) ;
            cy = CANVAS_CLAMP_COORDS(cy) ;

            graph_set->points[graph_set->n_points].x = cx;
            graph_set->points[graph_set->n_points].y = cy;
            graph_set->n_points++;
          }


        /* WHY'S IT  - 1  HERE...?? */
        x2 = featureset->style->mode_data.graph.baseline + feature->width - 1 ;
        y2 = (feature->y2 + feature->y1 + 1) / 2 ;

        foo_canvas_w2c(item->canvas,
                       x2 + x_offset,
                       y2 + y_offset,
                       &cx2, &cy2) ;

        cy2 = CANVAS_CLAMP_COORDS(cy2) ;

        graph_set->points[graph_set->n_points].x = cx2 ;
        graph_set->points[graph_set->n_points].y = cy2 ;

        /* Remember to record this point position. */
        graph_set->last_gx = x2 ;
        graph_set->last_gy = feature->y2 ;
        graph_set->last_width = feature->width ;

        (graph_set->n_points)++ ;

        if (graph_set->n_points >= N_POINTS)
          {
            graphPaintFlush(featureset, feature, drawable, expose) ;
          }

        break ;
      }

    case ZMAPSTYLE_GRAPH_HEATMAP:
      {
        /* colour between fill and outline according to score */
        x1 = featureset->dx + featureset->x_off;
        x2 = x1 + featureset->width - 1;

        outline_set = FALSE;
        fill_set = TRUE;
        fill = foo_canvas_get_color_pixel(item->canvas,
                                          zMapWindowCanvasFeatureGetHeatColour(featureset->fill_colour,
                                                                               featureset->outline_colour,
                                                                               feature->score)) ;
        break;
      }

    default:
    case ZMAPSTYLE_GRAPH_HISTOGRAM:
      {
        x1 = featureset->dx + featureset->x_off; //  + (width * zMapStyleBaseline(di->style)) ;
        x2 = x1 + feature->width - 1;

        /* If the baseline is not zero then we can end up with x2 being less than x1
         * so we mst swap these round.
         */
        if(x1 > x2)
          {
            double x = x1;
            x1 = x2;
            x2 = x;
          }

        colours_set = zMapWindowCanvasFeaturesetGetColours(featureset, feature, &fill, &outline);
        fill_set = colours_set & WINDOW_FOCUS_CACHE_FILL;
        outline_set = colours_set & WINDOW_FOCUS_CACHE_OUTLINE;

        break;
      }
    }

  if (draw_box)
    {
      zMapCanvasFeaturesetDrawBoxMacro(featureset,
                                       x1, x2, feature->y1, feature->y2,
                                       drawable, fill_set, outline_set, fill, outline) ;
    }

  return ;
}


static void graphPaintFlush(ZMapWindowFeaturesetItem featureset, ZMapWindowCanvasFeature feature,
                            GdkDrawable *drawable, GdkEventExpose *expose)
{
  ZMapWindowCanvasGraph graph_set = (ZMapWindowCanvasGraph)(featureset->opt) ;

  /* Currently only lines are drawn in this function. */
  if (zMapStyleGraphMode(featureset->style) == ZMAPSTYLE_GRAPH_LINE)
    {
      gboolean line_fill ;

      line_fill = zMapStyleGraphFill(featureset->style) ;

      if (graph_set->n_points < 1)              /* no features, draw baseline */
        {
          zmapWindowCanvasFeatureStruct dummy = { 0 };
          FooCanvasItem *foo = (FooCanvasItem *) featureset;

          foo_canvas_c2w (foo->canvas, 0, featureset->clip_y1, NULL, &dummy.y2);

          if (dummy.y2 < 0)
            dummy.y2 = 0 ;

          dummy.y1 = dummy.y2 - 1.0 ;
          dummy.width = 0.0;

          graphPaintFeature(featureset, &dummy, drawable, expose );
          graph_set->n_points -= 1;     /* remove this point and leave the downstream vertical */
        }


      if (graph_set->n_points >= 1)
        {
          GdkColor *graph_colour ;
          double end ;
          FooCanvasItem *foo = (FooCanvasItem *)featureset ;


          /* This code attempts to use the clip to calculate the last point...fails when
           * zoomed right out.... */
          foo_canvas_c2w(foo->canvas, 0, featureset->clip_y2, NULL, &end) ;


          /* THIS IS ALL PRETTY HOAKY...A NULL FEATURE SEEMS TO SIGNAL THE END OF THE 
           * FEATURE SET....DUH....... */

          /* draw back to baseline from last point and add trailing line */
          if (!feature)
            {
              zmapWindowCanvasFeatureStruct dummy = {0} ;

              if (end > featureset->end)
                {
                  /* For line fill add a last point at the _bottom_ of the graph. */
                  if (zMapStyleGraphFill(featureset->style))
                    {
                      FooCanvasItem *item = (FooCanvasItem *)featureset ;
                      double x2, y2, x_offset, y_offset ;
                      int cx2 = 0, cy2 = 0 ;             /* initialised for LINE mode */

                      x_offset = featureset->dx + featureset->x_off ;
                      y_offset = featureset->start - featureset->dy ;

                      x2 = 0 ;
                      y2 = graph_set->last_gy ;

                      foo_canvas_w2c(item->canvas,
                                     x2 + x_offset,
                                     y2 - y_offset,
                                     &cx2, &cy2) ;

                      cy2 = CANVAS_CLAMP_COORDS(cy2) ;

                      graph_set->points[graph_set->n_points].x = cx2 ;
                      graph_set->points[graph_set->n_points].y = cy2 ;
                      graph_set->n_points++ ;

                      x2 = 0 ;
                      y2 = featureset->end ;

                      foo_canvas_w2c(item->canvas,
                                     x2 + x_offset,
                                     y2 + y_offset,
                                     &cx2, &cy2) ;

                      cy2 = CANVAS_CLAMP_COORDS(cy2) ;

                      graph_set->points[graph_set->n_points].x = cx2 ;
                      graph_set->points[graph_set->n_points].y = cy2 ;
                      graph_set->n_points++ ;
                    }
                  else
                    {
                      dummy.y1 = featureset->end - 1 ;
                      dummy.y2 = featureset->end ;          /* + 1 to draw in last base span. */

                      dummy.width = graph_set->last_width ;

                      graphPaintFeature(featureset, &dummy, drawable, expose) ;

                      /* I DO NOT KNOW WHY THIS IS DONE AT ALL...... */
                      graph_set->n_points -= 1 ;        /* remove this point and leave the downstream
                                                           vertical */
                    }

                }
              else
                {
                  /* For line fill add a last point at the _bottom_ of the graph. */
                  if (zMapStyleGraphFill(featureset->style))
                    {
                      FooCanvasItem *item = (FooCanvasItem *)featureset ;
                      double x2, y2, x_offset, y_offset ;
                      int cx2 = 0, cy2 = 0 ;             /* initialised for LINE mode */

                      x_offset = featureset->dx + featureset->x_off ;
                      y_offset = featureset->dy - featureset->start ;

                      x2 = 0 ;
                      y2 = graph_set->last_gy ;

                      foo_canvas_w2c(item->canvas,
                                     x2 + x_offset,
                                     y2 + y_offset,
                                     &cx2, &cy2) ;

                      cy2 = CANVAS_CLAMP_COORDS(cy2) ;

                      graph_set->points[graph_set->n_points].x = cx2 ;
                      graph_set->points[graph_set->n_points].y = cy2 ;
                      graph_set->n_points++ ;


                    }
                  else
                    {
                      /* original code..... */

                      dummy.y1 = end ;
                      dummy.y1 += featureset->bases_per_pixel * 2 ;
                      dummy.y2 = dummy.y1 + 1.0 ;
                      dummy.width = 0.0 ;

                      graphPaintFeature(featureset, &dummy, drawable, expose) ;

                      /* I DO NOT KNOW WHY THIS IS DONE AT ALL...... */
                      graph_set->n_points -= 1 ;        /* remove this point and leave the downstream
                                                           vertical */

                    }
                }
            }
          else
            {
              /* there is a feature ! */

              /* For line fill add a last point at the _bottom_ of the graph. */
              if (zMapStyleGraphFill(featureset->style))
                {
                  FooCanvasItem *item = (FooCanvasItem *)featureset ;
                  double x2, y2, x_offset, y_offset ;
                  int cx2 = 0, cy2 = 0 ;             /* initialised for LINE mode */

                  x_offset = featureset->dx + featureset->x_off ;
                  y_offset = featureset->dy - featureset->start ;

                  x2 = 0 ;
                  y2 = end ;

                  foo_canvas_w2c(item->canvas,
                                 x2 + x_offset,
                                 y2 + y_offset,
                                 &cx2, &cy2) ;

                  cy2 = CANVAS_CLAMP_COORDS(cy2) ;

                  graph_set->points[graph_set->n_points].x = cx2 ;
                  graph_set->points[graph_set->n_points].y = cy2 ;
                  graph_set->n_points++ ;


                }
            }
       
          /* Draw the lines or filled lines, they are already clipped to the visible scroll region */

          /* This should all be inserted at the start and cached.... */
          if (zMapStyleGraphFill(featureset->style))
            {
              graph_colour = &(graph_set->fill) ;
            }
          else
            {
              graph_colour = &(graph_set->border) ;
            }
          
          gdk_gc_set_foreground(featureset->gc, graph_colour) ;

          if (line_fill)
            gdk_draw_polygon(drawable, featureset->gc, TRUE, graph_set->points, graph_set->n_points) ;
          else
            gdk_draw_lines(drawable, featureset->gc, graph_set->points, graph_set->n_points) ;


          /* I do not understand this bit....EG */
          if (feature)          /* interim flush: add last point at start */
            {
              graph_set->n_points-- ;
              graph_set->points[0].x = graph_set->points[graph_set->n_points].x ;
              graph_set->points[0].y = graph_set->points[graph_set->n_points].y ;
              graph_set->n_points = 1 ;
            }
          else
            {
              graph_set->n_points = 0;
            }
        }
    }

  return ;
}




/* 
 *                      Internal routines.
 */



/* create a new list of binned data derived from the real stuff
 * 
 * bins are coerced to be at least one pixel across
 * 
 * bin values are set as the max (ie most extreme, can be -ve) pro-rated value within the range
 * this is to highlight peaks without creating silly wide graphs
 * 
 * we are aiming for the same graph at lower resolution, this point is most acute for heatmaps that
 * cannot be overlapped sensibly 
 * 
 * try not to split big bins into smaller ones, there's no min size in BP, but the source data
 * imposes a limit
 */
static GList *densityCalcBins(ZMapWindowFeaturesetItem di)
{
  double start,end;
  int seq_range;
  int n_bins;
  int bases_per_bin;
  int bin_start,bin_end;
  ZMapWindowCanvasFeature src_gs = NULL;                    /* source */
  ZMapWindowCanvasFeature bin_gs;                           /* re-binned */
  GList *src,*dest;
  double score;
  double min_feat_score = 0, max_feat_score = 0 ;



  /* this is weird given that the feature style may not have been given for the column style yet.... */
  int min_bin = zMapStyleDensityMinBin(di->style);          /* min pixels per bin */
  gboolean fixed = zMapStyleDensityFixed(di->style);


  zMapDebugPrint(debug_G, "FeatureSet  \"%s\", featureset style \"%s\",  feature style \"%s\", Score scaling is: %s",
                 g_quark_to_string(di->id),
                 zMapStyleGetName(di->style),
                 ((di->featurestyle) ? zMapStyleGetName(di->featurestyle) : "no feature style"),
                 zmapStyleScale2ExactStr(zMapStyleGetScoreScale(di->style))) ;


  if (!di->features_sorted)
    di->features = g_list_sort(di->features, zMapFeatureCmp) ;

  di->features_sorted = TRUE ;

  if(!min_bin)
    min_bin = 4;

  start = di->start;
  end   = di->end;

  seq_range = (int) (end - start + 1);

  n_bins = (int) (seq_range * di->zoom / min_bin) ;

  bases_per_bin = seq_range / n_bins;
  if(bases_per_bin < 1) /* at high zoom we get many pixels per base */
    bases_per_bin = 1;

  //printf("calc density item %s = %d\n",g_quark_to_string(di->id),g_list_length(di->features));
  //printf("bases per bin = %d,fixed = %d\n",bases_per_bin,fixed);

  for (bin_start = start, src = di->features, dest = NULL ; bin_start < end && src ; bin_start = bin_end + 1)
    {
      bin_end = bin_start + bases_per_bin - 1 ;             /* end can equal start */

      bin_gs = zmapWindowCanvasFeatureAlloc(di->type) ;

      bin_gs->y1 = bin_start;
      bin_gs->y2 = bin_end;
      bin_gs->score = 0.0;

      //printf("bin: %d,%d\n",bin_start,bin_end);
      for(;src; src = src->next)
        {
          src_gs = (ZMapWindowCanvasFeature) src->data;

          //printf("src: %f,%f, %f\n",src_gs->y1,src_gs->y2,src_gs->score);
          if(src_gs->y2 < bin_start)
            continue;

          if(src_gs->y1 > bin_end)
            {
              /* jump fwds to next data at high zoom */
              if(src_gs->y1 > bin_end + bases_per_bin)
                {
                  bin_end = src_gs->y1;
                  /* bias to even boundaries */
                  bin_end -= (bin_end - bin_start + 1) % bases_per_bin;
                  bin_end--;    /* as it gets ioncremented by the loop */
                  //printf("jump fwds to %d\n",bin_end);
                }
              break;
            }

          if(fixed && bin_gs->feature && src_gs->y2 > bin_end + bases_per_bin)
            {
              /* short bin(s) ahead of big bin: ouput bin less than min size
               * to avoid swallowing up details in even bigger bin.
               * worst case is 2x no of bins
               */
              bin_gs->y2 = bin_end = src_gs->y1 - 1;
              break;
            }

          if(!bin_gs->feature)
            {
              if(!fixed)
                {
                  bin_gs->y1 = src_gs->y1;              /* limit dest bin to extent of src */
                  //printf("set src back to %f\n",bin_gs->y1);
                }
              bin_gs->feature = src_gs->feature;
            }
          score = src_gs->score;

          /* this implicitly pro-rates any partial overlap of source bins */
          if(fabs(score) > fabs(bin_gs->score))
            {
              //printf("score set to %f\n",score);
              bin_gs->score = score;
              bin_gs->feature = src_gs->feature;                /* can only have one... choose the biggest */
            }

          if(src_gs->y2 > bin_end)
            {
              /* src bin is bigger than dest bin: make dest bigger */
              if(!fixed)
                {
                  bin_gs->y2 = bin_end = src_gs->y2;
                  //printf("loose jump to %d\n",bin_end);
                }
              else if(src_gs->y2 > bin_end + bases_per_bin)
                {
                  //printf("fixed jump: %d, %d\n",(bin_end - bin_start + 1),(bin_end - bin_start + 1) % bases_per_bin);
                  bin_end = src_gs->y2; /* bias to the next one before the end */

                  /* else we start overlapping the next src bin */
                  //                                    bin_end -= (bin_end - bin_start + 1) % bases_per_bin;
                  //                                    bin_end--;              /* as it gets incremented by the loop */

                  bin_gs->y2 = bin_end;
                  //printf("fixed jump to %d\n",bin_end);
                }
              break;
            }
        }

      if(bin_gs->score > 0)
        {
          if (bin_gs->feature->score < min_feat_score)
            min_feat_score = bin_gs->feature->score ;
          else if (bin_gs->feature->score > max_feat_score)
            max_feat_score = bin_gs->feature->score ;


          bin_gs->score = zMapWindowCanvasFeatureGetNormalisedScore(di->style, bin_gs->feature->score);

          bin_gs->width = di->width;

          if(di->style->mode_data.graph.mode != ZMAPSTYLE_GRAPH_HEATMAP)
            bin_gs->width = di->width * bin_gs->score;


          zMapDebugPrint(debug_G, "Feature score: %f, normalised score: %f, di->width: %f, bin_gs->width: %f",
                         bin_gs->feature->score, bin_gs->score, di->width, bin_gs->width) ;


          if(!fixed && src_gs->y2 < bin_gs->y2) /* limit dest bin to extent of src */
            {
              bin_gs->y2 = src_gs->y2;
            }

          //printf("add: %f,%f\n", bin_gs->y1,bin_gs->y2);
          dest = g_list_prepend(dest,(gpointer) bin_gs);
        }

    }

  /* we could have been artisitic and constructed dest backwards */
  dest = g_list_reverse(dest);


  zMapDebugPrint(debug_G, "Min Feature score: %f, max Feat score: %f",
                 min_feat_score, max_feat_score) ;


  return dest ;
}



/* THERE IS ANOTHER PROBLEM HERE TOO....THE COLUMN STYLE NEEDS TO REFLECT THE
 * FEATURESET STYLES...NONE OF THIS IS TOO GOOD ACTUALLY SINCE REALLY THE FEATURESET
 * STYLES SHOULD BE USED BY THE CANVAS FEATURESET CODE TOO !! */
/* quite hacky....we need the graph fill mode which is in the feature style but
 * if we move right to the end of the sequence the featurestyle can be NULL because there
 * may not be a feature within the canvas range and then the code crashes so here
 * I copy across the fill mode into the column style to cache it and also the colour stuff. */
static void setColumnStyle(ZMapWindowFeaturesetItem featureset, ZMapFeatureTypeStyle feature_style)
{
  ZMapWindowCanvasGraph graph_set = (ZMapWindowCanvasGraph)(featureset->opt) ;

  /* Although doing a style merge here is tempting it's not a good idea as some _column_ style
   * settings (e.g. width, bump etc) are made independently by other parts of the code
   * and would be overwritten by this action. */

  /* Settings for all graphs. */
  if (zMapStyleIsPropertySetId(feature_style, STYLE_PROP_MIN_SCORE))
    {
      featureset->style->min_score = feature_style->min_score ;
      zmapStyleSetIsSet(featureset->style, STYLE_PROP_MIN_SCORE) ;
    }

  if (zMapStyleIsPropertySetId(feature_style, STYLE_PROP_MAX_SCORE))
    {
      featureset->style->max_score = feature_style->max_score ;
      zmapStyleSetIsSet(featureset->style, STYLE_PROP_MAX_SCORE) ;
    }

  if (zMapStyleIsPropertySetId(feature_style, STYLE_PROP_SCORE_SCALE))
    {
      featureset->style->score_scale = feature_style->score_scale ;
      zmapStyleSetIsSet(featureset->style, STYLE_PROP_SCORE_SCALE) ;
    }


  /* Settings for line graphs. */
  featureset->style->mode_data.graph.fill = zMapStyleGraphFill(feature_style) ;

  /* UM....WHAT ON EARTH WAS I DOING HERE...JUST TESTING...???? 
   * (sm23) I don't understand the details, but not initialising these 
   * pointers was causing the crash. Now all is well with the graph
   * display. 
   */
  if (zMapStyleIsPropertySetId(feature_style, STYLE_PROP_GRAPH_COLOURS))
    {
<<<<<<< HEAD
      GdkColor *fill = NULL, *draw = NULL, *border = NULL ;
=======
      GdkColor *fill = NULL, *draw = NULL, *border  = NULL;
>>>>>>> 3d6eb89d

      if (zMapStyleGetColours(feature_style, STYLE_PROP_GRAPH_COLOURS, ZMAPSTYLE_COLOURTYPE_NORMAL,
                              &fill, &draw, &border))
         zMapStyleSetColours(feature_style, STYLE_PROP_GRAPH_COLOURS, ZMAPSTYLE_COLOURTYPE_NORMAL,
			     fill, draw, border) ;
    }

  /* Allocate and cache the draw colours */
  if (zMapStyleIsPropertySetId(featureset->style, STYLE_PROP_GRAPH_COLOURS))
    {
      GdkColor *draw = NULL, *fill = NULL, *border = NULL ;
      ZMapWindowFeaturesetItemClass featureset_class = ZMAP_WINDOW_FEATURESET_ITEM_GET_CLASS(featureset) ;

      zMapStyleGetColours(featureset->style, STYLE_PROP_GRAPH_COLOURS, ZMAPSTYLE_COLOURTYPE_NORMAL,
                          &fill, &draw, &border) ;

      if (fill)
        {
          graph_set->fill = *fill ;
          zmapWindowFeaturesetAllocColour(featureset_class, &(graph_set->fill)) ;
        }
      if (draw)
        {
          graph_set->draw = *draw ;
          zmapWindowFeaturesetAllocColour(featureset_class, &(graph_set->draw)) ;
        }
      if (border)
        {
          graph_set->border = *border ;
          zmapWindowFeaturesetAllocColour(featureset_class, &(graph_set->border)) ;
        }
    }

  return ;
}






<|MERGE_RESOLUTION|>--- conflicted
+++ resolved
@@ -1041,12 +1041,7 @@
    */
   if (zMapStyleIsPropertySetId(feature_style, STYLE_PROP_GRAPH_COLOURS))
     {
-<<<<<<< HEAD
       GdkColor *fill = NULL, *draw = NULL, *border = NULL ;
-=======
-      GdkColor *fill = NULL, *draw = NULL, *border  = NULL;
->>>>>>> 3d6eb89d
-
       if (zMapStyleGetColours(feature_style, STYLE_PROP_GRAPH_COLOURS, ZMAPSTYLE_COLOURTYPE_NORMAL,
                               &fill, &draw, &border))
          zMapStyleSetColours(feature_style, STYLE_PROP_GRAPH_COLOURS, ZMAPSTYLE_COLOURTYPE_NORMAL,
