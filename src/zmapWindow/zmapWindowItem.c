/*  Last edited: Jul 13 14:33 2011 (edgrif) */
/*  File: zmapWindowItem.c
 *  Author: Ed Griffiths (edgrif@sanger.ac.uk)
 *  Copyright (c) 2006-2011: Genome Research Ltd.
 *-------------------------------------------------------------------
 * ZMap is free software; you can redistribute it and/or
 * modify it under the terms of the GNU General Public License
 * as published by the Free Software Foundation; either version 2
 * of the License, or (at your option) any later version.
 *
 * This program is distributed in the hope that it will be useful,
 * but WITHOUT ANY WARRANTY; without even the implied warranty of
 * MERCHANTABILITY or FITNESS FOR A PARTICULAR PURPOSE.  See the
 * GNU General Public License for more details.
 *
 * You should have received a copy of the GNU General Public License
 * along with this program; if not, write to the Free Software
 * Foundation, Inc., 59 Temple Place - Suite 330, Boston, MA  02111-1307, USA.
 * or see the on-line version at http://www.gnu.org/copyleft/gpl.txt
 *-------------------------------------------------------------------
 * This file is part of the ZMap genome database package
 * originated by
 *      Ed Griffiths (Sanger Institute, UK) edgrif@sanger.ac.uk,
 *        Roy Storey (Sanger Institute, UK) rds@sanger.ac.uk,
 *   Malcolm Hinsley (Sanger Institute, UK) mh17@sanger.ac.uk
 *
 * Description: Functions to manipulate canvas items.
 *
 * Exported functions: See zmapWindow_P.h
 *-------------------------------------------------------------------
 */

#include <ZMap/zmap.h>

#include <math.h>
#include <ZMap/zmapUtils.h>
#include <ZMap/zmapGLibUtils.h>
#include <ZMap/zmapSequence.h>
#include <zmapWindow_P.h>
#include <zmapWindowContainerUtils.h>
#include <zmapWindowItemTextFillColumn.h>
#include <zmapWindowFeatures.h>
#include <zmapWindowContainerFeatureSet_I.h>

/* Used to hold highlight information for the hightlight callback function. */
typedef struct
{
  ZMapWindow window ;
  ZMapWindowMark mark ;
  gboolean highlight ;
} HighlightStruct, *Highlight ;

typedef struct
{
  int start, end;
  FooCanvasItem *item;
} StartEndTextHighlightStruct, *StartEndTextHighlight;

typedef struct
{
  double x1, y1, x2, y2;
} AreaStruct;

typedef struct
{
  ZMapWindow window;
  FooCanvasGroup *block;
  int seq_x, seq_y;
  double wx1, wx2, wy1, wy2;
  gboolean result;
} get_item_at_workaround_struct, *get_item_at_workaround;


typedef struct
{
  ZMapWindow window;
  gboolean multiple_select;
  gint highlighted;
  gint feature_count;
} HighlightContextStruct, *HighlightContext;



static ZMapFeatureContextExecuteStatus highlight_feature(GQuark key, gpointer data, gpointer user_data,
							 char **error_out) ;
static gint sortByPositionCB(gconstpointer a, gconstpointer b) ;

static void getVisibleCanvas(ZMapWindow window,
			     double *screenx1_out, double *screeny1_out,
			     double *screenx2_out, double *screeny2_out) ;

<<<<<<< HEAD
=======
static FooCanvasItem *zmapWindowItemGetTranslationItemFromItemFrame(ZMapWindow window,
								    ZMapFeatureBlock block, ZMapFrame frame) ;
static FooCanvasItem *translation_item_from_block_frame(ZMapWindow window, char *column_name,
							gboolean require_visible,
							ZMapFeatureBlock block, ZMapFrame frame) ;

static FooCanvasItem *translation_from_block_frame(ZMapWindow window, char *column_name,
							gboolean require_visible,
							ZMapFeatureBlock block, ZMapFrame frame) ;

static void handleHightlightDNA(gboolean on, gboolean item_highlight,
				ZMapWindow window, FooCanvasItem *item, ZMapFrame required_frame,
				ZMapSequenceType coords_type, int region_start, int region_end) ;



static void zmapWindowItemHighlightTranslationRegion(ZMapWindow window,
						     gboolean highlight, gboolean item_highlight,
						     FooCanvasItem *item,
						     ZMapFrame required_frame,
						     ZMapSequenceType coords_type, int region_start, int region_end) ;
static void zmapWindowItemUnHighlightTranslation(ZMapWindow window, FooCanvasItem *item, ZMapFrame required_frame) ;
static void handleHighlightTranslation(gboolean highlight,  gboolean item_highlight,
				       ZMapWindow window, FooCanvasItem *item, ZMapFrame required_frame,
				       ZMapSequenceType coords_type, int region_start, int region_end) ;


#if 0
static gboolean areas_intersection(AreaStruct *area_1, AreaStruct *area_2, AreaStruct *intersect);
static gboolean areas_intersect_gt_threshold(AreaStruct *area_1, AreaStruct *area_2, double threshold);
#endif

#ifdef INTERSECTION_CODE
static gboolean foo_canvas_items_get_intersect(FooCanvasItem *i1, FooCanvasItem *i2, FooCanvasPoints **points_out);
static gboolean foo_canvas_items_intersect(FooCanvasItem *i1, FooCanvasItem *i2, double threshold);
#endif
>>>>>>> e12eeb7e



/*
 *                        External functions.
 */



/* This looks like something we will want to do often.... */
GList *zmapWindowItemSortByPostion(GList *feature_item_list)
{
  GList *sorted_list = NULL ;

  if (feature_item_list)
    sorted_list = g_list_sort(feature_item_list, sortByPositionCB) ;

  return sorted_list ;
}


gboolean zmapWindowItemGetStrandFrame(FooCanvasItem *item, ZMapStrand *set_strand, ZMapFrame *set_frame)
{
  ZMapWindowContainerFeatureSet container;
  ZMapFeature feature ;
  gboolean result = FALSE ;

  /* Retrieve the feature item info from the canvas item. */
  feature = zmapWindowItemGetFeature(item);
  zMapAssert(feature && feature->struct_type == ZMAPFEATURE_STRUCT_FEATURE) ;

  container = (ZMapWindowContainerFeatureSet)zmapWindowContainerCanvasItemGetContainer(item) ;

  *set_strand = container->strand ;
  *set_frame  = container->frame ;

  result = TRUE ;

  return result ;
}

#if 0
GList *zmapWindowItemListToFeatureList(GList *item_list)
{
  GList *feature_list = NULL;

  g_list_foreach(item_list, extract_feature_from_item, &feature_list);

  return feature_list;
}


static void extract_feature_from_item(gpointer list_data, gpointer user_data)
{
  GList **list = (GList **)user_data;
  FooCanvasItem *item = (FooCanvasItem *)list_data;
  ZMapFeature feature;

  if((feature = zmapWindowItemGetFeature(item)))
    {
      *list = g_list_append(*list, feature);
    }
  else
    zMapAssertNotReached();

  return ;
}
#else
/* function is called from 2 places only, may be good to make callers use the id2c list directly
   this is a quick mod to preserve the existing interface */

GList *zmapWindowItemListToFeatureList(GList *item_list)
{
  GList *feature_list = NULL;
  ID2Canvas id2c;

  for(;item_list;item_list = item_list->next)
  {
  	id2c = (ID2Canvas) item_list->data;
  	feature_list = g_list_append(feature_list,(gpointer) id2c->feature_any);
  }

  return feature_list;
}
#endif





/*
 *                     Feature Item highlighting....
 */

/* Highlight the given feature. */
void zMapWindowHighlightFeature(ZMapWindow window, ZMapFeature feature)
{
  FooCanvasItem *feature_item ;

  if ((feature_item = zmapWindowFToIFindFeatureItem(window, window->context_to_item,
						    ZMAPSTRAND_NONE, ZMAPFRAME_NONE, feature)))
    zmapWindowHighlightObject(window, feature_item, TRUE, FALSE) ;

  return ;
}



/* Highlight a feature or list of related features (e.g. all hits for same query sequence). */
void zMapWindowHighlightObject(ZMapWindow window, FooCanvasItem *item,
			       gboolean replace_highlight_item, gboolean highlight_same_names)
{
  zmapWindowHighlightObject(window, item, replace_highlight_item, highlight_same_names) ;

  return ;
}


void zMapWindowHighlightObjects(ZMapWindow window, ZMapFeatureContext context, gboolean multiple_select)
{
  HighlightContextStruct highlight_data = {NULL};

  highlight_data.window = window;
  highlight_data.multiple_select = multiple_select;
  highlight_data.highlighted = highlight_data.feature_count = 0;

  zMapFeatureContextExecute((ZMapFeatureAny)context, ZMAPFEATURE_STRUCT_FEATURE,
                            highlight_feature, &highlight_data);

  return ;
}

void zmapWindowHighlightObject(ZMapWindow window, FooCanvasItem *item,
			       gboolean replace_highlight_item, gboolean highlight_same_names)
{
  ZMapWindowCanvasItem canvas_item ;
  ZMapFeature feature ;

  canvas_item = zMapWindowCanvasItemIntervalGetObject(item) ;
  zMapAssert(ZMAP_IS_CANVAS_ITEM(canvas_item)) ;


  /* Retrieve the feature item info from the canvas item. */
  feature = zmapWindowItemGetFeature(canvas_item);
  zMapAssert(feature) ;


  /* If any other feature(s) is currently in focus, revert it to its std colours */
  if (replace_highlight_item)
    zmapWindowUnHighlightFocusItems(window) ;


  /* For some types of feature we want to highlight all the ones with the same name in that column. */
  switch (feature->type)
    {
    case ZMAPSTYLE_MODE_ALIGNMENT:
      {
	if (highlight_same_names)
	  {
	    GList *set_items ;
	    char *set_strand, *set_frame ;

	    set_strand = set_frame = "*" ;

	    set_items = zmapWindowFToIFindSameNameItems(window,window->context_to_item, set_strand, set_frame, feature) ;

#ifdef ED_G_NEVER_INCLUDE_THIS_CODE
	    if (set_items)
	      zmapWindowFToIPrintList(set_items) ;
#endif /* ED_G_NEVER_INCLUDE_THIS_CODE */

	    zmapWindowFocusAddItems(window->focus, set_items, item) ; // item is the hot one

	    g_list_free(set_items) ;
	  }
	else
	  {
	    zmapWindowFocusAddItem(window->focus, item , feature) ;
	  }

	break ;
      }
    default:
      {
	/* Try highlighting both the item and its column. */
        zmapWindowFocusAddItem(window->focus, item, feature);
      }
      break ;
    }

  zmapWindowFocusClearOverlayManagers(window->focus) ;



  /* Highlight DNA and Peptide sequences corresponding to feature (if visible),
   * note we only do this if the feature is forward or non-stranded, makes no sense otherwise. */
  if (zMapStyleIsStrandSpecific(feature->style) && ZMAPFEATURE_REVERSE(feature))
    {
      /* Deselect any already selected sequence as focus item is now the reverse strand item. */
      zmapWindowItemUnHighlightDNA(window, item) ;

      zmapWindowItemUnHighlightTranslations(window, item) ;

      zmapWindowItemUnHighlightShowTranslations(window, item) ;
    }
  else
    {
      zmapWindowItemHighlightDNARegion(window, TRUE, item,
				       ZMAPFRAME_NONE, ZMAPSEQUENCE_NONE, feature->x1, feature->x2);

      zmapWindowItemHighlightTranslationRegions(window, TRUE, item,
						ZMAPFRAME_NONE, ZMAPSEQUENCE_NONE, feature->x1, feature->x2) ;


      /* PROBABLY NEED TO DISABLE THIS UNTIL I CAN GET IT ALL WORKING...... */

#ifdef ED_G_NEVER_INCLUDE_THIS_CODE
      /* Not completely happy with this...seems a bit hacky, try it and if users want to do
       * translations non-transcripts then I'll change it. */
      if (ZMAPFEATURE_IS_TRANSCRIPT(feature))
	zmapWindowItemHighlightShowTranslationRegion(window, TRUE, item,
						     ZMAPFRAME_NONE, ZMAPSEQUENCE_NONE, feature->x1, feature->x2) ;
      else
	zmapWindowItemUnHighlightShowTranslations(window, item) ;
#endif /* ED_G_NEVER_INCLUDE_THIS_CODE */

      zmapWindowItemHighlightShowTranslationRegion(window, TRUE, item,
						   ZMAPFRAME_NONE, ZMAPSEQUENCE_NONE, feature->x1, feature->x2) ;



    }





  zmapWindowHighlightFocusItems(window);

  return ;
}




void zmapWindowHighlightFocusItems(ZMapWindow window)
{
  FooCanvasItem *hot_item ;
  FooCanvasGroup *hot_column = NULL;

  /* If any other feature(s) is currently in focus, revert it to its std colours */
  if ((hot_column = zmapWindowFocusGetHotColumn(window->focus)))
    zmapWindowFocusHighlightHotColumn(window->focus) ;

  if ((hot_item = zmapWindowFocusGetHotItem(window->focus)))
    zmapWindowFocusHighlightFocusItems(window->focus, window) ;

  return ;
}



void zmapWindowUnHighlightFocusItems(ZMapWindow window)
{
  FooCanvasItem *hot_item ;
  FooCanvasGroup *hot_column ;

  /* If any other feature(s) is currently in focus, revert it to its std colours */
//  zmapWindowFocusUnHighlightHotColumn(window) ;     // done by reset

  if ((hot_item = zmapWindowFocusGetHotItem(window->focus)))
    zmapWindowFocusUnhighlightFocusItems(window->focus, window) ;

  if (hot_column || hot_item)
    zmapWindowFocusReset(window->focus) ;

  return ;
}


/*
 *                         Functions to get hold of items in various ways.
 */


/*
   (TYPE)zmapWindowItemGetFeatureAny(ITEM, STRUCT_TYPE)

#define zmapWindowItemGetFeatureSet(ITEM)   (ZMapFeatureContext)zmapWindowItemGetFeatureAnyType((ITEM), ZMAPFEATURE_STRUCT_CONTEXT)
#define zmapWindowItemGetFeatureAlign(ITEM) (ZMapFeatureAlign)zmapWindowItemGetFeatureAnyType((ITEM), ZMAPFEATURE_STRUCT_ALIGN)
#define zmapWindowItemGetFeatureBlock(ITEM) (ZMapFeatureBlock)zmapWindowItemGetFeatureAnyType((ITEM), ZMAPFEATURE_STRUCT_BLOCK)
#define zmapWindowItemGetFeatureSet(ITEM)   (ZMapFeatureSet)zmapWindowItemGetFeatureAnyType((ITEM), ZMAPFEATURE_STRUCT_FEATURESET)
#define zmapWindowItemGetFeature(ITEM)      (ZMapFeature)zmapWindowItemGetFeatureAnyType((ITEM), ZMAPFEATURE_STRUCT_FEATURE)
#define zmapWindowItemGetFeatureAny(ITEM)   zmapWindowItemGetFeatureAnyType((ITEM), -1)
 */
#ifdef RDS_IS_MACRO_TOO
ZMapFeatureAny zmapWindowItemGetFeatureAny(FooCanvasItem *item)
{
  ZMapFeatureAny feature_any;
  /* -1 means don't check */
  feature_any = zmapWindowItemGetFeatureAnyType(item, -1);

  return feature_any;
}
#endif

ZMapFeatureAny zmapWindowItemGetFeatureAnyType(FooCanvasItem *item, ZMapFeatureStructType expected_type)
{
  ZMapFeatureAny feature_any = NULL;
  ZMapWindowCanvasItem feature_item ;



  /* THE FIRST AND SECOND if's SHOULD BE MOVED TO THE items subdirectory which should have a
   * function that returns the feature given an item or a subitem... */
  if (ZMAP_IS_CONTAINER_GROUP(item))
    {
      zmapWindowContainerGetFeatureAny((ZMapWindowContainerGroup)item, &feature_any);
    }
  else if ((feature_item = zMapWindowCanvasItemIntervalGetObject(item)))
    {
      feature_any = (ZMapFeatureAny)zMapWindowCanvasItemGetFeature(FOO_CANVAS_ITEM(feature_item)) ;
    }
  else
    {
      zMapLogMessage("Unexpected item [%s]", G_OBJECT_TYPE_NAME(item));
    }

  if (feature_any && expected_type != -1)
    {
      if (feature_any->struct_type != expected_type)
	{
	  zMapLogCritical("Unexpected feature type [%d] (not %d) attached to item [%s]",
			  feature_any->struct_type, expected_type, G_OBJECT_TYPE_NAME(item));
	  feature_any = NULL;
	}
    }

  return feature_any;
}


#warning this function does nothing but is called five times and should be removed
/* Get "parent" item of feature, for simple features, this is just the item itself but
 * for compound features we need the parent group.
 *  */
FooCanvasItem *zmapWindowItemGetTrueItem(FooCanvasItem *item)
{
  FooCanvasItem *true_item = NULL ;

  true_item = item;

  return true_item ;
}



/* Need to test whether this works for groups...it should do....
 *
 * For simple features or the parent of a compound feature the raise is done on the item
 * directly, for compound objects we want to raise the parent so that the whole item
 * is still raised.
 *  */
void zmapWindowRaiseItem(FooCanvasItem *item)
{

  foo_canvas_item_raise_to_top(item) ;
#ifdef RDS_DONT_INCLUDE
  /* this raises the container features group! Not good. */
  foo_canvas_item_raise_to_top(item->parent) ;
#endif /* RDS_DONT_INCLUDE */
  return ;
}





/*
 * THESE FUNCTIONS ALL FEEL LIKE THEY SHOULD BE IN THE items directory somewhere.....
 * THERE IS MUCH CODE THAT SHOULD BE MOVED FROM HERE INTO THERE.....
 */


/* Returns the container parent of the given canvas item which may not be feature, it might be
   some decorative box, e.g. as in the alignment colinear bars. */
FooCanvasGroup *zmapWindowItemGetParentContainer(FooCanvasItem *feature_item)
{
  FooCanvasGroup *parent_container = NULL ;

  parent_container = (FooCanvasGroup *)zmapWindowContainerCanvasItemGetContainer(feature_item);

  return parent_container ;
}



/* Finds the feature item in a window corresponding to the supplied feature item...which is
 * usually one from a different window....
 *
 * This routine can return NULL if the user has two different sequences displayed and hence
 * there will be items in one window that are not present in another.
 */
FooCanvasItem *zMapWindowFindFeatureItemByItem(ZMapWindow window, FooCanvasItem *item)
{
  FooCanvasItem *matching_item = NULL ;
  ZMapFeature feature ;
  ZMapWindowContainerFeatureSet container;
  ZMapFeatureSubPartSpan item_subfeature_data ;

  /* Retrieve the feature item info from the canvas item. */
  feature = zMapWindowCanvasItemGetFeature(item) ;
  zMapAssert(feature);


  container = (ZMapWindowContainerFeatureSet)zmapWindowContainerCanvasItemGetContainer(item) ;

  if ((item_subfeature_data = (ZMapFeatureSubPartSpan)g_object_get_data(G_OBJECT(item),
									ITEM_SUBFEATURE_DATA)))
    {
      matching_item = zmapWindowFToIFindItemChild(window,window->context_to_item,
						  container->strand, container->frame,
						  feature,
						  item_subfeature_data->start,
						  item_subfeature_data->end) ;
    }
  else
    {
      matching_item = zmapWindowFToIFindFeatureItem(window,window->context_to_item,
						    container->strand, container->frame,
						    feature) ;
    }

  return matching_item ;
}


/* Finds the feature item child in a window corresponding to the supplied feature item..which is
 * usually one from a different window....
 * A feature item child is something like the feature item representing an exon within a transcript. */
FooCanvasItem *zMapWindowFindFeatureItemChildByItem(ZMapWindow window, FooCanvasItem *item,
						    int child_start, int child_end)
{
  FooCanvasItem *matching_item = NULL ;
  ZMapFeature feature ;
  ZMapWindowContainerFeatureSet container;

  zMapAssert(window && item && child_start > 0 && child_end > 0 && child_start <= child_end) ;


  /* Retrieve the feature item info from the canvas item. */
  feature = zmapWindowItemGetFeature(item);
  zMapAssert(feature) ;

  container = (ZMapWindowContainerFeatureSet)zmapWindowContainerCanvasItemGetContainer(item) ;

  /* Find the item that matches */
  matching_item = zmapWindowFToIFindFeatureItem(window,window->context_to_item,
						container->strand, container->frame, feature) ;

  return matching_item ;
}


/*
 *                  Testing items visibility and scrolling to those items.
 */

/* Checks to see if the item really is visible.  In order to do this
 * all the item's parent groups need to be examined.
 *
 *  mh17:not called from anywhere
 */
gboolean zmapWindowItemIsVisible(FooCanvasItem *item)
{
  gboolean visible = FALSE;

  visible = zmapWindowItemIsShown(item);

#ifdef RDS_DONT
  /* we need to check out our parents :( */
  /* we would like not to do this */
  if(visible)
    {
      FooCanvasGroup *parent = NULL;
      parent = FOO_CANVAS_GROUP(item->parent);
      while(visible && parent)
        {
          visible = zmapWindowItemIsShown(FOO_CANVAS_ITEM(parent));
          /* how many parents we got? */
          parent  = FOO_CANVAS_GROUP(FOO_CANVAS_ITEM(parent)->parent);
        }
    }
#endif

  return visible;
}


/* Checks to see if the item is shown.  An item may still not be
 * visible as any one of its parents might be hidden. If a
 * definitive answer is required use zmapWindowItemIsVisible instead. */
gboolean zmapWindowItemIsShown(FooCanvasItem *item)
{
  gboolean visible = FALSE;

  zMapAssert(FOO_IS_CANVAS_ITEM(item)) ;

  g_object_get(G_OBJECT(item),
               "visible", &visible,
               NULL);

  return visible;
}



/* Tests to see whether an item is visible on the screen. If "completely" is TRUE then the
 * item must be completely on the screen otherwise FALSE is returned. */
gboolean zmapWindowItemIsOnScreen(ZMapWindow window, FooCanvasItem *item, gboolean completely)
{
  gboolean is_on_screen = FALSE ;
  double screenx1_out, screeny1_out, screenx2_out, screeny2_out ;
  double itemx1_out, itemy1_out, itemx2_out, itemy2_out ;

  /* Work out which part of the canvas is visible currently. */
  getVisibleCanvas(window, &screenx1_out, &screeny1_out, &screenx2_out, &screeny2_out) ;

  /* Get the items world coords. */
  my_foo_canvas_item_get_world_bounds(item, &itemx1_out, &itemy1_out, &itemx2_out, &itemy2_out) ;

  /* Compare them. */
  if (completely)
    {
      if (itemx1_out >= screenx1_out && itemx2_out <= screenx2_out
	  && itemy1_out >= screeny1_out && itemy2_out <= screeny2_out)
	is_on_screen = TRUE ;
      else
	is_on_screen = FALSE ;
    }
  else
    {
      if (itemx2_out < screenx1_out || itemx1_out > screenx2_out
	  || itemy2_out < screeny1_out || itemy1_out > screeny2_out)
	is_on_screen = FALSE ;
      else
	is_on_screen = TRUE ;
    }

  return is_on_screen ;
}


/* if(!zmapWindowItemRegionIsVisible(window, item))
 *   zmapWindowItemCentreOnItem(window, item, changeRegionSize, boundarySize);
 */
gboolean zmapWindowItemRegionIsVisible(ZMapWindow window, FooCanvasItem *item)
{
  gboolean visible = FALSE;
  double wx1, wx2, wy1, wy2;
  double ix1, ix2, iy1, iy2;
  double dummy_x = 0.0;
  double feature_x1 = 0.0, feature_x2 = 0.0 ;
  ZMapFeature feature;

  foo_canvas_item_get_bounds(item, &ix1, &iy1, &ix2, &iy2);
  foo_canvas_item_i2w(item, &dummy_x, &iy1);
  foo_canvas_item_i2w(item, &dummy_x, &iy2);

  feature = (ZMapFeature) zmapWindowItemGetFeatureAnyType(item, -1) ;
  zMapAssert(feature) ;

  /* Get the features canvas coords (may be very different for align block features... */
  zMapFeature2MasterCoords(feature, &feature_x1, &feature_x2);

  /* Get scroll region (clamped to sequence coords) */
  zmapWindowGetScrollRegion(window, &wx1, &wy1, &wx2, &wy2);

  wx2 = feature_x2 + 1;
  if(feature_x1 >= wx1 && feature_x2 <= wx2  &&
     iy1 >= wy1 && iy2 <= wy2)
    {
      visible = TRUE;
    }

  return visible;
}



/* Scroll to the specified item.
 * If necessary, recalculate the scroll region, then scroll to the item
 * and highlight it.
 */
gboolean zMapWindowScrollToItem(ZMapWindow window, FooCanvasItem *item)
{
  gboolean result = FALSE ;

  zMapAssert(window && item) ;

  if ((result = zmapWindowItemIsShown(item)))
    {
      zmapWindowItemCentreOnItem(window, item, FALSE, 100.0) ;

      result = TRUE ;
    }

  return result ;
}


/* Moves to the given item and optionally changes the size of the scrolled region
 * in order to display the item. */
void zmapWindowItemCentreOnItem(ZMapWindow window, FooCanvasItem *item,
                                gboolean alterScrollRegionSize,
                                double boundaryAroundItem)
{
  zmapWindowItemCentreOnItemSubPart(window, item, alterScrollRegionSize, boundaryAroundItem, 0.0, 0.0) ;

  return ;
}


/* Moves to a subpart of an item, note the coords sub_start/sub_end need to be item coords,
 * NOT world coords. If sub_start == sub_end == 0.0 then they are ignored. */
void zmapWindowItemCentreOnItemSubPart(ZMapWindow window, FooCanvasItem *item,
				       gboolean alterScrollRegionSize,
				       double boundaryAroundItem,
				       double sub_start, double sub_end)
{
  double ix1, ix2, iy1, iy2;
  int cx1, cx2, cy1, cy2;
  int final_canvasx, final_canvasy, tmpx, tmpy, cheight, cwidth;
  gboolean debug = FALSE;

  zMapAssert(window && item) ;

  if (zmapWindowItemIsShown(item))
    {
      /* THIS CODE IS NOT GREAT AND POINTS TO SOME FUNDAMENTAL ROUTINES/UNDERSTANDING THAT IS
       * MISSING.....WE NEED TO SORT OUT WHAT SIZE WE NEED TO CALCULATE FROM AS OPPOSED TO
       * WHAT THE CURRENTLY DISPLAYED OBJECT SIZE IS, THIS MAY HAVE BEEN TRUNCATED BY THE
       * THE LONG ITEM CLIP CODE OR JUST BY CHANGING THE SCROLLED REGION. */

      foo_canvas_item_get_bounds(item, &ix1, &iy1, &ix2, &iy2) ;


      /* If the item is a group then we need to use its background to check in long items as the
       * group itself is not a long item. */
      if (FOO_IS_CANVAS_GROUP(item) && zmapWindowContainerUtilsIsValid(FOO_CANVAS_GROUP(item)))
	{
	  FooCanvasItem *long_item ;
	  double height ;


	  /* this code tries to deal with long items but fails to deal with the zooming and the
	   * changing scrolled region.... */

	  /* Item may have been clipped by long items code so reinstate its true bounds. */
	  long_item = (FooCanvasItem *)zmapWindowContainerGetBackground(ZMAP_CONTAINER_GROUP(item)) ;

	  my_foo_canvas_item_get_long_bounds(window->long_items, long_item,
					     &ix1, &iy1, &ix2, &iy2) ;

	  /* If we are using the background then we should use it's height as originally set. */
	  height = zmapWindowContainerGroupGetBackgroundSize(ZMAP_CONTAINER_GROUP(item)) ;

	  if (iy1 > 0)
	    iy1 = 0 ;
	  if (iy2 < height)
	    iy2 = height ;
	}
      else
	{
	  foo_canvas_item_get_bounds(item, &ix1, &iy1, &ix2, &iy2) ;
	}

      if (sub_start != 0.0 || sub_end != 0.0)
	{
	  zMapAssert(sub_start <= sub_end
		     && (sub_start >= iy1 && sub_start <= iy2)
		     && (sub_end >= iy1 && sub_end <= iy2)) ;

	  iy2 = iy1 ;
	  iy1 = iy1 + sub_start ;
	  iy2 = iy2 + sub_end ;
	}


      /* Fix the numbers to make sense. */
      foo_canvas_item_i2w(item, &ix1, &iy1);
      foo_canvas_item_i2w(item, &ix2, &iy2);


      /* the item coords are now WORLD */


      if (boundaryAroundItem > 0.0)
	{
	  /* think about PPU for X & Y!! */
	  ix1 -= boundaryAroundItem;
	  iy1 -= boundaryAroundItem;
	  ix2 += boundaryAroundItem;
	  iy2 += boundaryAroundItem;
	}

      if(alterScrollRegionSize)
	{
	  /* this doeesn't work. don't know why. */
	  double sy1, sy2;
	  sy1 = iy1; sy2 = iy2;
	  zmapWindowClampSpan(window, &sy1, &sy2);
	  zMapWindowMove(window, sy1, sy2);
	}
      else
	{
	  if(!zmapWindowItemRegionIsVisible(window, item))
	    {
	      double sx1, sx2, sy1, sy2, tmps, tmpi, diff;
	      /* Get scroll region (clamped to sequence coords) */
	      zmapWindowGetScrollRegion(window, &sx1, &sy1, &sx2, &sy2);
	      /* we now have scroll region coords */
	      /* set tmp to centre of regions ... */
	      tmps = sy1 + ((sy2 - sy1) / 2);
	      tmpi = iy1 + ((iy2 - iy1) / 2);
	      /* find difference between centre points */
	      diff = tmps - tmpi;

	      /* alter scroll region to match that */
	      sy1 -= diff; sy2 -= diff;
	      /* clamp in case we've moved outside the sequence */
	      zmapWindowClampSpan(window, &sy1, &sy2);
	      /* Do the move ... */
	      zMapWindowMove(window, sy1, sy2);
	    }
	}



      /* THERE IS A PROBLEM WITH HORIZONTAL SCROLLING HERE, THE CODE DOES NOT SCROLL FAR
       * ENOUGH TO THE RIGHT...I'M NOT SURE WHY THIS IS AT THE MOMENT. */


      /* get canvas coords to work with */
      foo_canvas_w2c(item->canvas, ix1, iy1, &cx1, &cy1);
      foo_canvas_w2c(item->canvas, ix2, iy2, &cx2, &cy2);

      if(debug)
	{
	  printf("[zmapWindowItemCentreOnItem] ix1=%f, ix2=%f, iy1=%f, iy2=%f\n", ix1, ix2, iy1, iy2);
	  printf("[zmapWindowItemCentreOnItem] cx1=%d, cx2=%d, cy1=%d, cy2=%d\n", cx1, cx2, cy1, cy2);
	}

      /* This should possibly be a function */
      tmpx = cx2 - cx1; tmpy = cy2 - cy1;
      if(tmpx & 1)
	tmpx += 1;
      if(tmpy & 1)
	tmpy += 1;
      final_canvasx = cx1 + (tmpx / 2);
      final_canvasy = cy1 + (tmpy / 2);

      tmpx = GTK_WIDGET(window->canvas)->allocation.width;
      tmpy = GTK_WIDGET(window->canvas)->allocation.height;
      if(tmpx & 1)
	tmpx -= 1;
      if(tmpy & 1)
	tmpy -= 1;
      cwidth = tmpx / 2; cheight = tmpy / 2;
      final_canvasx -= cwidth;
      final_canvasy -= cheight;

      if(debug)
	{
	  printf("[zmapWindowItemCentreOnItem] cwidth=%d  cheight=%d\n", cwidth, cheight);
	  printf("[zmapWindowItemCentreOnItem] scrolling to"
		 " canvas x=%d y=%d\n",
		 final_canvasx, final_canvasy);
	}

      /* Scroll to the item... */
      foo_canvas_scroll_to(window->canvas, final_canvasx, final_canvasy);
    }

  return ;
}


/* Scrolls to an item if that item is not visible on the scren.
 *
 * NOTE: scrolling is only done in the axis in which the item is completely
 * invisible, the other axis is left unscrolled so that the visible portion
 * of the feature remains unaltered.
 *  */
void zmapWindowScrollToItem(ZMapWindow window, FooCanvasItem *item)
{
  double screenx1_out, screeny1_out, screenx2_out, screeny2_out ;
  double itemx1_out, itemy1_out, itemx2_out, itemy2_out ;
  gboolean do_x = FALSE, do_y = FALSE ;
  double x_offset = 0.0, y_offset = 0.0;
  int curr_x, curr_y ;

  /* Work out which part of the canvas is visible currently. */
  getVisibleCanvas(window, &screenx1_out, &screeny1_out, &screenx2_out, &screeny2_out) ;

  /* Get the items world coords. */
  my_foo_canvas_item_get_world_bounds(item, &itemx1_out, &itemy1_out, &itemx2_out, &itemy2_out) ;

  /* Get the current scroll offsets in world coords. */
  foo_canvas_get_scroll_offsets(window->canvas, &curr_x, &curr_y) ;
  foo_canvas_c2w(window->canvas, curr_x, curr_y, &x_offset, &y_offset) ;

  /* Work out whether any scrolling is required. */
  if (itemx1_out > screenx2_out || itemx2_out < screenx1_out)
    {
      do_x = TRUE ;

      if (itemx1_out > screenx2_out)
	{
	  x_offset = itemx1_out ;
	}
      else if (itemx2_out < screenx1_out)
	{
	  x_offset = itemx1_out ;
	}
    }

  if (itemy1_out > screeny2_out || itemy2_out < screeny1_out)
    {
      do_y = TRUE ;

      if (itemy1_out > screeny2_out)
	{
	  y_offset = itemy1_out ;
	}
      else if (itemy2_out < screeny1_out)
	{
	  y_offset = itemy1_out ;
	}
    }

  /* If we need to scroll then do it. */
  if (do_x || do_y)
    {
      foo_canvas_w2c(window->canvas, x_offset, y_offset, &curr_x, &curr_y) ;

      foo_canvas_scroll_to(window->canvas, curr_x, curr_y) ;
    }

  return ;
}




#if MH17_NOT_USED
/* moves a feature to new coordinates */
void zMapWindowMoveItem(ZMapWindow window, ZMapFeature origFeature,
			ZMapFeature modFeature, FooCanvasItem *item)
{
  double top, bottom, offset;

  if (FOO_IS_CANVAS_ITEM (item))
    {
      offset = ((ZMapFeatureBlock)(modFeature->parent->parent))->block_to_sequence.q1;
      top = modFeature->x1;
      bottom = modFeature->x2;
      zmapWindowSeq2CanOffset(&top, &bottom, offset);

      if (modFeature->type == ZMAPSTYLE_MODE_TRANSCRIPT)
	{
	  zMapAssert(origFeature);

	  foo_canvas_item_set(item->parent, "y", top, NULL);
	}
      else
	{
	  foo_canvas_item_set(item, "y1", top, "y2", bottom, NULL);
	}

      zmapWindowUpdateInfoPanel(window, modFeature, item, NULL, 0, 0, NULL, TRUE, TRUE) ;
    }
  return;
}
#endif




/* Returns the sequence coords that correspond to the given _world_ foocanvas coords.
 *
 * NOTE that although we only return y coords, we need the world x coords as input
 * in order to find the right foocanvas item from which to get the sequence coords.
 *
 * Not so easy, we are poking around in the dark....
 *  */
gboolean zmapWindowWorld2SeqCoords(ZMapWindow window, FooCanvasItem *foo,
				   double wx1, double wy1, double wx2, double wy2,
				   FooCanvasGroup **block_grp_out, int *y1_out, int *y2_out)
{
  gboolean result = FALSE ;
  FooCanvasItem *item ;
  double mid_x, mid_y ;

  /* Try to get an item at the mid point... we have to start somewhere... */
  mid_x = (wx1 + wx2) / 2 ;
  mid_y = (wy1 + wy2) / 2 ;

  item = foo;
  zMapAssert(item);	/* focus item passed in, we always have focus if we get here */
#if 0
  if(!item)		/* should never be called: legacy code */
  	item = foo_canvas_get_item_at(window->canvas, mid_x, mid_y);
#endif
  if(item)
    {
      FooCanvasGroup *block_container ;
      ZMapFeatureBlock block ;

      /* Getting the block struct as well is a bit belt and braces...we could return it but
       * its redundant info. really. */
      if ((block_container = FOO_CANVAS_GROUP(zmapWindowContainerUtilsItemGetParentLevel(item, ZMAPCONTAINER_LEVEL_BLOCK)))
	  && (block = zmapWindowItemGetFeatureBlock(block_container)))
	{
	  double offset ;

	  offset = (double)(block->block_to_sequence.block.x1 - 1) ; /* - 1 for 1 based coord system. */

	  my_foo_canvas_world_bounds_to_item(FOO_CANVAS_ITEM(block_container), &wx1, &wy1, &wx2, &wy2) ;

	  if (block_grp_out)
	    *block_grp_out = block_container ;

	  if (y1_out)
	    *y1_out = floor(wy1 + offset + 0.5) ;
	  if (y2_out)
	    *y2_out = floor(wy2 + offset + 0.5) ;

	  result = TRUE ;
	}
      else
	zMapLogWarning("%s", "No Block Container");
    }

  return result ;
}


gboolean zmapWindowItem2SeqCoords(FooCanvasItem *item, int *y1, int *y2)
{
  gboolean result = FALSE ;



  return result ;
}


/**
 * my_foo_canvas_item_get_world_bounds:
 * @item: A canvas item.
 * @rootx1_out: X left coord of item (output value).
 * @rooty1_out: Y top coord of item (output value).
 * @rootx2_out: X right coord of item (output value).
 * @rootx2_out: Y bottom coord of item (output value).
 *
 * Returns the _world_ bounds of an item, no function exists in FooCanvas to do this.
 **/
void my_foo_canvas_item_get_world_bounds(FooCanvasItem *item,
					 double *rootx1_out, double *rooty1_out,
					 double *rootx2_out, double *rooty2_out)
{
  double rootx1, rootx2, rooty1, rooty2 ;

  g_return_if_fail (FOO_IS_CANVAS_ITEM (item)) ;
  g_return_if_fail (rootx1_out != NULL || rooty1_out != NULL || rootx2_out != NULL || rooty2_out != NULL ) ;

  foo_canvas_item_get_bounds(item, &rootx1, &rooty1, &rootx2, &rooty2) ;
  foo_canvas_item_i2w(item, &rootx1, &rooty1) ;
  foo_canvas_item_i2w(item, &rootx2, &rooty2) ;

  if (rootx1_out)
    *rootx1_out = rootx1 ;
  if (rooty1_out)
    *rooty1_out = rooty1 ;
  if (rootx2_out)
    *rootx2_out = rootx2 ;
  if (rooty2_out)
    *rooty2_out = rooty2 ;

  return ;
}




/**
 * my_foo_canvas_world_bounds_to_item:
 * @item: A canvas item.
 * @rootx1_out: X left coord of item (input/output value).
 * @rooty1_out: Y top coord of item (input/output value).
 * @rootx2_out: X right coord of item (input/output value).
 * @rootx2_out: Y bottom coord of item (input/output value).
 *
 * Returns the given _world_ bounds in the given item coord system, no function exists in FooCanvas to do this.
 **/
void my_foo_canvas_world_bounds_to_item(FooCanvasItem *item,
					double *rootx1_inout, double *rooty1_inout,
					double *rootx2_inout, double *rooty2_inout)
{
  double rootx1, rootx2, rooty1, rooty2 ;

  g_return_if_fail (FOO_IS_CANVAS_ITEM (item)) ;
  g_return_if_fail (rootx1_inout != NULL || rooty1_inout != NULL || rootx2_inout != NULL || rooty2_inout != NULL ) ;

  rootx1 = rootx2 = rooty1 = rooty2 = 0.0 ;

  if (rootx1_inout)
    rootx1 = *rootx1_inout ;
  if (rooty1_inout)
    rooty1 = *rooty1_inout ;
  if (rootx2_inout)
    rootx2 = *rootx2_inout ;
  if (rooty2_inout)
    rooty2 = *rooty2_inout ;

  foo_canvas_item_w2i(item, &rootx1, &rooty1) ;
  foo_canvas_item_w2i(item, &rootx2, &rooty2) ;

  if (rootx1_inout)
    *rootx1_inout = rootx1 ;
  if (rooty1_inout)
    *rooty1_inout = rooty1 ;
  if (rootx2_inout)
    *rootx2_inout = rootx2 ;
  if (rooty2_inout)
    *rooty2_inout = rooty2 ;

  return ;
}


/* This function returns the original bounds of an item ignoring any long item clipping that may
 * have been done. */
void my_foo_canvas_item_get_long_bounds(ZMapWindowLongItems long_items, FooCanvasItem *item,
					double *x1_out, double *y1_out,
					double *x2_out, double *y2_out)
{
  zMapAssert(long_items && item) ;

  if (zmapWindowItemIsShown(item))
    {
      double x1, y1, x2, y2 ;
      double long_start, long_end ;

      foo_canvas_item_get_bounds(item, &x1, &y1, &x2, &y2) ;

      if (zmapWindowLongItemCoords(long_items, item, &long_start, &long_end))
	{
	  if (long_start < y1)
	    y1 = long_start ;

	  if (long_end > y2)
	    y2 = long_end ;
	}

      *x1_out = x1 ;
      *y1_out = y1 ;
      *x2_out = x2 ;
      *y2_out = y2 ;
    }

  return ;
}





/* I'M TRYING THESE TWO FUNCTIONS BECAUSE I DON'T LIKE THE BIT WHERE IT GOES TO THE ITEMS
 * PARENT IMMEDIATELY....WHAT IF THE ITEM IS ALREADY A GROUP ?????? THE ORIGINAL FUNCTION
 * CANNOT BE USED TO CONVERT A GROUPS POSITION CORRECTLY......S*/

/**
 * my_foo_canvas_item_w2i:
 * @item: A canvas item.
 * @x: X coordinate to convert (input/output value).
 * @y: Y coordinate to convert (input/output value).
 *
 * Converts a coordinate pair from world coordinates to item-relative
 * coordinates.
 **/
void my_foo_canvas_item_w2i (FooCanvasItem *item, double *x, double *y)
{
  g_return_if_fail (FOO_IS_CANVAS_ITEM (item));
  g_return_if_fail (x != NULL);
  g_return_if_fail (y != NULL);


#ifdef ED_G_NEVER_INCLUDE_THIS_CODE
  /* orginal code... */
  item = item->parent;
#endif /* ED_G_NEVER_INCLUDE_THIS_CODE */
  if (!FOO_IS_CANVAS_GROUP (item))
    item = item->parent;

  while (item) {
    if (FOO_IS_CANVAS_GROUP (item)) {
      *x -= FOO_CANVAS_GROUP (item)->xpos;
      *y -= FOO_CANVAS_GROUP (item)->ypos;
    }

    item = item->parent;
  }

  return ;
}


/**
 * my_foo_canvas_item_i2w:
 * @item: A canvas item.
 * @x: X coordinate to convert (input/output value).
 * @y: Y coordinate to convert (input/output value).
 *
 * Converts a coordinate pair from item-relative coordinates to world
 * coordinates.
 **/
void my_foo_canvas_item_i2w (FooCanvasItem *item, double *x, double *y)
{
  g_return_if_fail (FOO_IS_CANVAS_ITEM (item));
  g_return_if_fail (x != NULL);
  g_return_if_fail (y != NULL);


#ifdef ED_G_NEVER_INCLUDE_THIS_CODE
  /* Original code... */
  item = item->parent;
#endif /* ED_G_NEVER_INCLUDE_THIS_CODE */
  if (!FOO_IS_CANVAS_GROUP (item))
    item = item->parent;

  while (item) {
    if (FOO_IS_CANVAS_GROUP (item)) {
      *x += FOO_CANVAS_GROUP (item)->xpos;
      *y += FOO_CANVAS_GROUP (item)->ypos;
    }

    item = item->parent;
  }

  return ;
}

/* A major problem with foo_canvas_item_move() is that it moves an item by an
 * amount rather than moving it somewhere in the group which is painful for operations
 * like unbumping a column. */
void my_foo_canvas_item_goto(FooCanvasItem *item, double *x, double *y)
{
  double x1, y1, x2, y2 ;
  double dx, dy ;

  if (x || y)
    {
      x1 = y1 = x2 = y2 = 0.0 ;
      dx = dy = 0.0 ;

      foo_canvas_item_get_bounds(item, &x1, &y1, &x2, &y2) ;

      if (x)
	dx = *x - x1 ;
      if (y)
	dy = *y - y1 ;

      foo_canvas_item_move(item, dx, dy) ;
    }

  return ;
}



/* This function returns the visible _world_ coords. Be careful how you use
 * the returned coords as there may not be any of our items at the extreme
 * extents of this range (e.g. x = 0.0 !!). */
void zmapWindowItemGetVisibleWorld(ZMapWindow window,
				   double *wx1, double *wy1,
				   double *wx2, double *wy2)
{

  getVisibleCanvas(window, wx1, wy1, wx2, wy2);

  return ;
}




/*
 *                  Internal routines.
 */








static ZMapFeatureContextExecuteStatus highlight_feature(GQuark key, gpointer data, gpointer user_data,
							 char **error_out)
{
  ZMapFeatureContextExecuteStatus status = ZMAP_CONTEXT_EXEC_STATUS_OK;
  ZMapFeatureAny feature_any = (ZMapFeatureAny)data;
  HighlightContext highlight_data = (HighlightContext)user_data;
  ZMapFeature feature_in, feature_current;
  FooCanvasItem *feature_item;
  gboolean replace_highlight = TRUE;

  if(feature_any->struct_type == ZMAPFEATURE_STRUCT_FEATURE)
    {
      feature_in = (ZMapFeature)feature_any;
      if(highlight_data->multiple_select || highlight_data->highlighted == 0)
        {
          replace_highlight = !(highlight_data->multiple_select);

          if((feature_item = zmapWindowFToIFindFeatureItem(highlight_data->window,
							   highlight_data->window->context_to_item,
							   feature_in->strand, ZMAPFRAME_NONE,
							   feature_in)))
            {
              if(highlight_data->multiple_select)
                replace_highlight = !(zmapWindowFocusIsItemInHotColumn(highlight_data->window->focus, feature_item));

              feature_current = zmapWindowItemGetFeature(feature_item);
              zMapAssert(feature_current);

              if(feature_in->type == ZMAPSTYLE_MODE_TRANSCRIPT &&
                 feature_in->feature.transcript.exons->len > 0 &&
                 feature_in->feature.transcript.exons->len != feature_current->feature.transcript.exons->len)
                {
                  ZMapSpan span;
                  int i;

                  /* need to do something to find sub feature items??? */
                  for(i = 0; i < feature_in->feature.transcript.exons->len; i++)
                    {
                      if(replace_highlight && i > 0)
                        replace_highlight = FALSE;

                      span = &g_array_index(feature_in->feature.transcript.exons, ZMapSpanStruct, i) ;

                      if((feature_item = zmapWindowFToIFindItemChild(highlight_data->window,highlight_data->window->context_to_item,
                                                                     feature_in->strand, ZMAPFRAME_NONE,
                                                                     feature_in, span->x1, span->x2)))
                        zmapWindowHighlightObject(highlight_data->window, feature_item,
						  replace_highlight, TRUE) ;
                    }
                  for(i = 0; i < feature_in->feature.transcript.introns->len; i++)
                    {
                      span = &g_array_index(feature_in->feature.transcript.introns, ZMapSpanStruct, i) ;

                      if((feature_item = zmapWindowFToIFindItemChild(highlight_data->window,highlight_data->window->context_to_item,
                                                                     feature_in->strand, ZMAPFRAME_NONE,
                                                                     feature_in, span->x1, span->x2)))
                        zmapWindowHighlightObject(highlight_data->window, feature_item,
						  replace_highlight, TRUE);
                    }

                  replace_highlight = !(highlight_data->multiple_select);
                }
              else
                /* we need to highlight the full feature */
                zmapWindowHighlightObject(highlight_data->window, feature_item, replace_highlight, TRUE);

              if(replace_highlight)
                highlight_data->highlighted = 0;
              else
                highlight_data->highlighted++;
            }
        }
      highlight_data->feature_count++;
    }

  return status;
}







/* GCompareFunc() to compare two features by their coords so they are sorted into ascending order. */
static gint sortByPositionCB(gconstpointer a, gconstpointer b)
{
  gint result ;
  FooCanvasItem *item_a = (FooCanvasItem *)a ;
  FooCanvasItem *item_b = (FooCanvasItem *)b ;
  ZMapFeature feat_a ;
  ZMapFeature feat_b ;

  feat_a = zmapWindowItemGetFeature(item_a);
  zMapAssert(feat_a) ;

  feat_b = zmapWindowItemGetFeature(item_b);
  zMapAssert(feat_b) ;

  if (feat_a->x1 < feat_b->x1)
    result = -1 ;
  else if (feat_a->x1 > feat_b->x1)
    result = 1 ;
  else
    result = 0 ;

  return result ;
}





/* Get the visible portion of the canvas. */
static void getVisibleCanvas(ZMapWindow window,
			     double *screenx1_out, double *screeny1_out,
			     double *screenx2_out, double *screeny2_out)
{
  GtkAdjustment *v_adjust, *h_adjust ;
  double x1, x2, y1, y2 ;

  /* Work out which part of the canvas is visible currently. */
  v_adjust = gtk_scrolled_window_get_vadjustment(GTK_SCROLLED_WINDOW(window->scrolled_window)) ;
  h_adjust = gtk_scrolled_window_get_hadjustment(GTK_SCROLLED_WINDOW(window->scrolled_window)) ;

  x1 = h_adjust->value ;
  x2 = x1 + h_adjust->page_size ;

  y1 = v_adjust->value ;
  y2 = y1 + v_adjust->page_size ;

  foo_canvas_window_to_world(window->canvas, x1, y1, screenx1_out, screeny1_out) ;
  foo_canvas_window_to_world(window->canvas, x2, y2, screenx2_out, screeny2_out) ;

  return ;
}

<<<<<<< HEAD
=======
#if 0
/* was called by fill workaround struct: remove */

static gboolean areas_intersection(AreaStruct *area_1, AreaStruct *area_2, AreaStruct *intersect)
{
  double x1, x2, y1, y2;
  gboolean overlap = FALSE;

  x1 = MAX(area_1->x1, area_2->x1);
  y1 = MAX(area_1->y1, area_2->y1);
  x2 = MIN(area_1->x2, area_2->x2);
  y2 = MIN(area_1->y2, area_2->y2);

  if(y2 - y1 > 0 && x2 - x1 > 0)
    {
      intersect->x1 = x1;
      intersect->y1 = y1;
      intersect->x2 = x2;
      intersect->y2 = y2;
      overlap = TRUE;
    }
  else
    intersect->x1 = intersect->y1 =
      intersect->x2 = intersect->y2 = 0.0;

  return overlap;
}

/* threshold = percentage / 100. i.e. has a range of 0.00000001 -> 1.00000000 */
/* For 100% overlap pass 1.0, For 50% overlap pass 0.5 */
static gboolean areas_intersect_gt_threshold(AreaStruct *area_1, AreaStruct *area_2, double threshold)
{
  AreaStruct inter = {};
  double a1, aI;
  gboolean above_threshold = FALSE;

  if(areas_intersection(area_1, area_2, &inter))
    {
      aI = (inter.x2 - inter.x1 + 1.0) * (inter.y2 - inter.y1 + 1.0);
      a1 = (area_1->x2 - area_1->x1 + 1.0) * (area_1->y2 - area_1->y1 + 1.0);

      if(threshold > 0.0 && threshold < 1.0)
	threshold = 1.0 - threshold;
      else
	threshold = 0.0;		/* 100% overlap only */

      if(inter.x1 >= area_1->x1 &&
	 inter.y1 >= area_1->y1 &&
	 inter.x2 <= area_1->x2 &&
	 inter.y2 <= area_1->y2)
	{
	  above_threshold = TRUE; /* completely contained */
	}
      else if((aI <= (a1 * (1.0 + threshold))) && (aI >= (a1 * (1.0 - threshold))))
	above_threshold = TRUE;
      else
	zMapLogWarning("%s", "intersection below threshold");
    }
  else
    zMapLogWarning("%s", "no intersection");

  return above_threshold;
}


#endif







#ifdef INTERSECTION_CODE

/* I DON'T KNOW WHAT THIS WAS FOR, WHY IT WAS WRITTEN OR ANYTHING...... */



/* Untested... */
static gboolean foo_canvas_items_get_intersect(FooCanvasItem *i1, FooCanvasItem *i2, FooCanvasPoints **points_out)
{
  gboolean intersect = FALSE;

  if(points_out)
    {
      AreaStruct a1 = {};
      AreaStruct a2 = {};
      AreaStruct i  = {};

      foo_canvas_item_get_bounds(i1,
				 &(a1.x1), (&a1.y1),
				 &(a1.x2), (&a1.y2));
      foo_canvas_item_get_bounds(i2,
				 &(a2.x1), (&a2.y1),
				 &(a2.x2), (&a2.y2));

      if((intersect = areas_intersection(&a1, &a2, &i)))
	{
	  FooCanvasPoints *points = foo_canvas_points_new(2);
	  points->coords[0] = i.x1;
	  points->coords[1] = i.y1;
	  points->coords[2] = i.x2;
	  points->coords[3] = i.y2;
	  *points_out = points;
	}
    }

  return intersect;
}

/* Untested... */
static gboolean foo_canvas_items_intersect(FooCanvasItem *i1, FooCanvasItem *i2, double threshold)
{
  AreaStruct a1 = {};
  AreaStruct a2 = {};
  gboolean intersect = FALSE;

  foo_canvas_item_get_bounds(i1,
			     &(a1.x1), (&a1.y1),
			     &(a1.x2), (&a1.y2));
  foo_canvas_item_get_bounds(i2,
			     &(a2.x1), (&a2.y1),
			     &(a2.x2), (&a2.y2));

  intersect = areas_intersect_gt_threshold(&a1, &a2, threshold);

  return intersect;
}
#endif /* INTERSECTION_CODE */
>>>>>>> e12eeb7e
<|MERGE_RESOLUTION|>--- conflicted
+++ resolved
@@ -89,45 +89,6 @@
 			     double *screenx1_out, double *screeny1_out,
 			     double *screenx2_out, double *screeny2_out) ;
 
-<<<<<<< HEAD
-=======
-static FooCanvasItem *zmapWindowItemGetTranslationItemFromItemFrame(ZMapWindow window,
-								    ZMapFeatureBlock block, ZMapFrame frame) ;
-static FooCanvasItem *translation_item_from_block_frame(ZMapWindow window, char *column_name,
-							gboolean require_visible,
-							ZMapFeatureBlock block, ZMapFrame frame) ;
-
-static FooCanvasItem *translation_from_block_frame(ZMapWindow window, char *column_name,
-							gboolean require_visible,
-							ZMapFeatureBlock block, ZMapFrame frame) ;
-
-static void handleHightlightDNA(gboolean on, gboolean item_highlight,
-				ZMapWindow window, FooCanvasItem *item, ZMapFrame required_frame,
-				ZMapSequenceType coords_type, int region_start, int region_end) ;
-
-
-
-static void zmapWindowItemHighlightTranslationRegion(ZMapWindow window,
-						     gboolean highlight, gboolean item_highlight,
-						     FooCanvasItem *item,
-						     ZMapFrame required_frame,
-						     ZMapSequenceType coords_type, int region_start, int region_end) ;
-static void zmapWindowItemUnHighlightTranslation(ZMapWindow window, FooCanvasItem *item, ZMapFrame required_frame) ;
-static void handleHighlightTranslation(gboolean highlight,  gboolean item_highlight,
-				       ZMapWindow window, FooCanvasItem *item, ZMapFrame required_frame,
-				       ZMapSequenceType coords_type, int region_start, int region_end) ;
-
-
-#if 0
-static gboolean areas_intersection(AreaStruct *area_1, AreaStruct *area_2, AreaStruct *intersect);
-static gboolean areas_intersect_gt_threshold(AreaStruct *area_1, AreaStruct *area_2, double threshold);
-#endif
-
-#ifdef INTERSECTION_CODE
-static gboolean foo_canvas_items_get_intersect(FooCanvasItem *i1, FooCanvasItem *i2, FooCanvasPoints **points_out);
-static gboolean foo_canvas_items_intersect(FooCanvasItem *i1, FooCanvasItem *i2, double threshold);
-#endif
->>>>>>> e12eeb7e
 
 
 
@@ -1473,137 +1434,3 @@
 
   return ;
 }
-
-<<<<<<< HEAD
-=======
-#if 0
-/* was called by fill workaround struct: remove */
-
-static gboolean areas_intersection(AreaStruct *area_1, AreaStruct *area_2, AreaStruct *intersect)
-{
-  double x1, x2, y1, y2;
-  gboolean overlap = FALSE;
-
-  x1 = MAX(area_1->x1, area_2->x1);
-  y1 = MAX(area_1->y1, area_2->y1);
-  x2 = MIN(area_1->x2, area_2->x2);
-  y2 = MIN(area_1->y2, area_2->y2);
-
-  if(y2 - y1 > 0 && x2 - x1 > 0)
-    {
-      intersect->x1 = x1;
-      intersect->y1 = y1;
-      intersect->x2 = x2;
-      intersect->y2 = y2;
-      overlap = TRUE;
-    }
-  else
-    intersect->x1 = intersect->y1 =
-      intersect->x2 = intersect->y2 = 0.0;
-
-  return overlap;
-}
-
-/* threshold = percentage / 100. i.e. has a range of 0.00000001 -> 1.00000000 */
-/* For 100% overlap pass 1.0, For 50% overlap pass 0.5 */
-static gboolean areas_intersect_gt_threshold(AreaStruct *area_1, AreaStruct *area_2, double threshold)
-{
-  AreaStruct inter = {};
-  double a1, aI;
-  gboolean above_threshold = FALSE;
-
-  if(areas_intersection(area_1, area_2, &inter))
-    {
-      aI = (inter.x2 - inter.x1 + 1.0) * (inter.y2 - inter.y1 + 1.0);
-      a1 = (area_1->x2 - area_1->x1 + 1.0) * (area_1->y2 - area_1->y1 + 1.0);
-
-      if(threshold > 0.0 && threshold < 1.0)
-	threshold = 1.0 - threshold;
-      else
-	threshold = 0.0;		/* 100% overlap only */
-
-      if(inter.x1 >= area_1->x1 &&
-	 inter.y1 >= area_1->y1 &&
-	 inter.x2 <= area_1->x2 &&
-	 inter.y2 <= area_1->y2)
-	{
-	  above_threshold = TRUE; /* completely contained */
-	}
-      else if((aI <= (a1 * (1.0 + threshold))) && (aI >= (a1 * (1.0 - threshold))))
-	above_threshold = TRUE;
-      else
-	zMapLogWarning("%s", "intersection below threshold");
-    }
-  else
-    zMapLogWarning("%s", "no intersection");
-
-  return above_threshold;
-}
-
-
-#endif
-
-
-
-
-
-
-
-#ifdef INTERSECTION_CODE
-
-/* I DON'T KNOW WHAT THIS WAS FOR, WHY IT WAS WRITTEN OR ANYTHING...... */
-
-
-
-/* Untested... */
-static gboolean foo_canvas_items_get_intersect(FooCanvasItem *i1, FooCanvasItem *i2, FooCanvasPoints **points_out)
-{
-  gboolean intersect = FALSE;
-
-  if(points_out)
-    {
-      AreaStruct a1 = {};
-      AreaStruct a2 = {};
-      AreaStruct i  = {};
-
-      foo_canvas_item_get_bounds(i1,
-				 &(a1.x1), (&a1.y1),
-				 &(a1.x2), (&a1.y2));
-      foo_canvas_item_get_bounds(i2,
-				 &(a2.x1), (&a2.y1),
-				 &(a2.x2), (&a2.y2));
-
-      if((intersect = areas_intersection(&a1, &a2, &i)))
-	{
-	  FooCanvasPoints *points = foo_canvas_points_new(2);
-	  points->coords[0] = i.x1;
-	  points->coords[1] = i.y1;
-	  points->coords[2] = i.x2;
-	  points->coords[3] = i.y2;
-	  *points_out = points;
-	}
-    }
-
-  return intersect;
-}
-
-/* Untested... */
-static gboolean foo_canvas_items_intersect(FooCanvasItem *i1, FooCanvasItem *i2, double threshold)
-{
-  AreaStruct a1 = {};
-  AreaStruct a2 = {};
-  gboolean intersect = FALSE;
-
-  foo_canvas_item_get_bounds(i1,
-			     &(a1.x1), (&a1.y1),
-			     &(a1.x2), (&a1.y2));
-  foo_canvas_item_get_bounds(i2,
-			     &(a2.x1), (&a2.y1),
-			     &(a2.x2), (&a2.y2));
-
-  intersect = areas_intersect_gt_threshold(&a1, &a2, threshold);
-
-  return intersect;
-}
-#endif /* INTERSECTION_CODE */
->>>>>>> e12eeb7e
